--- conflicted
+++ resolved
@@ -8218,14 +8218,12 @@
 - Bio: Software Development Undergrad
 - GitHub: [robotnamedEmily](https://github.com/robotnamedEmily)
 
-<<<<<<< HEAD
 #### Name: [Shehzad Shaikh](https://github.com/cyberrspiritt)
   - Place: Pune, Maharashtra
   - Bio: Cloud Lead @ IgluLabs
   - Website: www.shehzadshaikh.com
-=======
+
 #### Name: [Josh](https://github.com/masta-bhawk)
 - Place: Houston, TX USA
 - Bio: SW Dev
 - GitHub: [masta-bhawk](https://github.com/masta-bhawk)
->>>>>>> 73091912
