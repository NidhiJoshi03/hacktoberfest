#### Name: [ALICE CHUANG](https://github.com/AliceWonderland)
- Place: New York City, NY, USA
- Bio: I love DOGS! :dog:
- GitHub: [Alice Chuang](https://github.com/AliceWonderland)

#### Name: [GABE DUNN](https://github.com/redxtech)
- Place: Canada
- Bio: I love VUE !!
- GitHub: [Gabe Dunn](https://github.com/redxtech)
- Website: [when.](https://when.redxte.ch)

#### Name: [GEORGE FOTOPOULOS](https://github.com/xorz57)
- Place: Patras, Achaia, Greece
- Bio: Technology Enthusiast
- GitHub: [George Fotopoulos](https://github.com/xorz57)

#### Name: [Stephen Dzialo](https://github.com/dzials)
- Place: USA
- Bio: Computer Science Major
- GitHub: [Stephen Dzialo](https://github.com/dzials)

#### Name: [Taf Meister](https://github.com/tashrafy)
- Place: NYC
- Bio: Developer =]

#### Name: [RAFAEL MENEZES](https://github.com/RafaelSa94)
- Place: Boa Vista, Roraima, Brazil
- Bio: Computer Science Major
- GitHub: [Rafael Sá](https://github.com/RafaelSa94)

#### Name: [Patrick S](https://github.com/patsteph)
- Place: USA
- Bio: Professional Geek
- GitHub: [Patrick S](https://github.com/patsteph)

#### Name: [Michael Cao](https://github.com/mcao)
- Place: PA, USA
- Bio: Student
- GitHub: [Michael Cao](https://github.com/mcao)

#### Name: [Amlaan Bhoi](https://github.com/amlaanb)
- Place: IL, USA
- Bio: CS Grad Student
- GitHub: [Amlaan Bhoi](https://github.com/amlaanb)

#### Name: [Cecy Correa](https://github.com/cecyc)
- Place: USA
- Bio: Software Engineer at ReturnPath
- Github: [cecyc](https://github.com/cecyc)

#### Name: [Billy Lee](https://github.com/leebilly0)
- Place: WI, USA
- Bio: Software Developer, Bachelors in Computer Science
- Github: [Billy Lee](https://github.com/leebilly0)

#### Name: [AGNIESZKA MISZKURKA](https://github.com/agnieszka-miszkurka)
- Place: Poland
- Bio: second year Computer Science Student, in love with NYC <3
- GitHub: [agnieszka-miszkurka](https://github.com/agnieszka-miszkurka)

#### Name: [Leah Langfrod](https://github.com/leahlang4d2)
- Place: CA, USA
- Bio: Recent Bachelors in Computer Science
- Github: [Leah Langford](https://github.com/leahlang4d2)

#### Name: [Eric Nor](https://github.com/thateric)
- Place: Lake Forest, CA, USA
- Bio: Multiple corgi owner and a Senior Software Developer
- Github: [Eric Nord](https://github.com/thateric)

#### Name: [Campion Fellin](https://github.com/campionfellin)
- Place: Seattle, WA, USA
- Bio: I love open source and coffee! New grad looking for work!
- GitHub: [Campion Fellin](https://github.com/campionfellin)

#### Name: [Niket Mishra](https://github.com/niketmishra)
- Place: New Delhi, Delhi, India
- Bio: B.Tech Student in Information Technology
- GitHub: [Niket Mishra](https://github.com/niketmishra)

#### Name: [Shade Ruangwan](https://github.com/sruangwan)
- Place: Nara, Japan
- Bio: PhD student in Software Engineering
- Github: [Shade Ruangwan](https://github.com/sruangwan)

#### Name: [Michael Rodriguez](https://github.com/vinird)
- Place: Alajuea, Alajuela, Costa Rica
- Bio: Web dev adn graphic designer
- GitHub: [vinird](https://github.com/vinird)

#### Name: [Evan Culver](https://github.com/eculver)
- Place: San Francisco, CA, USA
- Bio: I work at Uber on data storage, tooling and OOS - checkout [our work](https://github.com/uber-go/dosa)!
- GitHub: [Evan Culver](https://github.com/eculver)

#### Name: [Vo Tan Tho](https://github.com/kensupermen)
- Place: Ho Chi Minh City, VietNam
- Bio: I'm Software Engineer at Dinosys
- GitHub: [Ken Supermen](https://github.com/kensupermen)

#### Name: [Franklyn Roth](https://github.com/far3)
- Place: Boulder, CO, USA
- Bio: I am a web developer working on finance sites. Specialize in accessibility.
- GitHub: [Franklyn Roth](https://github.com/far3)

#### Name: [Karthick Thoppe](https://github.com/karthicktv)
- Place: Dublin, Ireland
- Bio: I am a Solution Architect and work for a large SaaS organization
- GitHub: [Karthick Thoppe](https://github.com/karthicktv)

#### Name: [Brane](https://github.com/brane)
- Place: Turkey
- Bio: I am a caffeine based artificial life form.
- GitHub: [Brane](https://github.com/brane)

#### Name: [Ishan Jain](https://github.com/ishanjain28)
- Place: Roorkee, Uttrakhand, India
- Bio: I love working with Images, Crypto, Networking and opengl, Work as a Backend Engineer in Go. Also, Love Rust!.
- Github: [Ishan Jain](https://github.com/ishanjain28)

#### Name: [Anupam Dagar](https://github.com/Anupam-dagar)
- Place: Allahabad, India
- Bio: I am like a code currently in development.
- GitHub: [Anupam Dagar](https://github.com/Anupam-dagar)

#### Name: [Phil](https://github.com/bitbrain-za)
- Place: South Africa
- Bio: Avid Tinkerer
- GitHub: [bitbrain-za](https://github.com/bitbrain-za)

#### Name: [Jasdy Syarman](https://github.com/akutaktau)
- Place: Malaysia
- Bio: PHP Programmer
- GitHub: [akutaktau](https://github.com/akutaktau)

#### Name: [Rupesh Kumar](https://github.com/vmcniket)
- Place: India
- Bio: KIIT University IT student
- GitHub: [vmcniket](https://github.com/vmcniket)

#### Name: [Shelby Stanton](https://github.com/Minimilk93)
- Place: Leeds, England
- Bio: Front End Developer who loves cats and gaming!
- GitHub: [Minimilk93](https://github.com/Minimilk93)

#### Name: [Michael Nyamande](https://github.com/mikeyny)
- Place: Harare ,Zimbabwe
- Bio: Eat , ~~Sleep~~ , Code
- GitHub: [Mikeyny](https://github.com/mikeyny)

#### Name: [Anders Jürisoo](https://github.com/ajthinking)
- Place: Sweden
- Bio: What happens in Git stays in Git
- GitHub: [Anders Jürisoo](https://github.com/ajthinking)

#### Name: [Dvir](https://github.com/dvur12)
- Place: Israel
- Bio: \x90\x90\x90\x90
- GitHub: [Dvir](https://github.com/dvur12)

#### Name: [Xavier Marques](https://github.com/wolframtheta)
- Place: Corbera de Llobregat, Barcelona, Catalonia
- Bio: Computer Science Major
- GitHub: [WolframTheta](https://github.com/wolframtheta)

#### Name: [Vishal](https://dainvinc.github.io)
- Place: New York
- Bio: Software developer with a knack to learn things quickly.
- GitHub: [dainvinc](https://github.com/dainvinc)

### Name: [Niall Cartwright](https://github.com/Nairu)
- Place: Birmingham, UK
- Bio: Avid Games dev hobbyist, work for 3SDL as a software developer.
- GitHub: [Niall Cartwright](https://github.com/Nairu)

#### Name: [Justin I](https://github.com/Jish80)
- Place: IL, USA
- Bio: Work hard
- GitHub: [Jish80] (https://github.com/Jish80)

#### Name: [APOORVA SHARMA](https://github.com/okatticus)
- Place: Himachal Pradesh,India
- Bio: A student happy to write code and poetry.
- GitHub: [Apoorva Sharma](https://github.com/okatticus)

#### Name: [Prateek Pandey](https://github.com/prateekpandey14)
- Place: Bangalore, India
- Bio: Opensource Enthusiast, Opensource Golang developer
- GitHub: [Prateek Pandey](https://github.com/prateekpandey14)

#### Name: [CodHeK](https://github.com/CodHeK)
- Place: Mumbai, India
- Bio: Cuber/Coder
- GitHub: [CodHeK](https://github.com/CodHeK)

#### Name: [Søren Eriksen](https://github.com/soer7022)
- Place: Denmark
- Bio: Currently studying computerscience at Aarhus University
- Github: [Søren Eriksen](https://github.com/soer7022)

#### Name: [Cristiano Bianchi](https://github.com/crisbnk)
- Place: Italy
- Bio: Love to learn something new everyday
- GitHub: [crisbnk](https://github.com/crisbnk)


#### Name: [Paulo Henrique Scherer](https://github.com/phscherer)
- Place: Brazil
- Bio: Student and newbie software developer
- GitHub: [phscherer](https://github.com/phscherer)

#### Name: [Aldo Cano](https://github.com/aldocano)
- Place: Tirana, Albania
- Bio: A bug is never just a mistake...
- GitHub: [Aldo Cano](https://github.com/aldocano)

#### Name: [Timea Deák](https://github.com/DTimi)
- Place: Dublin, Ireland
- Bio: Molecular biologist
- GitHub: [Timea Deák](https://github.com/DTimi)

#### Name: [Christian Skala](https://github.com/chrishiggins29)
- Place: New York, USA
- Bio: Hire me! Need a VP of Engineering, Director of Software, CTO?
- GitHub: [Christian Skala](https://github.com/chrishiggins29)

#### Name: [filedesless](https://hightechlowlife.info)
- Place: Québec, Canada
- Bio: CompSci from ULaval reporting in
- GitHub: [aiglebleu](https://github.com/aiglebleu)

#### Name: [Jon Lee](https://github.com/githubbbbbbbbbbbbb)
- Place: Canada
- Bio: Student
- GitHub: [githubbbbbbbbbbbbb](https://github.com/githubbbbbbbbbbbbb)

#### Name: [Ren Cummings](https://github.com/nrenc027)
- Place: Dayton,OH, USA
- Bio: I like Code :sunglasses:, Coloring :art:, and Cardio :running:
- GitHub: [Ren Cummings](https://github.com/nrenc027)

#### Name: [S Stewart](https://github.com/tilda)
- Place: Denton, Texas, US
- Bio: Dude trying to become a IT guy somewhere. Also reads [The Register](https://www.theregister.co.uk).
- GitHub: [tilda](https://github.com/tilda)

#### Name: [Jose Gomera](https://github.com/josegomera)
- Place: Dominican Republic
- Bio: I'm web developer that love somehow to help.
- Github: [josegomera](https://github.com/josegomera)

#### Name: [Stephen Abrahim](https://github.com/lepah)
- Place: Huntington Beach, CA
- Bio: Games and things!
- GitHub: [Stephen Abrahim](https://github.com/lepah)

#### Name: [Rajeev Kumar Singh](https://github.com/rajeeviiit)
- Place: Gandhinagar,Gujrat, IN
- Bio: Games and music!
- GitHub: [Rajeev Kumar Singh](https://github.com/rajeeviiit)

### Name: [Benjamin Sanvoisin](https://github.com/Laudenlaruto)
- Place : Paris, FR
- Bio: Devops, Gamer and fun
- GitHub: [Benjamin Sanvoisin](https://github.com/Laudenlaruto)

#### Name: [Matthew Burke](https://github.com/MatthewBurke1995)
- Place: Sydney, Australia
- Bio: Big fan of Python + Data
- GitHub: [Matthew Burke](https://github.com/MatthewBurke1995)

#### Name: [Caio Perdona](https://github.com/perdona)
- Place: Ribeirao Preto, SP, Brazil
- Bio: Web and Mobile Engineer
- GitHub: [Caio Perdona](https://github.com/perdona)

#### Name: [Shankhalika Sarkar](https://github.com/Shankhalika)
- Place: Karnataka, India
- Bio: Current Final Year CS Undergrad. I love poetry, tea and dogs.
- Github: [Shankhalika Sarkar](https://github.com/Shankhalika)

#### Name: [Henrique Duarte](https://github.com/mustorze)
- Place: São Paulo, SP, BR
- Bio: Developer, I really like!
- GitHub: [Henrique Duarte](https://github.com/mustorze)

#### Name: [Akshit Kharbanda](https://github.com/akshit04)
- Place: Delhi, India
- Bio: 5th semester IT Undergrad. Machine Learning enthusiast. Black coffee <3
- GitHub: [Akshit Kharbanda](https://github.com/akshit04)

#### Name:[Avinash Jaiswal](https://github.com/littlestar642)
- Place:Surat,Gujarat,India.
- Bio:In love with the WEB,from age of 5!
- Github:[Avinash Jaiswal](https://github.com/littlestar642)

#### Name: [Alisson Vargas](https://github.com/alisson-mich)
- Place: Torres, RS, Brazil
- Bio: A guy who loves IT :D
- GitHub: [Alisson Vargas](https://github.com/alisson-mich)

#### Name: [Adiyat Mubarak](https://github.com/Keda87)
- Place: Jakarta, ID, Indonesia
- Bio: Technology Agnostic
- GitHub: [Adiyat Mubarak](https://github.com/Keda87)

#### Name: [Vishaal Udandarao](https://github.com/vishaal27)
- Place: New Delhi, India
- Bio: Professional Geek | Developer
- GitHub: [Vishaal Udandarao](https://github.com/vishaal27)

#### Name: [Sparsh Garg](https://github.com/sparsh789)
- Place: Hyderabad, Telangana, India
- Bio: Student@IIIT,Hyderabad
- GitHub: [sparsh789](https://github.com/sparsh789)

#### Name: [Zaki Akhmad](https://github.com/za)
- Place: Jakarta, Indonesia
- Bio: Python enthusiasts
- GitHub: [za](https://github.com/za)

### Name: [Joey Marshment-Howell](https://github.com/josephkmh)
- Place: Berlin, Germany
- Bio: A nice young man who likes web programming!
- GitHub: [Joey Marshment-Howell](https://github.com/josephkmh)

#### Name: [Chris Sullivan](https://github.com/codemastermd)
- Place: College Park, Maryland
- Bio: Comp Sci student at the University of Maryland
- GitHub: [Chris Sullivan](https://github.com/codemastermd)

### Name: [Owen Mitchell](https://github.com/ultimatezenzar)
- Place: Edmond, OK, United States
- Bio: Programmer for a high school robotics team
- Github: [ultimatezenzar] (https://github.com/ultimatezenzar)

#### Name: [Sravya Pullagura](https://github.com/sravya96)
- Place: Vijayawada, Andhra Pradesh, India
- Bio: Love learning, coding and sketching!!
- Github [Sravya Pullagura](https://github.com/sravya96)

#### Name: [Ahmad Musaddiq Mohammad](https://github.com/ahmadmusaddiq)
- Place: Kuala Belait, Brunei Darussalam
- Bio: Mechanical engineer
- Github: [ahmadmusaddiq](https://github.com/ahmadmusaddiq)

#### Name: [Rafael Lima](https://github.com/rafaelkalan)
- Place: Belo Horizonte, Minas Gerais, Brazil
- Bio: Youger software engineer
- GitHub: [Rafael Lima](https://github.com/rafaelkalan)

#### Name: [Saif Rehman Nasir](https://github.com/shyshin)
- Place: New Delhi, India
- Bio: Techie with a lot of horizontals but a low verticality :(
- Github: [Saif Rehman Nasir](https://github.com/shyshin)

#### Name: [Yash Mittra](https://github.com/mittrayash)
- Place: New Delhi, Delhi, India
- Bio: Web Developer, Coder | Entering the field of Machine Learning and Data Science
- GitHub: [mittrayash](https://github.com/mittrayash)

#### Name: [Dustin Woods](https://github.com/dustinywoods)
- Place: MN, USA
- Bio: Software Developer
- GitHub: [Dustin Woods](https://github.com/dustinywoods)

#### Name: [Ginanjar S.B](https://github.com/egin10)
- Place: Samarinda, Kalimantan Timur, Indonesia
- Bio: Someone who's intresting about web devlopment / Programming
- GitHub: [Ginanjar S.B | egin10](https://github.com/egin10)

#### Name: [Fush Chups](https://github.com/fushandchups)
- Place: Christchurch, Canterbury, New Zealand
- Bio: Earhquake enthusiast
- GitHub:[fushandchups] (https://github.com/fushandchups)

#### Name: [Francis Venne](https://github.com/NullSilence)
- Place: Montreal, Canada.
- Bio: Developer by day, cat lover by night. Canadian tech enthusiast.
- Github [Sravya Pullagura](https://github.com/NullSilence)

#### Name: [Leonardo Bonetti](https://github.com/LeonardoBonetti)
- Place: São Paulo, Brazil
- Bio: Associate Degree analysis and systems development
- GitHub: [Leonardo Bonetti](https://github.com/LeonardoBonetti)

#### Name: [Noveen Sachdeva](https://github.com/noveens)
- Place: Hyderabad, Telangana, India
- Bio: 3rd Year CS undergrad at IIIT Hyderabad.
- GitHub: [Noveen Sachdeva](https://github.com/noveens)

#### Name: [DENNIS ORZIKH](https://github.com/orzikhd)
- Place: Seattle, WA, USA
- Bio: Student at UW. Likes easy ways to make sure tools are set up in new environments (like this project)
- Github: Wow isn't this right up there ^ [Dennis Orzikh](https://github.com/orzikhd)

#### Name: [Pranav Bhasin](https://github.com/pranavbhasin96)
- Place: Hyderabad, Telangana, India
- Bio: Trying to fit in coding society.
- GitHub: [Pranav Bhasin](https://github.com/pranavbhasin96)

#### Name: [Vaibhav Agarwal](https://github.com/vaibhavagarwal220)
- Place: Mandi, Himachal Pradesh, India
- Bio: A passionate programmer and a beginner in Open Source
- Github [Vaibhav Agarwal](https://github.com/vaibhavagarwal220)

#### Name: [Arpit Gogia](https://github.com/arpitgogia)
- Place: Delhi, India
- Bio: Python Developer
- Github [Arpit Gogia](https://github.com/arpitgogia)

#### Name: [Charlie Stanton](https://github.com/shtanton)
- Place: Southend-On-Sea, England
- Bio: JavaScript Tinkerer, Lover of Vim
- Github [Charlie Stanton](https://github.com/shtanton)

#### Name: [James Henderson](https://github.com/prohunt)
- Place: Raleigh, NC, United States
- Bio: Inquisitive, Loves coding, also vegan
- Github [Sravya Pullagura](https://github.com/sravya96)

#### Name: [Loreleen Mae Sablot](https://github.com/loreleensablot)
- Place: Daet, Camarines Norte, Philippines
- Bio: I love designing beautiful websites. I also bike.
- Github [Loreleen Mae Sablot] (https://github.com/loreleensablot)

#### Name: [Ahmad Musaddiq Mohammad](https://github.com/ahmadmusaddiq)
- Place: Kuala Belait, Brunei Darussalam
- Bio: Mechanical engineer
- Github: [ahmadmusaddiq](https://github.com/ahmadmusaddiq)

#### Name: [Aleksandr Vorontsov](https://github.com/a-vorontsov)
- Place: London, England
- Bio: Student, Aspiring Front-end Web Dev
- Github [Aleksandr Vorontsov](https://github.com/a-vorontsov)
#### Name: [Ben Smith](https://github.com/ben-w-smith)
- Place: Salt Lake City, UT, USA
- Bio: A guy that loves writing bots and automation.
- GitHub: [Ben Smith](https://github.com/ben-w-smith)

#### Name: [Eric Bryant](https://github.com/shmickle)
- Place: Fairfax, Virginia, USA
- Bio: Web Developer
- GitHub: [shmickle](https://github.com/shmickle)

#### Name: [Emmanuel Akinde](https://github.com/harkindey)
- Place: Lagos, Nigeria
- Bio: Lets Code and Chill
- Github: [Harkindey](https://github.com/harkindey)

#### Name: [Ashish Krishan](https://github.com/ashishkrishan1995)
- Place: India
- Bio: Computer Science Major / UI/UX Designer
- GitHub: [ashishkrishan1995](https://github.com/ashishkrishan1995)

#### Name: [Katherine S](https://github.com/kms6bn)
- Place: San Francisco
- Bio: Data Scientist
- Github: [kms6bn](https://github.com/kms6bn)

#### Name: [BrunoSXS](https://github.com/brunosxs)
- Brazil
- Bio: I like turtules.
- Github [BrunoSXS](https://github.com/brunosxs)

#### Name: [Alexander Miller](https://github.com/allesmi)
- Place: Salzburg, Austria
- Bio: Student/Web Developer
- GitHub: [allesmi](https://github.com/allesmi)

#### Name: [Bryan Wigianto](https://github.com/bwigianto)
- Place: USA
- Bio: Engineer
- GitHub: [bwigianto](https://github.com/bwigianto)

#### Name: [Ckpuna4](https://github.com/Ckpuna4)
- Place: Saint-petersburg, Russia
- Bio: Web Developer
- GitHub: [Ckpuna4](https://github.com/Ckpuna4)

#### Name: [Vaibhaw Agrawal](https://github.com/vaibhaw2731)
- Place: New Delhi, India
- Bio: I am a Machine Learning enthusiast.
- GitHub: [vaibhaw2731](https://github.com/vaibhaw2731)

#### Name: [Dhevi Rajendran](https://github.com/dhevi)
- Place: USA
- Bio: Software Engineer
- Github: [dhevi](https://github.com/dhevi)

#### Name: [Oluwadamilola Babalola](https://github.com/thedammyking)
- Place: Lagos, Nigeria
- Bio: JavaScript Developer
- GitHub: [Oluwadamilola Babalola](https://github.com/thedammyking)

### Name: [Trevor Meadows](https://github.com/tlm04070)
- Place: Charlotte, North Carolina.
- Bio: UNC Charlotte coding bootcamp student.
- GitHub: [tlm04070](https://github.com/tlm04070);

#### Name: [Ratchapol Tengrumpong](https://github.com/lullabies)
- Place: Bangkok, Thailand
- Bio: Programmer Analyst
- GitHub: [lullabies](https://github.com/lullabies)

#### Name: [Luke Taylor](https://github.com/lmcjt37)
- Place: Derby, UK
- Bio: Senior Software Engineer, child at heart
- GitHub: [Luke Taylor](https://github.com/lmcjt37)

#### Name: [Snehil Verma](https://github.com/vsnehil92)
- Place: Delhi, India
- Bio: Love to learn new technologies
- GitHub: [vsnehil92](https://github.com/vsnehil9

#### Name: [Akram Rameez](https://github.com/akram-rameez)
- Place: Bengaluru, India
- Bio: I like free T-shirts and I cannot lie.
- GitHub: [allesmi](https://github.com/akram-rameez)

#### Name: [Bryan Tylor](https://github.com/bryantylor)
- Place: Cincinnati, OH, USA
- Bio: Elixir Dev / Nuclear Engineer
- GitHub: [Bryan Tylor](https://github.com/bryantylor)

#### Name: [Matthias Kraus](https://github.com/brotkiste)
- Place: Munich, Germany
- Bio: Automotive Computer Science
- GitHub: [brotkiste](https://github.com/brotkiste)

#### Name: [Harshil Agrawal](https://github.com/harshil1712)
-Place: Vadodara, India
-Bio: Student,Web Developer
-GitHub: [harshil1712](https://github.com/harshil1712)

#### Name: [Bennett Treptow](https://github.com/bennett-treptow)
- Place: Milwaukee, WI, USA
- Bio: Computer Science Major / Web Developer
- Github: [bennett-treptow](https://github.com/bennett-treptow)

#### Name: [Cameron Smith](https://github.com/cameronzsmith)
- Place: Wichita, KS, USA
- Bio: Student
- GitHub: [cameronzsmith](https://github.com/cameronzsmith)

#### Name: [Jose Morales](https://github.com/castro732)
- Place: Buenos Aires, Argentina
- Bio: Developer
- GitHub: [castro732](https://github.com/castro732)

#### Name: [Hassan Sani](https://github.com/inidaname)
- Place: Bida, Niger State, Nigeria
- Bio: Web Developer at @ADPNigeria

#### Name: [Philip Terzic](https://github.com/PhilTerz)
- Place: Scottsdale, Arizona, USA
- Bio: Aspiring OSS Contributer
- GitHub: [PhilTerz](https://github.com/PhilTerz)

#### Name: [Gustavo Pacheco Ziaugra](https://github.com/GustavoZiaugra)
- Place: São Paulo, Brazil.
- Bio: Technology Guy / Student
- GitHub: [Gustavo Ziaugra](https://github.com/GustavoZiaugra)

#### Name: [Sarah Chen](https://github.com/sarovisk)
- Place: Sao Paulo/ Brazil
- Bio: Student
- GitHub: [sarovisk](https://github.com/sarovisk)

#### Name: [Jose David](https://github.com/jose4125)
- Place: Bogotá, Colombia
- Bio: Web Developer
- GitHub: [jose4125](https://github.com/jose4125)

#### Name: [Mayank Saxena](https://github.com/mayank26saxena)
- Place: New Delhi, India
- Bio: Student
- GitHub: [mayank26saxena](https://github.com/mayank26saxena)

#### Name: [Napat Rattanawaraha](https://github.com/peam1234)
- Place: Bangkok, Thailand
- Bio: Student / Junior Web Developer
- GitHub: [peam1234](https://github.com/peam1234)

#### Name: [Marion Fioen](https://github.com/marion59000)
- Place: Lille, France
- Bio: Developer
- GitHub: [marion59000](https://github.com/marion59000)

#### Name: [Akma Adhwa](https://github.com/akmadhwa)
- Place: Malaysia
- Bio: Web Developer
- GitHub: [akmadhwa](https://github.com/akmadhwa)

#### Name: [Ian James](https://inj.ms)
- Place: London, UK
- Bio: Web... person?
- GitHub: [injms](https://github.com/injms)

#### Name: [K Foster](https://foster.im)
- Place: West Sussex, UK
- Bio: Web Developer
- GitHub: [g33kcentric](https://github.com/g33kcentric)

#### Name: [Andin FOKUNANG](https://github.com/switchgirl95)
- Place: Yaounde , Cameroon
- Bio: Student - Otaku - Geek
- GitHub: [Switch](https://github.com/switchgirl95)

#### Name: [xenocideiwki] (https://github.com/xenocidewiki)
- Place: Norway
- Bio: Reverse Engineer
- GitHub: [xenocidewiki] (https://github.com/xenocidewiki)

#### Name: [George Hundmann](https://github.com/georgegsd)
- Place: Mannheim, Baden-Württemberg, Germany
- Bio: I'm a German Shepherd that likes eating
- GitHub: [georgegsd](https://github.com/georgegsd)

#### Name: [Ahmad Abdul-Aziz](https://github.com/a-m-a-z)
- Place: Abuja, Nigeria
- Bio: Web Developer
- GitHub: [a-m-a-z](https://github.com/a-m-a-z)

#### Name: [Allan Dorr](https://github.com/aldorr)
- Place: Hamburg, Germany
- Bio: Web Dev, Writer, Translator, Teacher
- GitHub: [aldorr](https://github.com/aldorr)

#### Name: [Musa Barighzaai](https://github.com/mbarighzaai)
- Place: Toronto, Canada
- Bio: Front End Developer
- GitHub: [mbarighzaai](https://github.com/mbarighzaai)

#### Name: [Lakston](https://github.com/Lakston)
- Place: Toulouse, France
- Bio: Front-End Dev
- GitHub: [Lakston](https://github.com/Lakston)

#### Name: [Shobhit Agarwal](https://github.com/shobhit1997)
- Place: JSSATE, NOIDA ,INDIA
- Bio: Student/Andriod Developer
- GitHub: [shobhit1997](https://github.com/shobhit1997)

#### Name: [Will Barker](https://github.com/billwarker)
- Place: Toronto, Canada
- Bio: A guy who wants to improve the world through AI!
- GitHub: [Will Barker](https://github.com/billwarker)

#### Name: [Christopher Bradshaw](https://github.com/kitsune7)
- Place: Provo, UT, USA
- Bio: I love FOXES!!! :fox:
- GitHub: [kitsune7](https://github.com/kitsune7)

#### Name: [Ben Edelson]
-Place: Newark NJ
-Bio: I.T.
-GitHub: https://github.com/Bed3150n

#### Name: [JOE SCHO](https://github.com/JoeScho)
- Place: London, UK
- Bio: I love guitar!
- GitHub: [JoeScho](https://github.com/JoeScho)

#### Name: [Anuraag Tummanapally](https://github.com/TummanapallyAnuraag)
- Place: Mumbai, India
- Bio: Student, System Administrator
- GitHub: [TummanapallyAnuraag](https://github.com/TummanapallyAnuraag)

#### Name: [Fran Acién](https://github.com/acien101)
- Place: Madrid, Spain
- Bio: Full of empty
- GitHub: [Fran Acién](https://github.com/acien101)

#### Name: [Piyush Sikarwal](https://github.com/psikarwal)
- Place: India
- Bio: Professional Geek
- GitHub: [Piyush Sikarwal](https://github.com/psikarwal)

#### Name: [Pratyum Jagannath](https://github.com/Pratyum)
- Place: Singapore
- Bio: I tell tales!
- GitHub: [Pratyum](https://github.com/Pratyum)

#### Name: [Jakub Bačo](https://github.com/vysocina)
- Place: Slovakia
- Bio: Student / Designer
- GitHub: [Jakub Bačo](https://github.com/vysocina)

#### Name: [Gabriel Obaldia](https://github.com/gobaldia)
- Place: Uruguay
- Bio: Full Stack Developer
- GitHub: [Gabriel Obaldia](https://github.com/gobaldia)

#### Name: [Antonio Jesus Pelaez](https://github.com/ajpelaez)
- Place: Granada, Spain
- Bio: IT Student at the University of Granada
- GitHub: [Antonio Jesus Pelaez](https://github.com/ajpelaez)

<<<<<<< HEAD
#### Name: [Anthony Mineo](https://github.com/amineo)
- Place: New Jersey, USA
- Bio: Web Design & Development
- GitHub: [Anthony Mineo](https://github.com/amineo)
=======
#### Name: [Brent Scheppmann](https://github.com/bareon)
- Place: Garden Grove, CA, US
- Bio: Student, Geophysicist
- GitHub: [Brent Scheppmann](https://github.com/bareon)

#### Name: [Andrea Stringham](https://github.com/astringham)
- Place: Phoenix, AZ USA
- Bio: Coffee addict, dog person, developer.
- GitHub: [Andrea Stringham](https://github.com/astringham)

#### Name: [coastalchief](https://github.com/coastalchief)
- Place: Germany
- Bio: dev
- GitHub: [coastalchief](https://github.com/coastalchief)

#### Name: [Furkan Arabaci](https://github.com/illegaldisease)
- Place: Turkey
- Bio: Computer Science student
- GitHub: [Furkan Arabaci](https://github.com/illegaldisease)

#### Name: [Rizki Ramadhana](https://github.com/rizkiprof)
- Place: Yogyakarta, Indonesia
- Bio: Student / Front-end Developer
- GitHub: [Rizki Ramadhana](https://github.com/rizkiprof)

#### Name: [Sarthak Bhagat](https://github.com/sarthak268)
- Place: Delhi, India
- Bio: ECE Undergraduate
- GitHub: [Sarthak Bhagat](https://github.com/sarthak268)

#### Name: [Haley C Smith](https://github.com/haleycs)
- Place: Orlando, Florida
- Bio: Web Designer/Developer
- GitHub: [Haley C Smith](https://github.com/haleycs)

#### Name: [Lesyntheti](https://github.com/lesyntheti)
- Place : Troyes, France
- Bio : Network Engineer at University of Technology of Troyes
- Github: [lesyntheti](https://gitbub.com/lesyntheti)

#### Name: [Abdullateef](https://github.com/abdullateef97)
- Place: Lagos Island, Lagos State, Nigeria
- Bio: Student Developer
- GitHub: [Abdullateef](https://github.com/abdullateef97)

#### Name: [Juan Anaya Ortiz](https://github.com/JaoChaos)
- Place: Granada, Spain
- Bio: IT student at the University of Granada
- GitHub: [Juan Anaya Ortiz](https://github.com/JaoChaos)

#### Name: [Alexander Voigt](https://github.com/alexandvoigt)
- Place: San Francisco, CA, USA
- Bio: Software Engineer
- GitHub: [Alexander Voigt](https://github.com/alexandvoigt)

#### Name: [Michael Greene] (https://github.com/Greeneink4)
- Place: UT, USA
- Bio: Web Dev Student
- Github: [Michael Greene] (https://github.com/Greeneink4)

#### Name: [Lee Magbanua](https://github.com/leesenpai)
- Place: Philippines
- Bio: Student / Front-end Web Developer
- GitHub: [leesenpai](https://github.com/leesenpai)

#### Name: [Damodar Lohani](https://github.com/lohanidamodar)
- Place: Kathmandu, Nepal
- Bio: Technology Consultant at [LohaniTech](https://lohanitech.com)
- GitHub: [Damodar Lohani](https://github.com/lohanidamodar)

#### Name: [Hrafnkell Orri Sigurðsson](https://github.com/hrafnkellos)
- Place: Hafnarfjörður, Iceland
- Bio: Computer Scientist
- GitHub: [Hrafnkell Orri Sigurðsson](https://github.com/hrafnkellos)

#### Name: [Mitchell Haugen](https://github.com/haugenmitch)
- Place: VA, USA
- Bio: Programmer
- GitHub: [haugenmitch](https://github.com/haugenmitch)

#### Name: [Felipe Do Espirito Santo](https://github.com/felipez3r0)
- Place: Jaboticabal, SP, Brazil
- Bio: Professor at Fatec, Faculdade São Luís, and Mozilla Volunteer
- GitHub: [Felipe Do E. Santo](https://github.com/felipez3r0)

#### Name: [Jason Green](https://jason.green)
- Place: Seattle, WA
- Bio: Student of code, eater of sustainable sushi
- GitHub: [Jalence](https://github.com/jalence)

#### Name: [Elan Ripley](https//github.com/tattarrattat)
- Place: Raleigh, North Carolina, USA
- Bio: Programmer
- Github: [Elan Ripley](https//github.com/tattarrattat)

#### Name: [Justin Oliver](https://github.com/justinoliver)
- Place: Seattle, WA, USA, Earth!
- Bio: Trying to learn cool new things!
- GitHub: [Justin Oliver](https://github.com/justinoliver)

#### Name: [RYAN R SMITH](https://github.com/devronsoft)
- Place: Oxford, UK
- Bio: Kiwi dev
- GitHub: [Ryan Smith](https://github.com/devronsoft)
- Website: [Blog](https://devronsoft.github.io/)

#### Name: [Igor Rzegocki](https://github.com/ajgon)
- Place: Kraków, PL
- Bio: I do Ruby for living, and hacking for fun
- GitHub: [Igor Rzegocki](https://github.com/ajgon)
- Website: [Online Portfolio](https://rzegocki.pl/)

#### Name: [JULIE QIU](https://github.com/julieqiu)
- Place: New York City, NY, USA
- Bio: Software Engineer; Loves iced coffee
- GitHub: [Julie Qiu](https://github.com/julieqiu)

#### Name: [Luis Alducin](https://linkedin.com/luisalduucin)
- Place: Mexico City
- Bio: Software Engineer
- GitHub: [Luis Alducin](https://github.com/luisalduucin)

#### Name: [Hannah Zulueta](https://github.com/hanapotski)
- Place: North Hollywood, CA
- Bio: Web developer, Calligrapher, Musician, Entrepreneur
- GitHub: [Ryan Smith](https://github.com/hanapotski)
- Website: [Blog](https://homemadecoder.wordpress.com)

#### Name: [Michele Adduci](https://micheleadduci.net)
- Place: Germany
- Bio: Full Stack Developer, living on a CI/CD pipeline
- GitHub: [madduci](https://github.com/madduci)

#### Name: [Austin Carey](https://github.com/apcatx)
- Place: Austin, TX, USA
- Bio: Jr Full Stack Developer making my first contribution.
- GitHub: [apcatx](https://github.com/apcatx)

#### Name: [John Rexter Flores](https://github.com/alldeads)
- Place: Cebu, Philippines
- Bio: Full Stack Developer
- Github: [John Rexter Flores](https://github.com/alldeads)

#### Name: [Luciano Santana dos Santos](https://github.com/lucianosds)
- Place: Ponta Grossa, PR, Brasil
- Bio: Computer Network Professional
- Github: [Luciano Santana dos Santos](https://github.com/lucianosds)

#### Name: [Alex Choi](https://github.com/running-cool)
- Place: Athens, GA
- Bio: Student
- Github: [running-cool](https://github.com/running-cool)

#### Name: [Kshitiz Khanal](https://github.com/kshitizkhanal7)
- Place: Kathmandu, Nepal
- Bio: Open Data and Open Knowledge activist
- GitHub: [Kshitiz Khanal](https://github.com/kshitizkhanal7)
>>>>>>> 9620e5a4
<|MERGE_RESOLUTION|>--- conflicted
+++ resolved
@@ -697,12 +697,11 @@
 - Bio: IT Student at the University of Granada
 - GitHub: [Antonio Jesus Pelaez](https://github.com/ajpelaez)
 
-<<<<<<< HEAD
 #### Name: [Anthony Mineo](https://github.com/amineo)
 - Place: New Jersey, USA
 - Bio: Web Design & Development
 - GitHub: [Anthony Mineo](https://github.com/amineo)
-=======
+
 #### Name: [Brent Scheppmann](https://github.com/bareon)
 - Place: Garden Grove, CA, US
 - Bio: Student, Geophysicist
@@ -859,5 +858,4 @@
 #### Name: [Kshitiz Khanal](https://github.com/kshitizkhanal7)
 - Place: Kathmandu, Nepal
 - Bio: Open Data and Open Knowledge activist
-- GitHub: [Kshitiz Khanal](https://github.com/kshitizkhanal7)
->>>>>>> 9620e5a4
+- GitHub: [Kshitiz Khanal](https://github.com/kshitizkhanal7)