#### Name: [ALICE CHUANG](https://github.com/AliceWonderland)
- Place: New York City, NY, USA
- Bio: I love DOGS! :dog:
- GitHub: [Alice Chuang](https://github.com/AliceWonderland)

#### Name: [GABE DUNN](https://github.com/redxtech)
- Place: Canada
- Bio: I love VUE !!
- GitHub: [Gabe Dunn](https://github.com/redxtech)
- Website: [when.](https://when.redxte.ch)

#### Name: [GEORGE FOTOPOULOS](https://github.com/xorz57)
- Place: Patras, Achaia, Greece
- Bio: Technology Enthusiast
- GitHub: [George Fotopoulos](https://github.com/xorz57)

#### Name: [Stephen Dzialo](https://github.com/dzials)
- Place: USA
- Bio: Computer Science Major
- GitHub: [Stephen Dzialo](https://github.com/dzials)

#### Name: [Taf Meister](https://github.com/tashrafy)
- Place: NYC
- Bio: Developer =]

#### Name: [RAFAEL MENEZES](https://github.com/RafaelSa94)
- Place: Boa Vista, Roraima, Brazil
- Bio: Computer Science Major
- GitHub: [Rafael Sá](https://github.com/RafaelSa94)

#### Name: [Patrick S](https://github.com/patsteph)
- Place: USA
- Bio: Professional Geek
- GitHub: [Patrick S](https://github.com/patsteph)

#### Name: [Michael Cao](https://github.com/mcao)
- Place: PA, USA
- Bio: Student
- GitHub: [Michael Cao](https://github.com/mcao)

#### Name: [Amlaan Bhoi](https://github.com/amlaanb)
- Place: IL, USA
- Bio: CS Grad Student
- GitHub: [Amlaan Bhoi](https://github.com/amlaanb)

#### Name: [Cecy Correa](https://github.com/cecyc)
- Place: USA
- Bio: Software Engineer at ReturnPath
- Github: [cecyc](https://github.com/cecyc)

#### Name: [Billy Lee](https://github.com/leebilly0)
- Place: WI, USA
- Bio: Software Developer, Bachelors in Computer Science
- Github: [Billy Lee](https://github.com/leebilly0)

#### Name: [AGNIESZKA MISZKURKA](https://github.com/agnieszka-miszkurka)
- Place: Poland
- Bio: second year Computer Science Student, in love with NYC <3
- GitHub: [agnieszka-miszkurka](https://github.com/agnieszka-miszkurka)

#### Name: [Leah Langfrod](https://github.com/leahlang4d2)
- Place: CA, USA
- Bio: Recent Bachelors in Computer Science
- Github: [Leah Langford](https://github.com/leahlang4d2)

#### Name: [Eric Nor](https://github.com/thateric)
- Place: Lake Forest, CA, USA
- Bio: Multiple corgi owner and a Senior Software Developer
- Github: [Eric Nord](https://github.com/thateric)

#### Name: [Campion Fellin](https://github.com/campionfellin)
- Place: Seattle, WA, USA
- Bio: I love open source and coffee! New grad looking for work!
- GitHub: [Campion Fellin](https://github.com/campionfellin)

#### Name: [Niket Mishra](https://github.com/niketmishra)
- Place: New Delhi, Delhi, India
- Bio: B.Tech Student in Information Technology
- GitHub: [Niket Mishra](https://github.com/niketmishra)

#### Name: [Shade Ruangwan](https://github.com/sruangwan)
- Place: Nara, Japan
- Bio: PhD student in Software Engineering
- Github: [Shade Ruangwan](https://github.com/sruangwan)

#### Name: [Michael Rodriguez](https://github.com/vinird)
- Place: Alajuea, Alajuela, Costa Rica
- Bio: Web dev adn graphic designer
- GitHub: [vinird](https://github.com/vinird)

#### Name: [Evan Culver](https://github.com/eculver)
- Place: San Francisco, CA, USA
- Bio: I work at Uber on data storage, tooling and OOS - checkout [our work](https://github.com/uber-go/dosa)!
- GitHub: [Evan Culver](https://github.com/eculver)

#### Name: [Vo Tan Tho](https://github.com/kensupermen)
- Place: Ho Chi Minh City, VietNam
- Bio: I'm Software Engineer at Dinosys
- GitHub: [Ken Supermen](https://github.com/kensupermen)

#### Name: [Franklyn Roth](https://github.com/far3)
- Place: Boulder, CO, USA
- Bio: I am a web developer working on finance sites. Specialize in accessibility.
- GitHub: [Franklyn Roth](https://github.com/far3)

#### Name: [Karthick Thoppe](https://github.com/karthicktv)
- Place: Dublin, Ireland
- Bio: I am a Solution Architect and work for a large SaaS organization
- GitHub: [Karthick Thoppe](https://github.com/karthicktv)

#### Name: [Brane](https://github.com/brane)
- Place: Turkey
- Bio: I am a caffeine based artificial life form.
- GitHub: [Brane](https://github.com/brane)

#### Name: [Ishan Jain](https://github.com/ishanjain28)
- Place: Roorkee, Uttrakhand, India
- Bio: I love working with Images, Crypto, Networking and opengl, Work as a Backend Engineer in Go. Also, Love Rust!.
- Github: [Ishan Jain](https://github.com/ishanjain28)

#### Name: [Anupam Dagar](https://github.com/Anupam-dagar)
- Place: Allahabad, India
- Bio: I am like a code currently in development.
- GitHub: [Anupam Dagar](https://github.com/Anupam-dagar)

#### Name: [Phil](https://github.com/bitbrain-za)
- Place: South Africa
- Bio: Avid Tinkerer
- GitHub: [bitbrain-za](https://github.com/bitbrain-za)

#### Name: [Jasdy Syarman](https://github.com/akutaktau)
- Place: Malaysia
- Bio: PHP Programmer
- GitHub: [akutaktau](https://github.com/akutaktau)

#### Name: [Rupesh Kumar](https://github.com/vmcniket)
- Place: India
- Bio: KIIT University IT student
- GitHub: [vmcniket](https://github.com/vmcniket)

#### Name: [Shelby Stanton](https://github.com/Minimilk93)
- Place: Leeds, England
- Bio: Front End Developer who loves cats and gaming!
- GitHub: [Minimilk93](https://github.com/Minimilk93)

#### Name: [Michael Nyamande](https://github.com/mikeyny)
- Place: Harare ,Zimbabwe
- Bio: Eat , ~~Sleep~~ , Code
- GitHub: [Mikeyny](https://github.com/mikeyny)

#### Name: [Anders Jürisoo](https://github.com/ajthinking)
- Place: Sweden
- Bio: What happens in Git stays in Git
- GitHub: [Anders Jürisoo](https://github.com/ajthinking)

#### Name: [Dvir](https://github.com/dvur12)
- Place: Israel
- Bio: \x90\x90\x90\x90
- GitHub: [Dvir](https://github.com/dvur12)

#### Name: [Xavier Marques](https://github.com/wolframtheta)
- Place: Corbera de Llobregat, Barcelona, Catalonia
- Bio: Computer Science Major
- GitHub: [WolframTheta](https://github.com/wolframtheta)

#### Name: [Vishal](https://dainvinc.github.io)
- Place: New York
- Bio: Software developer with a knack to learn things quickly.
- GitHub: [dainvinc](https://github.com/dainvinc)

### Name: [Niall Cartwright](https://github.com/Nairu)
- Place: Birmingham, UK
- Bio: Avid Games dev hobbyist, work for 3SDL as a software developer.
- GitHub: [Niall Cartwright](https://github.com/Nairu)

#### Name: [Justin I](https://github.com/Jish80)
- Place: IL, USA
- Bio: Work hard
- GitHub: [Jish80] (https://github.com/Jish80)

#### Name: [APOORVA SHARMA](https://github.com/okatticus)
- Place: Himachal Pradesh,India
- Bio: A student happy to write code and poetry.
- GitHub: [Apoorva Sharma](https://github.com/okatticus)

#### Name: [Prateek Pandey](https://github.com/prateekpandey14)
- Place: Bangalore, India
- Bio: Opensource Enthusiast, Opensource Golang developer
- GitHub: [Prateek Pandey](https://github.com/prateekpandey14)

#### Name: [CodHeK](https://github.com/CodHeK)
- Place: Mumbai, India
- Bio: Cuber/Coder
- GitHub: [CodHeK](https://github.com/CodHeK)

#### Name: [Søren Eriksen](https://github.com/soer7022)
- Place: Denmark
- Bio: Currently studying computerscience at Aarhus University
- Github: [Søren Eriksen](https://github.com/soer7022)

#### Name: [Cristiano Bianchi](https://github.com/crisbnk)
- Place: Italy
- Bio: Love to learn something new everyday
- GitHub: [crisbnk](https://github.com/crisbnk)


#### Name: [Paulo Henrique Scherer](https://github.com/phscherer)
- Place: Brazil
- Bio: Student and newbie software developer
- GitHub: [phscherer](https://github.com/phscherer)

#### Name: [Aldo Cano](https://github.com/aldocano)
- Place: Tirana, Albania
- Bio: A bug is never just a mistake...
- GitHub: [Aldo Cano](https://github.com/aldocano)

#### Name: [Timea Deák](https://github.com/DTimi)
- Place: Dublin, Ireland
- Bio: Molecular biologist
- GitHub: [Timea Deák](https://github.com/DTimi)

#### Name: [Christian Skala](https://github.com/chrishiggins29)
- Place: New York, USA
- Bio: Hire me! Need a VP of Engineering, Director of Software, CTO?
- GitHub: [Christian Skala](https://github.com/chrishiggins29)

#### Name: [filedesless](https://hightechlowlife.info)
- Place: Québec, Canada
- Bio: CompSci from ULaval reporting in
- GitHub: [aiglebleu](https://github.com/aiglebleu)

#### Name: [Jon Lee](https://github.com/githubbbbbbbbbbbbb)
- Place: Canada
- Bio: Student
- GitHub: [githubbbbbbbbbbbbb](https://github.com/githubbbbbbbbbbbbb)

#### Name: [Ren Cummings](https://github.com/nrenc027)
- Place: Dayton,OH, USA
- Bio: I like Code :sunglasses:, Coloring :art:, and Cardio :running:
- GitHub: [Ren Cummings](https://github.com/nrenc027)

#### Name: [Nefari0uss](https://github.com/nefari0uss)
- Place: USA
- Bio: Gamer, developer, and open source enthusiast!
- Github: [Nefari0uss](https://github.com/nefari0uss)

#### Name: [S Stewart](https://github.com/tilda)
- Place: Denton, Texas, US
- Bio: Dude trying to become a IT guy somewhere. Also reads [The Register](https://www.theregister.co.uk).
- GitHub: [tilda](https://github.com/tilda)

#### Name: [Jose Gomera](https://github.com/josegomera)
- Place: Dominican Republic
- Bio: I'm web developer that love somehow to help.
- Github: [josegomera](https://github.com/josegomera)

#### Name: [Stephen Abrahim](https://github.com/lepah)
- Place: Huntington Beach, CA
- Bio: Games and things!
- GitHub: [Stephen Abrahim](https://github.com/lepah)

#### Name: [Rajeev Kumar Singh](https://github.com/rajeeviiit)
- Place: Gandhinagar,Gujrat, IN
- Bio: Games and music!
- GitHub: [Rajeev Kumar Singh](https://github.com/rajeeviiit)

### Name: [Benjamin Sanvoisin](https://github.com/Laudenlaruto)
- Place : Paris, FR
- Bio: Devops, Gamer and fun
- GitHub: [Benjamin Sanvoisin](https://github.com/Laudenlaruto)

#### Name: [Matthew Burke](https://github.com/MatthewBurke1995)
- Place: Sydney, Australia
- Bio: Big fan of Python + Data
- GitHub: [Matthew Burke](https://github.com/MatthewBurke1995)

#### Name: [Caio Perdona](https://github.com/perdona)
- Place: Ribeirao Preto, SP, Brazil
- Bio: Web and Mobile Engineer
- GitHub: [Caio Perdona](https://github.com/perdona)

#### Name: [Shankhalika Sarkar](https://github.com/Shankhalika)
- Place: Karnataka, India
- Bio: Current Final Year CS Undergrad. I love poetry, tea and dogs.
- Github: [Shankhalika Sarkar](https://github.com/Shankhalika)

#### Name: [Henrique Duarte](https://github.com/mustorze)
- Place: São Paulo, SP, BR
- Bio: Developer, I really like!
- GitHub: [Henrique Duarte](https://github.com/mustorze)

#### Name: [Akshit Kharbanda](https://github.com/akshit04)
- Place: Delhi, India
- Bio: 5th semester IT Undergrad. Machine Learning enthusiast. Black coffee <3
- GitHub: [Akshit Kharbanda](https://github.com/akshit04)

#### Name:[Avinash Jaiswal](https://github.com/littlestar642)
- Place:Surat,Gujarat,India.
- Bio:In love with the WEB,from age of 5!
- Github:[Avinash Jaiswal](https://github.com/littlestar642)

#### Name: [JoeBanks13](https://github.com/JoeBanks13)
- Place: York, United Kingdom
- Bio: Backend web developer
- GitHub: [JoeBanks13](https://github.com/JoeBanks13)
- Webpage: [josephbanks.me](https://josephbanks.me)
- GitLab Server: [GitLab](https://gitlab.josephbanks.me/JoeBanks13)

#### Name: [Alisson Vargas](https://github.com/alisson-mich)
- Place: Torres, RS, Brazil
- Bio: A guy who loves IT :D
- GitHub: [Alisson Vargas](https://github.com/alisson-mich)

#### Name: [Mat.](https://github.com/pudkipz)
- Place: Stockholm, Sweden
- Bio: Random Swedish student.
- GitHub: [Mat.](https://github.com/pudkipz)

#### Name: [Adiyat Mubarak](https://github.com/Keda87)
- Place: Jakarta, ID, Indonesia
- Bio: Technology Agnostic
- GitHub: [Adiyat Mubarak](https://github.com/Keda87)

#### Name: [Vishaal Udandarao](https://github.com/vishaal27)
- Place: New Delhi, India
- Bio: Professional Geek | Developer
- GitHub: [Vishaal Udandarao](https://github.com/vishaal27)

#### Name: [Sparsh Garg](https://github.com/sparsh789)
- Place: Hyderabad, Telangana, India
- Bio: Student@IIIT,Hyderabad
- GitHub: [sparsh789](https://github.com/sparsh789)

#### Name: [Zaki Akhmad](https://github.com/za)
- Place: Jakarta, Indonesia
- Bio: Python enthusiasts
- GitHub: [za](https://github.com/za)

### Name: [Joey Marshment-Howell](https://github.com/josephkmh)
- Place: Berlin, Germany
- Bio: A nice young man who likes web programming!
- GitHub: [Joey Marshment-Howell](https://github.com/josephkmh)

#### Name: [Chris Sullivan](https://github.com/codemastermd)
- Place: College Park, Maryland
- Bio: Comp Sci student at the University of Maryland
- GitHub: [Chris Sullivan](https://github.com/codemastermd)

### Name: [Owen Mitchell](https://github.com/ultimatezenzar)
- Place: Edmond, OK, United States
- Bio: Programmer for a high school robotics team
- Github: [ultimatezenzar] (https://github.com/ultimatezenzar)

#### Name: [Sravya Pullagura](https://github.com/sravya96)
- Place: Vijayawada, Andhra Pradesh, India
- Bio: Love learning, coding and sketching!!
- Github [Sravya Pullagura](https://github.com/sravya96)

#### Name: [Ahmad Musaddiq Mohammad](https://github.com/ahmadmusaddiq)
- Place: Kuala Belait, Brunei Darussalam
- Bio: Mechanical engineer
- Github: [ahmadmusaddiq](https://github.com/ahmadmusaddiq)

#### Name: [Rafael Lima](https://github.com/rafaelkalan)
- Place: Belo Horizonte, Minas Gerais, Brazil
- Bio: Youger software engineer
- GitHub: [Rafael Lima](https://github.com/rafaelkalan)

#### Name: [Saif Rehman Nasir](https://github.com/shyshin)
- Place: New Delhi, India
- Bio: Techie with a lot of horizontals but a low verticality :(
- Github: [Saif Rehman Nasir](https://github.com/shyshin)

#### Name: [Yash Mittra](https://github.com/mittrayash)
- Place: New Delhi, Delhi, India
- Bio: Web Developer, Coder | Entering the field of Machine Learning and Data Science
- GitHub: [mittrayash](https://github.com/mittrayash)

#### Name: [Dustin Woods](https://github.com/dustinywoods)
- Place: MN, USA
- Bio: Software Developer
- GitHub: [Dustin Woods](https://github.com/dustinywoods)

#### Name: [Ginanjar S.B](https://github.com/egin10)
- Place: Samarinda, Kalimantan Timur, Indonesia
- Bio: Someone who's intresting about web devlopment / Programming
- GitHub: [Ginanjar S.B | egin10](https://github.com/egin10)

#### Name: [Fush Chups](https://github.com/fushandchups)
- Place: Christchurch, Canterbury, New Zealand
- Bio: Earhquake enthusiast
- GitHub:[fushandchups] (https://github.com/fushandchups)

#### Name: [Francis Venne](https://github.com/NullSilence)
- Place: Montreal, Canada.
- Bio: Developer by day, cat lover by night. Canadian tech enthusiast.
- Github [Sravya Pullagura](https://github.com/NullSilence)

#### Name: [Leonardo Bonetti](https://github.com/LeonardoBonetti)
- Place: São Paulo, Brazil
- Bio: Associate Degree analysis and systems development
- GitHub: [Leonardo Bonetti](https://github.com/LeonardoBonetti)

#### Name: [Noveen Sachdeva](https://github.com/noveens)
- Place: Hyderabad, Telangana, India
- Bio: 3rd Year CS undergrad at IIIT Hyderabad.
- GitHub: [Noveen Sachdeva](https://github.com/noveens)

#### Name: [DENNIS ORZIKH](https://github.com/orzikhd)
- Place: Seattle, WA, USA
- Bio: Student at UW. Likes easy ways to make sure tools are set up in new environments (like this project)
- Github: Wow isn't this right up there ^ [Dennis Orzikh](https://github.com/orzikhd)

#### Name: [Pranav Bhasin](https://github.com/pranavbhasin96)
- Place: Hyderabad, Telangana, India
- Bio: Trying to fit in coding society.
- GitHub: [Pranav Bhasin](https://github.com/pranavbhasin96)

#### Name: [Vaibhav Agarwal](https://github.com/vaibhavagarwal220)
- Place: Mandi, Himachal Pradesh, India
- Bio: A passionate programmer and a beginner in Open Source
- Github [Vaibhav Agarwal](https://github.com/vaibhavagarwal220)

#### Name: [Arpit Gogia](https://github.com/arpitgogia)
- Place: Delhi, India
- Bio: Python Developer
- Github [Arpit Gogia](https://github.com/arpitgogia)

#### Name: [Charlie Stanton](https://github.com/shtanton)
- Place: Southend-On-Sea, England
- Bio: JavaScript Tinkerer, Lover of Vim
- Github [Charlie Stanton](https://github.com/shtanton)

#### Name: [James Henderson](https://github.com/prohunt)
- Place: Raleigh, NC, United States
- Bio: Inquisitive, Loves coding, also vegan
- Github [Sravya Pullagura](https://github.com/sravya96)

#### Name: [Loreleen Mae Sablot](https://github.com/loreleensablot)
- Place: Daet, Camarines Norte, Philippines
- Bio: I love designing beautiful websites. I also bike.
- Github [Loreleen Mae Sablot] (https://github.com/loreleensablot)

#### Name: [Ahmad Musaddiq Mohammad](https://github.com/ahmadmusaddiq)
- Place: Kuala Belait, Brunei Darussalam
- Bio: Mechanical engineer
- Github: [ahmadmusaddiq](https://github.com/ahmadmusaddiq)

#### Name: [Aleksandr Vorontsov](https://github.com/a-vorontsov)
- Place: London, England
- Bio: Student, Aspiring Front-end Web Dev
- Github [Aleksandr Vorontsov](https://github.com/a-vorontsov)
#### Name: [Ben Smith](https://github.com/ben-w-smith)
- Place: Salt Lake City, UT, USA
- Bio: A guy that loves writing bots and automation.
- GitHub: [Ben Smith](https://github.com/ben-w-smith)

#### Name: [Eric Bryant](https://github.com/shmickle)
- Place: Fairfax, Virginia, USA
- Bio: Web Developer
- GitHub: [shmickle](https://github.com/shmickle)

#### Name: [Emmanuel Akinde](https://github.com/harkindey)
- Place: Lagos, Nigeria
- Bio: Lets Code and Chill
- Github: [Harkindey](https://github.com/harkindey)

#### Name: [Ashish Krishan](https://github.com/ashishkrishan1995)
- Place: India
- Bio: Computer Science Major / UI/UX Designer
- GitHub: [ashishkrishan1995](https://github.com/ashishkrishan1995)

#### Name: [Katherine S](https://github.com/kms6bn)
- Place: San Francisco
- Bio: Data Scientist
- Github: [kms6bn](https://github.com/kms6bn)

#### Name: [BrunoSXS](https://github.com/brunosxs)
- Brazil
- Bio: I like turtules.
- Github [BrunoSXS](https://github.com/brunosxs)

#### Name: [Alexander Miller](https://github.com/allesmi)
- Place: Salzburg, Austria
- Bio: Student/Web Developer
- GitHub: [allesmi](https://github.com/allesmi)

#### Name: [Bryan Wigianto](https://github.com/bwigianto)
- Place: USA
- Bio: Engineer
- GitHub: [bwigianto](https://github.com/bwigianto)

#### Name: [Ckpuna4](https://github.com/Ckpuna4)
- Place: Saint-petersburg, Russia
- Bio: Web Developer
- GitHub: [Ckpuna4](https://github.com/Ckpuna4)

#### Name: [Vaibhaw Agrawal](https://github.com/vaibhaw2731)
- Place: New Delhi, India
- Bio: I am a Machine Learning enthusiast.
- GitHub: [vaibhaw2731](https://github.com/vaibhaw2731)

#### Name: [Dhevi Rajendran](https://github.com/dhevi)
- Place: USA
- Bio: Software Engineer
- Github: [dhevi](https://github.com/dhevi)

#### Name: [Oluwadamilola Babalola](https://github.com/thedammyking)
- Place: Lagos, Nigeria
- Bio: JavaScript Developer
- GitHub: [Oluwadamilola Babalola](https://github.com/thedammyking)

### Name: [Trevor Meadows](https://github.com/tlm04070)
- Place: Charlotte, North Carolina.
- Bio: UNC Charlotte coding bootcamp student.
- GitHub: [tlm04070](https://github.com/tlm04070);

#### Name: [Ratchapol Tengrumpong](https://github.com/lullabies)
- Place: Bangkok, Thailand
- Bio: Programmer Analyst
- GitHub: [lullabies](https://github.com/lullabies)

#### Name: [Luke Taylor](https://github.com/lmcjt37)
- Place: Derby, UK
- Bio: Senior Software Engineer, child at heart
- GitHub: [Luke Taylor](https://github.com/lmcjt37)

#### Name: [Snehil Verma](https://github.com/vsnehil92)
- Place: Delhi, India
- Bio: Love to learn new technologies
- GitHub: [vsnehil92](https://github.com/vsnehil9

#### Name: [Akram Rameez](https://github.com/akram-rameez)
- Place: Bengaluru, India
- Bio: I like free T-shirts and I cannot lie.
- GitHub: [allesmi](https://github.com/akram-rameez)

#### Name: [Bryan Tylor](https://github.com/bryantylor)
- Place: Cincinnati, OH, USA
- Bio: Elixir Dev / Nuclear Engineer
- GitHub: [Bryan Tylor](https://github.com/bryantylor)

#### Name: [Matthias Kraus](https://github.com/brotkiste)
- Place: Munich, Germany
- Bio: Automotive Computer Science
- GitHub: [brotkiste](https://github.com/brotkiste)

#### Name: [Harshil Agrawal](https://github.com/harshil1712)
-Place: Vadodara, India
-Bio: Student,Web Developer
-GitHub: [harshil1712](https://github.com/harshil1712)

#### Name: [Bennett Treptow](https://github.com/bennett-treptow)
- Place: Milwaukee, WI, USA
- Bio: Computer Science Major / Web Developer
- Github: [bennett-treptow](https://github.com/bennett-treptow)

#### Name: [Cameron Smith](https://github.com/cameronzsmith)
- Place: Wichita, KS, USA
- Bio: Student
- GitHub: [cameronzsmith](https://github.com/cameronzsmith)

#### Name: [Jose Morales](https://github.com/castro732)
- Place: Buenos Aires, Argentina
- Bio: Developer
- GitHub: [castro732](https://github.com/castro732)

#### Name: [Hassan Sani](https://github.com/inidaname)
- Place: Bida, Niger State, Nigeria
- Bio: Web Developer at @ADPNigeria

#### Name: [Philip Terzic](https://github.com/PhilTerz)
- Place: Scottsdale, Arizona, USA
- Bio: Aspiring OSS Contributer
- GitHub: [PhilTerz](https://github.com/PhilTerz)

#### Name: [Gustavo Pacheco Ziaugra](https://github.com/GustavoZiaugra)
- Place: São Paulo, Brazil.
- Bio: Technology Guy / Student
- GitHub: [Gustavo Ziaugra](https://github.com/GustavoZiaugra)

#### Name: [Sarah Chen](https://github.com/sarovisk)
- Place: Sao Paulo/ Brazil
- Bio: Student
- GitHub: [sarovisk](https://github.com/sarovisk)

#### Name: [Jose David](https://github.com/jose4125)
- Place: Bogotá, Colombia
- Bio: Web Developer
- GitHub: [jose4125](https://github.com/jose4125)

#### Name: [Mayank Saxena](https://github.com/mayank26saxena)
- Place: New Delhi, India
- Bio: Student
- GitHub: [mayank26saxena](https://github.com/mayank26saxena)

#### Name: [Napat Rattanawaraha](https://github.com/peam1234)
- Place: Bangkok, Thailand
- Bio: Student / Junior Web Developer
- GitHub: [peam1234](https://github.com/peam1234)

#### Name: [Marion Fioen](https://github.com/marion59000)
- Place: Lille, France
- Bio: Developer
- GitHub: [marion59000](https://github.com/marion59000)

#### Name: [Akma Adhwa](https://github.com/akmadhwa)
- Place: Malaysia
- Bio: Web Developer
- GitHub: [akmadhwa](https://github.com/akmadhwa)

#### Name: [Ian James](https://inj.ms)
- Place: London, UK
- Bio: Web... person?
- GitHub: [injms](https://github.com/injms)

#### Name: [K Foster](https://foster.im)
- Place: West Sussex, UK
- Bio: Web Developer
- GitHub: [g33kcentric](https://github.com/g33kcentric)

#### Name: [Andin FOKUNANG](https://github.com/switchgirl95)
- Place: Yaounde , Cameroon
- Bio: Student - Otaku - Geek
- GitHub: [Switch](https://github.com/switchgirl95)

#### Name: [xenocideiwki] (https://github.com/xenocidewiki)
- Place: Norway
- Bio: Reverse Engineer
- GitHub: [xenocidewiki] (https://github.com/xenocidewiki)

#### Name: [George Hundmann](https://github.com/georgegsd)
- Place: Mannheim, Baden-Württemberg, Germany
- Bio: I'm a German Shepherd that likes eating
- GitHub: [georgegsd](https://github.com/georgegsd)

#### Name: [Ahmad Abdul-Aziz](https://github.com/a-m-a-z)
- Place: Abuja, Nigeria
- Bio: Web Developer
- GitHub: [a-m-a-z](https://github.com/a-m-a-z)

#### Name: [Allan Dorr](https://github.com/aldorr)
- Place: Hamburg, Germany
- Bio: Web Dev, Writer, Translator, Teacher
- GitHub: [aldorr](https://github.com/aldorr)

#### Name: [Musa Barighzaai](https://github.com/mbarighzaai)
- Place: Toronto, Canada
- Bio: Front End Developer
- GitHub: [mbarighzaai](https://github.com/mbarighzaai)

#### Name: [Lakston](https://github.com/Lakston)
- Place: Toulouse, France
- Bio: Front-End Dev
- GitHub: [Lakston](https://github.com/Lakston)

#### Name: [Shobhit Agarwal](https://github.com/shobhit1997)
- Place: JSSATE, NOIDA ,INDIA
- Bio: Student/Andriod Developer
- GitHub: [shobhit1997](https://github.com/shobhit1997)

#### Name: [Will Barker](https://github.com/billwarker)
- Place: Toronto, Canada
- Bio: A guy who wants to improve the world through AI!
- GitHub: [Will Barker](https://github.com/billwarker)

#### Name: [Christopher Bradshaw](https://github.com/kitsune7)
- Place: Provo, UT, USA
- Bio: I love FOXES!!! :fox:
- GitHub: [kitsune7](https://github.com/kitsune7)

#### Name: [Ben Edelson]
-Place: Newark NJ
-Bio: I.T.
-GitHub: https://github.com/Bed3150n

#### Name: [JOE SCHO](https://github.com/JoeScho)
- Place: London, UK
- Bio: I love guitar!
- GitHub: [JoeScho](https://github.com/JoeScho)

#### Name: [Anuraag Tummanapally](https://github.com/TummanapallyAnuraag)
- Place: Mumbai, India
- Bio: Student, System Administrator
- GitHub: [TummanapallyAnuraag](https://github.com/TummanapallyAnuraag)

#### Name: [Fran Acién](https://github.com/acien101)
- Place: Madrid, Spain
- Bio: Full of empty
- GitHub: [Fran Acién](https://github.com/acien101)

#### Name: [Piyush Sikarwal](https://github.com/psikarwal)
- Place: India
- Bio: Professional Geek
- GitHub: [Piyush Sikarwal](https://github.com/psikarwal)

#### Name: [Pratyum Jagannath](https://github.com/Pratyum)
- Place: Singapore
- Bio: I tell tales!
- GitHub: [Pratyum](https://github.com/Pratyum)

#### Name: [Jakub Bačo](https://github.com/vysocina)
- Place: Slovakia
- Bio: Student / Designer
- GitHub: [Jakub Bačo](https://github.com/vysocina)

#### Name: [Gabriel Obaldia](https://github.com/gobaldia)
- Place: Uruguay
- Bio: Full Stack Developer
- GitHub: [Gabriel Obaldia](https://github.com/gobaldia)

#### Name: [Antonio Jesus Pelaez](https://github.com/ajpelaez)
- Place: Granada, Spain
- Bio: IT Student at the University of Granada
- GitHub: [Antonio Jesus Pelaez](https://github.com/ajpelaez)

#### Name: [Mahdi Majidzadeh](https://github.com/MahdiMajidzadeh/)
- Place: Qom, Qom, Iran
- Bio: back-end develoer and seo expert
- GitHub: [Mahdi Majidzadeh](https://github.com/MahdiMajidzadeh/)
- Twitter: [Mahdi Majidzadeh](https://twitter.com/MahdiMajidzadeh/)

#### Name: [Pedro Mietto Bruini](https://github.com/bruini)
- Place: Jundiaí, São Paulo, Brazil
- Bio: Analyst/Developer Student at Fatec-Jd
- GitHub: [Pedro Mietto Bruini](https://github.com/bruini)

#### Name: [NIKOLETT HEGEDÜS](https://github.com/henikolett)
- Place: Debrecen, Hungary
- Bio: I'm a Developer / Music geek / Nature enthusiast
- GitHub: [Nikolett Hegedüs](https://github.com/henikolett)

#### Name: [Omar Mujahid](https://github.com/omarmjhd)
- Place: Austin, Texas, USA
- Bio: I write code, and play golf!
- GitHub: [Omar Mujahid](https://github.com/omarmjhd)

#### Name: [Kyle Johnson] (https://github.com/johnson90512)
- Place: United States
- Bio: Information System Administrator, former Information Systems student
- GitHub: [Kyle Johnson] (https://github.com/johnson90512)
#### Name: [Gilliano Menezes](https://github.com/gillianomenezes)
- Place: Recife, Brazil
- Bio: Software Engineer at www.neuroup.com.br
- GitHub: [Gilliano Menezes](https://github.com/gillianomenezes)

#### Name: [Luís Antonio Prado Lança](https://github.com/luisslanca)
- Place: Jundiaí, São Paulo, Brazil
- Bio: I'm a student in Fatec Jundiaí and Web Developer.
- GitHub: [Luís Antonio Prado Lança](https://github.com/luisslanca)

#### Name: [Anish Bhardwaj](https://github.com/bhardwajanish)
- Place: New Delhi, India
- Bio: CSD IIITD
- GitHub: [Anish Bhardwaj](https://github.com/bhardwajanish)

#### Name: [Ankur Sharma](https://github.com/ankurs287)
- Place: New Delhi, India
- Bio: CSAM, IIITD
- GitHub: [Ankur Sharma](https://github.com/ankurs287)

#### Name: [Siddhant Verma](https://github.com/siddver007)
- Place: Delhi, India
- Bio: Information Assurance and Cybersecurity Master's Student at Northeastern University
- GitHub: [Siddhant Verma](https://github.com/siddver007)

#### Name: [Cody Williams](https://github.com/codyw9524)
- Place: Dallas, Texas, USA
- Bio: Web Nerd
- GitHub: [Cody Williams](https://github.com/codyw9524)

#### Name: [Aayush Sharma](https://github.com/aayusharma)
- Place: Mandi, Himachal Pradesh, India
- Bio: IITian
- GitHub: [Aayush Sharma](https://github.com/aayusharma)

#### Name: [Jonas Fabisiak](https://github.com/RenCloud)
- Place: Hanover, Germany
- Bio: IT Student
- GitHub: [Jonas Fabisiak](https://github.com/RenCloud)

#### Name: [Mark Schultz](https://github.com/zynk)
- Place: Calgary, Alberta
- Bio: IT Student at SAIT
- GitHub: [Mark Schultz](https://github.com/zynk)

#### Name: [Juan Pablo Aguilar Lliguin](https://github.com/chefjuanpi)
- Place: Chicoutimi, QC, Canada
- Bio: Full Stack Developer
- GitHub: [Juan Pablo Aguilar Lliguin](https://github.com/chefjuanpi)

### Name: [Isaac Torres Michel](https://github.com/isaactorresmichel)
- Place: León, Mexico
- Bio: Software Engineer
- GitHub: [Isaac Torres Michel](https://github.com/isaactorresmichel)

#### Name: [Klaudia K.](https://github.com/KalpiKK)
- Place: Poland
- Bio: IT Student at the University of Wroclaw
- GitHub: [Klaudia K.](https://github.com/KalpiKK)

#### Name: [Luiz Gustavo Mattos](https://github.com/mano0012)
- Place: Brasil
- Bio: Computer Science Student
- Github: [Luiz Matos](https://github.com/mano0012)

#### Name: [Jeppe Ernst](https://github.com/Ern-st)
- Place: 🇩🇰
- Bio: fullstack/devops/security unicorn 🦄
- GitHub: [Jeppe Ernst](https://github.com/Ern-st)

#### Name: [Sergey Gorky](https://github.com/sergeygorky)
- Place: Ukraine
- Bio: I've Top Rated status in Upwork
- GitHub: [Sergey Gorky](https://github.com/sergeygorky)

#### Name: [Ayush Agarwal](https://github.com/thisisayaush)
- Place: Noida, India
- Bio: CSE Student at the Amity University
- GitHub: [Ayush Agarwal](https://github.com/thisisayush)

#### Name: [Arie Kurniawan](https://github.com/arkwrn)
- Place: Jakarta, Indonesia
- Bio: IT Student at Universiy of Muhammadiyah Jakarta
- GitHub: [Arie Kurniawan](https://github.com/arkwrn)

#### Name: [Ramón Didier Valdez Yocupicio](https://github.com/xDidier901)
- Place: Hermosillo, Sonora, México
- Bio: Software Developer / Student
- GitHub: [Didier Valdez](https://github.com/xDidier901)

#### Name: [Jamie Pinheiro](https://github.com/jamiepinheiro)
- Place: Canada
- Bio: Student @ uWaterloo
- GitHub: [jamiepinheiro](https://github.com/jamiepinheiro)

#### Name: [Alvin Abia](https://github.com/twist295)
- Place: NY, USA
- Bio: Lead Mobile Developer
- Github: [Alvin Abia](https://github.com/twist295)

### Name: [Carlos Federico Lahrssen](https://github.com/carloslahrssen)
- Place: Miami, Florida, USA
- Bio: CS Student at Florida International University
- GitHub: [Carlos Lahrssen](https://github.com/carloslahrssen)

#### Name: [Caio Calderari](https://github.com/caiocall)
- Place: Campinas, São Paulo, Brazil
- Bio: Designer
- GitHub: [Caio Calderari](https://github.com/caiocall)

#### Name: [Chashmeet Singh](https://github.com/chashmeetsingh)
- Place: New Delhi, India
- Bio: CS Student
- GitHub: [Chashmeet Singh](https://github.com/chashmeetsingh)

#### Name: [Aimee Tacchi](https://github.com/darkxangel84)
- Place: England, UK
- Bio: Female Front-End Developer From England, UK, I love Code, Cats and Tea. Also love travelling.
- GitHub: [darkxangel84](https://github.com/darkxangel84)

#### Name: [Stuart Wares](https://github.com/StuWares)
- Place: Tamworth, United Kingdom
- Bio: Learning web development to help with a career change!
- GitHub: [Stu Wares](https://github.com/StuWares)

#### Name: [Aitor Alonso](https://github.com/tairosonloa)
- Place: Madrid, Spain
- Bio: Computer Science and Engineering BSc student at Carlos III University of Madrid
- GitHub: [Aitor Alonso](https://github.com/tairosonloa)

#### Name: [Veronika Tolpeeva](https://github.com/ostyq)
- Place: Moscow, Russia
- Bio: Web developer
- GitHub: [Veronika Tolpeeva](https://github.com/ostyq)

#### Name: [Dzmitry Kasinets](https://github.com/dkasinets)
- Place: Brooklyn, NY, USA
- Bio: CS student at Brooklyn College, and The Game of Thrones fan :3
- Github: [Dzmitry Kasinets](https://github.com/dkasinets)

#### Name: [Anthony Mineo](https://github.com/amineo)
- Place: New Jersey, USA
- Bio: Web Design & Development
- GitHub: [Anthony Mineo](https://github.com/amineo)

#### Name: [Brent Scheppmann](https://github.com/bareon)
- Place: Garden Grove, CA, US
- Bio: Student, Geophysicist
- GitHub: [Brent Scheppmann](https://github.com/bareon)

#### Name: [Andrea Stringham](https://github.com/astringham)
- Place: Phoenix, AZ USA
- Bio: Coffee addict, dog person, developer.
- GitHub: [Andrea Stringham](https://github.com/astringham)

#### Name: [coastalchief](https://github.com/coastalchief)
- Place: Germany
- Bio: dev
- GitHub: [coastalchief](https://github.com/coastalchief)

#### Name: [Furkan Arabaci](https://github.com/illegaldisease)
- Place: Turkey
- Bio: Computer Science student
- GitHub: [Furkan Arabaci](https://github.com/illegaldisease)

#### Name: [Rizki Ramadhana](https://github.com/rizkiprof)
- Place: Yogyakarta, Indonesia
- Bio: Student / Front-end Developer
- GitHub: [Rizki Ramadhana](https://github.com/rizkiprof)

#### Name: [Sarthak Bhagat](https://github.com/sarthak268)
- Place: Delhi, India
- Bio: ECE Undergraduate
- GitHub: [Sarthak Bhagat](https://github.com/sarthak268)

#### Name: [Haley C Smith](https://github.com/haleycs)
- Place: Orlando, Florida
- Bio: Web Designer/Developer
- GitHub: [Haley C Smith](https://github.com/haleycs)

#### Name: [Lesyntheti](https://github.com/lesyntheti)
- Place : Troyes, France
- Bio : Network Engineer at University of Technology of Troyes
- Github: [lesyntheti](https://gitbub.com/lesyntheti)

#### Name: [Abdullateef](https://github.com/abdullateef97)
- Place: Lagos Island, Lagos State, Nigeria
- Bio: Student Developer
- GitHub: [Abdullateef](https://github.com/abdullateef97)

#### Name: [Juan Anaya Ortiz](https://github.com/JaoChaos)
- Place: Granada, Spain
- Bio: IT student at the University of Granada
- GitHub: [Juan Anaya Ortiz](https://github.com/JaoChaos)

#### Name: [Alexander Voigt](https://github.com/alexandvoigt)
- Place: San Francisco, CA, USA
- Bio: Software Engineer
- GitHub: [Alexander Voigt](https://github.com/alexandvoigt)

#### Name: [Michael Greene] (https://github.com/Greeneink4)
- Place: UT, USA
- Bio: Web Dev Student
- Github: [Michael Greene] (https://github.com/Greeneink4)

#### Name: [Lee Magbanua](https://github.com/leesenpai)
- Place: Philippines
- Bio: Student / Front-end Web Developer
- GitHub: [leesenpai](https://github.com/leesenpai)

#### Name: [Damodar Lohani](https://github.com/lohanidamodar)
- Place: Kathmandu, Nepal
- Bio: Technology Consultant at [LohaniTech](https://lohanitech.com)
- GitHub: [Damodar Lohani](https://github.com/lohanidamodar)

#### Name: [Hrafnkell Orri Sigurðsson](https://github.com/hrafnkellos)
- Place: Hafnarfjörður, Iceland
- Bio: Computer Scientist
- GitHub: [Hrafnkell Orri Sigurðsson](https://github.com/hrafnkellos)

#### Name: [Mitchell Haugen](https://github.com/haugenmitch)
- Place: VA, USA
- Bio: Programmer
- GitHub: [haugenmitch](https://github.com/haugenmitch)

#### Name: [Felipe Do Espirito Santo](https://github.com/felipez3r0)
- Place: Jaboticabal, SP, Brazil
- Bio: Professor at Fatec, Faculdade São Luís, and Mozilla Volunteer
- GitHub: [Felipe Do E. Santo](https://github.com/felipez3r0)

#### Name: [Jason Green](https://jason.green)
- Place: Seattle, WA
- Bio: Student of code, eater of sustainable sushi
- GitHub: [Jalence](https://github.com/jalence)

#### Name: [Elan Ripley](https//github.com/tattarrattat)
- Place: Raleigh, North Carolina, USA
- Bio: Programmer
- Github: [Elan Ripley](https//github.com/tattarrattat)

#### Name: [Justin Oliver](https://github.com/justinoliver)
- Place: Seattle, WA, USA, Earth!
- Bio: Trying to learn cool new things!
- GitHub: [Justin Oliver](https://github.com/justinoliver)

#### Name: [RYAN R SMITH](https://github.com/devronsoft)
- Place: Oxford, UK
- Bio: Kiwi dev
- GitHub: [Ryan Smith](https://github.com/devronsoft)
- Website: [Blog](https://devronsoft.github.io/)

#### Name: [Michael Kaiser](https://github.com/patheticpat)
- Place: Germany
- Bio: Ooooooh, nooooooo, not tonight!!
- GitHub: [Michael Kaiser](https://github.com/patheticpat)

#### Name: [Igor Rzegocki](https://github.com/ajgon)
- Place: Kraków, PL
- Bio: I do Ruby for living, and hacking for fun
- GitHub: [Igor Rzegocki](https://github.com/ajgon)
- Website: [Online Portfolio](https://rzegocki.pl/)

#### Name: [JULIE QIU](https://github.com/julieqiu)
- Place: New York City, NY, USA
- Bio: Software Engineer; Loves iced coffee
- GitHub: [Julie Qiu](https://github.com/julieqiu)

#### Name: [Luis Alducin](https://linkedin.com/luisalduucin)
- Place: Mexico City
- Bio: Software Engineer
- GitHub: [Luis Alducin](https://github.com/luisalduucin)

#### Name: [Hannah Zulueta](https://github.com/hanapotski)
- Place: North Hollywood, CA
- Bio: Web developer, Calligrapher, Musician, Entrepreneur
- GitHub: [Ryan Smith](https://github.com/hanapotski)
- Website: [Blog](https://homemadecoder.wordpress.com)

#### Name: [Michele Adduci](https://micheleadduci.net)
- Place: Germany
- Bio: Full Stack Developer, living on a CI/CD pipeline
- GitHub: [madduci](https://github.com/madduci)

#### Name: [Austin Carey](https://github.com/apcatx)
- Place: Austin, TX, USA
- Bio: Jr Full Stack Developer making my first contribution.
- GitHub: [apcatx](https://github.com/apcatx)

#### Name: [John Rexter Flores](https://github.com/alldeads)
- Place: Cebu, Philippines
- Bio: Full Stack Developer
- Github: [John Rexter Flores](https://github.com/alldeads)

#### Name: [Luciano Santana dos Santos](https://github.com/lucianosds)
- Place: Ponta Grossa, PR, Brasil
- Bio: Computer Network Professional
- Github: [Luciano Santana dos Santos](https://github.com/lucianosds)

#### Name: [Alex Choi](https://github.com/running-cool)
- Place: Athens, GA
- Bio: Student
- Github: [running-cool](https://github.com/running-cool)

#### Name: [Kshitiz Khanal](https://github.com/kshitizkhanal7)
- Place: Kathmandu, Nepal
- Bio: Open Data and Open Knowledge activist
- GitHub: [Kshitiz Khanal](https://github.com/kshitizkhanal7)

#### Name: [Manas kashyap](https://github.com/Manas-kashyap)
- Place: New Delhi, India
- Bio: Computer Science Engineering student at Amity University 
Noida
-Github: [Manas kashyap](https://github.com/Manas-kashyap)

#### Name: [Daksh Chaturvedi](https://github.com/daksh249)
- Place: New Delhi, India
- Bio: ECE Undergraduate at IIIT-Delhi
- GitHub: [Daksh Chaturvedi](https://github.com/daksh249)

#### Name: [SHANAKA ANURADHA](https://github.com/shanaka95)
- Place: Sri Lanka
- Bio: Undergraduate
- GitHub: [Shanaka95](https://github.com/shanaka95)

### Name: [Brandon Fadairo](https://github.com/BFadairo)
- Place: Columbus, Ohio
- Bio: A guy looking to change career fields
- GitHub: [Brandon Fadairo](https://github.com/BFadairo)

#### Name: [Lukas A](https://github.com/lukbukkit)
- Place: Kassel, Hesse, Germany
- Bio: Student on his way to the Abitur
- GitHub: [LukBukkit](https://github.com/lukbukkit)

#### Name: [Valera Kushnir](https://github.com/kashura)
- Place: Tampa, FL, USA
- Bio: Scrum Master and passionate technologist.
- GitHub: [kashura](https://github.com/kashura)

#### Name: [Eric Briese](https://github.com/Atrolantra)
- Place: Brisbane, Australia
- Bio: Student studying LAw and IT. Currently working as a software engineer.
- GitHub: [Atrolantra](https://github.com/Atrolantra)

#### Name: [Ayushverma8](https://github.com/Ayushverma8)
- Place: Indore, TN, IN
- Bio: I'm living the best part of my life and the life that I always wanted to. Surrounded by amazing people everyday. Rich in happiness, meager in hate. Seduce me with bikes and roads, invite me to trekking and long drives. I love food and sleep. I'm driven by music and art.
- GitHub: [Ayush](https://github.com/Ayushverma8)

#### Name: [VEBER Arnaud](https://github.com/VEBERArnaud)
- Place: Paris, France
- Bio: Solution Architect @ Eleven-Labs
- GitHub: [VEBERArnaud](https://github.com/VEBERArnaud)

#### Name: [Dushyant Rathore](https://github.com/dushyantRathore)
- Place: New Delhi, India
- Bio: Student
- GitHub: [dushyantRathore](https://github.com/dushyantRathore)

#### Name: [Attila Blascsak](https://github.com/blascsi)
- Place: Hungary
- Bio: Front-end dev. Love React!
- GitHub: [Attila Blascsak](https://github.com/blascsi)

#### Name: [Acquila Santos Rocha](https://github.com/DJAcquila)
- Place: Goiânia, Brasil
- Bio: Computer Science Student
- GitHub: [Acquila Santos Rocha](https://github.com/DJAcquila)

<<<<<<< HEAD
#### Name: [Carlos Lima](https://github.com/kakamg0)
- Place: Belo Horizonte, Brasil
- Bio: Full stack dev
- GitHub: [Carlos Lima](https://github.com/kakamg0)
=======
#### Name: [VENKATESH BELLALE] (http://venkateshbellale.github.io)
- place:pune , India
- bio : loves computer+science , student
- github: [venketsh bellale] (http://github.com/venkateshbellale)
>>>>>>> 5179d05a
<|MERGE_RESOLUTION|>--- conflicted
+++ resolved
@@ -1108,14 +1108,12 @@
 - Bio: Computer Science Student
 - GitHub: [Acquila Santos Rocha](https://github.com/DJAcquila)
 
-<<<<<<< HEAD
 #### Name: [Carlos Lima](https://github.com/kakamg0)
 - Place: Belo Horizonte, Brasil
 - Bio: Full stack dev
 - GitHub: [Carlos Lima](https://github.com/kakamg0)
-=======
+
 #### Name: [VENKATESH BELLALE] (http://venkateshbellale.github.io)
 - place:pune , India
 - bio : loves computer+science , student
-- github: [venketsh bellale] (http://github.com/venkateshbellale)
->>>>>>> 5179d05a
+- github: [venketsh bellale] (http://github.com/venkateshbellale)