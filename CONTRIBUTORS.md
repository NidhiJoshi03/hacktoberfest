#### Name: [ALICE CHUANG](https://github.com/AliceWonderland)
- Place: New York City, NY, USA
- Bio: I love DOGS! :dog:
- GitHub: [Alice Chuang](https://github.com/AliceWonderland)

#### Name: [GABE DUNN](https://github.com/redxtech)
- Place: Canada
- Bio: I love VUE !!
- GitHub: [Gabe Dunn](https://github.com/redxtech)
- Website: [when.](https://when.redxte.ch)

#### Name: [GEORGE FOTOPOULOS](https://github.com/xorz57)
- Place: Patras, Achaia, Greece
- Bio: Technology Enthusiast
- GitHub: [George Fotopoulos](https://github.com/xorz57)

#### Name: [Stephen Dzialo](https://github.com/dzials)
- Place: USA
- Bio: Computer Science Major
- GitHub: [Stephen Dzialo](https://github.com/dzials)

#### Name: [Taf Meister](https://github.com/tashrafy)
- Place: NYC
- Bio: Developer =]

#### Name: [RAFAEL MENEZES](https://github.com/RafaelSa94)
- Place: Boa Vista, Roraima, Brazil
- Bio: Computer Science Major
- GitHub: [Rafael Sá](https://github.com/RafaelSa94)

#### Name: [Patrick S](https://github.com/patsteph)
- Place: USA
- Bio: Professional Geek
- GitHub: [Patrick S](https://github.com/patsteph)

#### Name: [Michael Cao](https://github.com/mcao)
- Place: PA, USA
- Bio: Student
- GitHub: [Michael Cao](https://github.com/mcao)

#### Name: [Amlaan Bhoi](https://github.com/amlaanb)
- Place: IL, USA
- Bio: CS Grad Student
- GitHub: [Amlaan Bhoi](https://github.com/amlaanb)

#### Name: [Cecy Correa](https://github.com/cecyc)
- Place: USA
- Bio: Software Engineer at ReturnPath
- Github: [cecyc](https://github.com/cecyc)

#### Name: [Billy Lee](https://github.com/leebilly0)
- Place: WI, USA
- Bio: Software Developer, Bachelors in Computer Science
- Github: [Billy Lee](https://github.com/leebilly0)

#### Name: [AGNIESZKA MISZKURKA](https://github.com/agnieszka-miszkurka)
- Place: Poland
- Bio: second year Computer Science Student, in love with NYC <3
- GitHub: [agnieszka-miszkurka](https://github.com/agnieszka-miszkurka)

#### Name: [Leah Langfrod](https://github.com/leahlang4d2)
- Place: CA, USA
- Bio: Recent Bachelors in Computer Science
- Github: [Leah Langford](https://github.com/leahlang4d2)

#### Name: [Eric Nor](https://github.com/thateric)
- Place: Lake Forest, CA, USA
- Bio: Multiple corgi owner and a Senior Software Developer
- Github: [Eric Nord](https://github.com/thateric)

#### Name: [Campion Fellin](https://github.com/campionfellin)
- Place: Seattle, WA, USA
- Bio: I love open source and coffee! New grad looking for work!
- GitHub: [Campion Fellin](https://github.com/campionfellin)

#### Name: [Niket Mishra](https://github.com/niketmishra)
- Place: New Delhi, Delhi, India
- Bio: B.Tech Student in Information Technology
- GitHub: [Niket Mishra](https://github.com/niketmishra)

#### Name: [Shade Ruangwan](https://github.com/sruangwan)
- Place: Nara, Japan
- Bio: PhD student in Software Engineering
- Github: [Shade Ruangwan](https://github.com/sruangwan)

#### Name: [Michael Rodriguez](https://github.com/vinird)
- Place: Alajuea, Alajuela, Costa Rica
- Bio: Web dev adn graphic designer
- GitHub: [vinird](https://github.com/vinird)

#### Name: [Evan Culver](https://github.com/eculver)
- Place: San Francisco, CA, USA
- Bio: I work at Uber on data storage, tooling and OOS - checkout [our work](https://github.com/uber-go/dosa)!
- GitHub: [Evan Culver](https://github.com/eculver)

#### Name: [Vo Tan Tho](https://github.com/kensupermen)
- Place: Ho Chi Minh City, VietNam
- Bio: I'm Software Engineer at Dinosys
- GitHub: [Ken Supermen](https://github.com/kensupermen)

#### Name: [Franklyn Roth](https://github.com/far3)
- Place: Boulder, CO, USA
- Bio: I am a web developer working on finance sites. Specialize in accessibility.
- GitHub: [Franklyn Roth](https://github.com/far3)

#### Name: [Karthick Thoppe](https://github.com/karthicktv)
- Place: Dublin, Ireland
- Bio: I am a Solution Architect and work for a large SaaS organization
- GitHub: [Karthick Thoppe](https://github.com/karthicktv)

#### Name: [Brane](https://github.com/brane)
- Place: Turkey
- Bio: I am a caffeine based artificial life form.
- GitHub: [Brane](https://github.com/brane)

#### Name: [Ishan Jain](https://github.com/ishanjain28)
- Place: Roorkee, Uttrakhand, India
- Bio: I love working with Images, Crypto, Networking and opengl, Work as a Backend Engineer in Go. Also, Love Rust!.
- Github: [Ishan Jain](https://github.com/ishanjain28)

#### Name: [Anupam Dagar](https://github.com/Anupam-dagar)
- Place: Allahabad, India
- Bio: I am like a code currently in development.
- GitHub: [Anupam Dagar](https://github.com/Anupam-dagar)

#### Name: [Phil](https://github.com/bitbrain-za)
- Place: South Africa
- Bio: Avid Tinkerer
- GitHub: [bitbrain-za](https://github.com/bitbrain-za)

#### Name: [Jasdy Syarman](https://github.com/akutaktau)
- Place: Malaysia
- Bio: PHP Programmer
- GitHub: [akutaktau](https://github.com/akutaktau)

#### Name: [Rupesh Kumar](https://github.com/vmcniket)
- Place: India
- Bio: KIIT University IT student
- GitHub: [vmcniket](https://github.com/vmcniket)

#### Name: [Shelby Stanton](https://github.com/Minimilk93)
- Place: Leeds, England
- Bio: Front End Developer who loves cats and gaming!
- GitHub: [Minimilk93](https://github.com/Minimilk93)

#### Name: [Michael Nyamande](https://github.com/mikeyny)
- Place: Harare ,Zimbabwe
- Bio: Eat , ~~Sleep~~ , Code
- GitHub: [Mikeyny](https://github.com/mikeyny)

#### Name: [Anders Jürisoo](https://github.com/ajthinking)
- Place: Sweden
- Bio: What happens in Git stays in Git
- GitHub: [Anders Jürisoo](https://github.com/ajthinking)

#### Name: [Dvir](https://github.com/dvur12)
- Place: Israel
- Bio: \x90\x90\x90\x90
- GitHub: [Dvir](https://github.com/dvur12)

#### Name: [Xavier Marques](https://github.com/wolframtheta)
- Place: Corbera de Llobregat, Barcelona, Catalonia
- Bio: Computer Science Major
- GitHub: [WolframTheta](https://github.com/wolframtheta)

#### Name: [Vishal](https://dainvinc.github.io)
- Place: New York
- Bio: Software developer with a knack to learn things quickly.
- GitHub: [dainvinc](https://github.com/dainvinc)

### Name: [Niall Cartwright](https://github.com/Nairu)
- Place: Birmingham, UK
- Bio: Avid Games dev hobbyist, work for 3SDL as a software developer.
- GitHub: [Niall Cartwright](https://github.com/Nairu)

#### Name: [Justin I](https://github.com/Jish80)
- Place: IL, USA
- Bio: Work hard
- GitHub: [Jish80] (https://github.com/Jish80)

#### Name: [APOORVA SHARMA](https://github.com/okatticus)
- Place: Himachal Pradesh,India
- Bio: A student happy to write code and poetry.
- GitHub: [Apoorva Sharma](https://github.com/okatticus)

#### Name: [Prateek Pandey](https://github.com/prateekpandey14)
- Place: Bangalore, India
- Bio: Opensource Enthusiast, Opensource Golang developer
- GitHub: [Prateek Pandey](https://github.com/prateekpandey14)

#### Name: [CodHeK](https://github.com/CodHeK)
- Place: Mumbai, India
- Bio: Cuber/Coder
- GitHub: [CodHeK](https://github.com/CodHeK)

#### Name: [Søren Eriksen](https://github.com/soer7022)
- Place: Denmark
- Bio: Currently studying computerscience at Aarhus University
- Github: [Søren Eriksen](https://github.com/soer7022)

#### Name: [Cristiano Bianchi](https://github.com/crisbnk)
- Place: Italy
- Bio: Love to learn something new everyday
- GitHub: [crisbnk](https://github.com/crisbnk)


#### Name: [Paulo Henrique Scherer](https://github.com/phscherer)
- Place: Brazil
- Bio: Student and newbie software developer
- GitHub: [phscherer](https://github.com/phscherer)

#### Name: [Aldo Cano](https://github.com/aldocano)
- Place: Tirana, Albania
- Bio: A bug is never just a mistake...
- GitHub: [Aldo Cano](https://github.com/aldocano)

#### Name: [Timea Deák](https://github.com/DTimi)
- Place: Dublin, Ireland
- Bio: Molecular biologist
- GitHub: [Timea Deák](https://github.com/DTimi)

#### Name: [Christian Skala](https://github.com/chrishiggins29)
- Place: New York, USA
- Bio: Hire me! Need a VP of Engineering, Director of Software, CTO?
- GitHub: [Christian Skala](https://github.com/chrishiggins29)

#### Name: [filedesless](https://hightechlowlife.info)
- Place: Québec, Canada
- Bio: CompSci from ULaval reporting in
- GitHub: [aiglebleu](https://github.com/aiglebleu)

#### Name: [Jon Lee](https://github.com/githubbbbbbbbbbbbb)
- Place: Canada
- Bio: Student
- GitHub: [githubbbbbbbbbbbbb](https://github.com/githubbbbbbbbbbbbb)

#### Name: [Ren Cummings](https://github.com/nrenc027)
- Place: Dayton,OH, USA
- Bio: I like Code :sunglasses:, Coloring :art:, and Cardio :running:
- GitHub: [Ren Cummings](https://github.com/nrenc027)

#### Name: [S Stewart](https://github.com/tilda)
- Place: Denton, Texas, US
- Bio: Dude trying to become a IT guy somewhere. Also reads [The Register](https://www.theregister.co.uk).
- GitHub: [tilda](https://github.com/tilda)

#### Name: [Jose Gomera](https://github.com/josegomera)
- Place: Dominican Republic
- Bio: I'm web developer that love somehow to help.
- Github: [josegomera](https://github.com/josegomera)

#### Name: [Stephen Abrahim](https://github.com/lepah)
- Place: Huntington Beach, CA
- Bio: Games and things!
- GitHub: [Stephen Abrahim](https://github.com/lepah)

#### Name: [Rajeev Kumar Singh](https://github.com/rajeeviiit)
- Place: Gandhinagar,Gujrat, IN
- Bio: Games and music!
- GitHub: [Rajeev Kumar Singh](https://github.com/rajeeviiit)

### Name: [Benjamin Sanvoisin](https://github.com/Laudenlaruto)
- Place : Paris, FR
- Bio: Devops, Gamer and fun
- GitHub: [Benjamin Sanvoisin](https://github.com/Laudenlaruto)

#### Name: [Matthew Burke](https://github.com/MatthewBurke1995)
- Place: Sydney, Australia
- Bio: Big fan of Python + Data
- GitHub: [Matthew Burke](https://github.com/MatthewBurke1995)

#### Name: [Caio Perdona](https://github.com/perdona)
- Place: Ribeirao Preto, SP, Brazil
- Bio: Web and Mobile Engineer
- GitHub: [Caio Perdona](https://github.com/perdona)

#### Name: [Shankhalika Sarkar](https://github.com/Shankhalika)
- Place: Karnataka, India
- Bio: Current Final Year CS Undergrad. I love poetry, tea and dogs.
- Github: [Shankhalika Sarkar](https://github.com/Shankhalika)

#### Name: [Henrique Duarte](https://github.com/mustorze)
- Place: São Paulo, SP, BR
- Bio: Developer, I really like!
- GitHub: [Henrique Duarte](https://github.com/mustorze)

#### Name: [Akshit Kharbanda](https://github.com/akshit04)
- Place: Delhi, India
- Bio: 5th semester IT Undergrad. Machine Learning enthusiast. Black coffee <3
- GitHub: [Akshit Kharbanda](https://github.com/akshit04)

#### Name:[Avinash Jaiswal](https://github.com/littlestar642)
- Place:Surat,Gujarat,India.
- Bio:In love with the WEB,from age of 5!
- Github:[Avinash Jaiswal](https://github.com/littlestar642)

#### Name: [Alisson Vargas](https://github.com/alisson-mich)
- Place: Torres, RS, Brazil
- Bio: A guy who loves IT :D
- GitHub: [Alisson Vargas](https://github.com/alisson-mich)

#### Name: [Adiyat Mubarak](https://github.com/Keda87)
- Place: Jakarta, ID, Indonesia
- Bio: Technology Agnostic
- GitHub: [Adiyat Mubarak](https://github.com/Keda87)

#### Name: [Vishaal Udandarao](https://github.com/vishaal27)
- Place: New Delhi, India
- Bio: Professional Geek | Developer
- GitHub: [Vishaal Udandarao](https://github.com/vishaal27)

#### Name: [Sparsh Garg](https://github.com/sparsh789)
- Place: Hyderabad, Telangana, India
- Bio: Student@IIIT,Hyderabad
- GitHub: [sparsh789](https://github.com/sparsh789)

#### Name: [Zaki Akhmad](https://github.com/za)
- Place: Jakarta, Indonesia
- Bio: Python enthusiasts
- GitHub: [za](https://github.com/za)

### Name: [Joey Marshment-Howell](https://github.com/josephkmh)
- Place: Berlin, Germany
- Bio: A nice young man who likes web programming!
- GitHub: [Joey Marshment-Howell](https://github.com/josephkmh)

#### Name: [Chris Sullivan](https://github.com/codemastermd)
- Place: College Park, Maryland
- Bio: Comp Sci student at the University of Maryland
- GitHub: [Chris Sullivan](https://github.com/codemastermd)

### Name: [Owen Mitchell] (https://github.com/ultimatezenzar)
- Place: Edmond, OK, United States
- Bio: Programmer for a high school robotics team
- Github: [ultimatezenzar] (https://github.com/ultimatezenzar)

#### Name: [Sravya Pullagura](https://github.com/sravya96)
- Place: Vijayawada, Andhra Pradesh, India
- Bio: Love learning, coding and sketching!!
- Github [Sravya Pullagura](https://github.com/sravya96)

<<<<<<< HEAD
#### Name: [James Henderson](https://github.com/prohunt)
- Place: Raleigh, NC, United States
- Bio: Inquisitive, Loves coding, also vegan
- Github [Sravya Pullagura](https://github.com/sravya96)
=======
#### Name: [Rafael Lima](https://github.com/rafaelkalan)
- Place: Belo Horizonte, Minas Gerais, Brazil
- Bio: Youger software engineer
- GitHub: [Rafael Lima](https://github.com/rafaelkalan)

#### Name: [Saif Rehman Nasir](https://github.com/shyshin)
- Place: New Delhi, India
- Bio: Techie with a lot of horizontals but a low verticality :(
- Github: [Saif Rehman Nasir](https://github.com/shyshin)

- Github [Sravya Pullagura](https://github.com/sravya96)  

#### Name: [Yash Mittra](https://github.com/mittrayash)
- Place: New Delhi, Delhi, India
- Bio: Web Developer, Coder | Entering the field of Machine Learning and Data Science
- GitHub: [mittrayash](https://github.com/mittrayash)

#### Name: [Dustin Woods](https://github.com/dustinywoods)
- Place: MN, USA
- Bio: Software Developer
- GitHub: [Dustin Woods](https://github.com/dustinywoods)

#### Name: [Ginanjar S.B](https://github.com/egin10)
- Place: Samarinda, Kalimantan Timur, Indonesia
- Bio: Someone who's intresting about web devlopment / Programming
- GitHub: [Ginanjar S.B | egin10](https://github.com/egin10)

#### Name: [Fush Chups](https://github.com/fushandchups)
- Place: Christchurch, Canterbury, New Zealand
- Bio: Earhquake enthusiast
- GitHub:[fushandchups] (https://github.com/fushandchups) 

#### Name: [Francis Venne](https://github.com/NullSilence)
- Place: Montreal, Canada.
- Bio: Developer by day, cat lover by night. Canadian tech enthusiast.
- Github [Sravya Pullagura](https://github.com/NullSilence)

#### Name: [Leonardo Bonetti](https://github.com/LeonardoBonetti)
- Place: São Paulo, Brazil
- Bio: Associate Degree analysis and systems development
- GitHub: [Leonardo Bonetti](https://github.com/LeonardoBonetti)

#### Name: [Noveen Sachdeva](https://github.com/noveens)
- Place: Hyderabad, Telangana, India
- Bio: 3rd Year CS undergrad at IIIT Hyderabad.
- GitHub: [Noveen Sachdeva](https://github.com/noveens)

#### Name: [DENNIS ORZIKH](https://github.com/orzikhd)
- Place: Seattle, WA, USA
- Bio: Student at UW. Likes easy ways to make sure tools are set up in new environments (like this project)
- Github: Wow isn't this right up there ^ [Dennis Orzikh](https://github.com/orzikhd)

#### Name: [Pranav Bhasin](https://github.com/pranavbhasin96)
- Place: Hyderabad, Telangana, India
- Bio: Trying to fit in coding society.
- GitHub: [Pranav Bhasin](https://github.com/pranavbhasin96)

#### Name: [Vaibhav Agarwal](https://github.com/vaibhavagarwal220)
- Place: Mandi, Himachal Pradesh, India
- Bio: A passionate programmer and a beginner in Open Source
- Github [Vaibhav Agarwal](https://github.com/vaibhavagarwal220)

#### Name: [Arpit Gogia](https://github.com/arpitgogia)
- Place: Delhi, India
- Bio: Python Developer
- Github [Arpit Gogia](https://github.com/arpitgogia)

#### Name: [Charlie Stanton](https://github.com/shtanton)
- Place: Southend-On-Sea, England
- Bio: JavaScript Tinkerer, Lover of Vim
- Github [Charlie Stanton](https://github.com/shtanton)
>>>>>>> 03dca0f8
<|MERGE_RESOLUTION|>--- conflicted
+++ resolved
@@ -339,12 +339,6 @@
 - Bio: Love learning, coding and sketching!!
 - Github [Sravya Pullagura](https://github.com/sravya96)
 
-<<<<<<< HEAD
-#### Name: [James Henderson](https://github.com/prohunt)
-- Place: Raleigh, NC, United States
-- Bio: Inquisitive, Loves coding, also vegan
-- Github [Sravya Pullagura](https://github.com/sravya96)
-=======
 #### Name: [Rafael Lima](https://github.com/rafaelkalan)
 - Place: Belo Horizonte, Minas Gerais, Brazil
 - Bio: Youger software engineer
@@ -416,4 +410,8 @@
 - Place: Southend-On-Sea, England
 - Bio: JavaScript Tinkerer, Lover of Vim
 - Github [Charlie Stanton](https://github.com/shtanton)
->>>>>>> 03dca0f8
+
+#### Name: [James Henderson](https://github.com/prohunt)
+- Place: Raleigh, NC, United States
+- Bio: Inquisitive, Loves coding, also vegan
+- Github [Sravya Pullagura](https://github.com/sravya96)