--- conflicted
+++ resolved
@@ -1,13 +1,4 @@
-<<<<<<< HEAD
-#### Name: [Justin Oliver](https://github.com/justinoliver)
-- Place: Seattle, WA, USA, Earth!
-- Bio: Trying to learn cool new things!
-- GitHub: [Justin Oliver](https://github.com/justinoliver)
-
 #### Name: [ALICE CHUANG](https://github.com/AliceWonderland)
-=======
-﻿#### Name: [ALICE CHUANG](https://github.com/AliceWonderland)
->>>>>>> 8eb9359a
 - Place: New York City, NY, USA
 - Bio: I love DOGS! :dog:
 - GitHub: [Alice Chuang](https://github.com/AliceWonderland)
@@ -737,4 +728,9 @@
 #### Name: [Elan Ripley](https//github.com/tattarrattat)
 - Place: Raleigh, North Carolina, USA
 - Bio: Programmer
-- Github: [Elan Ripley](https//github.com/tattarrattat)+- Github: [Elan Ripley](https//github.com/tattarrattat)
+
+#### Name: [Justin Oliver](https://github.com/justinoliver)
+- Place: Seattle, WA, USA, Earth!
+- Bio: Trying to learn cool new things!
+- GitHub: [Justin Oliver](https://github.com/justinoliver)