#### Name: [Sam Flores](https://github.com/samflores23)
 - Place: Chicago, IL, USA
 - Bio: Programming :desktop_computer: Games :video_game: Movies :popcorn: Food :cake:		
 - GitHub: [samflores23](https://github.com/samflores23)

#### Name: [Deepika Sunhare](https://github.com/deepikasunhare)
  - Place: Indore, India

 #### Name: [Deepika Sunhare](https://github.com/deepikasunhare)
  - Place: Indore, India
  - Bio: Engineering Student @ IET DAVV Indore
 
 #### Name: [Omid Nikrah](https://github.com/omidnikrah)		
 - Place: Tehran, Tehran, Iran	
 - Bio: Front-end developer
 - GitHub: [omidnikrah](https://github.com/omidnikrah)
 
 #### Name: [Deepika Sunhare](https://github.com/deepikasunhare) 
  - Place: Indore, India 
  - Bio: Engineering Student @ IET DAVV Indore 
  - Github: [deepikasunhare](https://github.com/deepikasunhare)
 
#### Name: [Daniel Hernandez](https://github.com/DHDaniel)
- Place: Caracas, Venezuela
- Bio: IB Diploma high school student.
- GitHub: [DHDaniel](https://github.com/DHDaniel)

#### Name: [Clark Weckmann](https://github.com/clarkhacks)
- Place: Illinois, USA
- Bio: Design, Develop, Produce!
- GitHub: [ClarkHacks](https://github.com/clarkhacks)

#### Name: [Mintoo Kumar](https://github.com/mintoo511)
- Place: New Delhi, India
- Bio: Software Engineer
- GitHub: [mintoo511](https://github.com/mintoo511)

#### Name: [GITHAE KEVIN](https://github.com/Kevogich)
- Place: Torino, Italy
- Bio: Everything Data !
- GitHub: [GITHAE KEVIN](https://github.com/Kevogich)

#### Name: [Sourav Verma](https://github.com/SrGrace)
- Place: Gwalior, Madhya Pradesh, India
- Bio: Machine Learning Enthusiast, Information Technology Undergraduate-18
- GitHub: [SrGrace](https://github.com/SrGrace)
#### Name: [Abhay Gawade](https://github.com/abhaygawade)
- Place: Pune, Maharashtra, India
- Bio: Technology enthusiastic!
- GitHub: [Abhay Gawade](https://github.com/abhaygawade)

#### Name: [Chong Jia Wei](https://github.com/heyjiawei)
- Place: Singapore
- Bio: Transformer in disguise
- GitHub: [heyjiawei](https://github.com/heyjiawei)

#### Name: [Indra Kusuma](https://github.com/idindrakusuma)
- Place: Semarang, Indonesia
- Bio: ♥ opensource ♥
- GitHub: [idindrakusuma](https://github.com/idindrakusuma)

### Name: [Terren Peterson](https:/github.com/terrenjpeterson)
- Place: Richmond, Virginia, United States
- Bio: Creator of Alexa Skills and Lex based chatbots
- GitHub: [Terren Peterson](https://github.com/terrenjpeterson)

### Name: [Raj Shekhar Kumar](https:/github.com/rja907)
- Place: Delhi, India
- Bio: CS Undergrad
- GitHub: [Raj Shekhar Kumar](https://github.com/rja907)

#### Name: [Darsh Naik](https://github.com/DarshNaik)
- Place: India
- Bio: Computer Engineering student
- GitHub: [DarshNaik](https://github.com/DarshNaik)

#### Name: [Ruta Puodziunaite](https://github.com/rutuke)
- Place: Dublin, Ireland
- Bio: Fullstack Web developer and a chemical sciences graduate.
- GitHub: [rutuke](https://github.com/rutuke)
- Website: [https://www.rutap.tech](https://www.rutap.tech)
- Starup: [EndorseU](http://www.endorseu.com)

#### Name: [DAVE HOWSON](https://github.com/davehowson)		
 - Place: Kandy, Sri Lanka		 
 - Bio: Software Engineering Student/ Web Developer		 
 - GitHub: [davehowson](https://github.com/davehowson)

#### Name: [Egi Nugraha](https://github.com/eginugraha)
- Place: Bandung, Jawa Barat, Indonesia
- Bio: I Love Code and Design.
- GitHub: [Egi Nugraha](https://github.com/eginugraha)

#### Name: [Faouzi Bouzar Amrouche](https://github.com/faouziamrouche)
- Place: Kolea, Tipaza, Algeria
- Bio: Fullstack Web developer, Computer Engineering Master student
- GitHub: [faouziamrouche](https://github.com/faouziamrouche)

#### Name: [Rene Israel](https://github.com/reneisrael)
- Place: Mexico
- Bio: En decadencia
- GitHub: [Rene Israel](https://github.com/reneisrael)

#### Name: [Thomas Booker](https://github.com/thomas-booker)
- Place: Stockport, Cheshire, England
- Bio: Budding software developer, studying MSc Computing
- GitHub: [thomas-booker](https://github.com/thomas-booker)

#### Name: [Türker Yıldırım](https://github.com/turkerdotpy)		
 - Place: Tekirdağ, Turkey		
 - Bio: Literally gamer, geek and viking.		
 - GitHub: [turkerdotpy](https://github.com/turkerdotpy)		

#### Name: [OGUZCAN EMEGIL](https://github.com/oemegil)
- Place: Ankara
- Bio: Format atilir
- GitHub: [Oguzcan Emegil](https://github.com/oemegil)

#### Name: [Colin Zhang](http://linkedin.com/in/colinzhang95)		
 - Place: Philadelphia, PA, USA		
 - Bio: Entrepreneur, product manager, traveller		 
 - Github: [colinzhang](https://github.com/colinzhang)		

#### Name: [Petar Popovic](https://github.com/Petar-np)
- Place: Nova Pazova, Serbia
- Bio: Blockchain and Fullstack Web Developer
- GitHub: [Petar-np](https://github.com/Petar-np)

#### Name: [Dalton](https://github.com/stormBandit)		
 - Place: Ontario, Canada		
 - Bio: Software Engineer		
 - GitHun: [Dalton](https://github.com/stormBandit)		

#### Name: [VICTOR PIOLIN](https://github.com/vico1993)
- Place: FRANCE
- Bio: Open Source Lover, and trying some go :p
- GitHub: [Victor Piolin](https://github.com/vico1993)

#### Name: [ALICE CHUANG](https://github.com/AliceWonderland)
- Place: New York City, NY, USA
- Bio: I love DOGS! :dog:
- GitHub: [Alice Chuang](https://github.com/AliceWonderland)

#### Name: [Jon Rinciari] (https://github.com/jonathanRinciari)
-Place: New Haven, CT, USA
-Bio: Web Developer
-GitHub: [Jon Rinciari] (https://github.com/jonathanRinciari)

#### Name: [AP PRANAV](https://github.com/pranav-cs)
- Place: India
- Bio: I like to code
- GitHub: [AP Pranav](https://github.com/pranav-cs)

#### Name: [GABE DUNN](https://github.com/redxtech)
- Place: Canada
- Bio: I love VUE !!
- GitHub: [Gabe Dunn](https://github.com/redxtech)
- Website: [when.](https://when.redxte.ch)

#### Name: [GEORGE FOTOPOULOS](https://github.com/xorz57)
- Place: Patras, Achaia, Greece
- Bio: Technology Enthusiast
- GitHub: [George Fotopoulos](https://github.com/xorz57)

#### Name: [Stephen Dzialo](https://github.com/dzials)
- Place: USA
- Bio: Computer Science Major
- GitHub: [Stephen Dzialo](https://github.com/dzials)

#### Name: [Taf Meister](https://github.com/tashrafy)
- Place: NYC
- Bio: Developer =]

#### Name: [RAFAEL MENEZES](https://github.com/RafaelSa94)
- Place: Boa Vista, Roraima, Brazil
- Bio: Computer Science Major
- GitHub: [Rafael Sá](https://github.com/RafaelSa94)

#### Name: [Patrick S](https://github.com/patsteph)
- Place: USA
- Bio: Professional Geek
- GitHub: [Patrick S](https://github.com/patsteph)

#### Name: [Michael Cao](https://github.com/mcao)
- Place: PA, USA
- Bio: Student
- GitHub: [Michael Cao](https://github.com/mcao)

#### Name: [Amlaan Bhoi](https://github.com/amlaanb)
- Place: IL, USA
- Bio: CS Grad Student
- GitHub: [Amlaan Bhoi](https://github.com/amlaanb)

#### Name: [Cecy Correa](https://github.com/cecyc)
- Place: USA
- Bio: Software Engineer at ReturnPath
- Github: [cecyc](https://github.com/cecyc)

#### Name: [Billy Lee](https://github.com/leebilly0)
- Place: WI, USA
- Bio: Software Developer, Bachelors in Computer Science
- Github: [Billy Lee](https://github.com/leebilly0)

#### Name: [AGNIESZKA MISZKURKA](https://github.com/agnieszka-miszkurka)
- Place: Poland
- Bio: second year Computer Science Student, in love with NYC <3
- GitHub: [agnieszka-miszkurka](https://github.com/agnieszka-miszkurka)

#### Name: [Leah Langfrod](https://github.com/leahlang4d2)
- Place: CA, USA
- Bio: Recent Bachelors in Computer Science
- Github: [Leah Langford](https://github.com/leahlang4d2)

#### Name: [Eric Nor](https://github.com/thateric)
- Place: Lake Forest, CA, USA
- Bio: Multiple corgi owner and a Senior Software Developer
- Github: [Eric Nord](https://github.com/thateric)

#### Name: [Campion Fellin](https://github.com/campionfellin)
- Place: Seattle, WA, USA
- Bio: I love open source and coffee! New grad looking for work!
- GitHub: [Campion Fellin](https://github.com/campionfellin)

#### Name: [Niket Mishra](https://github.com/niketmishra)
- Place: New Delhi, Delhi, India
- Bio: B.Tech Student in Information Technology
- GitHub: [Niket Mishra](https://github.com/niketmishra)

#### Name: [Shade Ruangwan](https://github.com/sruangwan)
- Place: Nara, Japan
- Bio: PhD student in Software Engineering
- Github: [Shade Ruangwan](https://github.com/sruangwan)

#### Name: [Michael Rodriguez](https://github.com/vinird)
- Place: Alajuea, Alajuela, Costa Rica
- Bio: Web dev adn graphic designer
- GitHub: [vinird](https://github.com/vinird)

#### Name: [Evan Culver](https://github.com/eculver)
- Place: San Francisco, CA, USA
- Bio: I work at Uber on data storage, tooling and OOS - checkout [our work](https://github.com/uber-go/dosa)!
- GitHub: [Evan Culver](https://github.com/eculver)

#### Name: [Vo Tan Tho](https://github.com/kensupermen)
- Place: Ho Chi Minh City, VietNam
- Bio: I'm Software Engineer at Dinosys
- GitHub: [Ken Supermen](https://github.com/kensupermen)

#### Name: [Franklyn Roth](https://github.com/far3)
- Place: Boulder, CO, USA
- Bio: I am a web developer working on finance sites. Specialize in accessibility.
- GitHub: [Franklyn Roth](https://github.com/far3)

#### Name: [Karthick Thoppe](https://github.com/karthicktv)
- Place: Dublin, Ireland
- Bio: I am a Solution Architect and work for a large SaaS organization
- GitHub: [Karthick Thoppe](https://github.com/karthicktv)

#### Name: [Brane](https://github.com/brane)
- Place: Turkey
- Bio: I am a caffeine based artificial life form.
- GitHub: [Brane](https://github.com/brane)

#### Name: [Ishan Jain](https://github.com/ishanjain28)
- Place: Roorkee, Uttrakhand, India
- Bio: I love working with Images, Crypto, Networking and opengl, Work as a Backend Engineer in Go. Also, Love Rust!.
- Github: [Ishan Jain](https://github.com/ishanjain28)

#### Name: [Anupam Dagar](https://github.com/Anupam-dagar)
- Place: Allahabad, India
- Bio: I am like a code currently in development.
- GitHub: [Anupam Dagar](https://github.com/Anupam-dagar)

#### Name: [Phil](https://github.com/bitbrain-za)
- Place: South Africa
- Bio: Avid Tinkerer
- GitHub: [bitbrain-za](https://github.com/bitbrain-za)

#### Name: [Jasdy Syarman](https://github.com/akutaktau)
- Place: Malaysia
- Bio: PHP Programmer
- GitHub: [akutaktau](https://github.com/akutaktau)

#### Name: [Rupesh Kumar](https://github.com/vmcniket)
- Place: India
- Bio: KIIT University IT student
- GitHub: [vmcniket](https://github.com/vmcniket)

#### Name: [Shelby Stanton](https://github.com/Minimilk93)
- Place: Leeds, England
- Bio: Front End Developer who loves cats and gaming!
- GitHub: [Minimilk93](https://github.com/Minimilk93)

#### Name: [Michael Nyamande](https://github.com/mikeyny)
- Place: Harare ,Zimbabwe
- Bio: Eat , ~~Sleep~~ , Code
- GitHub: [Mikeyny](https://github.com/mikeyny)

#### Name: [Anders Jürisoo](https://github.com/ajthinking)
- Place: Sweden
- Bio: What happens in Git stays in Git
- GitHub: [Anders Jürisoo](https://github.com/ajthinking)

#### Name: [Dvir](https://github.com/dvur12)
- Place: Israel
- Bio: \x90\x90\x90\x90
- GitHub: [Dvir](https://github.com/dvur12)

#### Name: [Xavier Marques](https://github.com/wolframtheta)
- Place: Corbera de Llobregat, Barcelona, Catalonia
- Bio: Computer Science Major
- GitHub: [WolframTheta](https://github.com/wolframtheta)

#### Name: [Vishal](https://dainvinc.github.io)
- Place: New York
- Bio: Software developer with a knack to learn things quickly.
- GitHub: [dainvinc](https://github.com/dainvinc)

### Name: [Niall Cartwright](https://github.com/Nairu)
- Place: Birmingham, UK
- Bio: Avid Games dev hobbyist, work for 3SDL as a software developer.
- GitHub: [Niall Cartwright](https://github.com/Nairu)

#### Name: [Justin I](https://github.com/Jish80)
- Place: IL, USA
- Bio: Work hard
- GitHub: [Jish80] (https://github.com/Jish80)

#### Name: [APOORVA SHARMA](https://github.com/okatticus)
- Place: Himachal Pradesh,India
- Bio: A student happy to write code and poetry.
- GitHub: [Apoorva Sharma](https://github.com/okatticus)

#### Name: [Prateek Pandey](https://github.com/prateekpandey14)
- Place: Bangalore, India
- Bio: Opensource Enthusiast, Opensource Golang developer
- GitHub: [Prateek Pandey](https://github.com/prateekpandey14)

#### Name: [CodHeK](https://github.com/CodHeK)
- Place: Mumbai, India
- Bio: Cuber/Coder
- GitHub: [CodHeK](https://github.com/CodHeK)

#### Name: [Søren Eriksen](https://github.com/soer7022)
- Place: Denmark
- Bio: Currently studying computerscience at Aarhus University
- Github: [Søren Eriksen](https://github.com/soer7022)

#### Name: [Cristiano Bianchi](https://github.com/crisbnk)
- Place: Italy
- Bio: Love to learn something new everyday
- GitHub: [crisbnk](https://github.com/crisbnk)


#### Name: [Paulo Henrique Scherer](https://github.com/phscherer)
- Place: Brazil
- Bio: Student and newbie software developer
- GitHub: [phscherer](https://github.com/phscherer)

#### Name: [Aldo Cano](https://github.com/aldocano)
- Place: Tirana, Albania
- Bio: A bug is never just a mistake...
- GitHub: [Aldo Cano](https://github.com/aldocano)

#### Name: [Timea Deák](https://github.com/DTimi)
- Place: Dublin, Ireland
- Bio: Molecular biologist
- GitHub: [Timea Deák](https://github.com/DTimi)

#### Name: [Christian Skala](https://github.com/chrishiggins29)
- Place: New York, USA
- Bio: Hire me! Need a VP of Engineering, Director of Software, CTO?
- GitHub: [Christian Skala](https://github.com/chrishiggins29)

#### Name: [filedesless](https://hightechlowlife.info)
- Place: Québec, Canada
- Bio: CompSci from ULaval reporting in
- GitHub: [aiglebleu](https://github.com/aiglebleu)

#### Name: [Jon Lee](https://github.com/githubbbbbbbbbbbbb)
- Place: Canada
- Bio: Student
- GitHub: [githubbbbbbbbbbbbb](https://github.com/githubbbbbbbbbbbbb)

#### Name: [Ren Cummings](https://github.com/nrenc027)
- Place: Dayton,OH, USA
- Bio: I like Code :sunglasses:, Coloring :art:, and Cardio :running:
- GitHub: [Ren Cummings](https://github.com/nrenc027)

#### Name: [Nefari0uss](https://github.com/nefari0uss)
- Place: USA
- Bio: Gamer, developer, and open source enthusiast!
- Github: [Nefari0uss](https://github.com/nefari0uss)

#### Name: [S Stewart](https://github.com/tilda)
- Place: Denton, Texas, US
- Bio: Dude trying to become a IT guy somewhere. Also reads [The Register](https://www.theregister.co.uk).
- GitHub: [tilda](https://github.com/tilda)

#### Name: [Jose Gomera](https://github.com/josegomera)
- Place: Dominican Republic
- Bio: I'm web developer that love somehow to help.
- Github: [josegomera](https://github.com/josegomera)

#### Name: [Stephen Abrahim](https://github.com/lepah)
- Place: Huntington Beach, CA
- Bio: Games and things!
- GitHub: [Stephen Abrahim](https://github.com/lepah)

#### Name: [Rajeev Kumar Singh](https://github.com/rajeeviiit)
- Place: Gandhinagar,Gujrat, IN
- Bio: Games and music!
- GitHub: [Rajeev Kumar Singh](https://github.com/rajeeviiit)

### Name: [Benjamin Sanvoisin](https://github.com/Laudenlaruto)
- Place : Paris, FR
- Bio: Devops, Gamer and fun
- GitHub: [Benjamin Sanvoisin](https://github.com/Laudenlaruto)

#### Name: [Matthew Burke](https://github.com/MatthewBurke1995)
- Place: Sydney, Australia
- Bio: Big fan of Python + Data
- GitHub: [Matthew Burke](https://github.com/MatthewBurke1995)

#### Name: [Caio Perdona](https://github.com/perdona)
- Place: Ribeirao Preto, SP, Brazil
- Bio: Web and Mobile Engineer
- GitHub: [Caio Perdona](https://github.com/perdona)

#### Name: [Shankhalika Sarkar](https://github.com/Shankhalika)
- Place: Karnataka, India
- Bio: Current Final Year CS Undergrad. I love poetry, tea and dogs.
- Github: [Shankhalika Sarkar](https://github.com/Shankhalika)

#### Name: [Henrique Duarte](https://github.com/mustorze)
- Place: São Paulo, SP, BR
- Bio: Developer, I really like!
- GitHub: [Henrique Duarte](https://github.com/mustorze)

#### Name: [Akshit Kharbanda](https://github.com/akshit04)
- Place: Delhi, India
- Bio: 5th semester IT Undergrad. Machine Learning enthusiast. Black coffee <3
- GitHub: [Akshit Kharbanda](https://github.com/akshit04)

#### Name:[Avinash Jaiswal](https://github.com/littlestar642)
- Place:Surat,Gujarat,India.
- Bio:In love with the WEB,from age of 5!
- Github:[Avinash Jaiswal](https://github.com/littlestar642)

#### Name: [JoeBanks13](https://github.com/JoeBanks13)
- Place: York, United Kingdom
- Bio: Backend web developer
- GitHub: [JoeBanks13](https://github.com/JoeBanks13)
- Webpage: [josephbanks.me](https://josephbanks.me)
- GitLab Server: [GitLab](https://gitlab.josephbanks.me/JoeBanks13)

#### Name: [Alisson Vargas](https://github.com/alisson-mich)
- Place: Torres, RS, Brazil
- Bio: A guy who loves IT :D
- GitHub: [Alisson Vargas](https://github.com/alisson-mich)

#### Name: [Mat.](https://github.com/pudkipz)
- Place: Stockholm, Sweden
- Bio: Random Swedish student.
- GitHub: [Mat.](https://github.com/pudkipz)

#### Name: [Adiyat Mubarak](https://github.com/Keda87)
- Place: Jakarta, ID, Indonesia
- Bio: Technology Agnostic
- GitHub: [Adiyat Mubarak](https://github.com/Keda87)

#### Name: [Vishaal Udandarao](https://github.com/vishaal27)
- Place: New Delhi, India
- Bio: Professional Geek | Developer
- GitHub: [Vishaal Udandarao](https://github.com/vishaal27)

#### Name: [Sparsh Garg](https://github.com/sparsh789)
- Place: Hyderabad, Telangana, India
- Bio: Student@IIIT,Hyderabad
- GitHub: [sparsh789](https://github.com/sparsh789)

#### Name: [Zaki Akhmad](https://github.com/za)
- Place: Jakarta, Indonesia
- Bio: Python enthusiasts
- GitHub: [za](https://github.com/za)

### Name: [Joey Marshment-Howell](https://github.com/josephkmh)
- Place: Berlin, Germany
- Bio: A nice young man who likes web programming!
- GitHub: [Joey Marshment-Howell](https://github.com/josephkmh)

#### Name: [Chris Sullivan](https://github.com/codemastermd)
- Place: College Park, Maryland
- Bio: Comp Sci student at the University of Maryland
- GitHub: [Chris Sullivan](https://github.com/codemastermd)

### Name: [Owen Mitchell](https://github.com/ultimatezenzar)
- Place: Edmond, OK, United States
- Bio: Programmer for a high school robotics team
- Github: [ultimatezenzar] (https://github.com/ultimatezenzar)

#### Name: [Sravya Pullagura](https://github.com/sravya96)
- Place: Vijayawada, Andhra Pradesh, India
- Bio: Love learning, coding and sketching!!
- Github [Sravya Pullagura](https://github.com/sravya96)

#### Name: [Ahmad Musaddiq Mohammad](https://github.com/ahmadmusaddiq)
- Place: Kuala Belait, Brunei Darussalam
- Bio: Mechanical engineer
- Github: [ahmadmusaddiq](https://github.com/ahmadmusaddiq)

#### Name: [Rafael Lima](https://github.com/rafaelkalan)
- Place: Belo Horizonte, Minas Gerais, Brazil
- Bio: Youger software engineer
- GitHub: [Rafael Lima](https://github.com/rafaelkalan)

#### Name: [Saif Rehman Nasir](https://github.com/shyshin)
- Place: New Delhi, India
- Bio: Techie with a lot of horizontals but a low verticality :(
- Github: [Saif Rehman Nasir](https://github.com/shyshin)

#### Name: [Yash Mittra](https://github.com/mittrayash)
- Place: New Delhi, Delhi, India
- Bio: Web Developer, Coder | Entering the field of Machine Learning and Data Science
- GitHub: [mittrayash](https://github.com/mittrayash)

#### Name: [Dustin Woods](https://github.com/dustinywoods)
- Place: MN, USA
- Bio: Software Developer
- GitHub: [Dustin Woods](https://github.com/dustinywoods)

#### Name: [Ginanjar S.B](https://github.com/egin10)
- Place: Samarinda, Kalimantan Timur, Indonesia
- Bio: Someone who's intresting about web devlopment / Programming
- GitHub: [Ginanjar S.B | egin10](https://github.com/egin10)

#### Name: [Fush Chups](https://github.com/fushandchups)
- Place: Christchurch, Canterbury, New Zealand
- Bio: Earhquake enthusiast
- GitHub:[fushandchups] (https://github.com/fushandchups)

#### Name: [Francis Venne](https://github.com/NullSilence)
- Place: Montreal, Canada.
- Bio: Developer by day, cat lover by night. Canadian tech enthusiast.
- Github [Sravya Pullagura](https://github.com/NullSilence)

#### Name: [Leonardo Bonetti](https://github.com/LeonardoBonetti)
- Place: São Paulo, Brazil
- Bio: Associate Degree analysis and systems development
- GitHub: [Leonardo Bonetti](https://github.com/LeonardoBonetti)

#### Name: [Noveen Sachdeva](https://github.com/noveens)
- Place: Hyderabad, Telangana, India
- Bio: 3rd Year CS undergrad at IIIT Hyderabad.
- GitHub: [Noveen Sachdeva](https://github.com/noveens)

#### Name: [DENNIS ORZIKH](https://github.com/orzikhd)
- Place: Seattle, WA, USA
- Bio: Student at UW. Likes easy ways to make sure tools are set up in new environments (like this project)
- Github: Wow isn't this right up there ^ [Dennis Orzikh](https://github.com/orzikhd)

#### Name: [Pranav Bhasin](https://github.com/pranavbhasin96)
- Place: Hyderabad, Telangana, India
- Bio: Trying to fit in coding society.
- GitHub: [Pranav Bhasin](https://github.com/pranavbhasin96)

#### Name: [Vaibhav Agarwal](https://github.com/vaibhavagarwal220)
- Place: Mandi, Himachal Pradesh, India
- Bio: A passionate programmer and a beginner in Open Source
- Github [Vaibhav Agarwal](https://github.com/vaibhavagarwal220)

#### Name: [Arpit Gogia](https://github.com/arpitgogia)
- Place: Delhi, India
- Bio: Python Developer
- Github [Arpit Gogia](https://github.com/arpitgogia)

#### Name: [Charlie Stanton](https://github.com/shtanton)
- Place: Southend-On-Sea, England
- Bio: JavaScript Tinkerer, Lover of Vim
- Github [Charlie Stanton](https://github.com/shtanton)

#### Name: [James Henderson](https://github.com/prohunt)
- Place: Raleigh, NC, United States
- Bio: Inquisitive, Loves coding, also vegan
- Github [Sravya Pullagura](https://github.com/sravya96)

#### Name: [Loreleen Mae Sablot](https://github.com/loreleensablot)
- Place: Daet, Camarines Norte, Philippines
- Bio: I love designing beautiful websites. I also bike.
- Github [Loreleen Mae Sablot] (https://github.com/loreleensablot)

#### Name: [Ahmad Musaddiq Mohammad](https://github.com/ahmadmusaddiq)
- Place: Kuala Belait, Brunei Darussalam
- Bio: Mechanical engineer
- Github: [ahmadmusaddiq](https://github.com/ahmadmusaddiq)

#### Name: [Aleksandr Vorontsov](https://github.com/a-vorontsov)
- Place: London, England
- Bio: Student, Aspiring Front-end Web Dev
- Github [Aleksandr Vorontsov](https://github.com/a-vorontsov)
#### Name: [Ben Smith](https://github.com/ben-w-smith)
- Place: Salt Lake City, UT, USA
- Bio: A guy that loves writing bots and automation.
- GitHub: [Ben Smith](https://github.com/ben-w-smith)

#### Name: [Eric Bryant](https://github.com/shmickle)
- Place: Fairfax, Virginia, USA
- Bio: Web Developer
- GitHub: [shmickle](https://github.com/shmickle)

#### Name: [Emmanuel Akinde](https://github.com/harkindey)
- Place: Lagos, Nigeria
- Bio: Lets Code and Chill
- Github: [Harkindey](https://github.com/harkindey)

#### Name: [Ashish Krishan](https://github.com/ashishkrishan1995)
- Place: India
- Bio: Computer Science Major / UI/UX Designer
- GitHub: [ashishkrishan1995](https://github.com/ashishkrishan1995)

#### Name: [Katherine S](https://github.com/kms6bn)
- Place: San Francisco
- Bio: Data Scientist
- Github: [kms6bn](https://github.com/kms6bn)

#### Name: [BrunoSXS](https://github.com/brunosxs)
- Brazil
- Bio: I like turtules.
- Github [BrunoSXS](https://github.com/brunosxs)

#### Name: [Alexander Miller](https://github.com/allesmi)
- Place: Salzburg, Austria
- Bio: Student/Web Developer
- GitHub: [allesmi](https://github.com/allesmi)

#### Name: [Bryan Wigianto](https://github.com/bwigianto)
- Place: USA
- Bio: Engineer
- GitHub: [bwigianto](https://github.com/bwigianto)

#### Name: [Ckpuna4](https://github.com/Ckpuna4)
- Place: Saint-petersburg, Russia
- Bio: Web Developer
- GitHub: [Ckpuna4](https://github.com/Ckpuna4)

#### Name: [Vaibhaw Agrawal](https://github.com/vaibhaw2731)
- Place: New Delhi, India
- Bio: I am a Machine Learning enthusiast.
- GitHub: [vaibhaw2731](https://github.com/vaibhaw2731)

#### Name: [Dhevi Rajendran](https://github.com/dhevi)
- Place: USA
- Bio: Software Engineer
- Github: [dhevi](https://github.com/dhevi)

#### Name: [Martns90](https://github.com/martns90)
- Place: The Gym
- Bio: enthusiast
- Github: [martns90](https:github.com/martns90)

#### Name: [Oluwadamilola Babalola](https://github.com/thedammyking)
- Place: Lagos, Nigeria
- Bio: JavaScript Developer
- GitHub: [Oluwadamilola Babalola](https://github.com/thedammyking)

### Name: [Trevor Meadows](https://github.com/tlm04070)
- Place: Charlotte, North Carolina.
- Bio: UNC Charlotte coding bootcamp student.
- GitHub: [tlm04070](https://github.com/tlm04070);

#### Name: [Ratchapol Tengrumpong](https://github.com/lullabies)
- Place: Bangkok, Thailand
- Bio: Programmer Analyst
- GitHub: [lullabies](https://github.com/lullabies)

#### Name: [Luke Taylor](https://github.com/lmcjt37)
- Place: Derby, UK
- Bio: Senior Software Engineer, child at heart
- GitHub: [Luke Taylor](https://github.com/lmcjt37)

#### Name: [Snehil Verma](https://github.com/vsnehil92)
- Place: Delhi, India
- Bio: Love to learn new technologies
- GitHub: [vsnehil92](https://github.com/vsnehil9

#### Name: [Akram Rameez](https://github.com/akram-rameez)
- Place: Bengaluru, India
- Bio: I like free T-shirts and I cannot lie.
- GitHub: [allesmi](https://github.com/akram-rameez)

#### Name: [Bryan Tylor](https://github.com/bryantylor)
- Place: Cincinnati, OH, USA
- Bio: Elixir Dev / Nuclear Engineer
- GitHub: [Bryan Tylor](https://github.com/bryantylor)

#### Name: [Matthias Kraus](https://github.com/brotkiste)
- Place: Munich, Germany
- Bio: Automotive Computer Science
- GitHub: [brotkiste](https://github.com/brotkiste)

#### Name: [Harshil Agrawal](https://github.com/harshil1712)
-Place: Vadodara, India
-Bio: Student,Web Developer
-GitHub: [harshil1712](https://github.com/harshil1712)

#### Name: [Bennett Treptow](https://github.com/bennett-treptow)
- Place: Milwaukee, WI, USA
- Bio: Computer Science Major / Web Developer
- Github: [bennett-treptow](https://github.com/bennett-treptow)

#### Name: [Cameron Smith](https://github.com/cameronzsmith)
- Place: Wichita, KS, USA
- Bio: Student
- GitHub: [cameronzsmith](https://github.com/cameronzsmith)

#### Name: [Jose Morales](https://github.com/castro732)
- Place: Buenos Aires, Argentina
- Bio: Developer
- GitHub: [castro732](https://github.com/castro732)

#### Name: [Hassan Sani](https://github.com/inidaname)
- Place: Bida, Niger State, Nigeria
- Bio: Web Developer at @ADPNigeria

#### Name: [Philip Terzic](https://github.com/PhilTerz)
- Place: Scottsdale, Arizona, USA
- Bio: Aspiring OSS Contributer
- GitHub: [PhilTerz](https://github.com/PhilTerz)

#### Name: [Gustavo Pacheco Ziaugra](https://github.com/GustavoZiaugra)
- Place: São Paulo, Brazil.
- Bio: Technology Guy / Student
- GitHub: [Gustavo Ziaugra](https://github.com/GustavoZiaugra)

#### Name: [Sarah Chen](https://github.com/sarovisk)
- Place: Sao Paulo/ Brazil
- Bio: Student
- GitHub: [sarovisk](https://github.com/sarovisk)

#### Name: [Jose David](https://github.com/jose4125)
- Place: Bogotá, Colombia
- Bio: Web Developer
- GitHub: [jose4125](https://github.com/jose4125)

#### Name: [Chathumina Vimukthi](https://github.com/ChathuminaVimukthi )
- Place: Bogotá, Colombia
- Bio: Second year undergraduate(Computer Science)
- GitHub: [ChathuminaVimukthi](https://github.com/ChathuminaVimukthi )

#### Name: [Mayank Saxena](https://github.com/mayank26saxena)
- Place: New Delhi, India
- Bio: Student
- GitHub: [mayank26saxena](https://github.com/mayank26saxena)

#### Name: [Napat Rattanawaraha](https://github.com/peam1234)
- Place: Bangkok, Thailand
- Bio: Student / Junior Web Developer
- GitHub: [peam1234](https://github.com/peam1234)

#### Name: [Marion Fioen](https://github.com/marion59000)
- Place: Lille, France
- Bio: Developer
- GitHub: [marion59000](https://github.com/marion59000)

#### Name: [Akma Adhwa](https://github.com/akmadhwa)
- Place: Malaysia
- Bio: Web Developer
- GitHub: [akmadhwa](https://github.com/akmadhwa)

#### Name: [Ian James](https://inj.ms)
- Place: London, UK
- Bio: Web... person?
- GitHub: [injms](https://github.com/injms)

#### Name: [K Foster](https://foster.im)
- Place: West Sussex, UK
- Bio: Web Developer
- GitHub: [g33kcentric](https://github.com/g33kcentric)

#### Name: [Andin FOKUNANG](https://github.com/switchgirl95)
- Place: Yaounde , Cameroon
- Bio: Student - Otaku - Geek
- GitHub: [Switch](https://github.com/switchgirl95)

#### Name: [xenocideiwki] (https://github.com/xenocidewiki)
- Place: Norway
- Bio: Reverse Engineer
- GitHub: [xenocidewiki] (https://github.com/xenocidewiki)

#### Name: [George Hundmann](https://github.com/georgegsd)
- Place: Mannheim, Baden-Württemberg, Germany
- Bio: I'm a German Shepherd that likes eating
- GitHub: [georgegsd](https://github.com/georgegsd)

#### Name: [Ahmad Abdul-Aziz](https://github.com/a-m-a-z)
- Place: Abuja, Nigeria
- Bio: Web Developer
- GitHub: [a-m-a-z](https://github.com/a-m-a-z)

#### Name: [Allan Dorr](https://github.com/aldorr)
- Place: Hamburg, Germany
- Bio: Web Dev, Writer, Translator, Teacher
- GitHub: [aldorr](https://github.com/aldorr)

#### Name: [Musa Barighzaai](https://github.com/mbarighzaai)
- Place: Toronto, Canada
- Bio: Front End Developer
- GitHub: [mbarighzaai](https://github.com/mbarighzaai)

#### Name: [Lakston](https://github.com/Lakston)
- Place: Toulouse, France
- Bio: Front-End Dev
- GitHub: [Lakston](https://github.com/Lakston)

#### Name: [Shobhit Agarwal](https://github.com/shobhit1997)
- Place: JSSATE, NOIDA ,INDIA
- Bio: Student/Andriod Developer
- GitHub: [shobhit1997](https://github.com/shobhit1997)

#### Name: [Will Barker](https://github.com/billwarker)
- Place: Toronto, Canada
- Bio: A guy who wants to improve the world through AI!
- GitHub: [Will Barker](https://github.com/billwarker)

#### Name: [Christopher Bradshaw](https://github.com/kitsune7)
- Place: Provo, UT, USA
- Bio: I love FOXES!!! :fox:
- GitHub: [kitsune7](https://github.com/kitsune7)

#### Name: [Ben Edelson]
-Place: Newark NJ
-Bio: I.T.
-GitHub: https://github.com/Bed3150n

#### Name: [JOE SCHO](https://github.com/JoeScho)
- Place: London, UK
- Bio: I love guitar!
- GitHub: [JoeScho](https://github.com/JoeScho)

#### Name: [Anuraag Tummanapally](https://github.com/TummanapallyAnuraag)
- Place: Mumbai, India
- Bio: Student, System Administrator
- GitHub: [TummanapallyAnuraag](https://github.com/TummanapallyAnuraag)

#### Name: [Fran Acién](https://github.com/acien101)
- Place: Madrid, Spain
- Bio: Full of empty
- GitHub: [Fran Acién](https://github.com/acien101)

#### Name: [Piyush Sikarwal](https://github.com/psikarwal)
- Place: India
- Bio: Professional Geek
- GitHub: [Piyush Sikarwal](https://github.com/psikarwal)

#### Name: [Pratyum Jagannath](https://github.com/Pratyum)
- Place: Singapore
- Bio: I tell tales!
- GitHub: [Pratyum](https://github.com/Pratyum)

#### Name: [Jakub Bačo](https://github.com/vysocina)
- Place: Slovakia
- Bio: Student / Designer
- GitHub: [Jakub Bačo](https://github.com/vysocina)

#### Name: [Gabriel Obaldia](https://github.com/gobaldia)
- Place: Uruguay
- Bio: Full Stack Developer
- GitHub: [Gabriel Obaldia](https://github.com/gobaldia)

#### Name: [Antonio Jesus Pelaez](https://github.com/ajpelaez)
- Place: Granada, Spain
- Bio: IT Student at the University of Granada
- GitHub: [Antonio Jesus Pelaez](https://github.com/ajpelaez)

#### Name: [Ivo Ketelaar](https://github.com/ikstreamivo)
- Place: Emmen, the Netherlands
- Bio: Game design studen & Hobbyist programmer
- GitHub: [IKStreamIvo](https://github.com/ikstreamivo)

#### Name: [Joshua Dennis Blackman](https://github.com/JDBlackman)
- Place: London, United Kingdom
- Bio: Computer Science Student at Swansea University
- GitHub: [Joshua Dennis Blackman](https://github.com/JDBlackman)

#### Name: [Suryatej Reddy](https://github.com/suryatejreddy)
- Place: New Delhi, India
- Bio: CSE Student at IIITD
- GitHub: [Suryatej Reddy](https://github.com/suryatejreddy)

#### Name: [Jerry Chong](https://github.com/zanglang)
- Place: Johor Bahru, Malaysia
- Bio: Software Engineer
- GitHub: [Jerry Chong](https://github.com/zanglang)

#### Name : [Pronomita Dey] (https://github.com/PronomitaDey)
- Place : India
- Bio : Front End Developer. Open Source Enthusiast. Learner.
- GitHub : [Pronomita Dey] (https://github.com/PronomitaDey)

#### Name: [PANAGIOTIS VLACHOS](https://github.com/PanosVl)
- Place: Athens, Greece
- Bio: Undergraduate CS student / Software Developer
- GitHub: [PanosVl](https://github.com/PanosVl)

#### Name: [PureHyd](https://github.com/PureHyd)
- Place: Evanston, IL
- Bio: EECS Student \@ NorthwesternU
- GitHub: [PureHyd](https://github.com/PureHyd)

#### Name: [Hoang Ha](https://github.com/halink0803)
- Place: Hanoi, Vietnam
- Bio: I love javascript! :cat:
- GitHub: [Hoang Ha](https://github.com/halink0803)

#### Name: [Will Tan](https://github.com/twillzy)
- Place: Sydney, Australia
- Bio: 2/4 into getting a free Hacktoberfest T-Shirt
- GitHub: [Antonio Jesus Pelaez](https://github.com/twillzy)

#### Name: [Santanaraj Esguerra](https://github.com/akiyamamio16)
- Place: San Fernando City, Pampanga, Philippines 2000
- Bio: I'm a 4th year Graduating I.T Student from Our Lady Of Fatima Univeristy Pampanga
- GitHub: [Haruka Mayumi](https://github.com/akiyamamio16)

#### Name: [Edwin Chui](https://github.com/Fly1nP4nda)
- Place: Georgia, United States
- Bio: Fulltime / Fullstack Web Developer
- GitHub: [Fly1nP4nda](https://github.com/Fly1nP4nda)

#### Name: [Mark Carlson](https://github.com/electrek)
- Place: Chicago, IL, USA
- Bio: Escape room maker
- GitHub: [Mark Carlson](https://github.com/electrek)

#### Name: [Warrin Pipon](https://github.com/lgdroidz)
- Place: Davao, Philippines
- Bio: Web Developer
- GitHub: [Warrin Pipon](https://github.com/lgdroidz)

#### Name: [David Buckle](https://github.com/met3or)
- Place: Manchester, UK
- Bio: Linux System Administrator
- GitHub: [met3or](https://github.com/met3or)

#### Name: [Aishwarya Pradhan](https://github.com/aishwaryapradhan)
- Place: Gurugram, India
- Bio: Learner, Coder,  INFJ, multipotentialite and a person who loves
to explore life. Also, Python and Django Developer
- Github: [Aishwarya Pradhan](https://github.com/aishwaryapradhan)
- Website: [Introverted Geek](http://introvertedgeek.com)

#### Name: [ALEX MARRUJO](https://github.com/marrujoalex)
- Place: California
- Bio: Software Developer
- GitHub: [Alex Marrujo](https://github.com/marrujoalex)

#### Name: [Ezequiel Pequeño Calvar](https://github.com/remohir)
- Place: London, United Kingdom
- Bio: FrontEnd Developer
- GitHub: [Ezequiel Pequeño Calvar](https://github.com/remohir)

### Name: [Elijah](https://github.com/raptosaur)
- Place: Swansea, UK
- Bio: Studying MEng at Swansea Uni and part time SysAdmin
- GitHub: [Raptosaur](https://github.com/raptosaur)

#### Name: [George Kunthara](https://github.com/gkunthara)
- Place: Seattle, WA USA
- Bio: Student at Gonzaga University
- GitHub: [George Kunthara](https://github.com/gkunthara)

#### Name: [Jamie Taylor](https://github.com/GaProgMan)
- Place: Leeds, UK
- Bio: Full stack .NET developer (and .NET Core blogger)
- GitHub: [GaProgMan](https://github.com/GaProgMan)

#### Name: [Lokesh Raj Arora](https://github.com/lokiiarora)
- Place: Darjeeling, India
- Bio: CS Student at SRM University, Full Stack Developer
- Github: [Lokesh Raj Arora](https://github.com/lokiiarora)

#### Name: [Mahdi Majidzadeh](https://github.com/MahdiMajidzadeh/)
- Place: Qom, Qom, Iran
- Bio: back-end develoer and seo expert
- GitHub: [Mahdi Majidzadeh](https://github.com/MahdiMajidzadeh/)
- Twitter: [Mahdi Majidzadeh](https://twitter.com/MahdiMajidzadeh/)

#### Name: [Pedro Mietto Bruini](https://github.com/bruini)
- Place: Jundiaí, São Paulo, Brazil
- Bio: Analyst/Developer Student at Fatec-Jd
- GitHub: [Pedro Mietto Bruini](https://github.com/bruini)

#### Name: [NIKOLETT HEGEDÜS](https://github.com/henikolett)
- Place: Debrecen, Hungary
- Bio: I'm a Developer / Music geek / Nature enthusiast
- GitHub: [Nikolett Hegedüs](https://github.com/henikolett)

#### Name: [Omar Mujahid](https://github.com/omarmjhd)
- Place: Austin, Texas, USA
- Bio: I write code, and play golf!
- GitHub: [Omar Mujahid](https://github.com/omarmjhd)

#### Name: [Kyle Johnson] (https://github.com/johnson90512)
- Place: United States
- Bio: Information System Administrator, former Information Systems student
- GitHub: [Kyle Johnson] (https://github.com/johnson90512)
#### Name: [Gilliano Menezes](https://github.com/gillianomenezes)
- Place: Recife, Brazil
- Bio: Software Engineer at www.neuroup.com.br
- GitHub: [Gilliano Menezes](https://github.com/gillianomenezes)

#### Name: [Luís Antonio Prado Lança](https://github.com/luisslanca)
- Place: Jundiaí, São Paulo, Brazil
- Bio: I'm a student in Fatec Jundiaí and Web Developer.
- GitHub: [Luís Antonio Prado Lança](https://github.com/luisslanca)

#### Name: [Anish Bhardwaj](https://github.com/bhardwajanish)
- Place: New Delhi, India
- Bio: CSD IIITD
- GitHub: [Anish Bhardwaj](https://github.com/bhardwajanish)

#### Name: [Ankur Sharma](https://github.com/ankurs287)
- Place: New Delhi, India
- Bio: CSAM, IIITD
- GitHub: [Ankur Sharma](https://github.com/ankurs287)

#### Name: [Siddhant Verma](https://github.com/siddver007)
- Place: Delhi, India
- Bio: Information Assurance and Cybersecurity Master's Student at Northeastern University
- GitHub: [Siddhant Verma](https://github.com/siddver007)

#### Name: [Cody Williams](https://github.com/codyw9524)
- Place: Dallas, Texas, USA
- Bio: Web Nerd
- GitHub: [Cody Williams](https://github.com/codyw9524)

#### Name: [Aayush Sharma](https://github.com/aayusharma)
- Place: Mandi, Himachal Pradesh, India
- Bio: IITian
- GitHub: [Aayush Sharma](https://github.com/aayusharma)

#### Name: [Jonas Fabisiak](https://github.com/RenCloud)
- Place: Hanover, Germany
- Bio: IT Student
- GitHub: [Jonas Fabisiak](https://github.com/RenCloud)

#### Name: [Mark Schultz](https://github.com/zynk)
- Place: Calgary, Alberta
- Bio: IT Student at SAIT
- GitHub: [Mark Schultz](https://github.com/zynk)

#### Name: [Juan Pablo Aguilar Lliguin](https://github.com/chefjuanpi)
- Place: Chicoutimi, QC, Canada
- Bio: Full Stack Developer
- GitHub: [Juan Pablo Aguilar Lliguin](https://github.com/chefjuanpi)

### Name: [Isaac Torres Michel](https://github.com/isaactorresmichel)
- Place: León, Mexico
- Bio: Software Engineer
- GitHub: [Isaac Torres Michel](https://github.com/isaactorresmichel)

#### Name: [Klaudia K.](https://github.com/KalpiKK)
- Place: Poland
- Bio: IT Student at the University of Wroclaw
- GitHub: [Klaudia K.](https://github.com/KalpiKK)

#### Name: [Luiz Gustavo Mattos](https://github.com/mano0012)
- Place: Brasil
- Bio: Computer Science Student
- Github: [Luiz Matos](https://github.com/mano0012)

#### Name: [Jeppe Ernst](https://github.com/Ern-st)
- Place: 🇩🇰
- Bio: fullstack/devops/security unicorn 🦄
- GitHub: [Jeppe Ernst](https://github.com/Ern-st)

#### Name: [Sergey Gorky](https://github.com/sergeygorky)
- Place: Ukraine
- Bio: I've Top Rated status in Upwork
- GitHub: [Sergey Gorky](https://github.com/sergeygorky)

#### Name: [Ayush Agarwal](https://github.com/thisisayaush)
- Place: Noida, India
- Bio: CSE Student at the Amity University
- GitHub: [Ayush Agarwal](https://github.com/thisisayush)

#### Name: [Arie Kurniawan](https://github.com/arkwrn)
- Place: Jakarta, Indonesia
- Bio: IT Student at Universiy of Muhammadiyah Jakarta
- GitHub: [Arie Kurniawan](https://github.com/arkwrn)

#### Name: [Ramón Didier Valdez Yocupicio](https://github.com/xDidier901)
- Place: Hermosillo, Sonora, México
- Bio: Software Developer / Student
- GitHub: [Didier Valdez](https://github.com/xDidier901)

#### Name: [Jamie Pinheiro](https://github.com/jamiepinheiro)
- Place: Canada
- Bio: Student @ uWaterloo
- GitHub: [jamiepinheiro](https://github.com/jamiepinheiro)

#### Name: [Alvin Abia](https://github.com/twist295)
- Place: NY, USA
- Bio: Lead Mobile Developer
- Github: [Alvin Abia](https://github.com/twist295)

### Name: [Carlos Federico Lahrssen](https://github.com/carloslahrssen)
- Place: Miami, Florida, USA
- Bio: CS Student at Florida International University
- GitHub: [Carlos Lahrssen](https://github.com/carloslahrssen)

#### Name: [Caio Calderari](https://github.com/caiocall)
- Place: Campinas, São Paulo, Brazil
- Bio: Designer
- GitHub: [Caio Calderari](https://github.com/caiocall)

#### Name: [Chashmeet Singh](https://github.com/chashmeetsingh)
- Place: New Delhi, India
- Bio: CS Student
- GitHub: [Chashmeet Singh](https://github.com/chashmeetsingh)

#### Name: [Aimee Tacchi](https://github.com/darkxangel84)
- Place: England, UK
- Bio: Female Front-End Developer From England, UK, I love Code, Cats and Tea. Also love travelling.
- GitHub: [darkxangel84](https://github.com/darkxangel84)

#### Name: [Stuart Wares](https://github.com/StuWares)
- Place: Tamworth, United Kingdom
- Bio: Learning web development to help with a career change!
- GitHub: [Stu Wares](https://github.com/StuWares)

#### Name: [Aitor Alonso](https://github.com/tairosonloa)
- Place: Madrid, Spain
- Bio: Computer Science and Engineering BSc student at Carlos III University of Madrid
- GitHub: [Aitor Alonso](https://github.com/tairosonloa)

#### Name: [Veronika Tolpeeva](https://github.com/ostyq)
- Place: Moscow, Russia
- Bio: Web developer
- GitHub: [Veronika Tolpeeva](https://github.com/ostyq)

#### Name: [Dzmitry Kasinets](https://github.com/dkasinets)
- Place: Brooklyn, NY, USA
- Bio: CS student at Brooklyn College, and The Game of Thrones fan :3
- Github: [Dzmitry Kasinets](https://github.com/dkasinets)

#### Name: [Anthony Mineo](https://github.com/amineo)
- Place: New Jersey, USA
- Bio: Web Design & Development
- GitHub: [Anthony Mineo](https://github.com/amineo)

#### Name: [Brent Scheppmann](https://github.com/bareon)
- Place: Garden Grove, CA, US
- Bio: Student, Geophysicist
- GitHub: [Brent Scheppmann](https://github.com/bareon)

#### Name: [Andrea Stringham](https://github.com/astringham)
- Place: Phoenix, AZ USA
- Bio: Coffee addict, dog person, developer.
- GitHub: [Andrea Stringham](https://github.com/astringham)

#### Name: [coastalchief](https://github.com/coastalchief)
- Place: Germany
- Bio: dev
- GitHub: [coastalchief](https://github.com/coastalchief)

#### Name: [Furkan Arabaci](https://github.com/illegaldisease)
- Place: Turkey
- Bio: Computer Science student
- GitHub: [Furkan Arabaci](https://github.com/illegaldisease)

#### Name: [Rizki Ramadhana](https://github.com/rizkiprof)
- Place: Yogyakarta, Indonesia
- Bio: Student / Front-end Developer
- GitHub: [Rizki Ramadhana](https://github.com/rizkiprof)

#### Name: [Sarthak Bhagat](https://github.com/sarthak268)
- Place: Delhi, India
- Bio: ECE Undergraduate
- GitHub: [Sarthak Bhagat](https://github.com/sarthak268)

#### Name: [Haley C Smith](https://github.com/haleycs)
- Place: Orlando, Florida
- Bio: Web Designer/Developer
- GitHub: [Haley C Smith](https://github.com/haleycs)

#### Name: [Lesyntheti](https://github.com/lesyntheti)
- Place : Troyes, France
- Bio : Network Engineer at University of Technology of Troyes
- Github: [lesyntheti](https://gitbub.com/lesyntheti)

#### Name: [Abdullateef](https://github.com/abdullateef97)
- Place: Lagos Island, Lagos State, Nigeria
- Bio: Student Developer
- GitHub: [Abdullateef](https://github.com/abdullateef97)

#### Name: [Juan Anaya Ortiz](https://github.com/JaoChaos)
- Place: Granada, Spain
- Bio: IT student at the University of Granada
- GitHub: [Juan Anaya Ortiz](https://github.com/JaoChaos)

#### Name: [Alexander Voigt](https://github.com/alexandvoigt)
- Place: San Francisco, CA, USA
- Bio: Software Engineer
- GitHub: [Alexander Voigt](https://github.com/alexandvoigt)

#### Name: [Michael Greene] (https://github.com/Greeneink4)
- Place: UT, USA
- Bio: Web Dev Student
- Github: [Michael Greene] (https://github.com/Greeneink4)

#### Name: [Lee Magbanua](https://github.com/leesenpai)
- Place: Philippines
- Bio: Student / Front-end Web Developer
- GitHub: [leesenpai](https://github.com/leesenpai)

#### Name: [Damodar Lohani](https://github.com/lohanidamodar)
- Place: Kathmandu, Nepal
- Bio: Technology Consultant at [LohaniTech](https://lohanitech.com)
- GitHub: [Damodar Lohani](https://github.com/lohanidamodar)

#### Name: [Hrafnkell Orri Sigurðsson](https://github.com/hrafnkellos)
- Place: Hafnarfjörður, Iceland
- Bio: Computer Scientist
- GitHub: [Hrafnkell Orri Sigurðsson](https://github.com/hrafnkellos)

#### Name: [Mitchell Haugen](https://github.com/haugenmitch)
- Place: VA, USA
- Bio: Programmer
- GitHub: [haugenmitch](https://github.com/haugenmitch)

#### Name: [Felipe Do Espirito Santo](https://github.com/felipez3r0)
- Place: Jaboticabal, SP, Brazil
- Bio: Professor at Fatec, Faculdade São Luís, and Mozilla Volunteer
- GitHub: [Felipe Do E. Santo](https://github.com/felipez3r0)

#### Name: [Jason Green](https://jason.green)
- Place: Seattle, WA
- Bio: Student of code, eater of sustainable sushi
- GitHub: [Jalence](https://github.com/jalence)

#### Name: [Elan Ripley](https//github.com/tattarrattat)
- Place: Raleigh, North Carolina, USA
- Bio: Programmer
- Github: [Elan Ripley](https//github.com/tattarrattat)

#### Name: [Akshat Maheshwari](https://github.com/akshat14714)		
 - Place: Hyderabad, India		
 - Bio: CSE Undergrad in IIIT Hyderabad		
 - Github: [akshat14714](https://github.com/akshat14714/)

#### Name: [Bennie Mosher](https://github.com/benniemosher)		
 - Place: Windsor, CO		
 - Bio: CTO of NOMO FOMO, Inc. && Software Engineer at NBC Universal		
 - GitHub: [Bennie Mosher](https://github.com/benniemosher)		

#### Name: [Justin Oliver](https://github.com/justinoliver)
- Place: Seattle, WA, USA, Earth!
- Bio: Trying to learn cool new things!
- GitHub: [Justin Oliver](https://github.com/justinoliver)

#### Name: [RYAN R SMITH](https://github.com/devronsoft)
- Place: Oxford, UK
- Bio: Kiwi dev
- GitHub: [Ryan Smith](https://github.com/devronsoft)
- Website: [Blog](https://devronsoft.github.io/)

#### Name: [Michael Kaiser](https://github.com/patheticpat)
- Place: Germany
- Bio: Ooooooh, nooooooo, not tonight!!
- GitHub: [Michael Kaiser](https://github.com/patheticpat)

#### Name: [Igor Rzegocki](https://github.com/ajgon)
- Place: Kraków, PL
- Bio: I do Ruby for living, and hacking for fun
- GitHub: [Igor Rzegocki](https://github.com/ajgon)
- Website: [Online Portfolio](https://rzegocki.pl/)

#### Name: [JULIE QIU](https://github.com/julieqiu)
- Place: New York City, NY, USA
- Bio: Software Engineer; Loves iced coffee
- GitHub: [Julie Qiu](https://github.com/julieqiu)

#### Name: [Luis Alducin](https://linkedin.com/luisalduucin)
- Place: Mexico City
- Bio: Software Engineer
- GitHub: [Luis Alducin](https://github.com/luisalduucin)

#### Name: [Hannah Zulueta](https://github.com/hanapotski)
- Place: North Hollywood, CA
- Bio: Web developer, Calligrapher, Musician, Entrepreneur
- GitHub: [Ryan Smith](https://github.com/hanapotski)
- Website: [Blog](https://homemadecoder.wordpress.com)

#### Name: [Michele Adduci](https://micheleadduci.net)
- Place: Germany
- Bio: Full Stack Developer, living on a CI/CD pipeline
- GitHub: [madduci](https://github.com/madduci)

#### Name: [Austin Carey](https://github.com/apcatx)
- Place: Austin, TX, USA
- Bio: Jr Full Stack Developer making my first contribution.
- GitHub: [apcatx](https://github.com/apcatx)

#### Name: [John Rexter Flores](https://github.com/alldeads)
- Place: Cebu, Philippines
- Bio: Full Stack Developer
- Github: [John Rexter Flores](https://github.com/alldeads)

#### Name: [Luciano Santana dos Santos](https://github.com/lucianosds)
- Place: Ponta Grossa, PR, Brasil
- Bio: Computer Network Professional
- Github: [Luciano Santana dos Santos](https://github.com/lucianosds)

#### Name: [Naman Doshi] (https://github.com/warmachine0609)
-Place: Chennai,India
-Bio: ML developer
-Github: [Naman Doshi] (https://github.com/warmachine0609)
#### Name: [Alex Choi](https://github.com/running-cool)
- Place: Athens, GA
- Bio: Student
- Github: [running-cool](https://github.com/running-cool)

#### Name: [Sebastian Schreck](https://schreck.berlin)
- Place: Berlin, Germany
- Bio: Software Engineer
- Github: [StegSchreck](https://github.com/StegSchreck)

#### Name: [Fernando Contreras](https://github.com/fercreek)
- Place: Nuevo Leon, Mexico
- Bio: Software Engineer
- Github: [fercreek](https://github.com/fercreek)
- Website: [Blog](https://fercontreras.com/)

#### Name: [Kshitiz Khanal](https://github.com/kshitizkhanal7)
- Place: Kathmandu, Nepal
- Bio: Open Data and Open Knowledge activist
- GitHub: [Kshitiz Khanal](https://github.com/kshitizkhanal7)

#### Name: [Manas kashyap](https://github.com/Manas-kashyap)
- Place: New Delhi, India
- Bio: Computer Science Engineering student at Amity University
Noida
-Github: [Manas kashyap](https://github.com/Manas-kashyap)

#### Name: [Daksh Chaturvedi](https://github.com/daksh249)
- Place: New Delhi, India
- Bio: ECE Undergraduate at IIIT-Delhi
- GitHub: [Daksh Chaturvedi](https://github.com/daksh249)

#### Name: [SHANAKA ANURADHA](https://github.com/shanaka95)
- Place: Sri Lanka
- Bio: Undergraduate
- GitHub: [Shanaka95](https://github.com/shanaka95)

### Name: [Brandon Fadairo](https://github.com/BFadairo)
- Place: Columbus, Ohio
- Bio: A guy looking to change career fields
- GitHub: [Brandon Fadairo](https://github.com/BFadairo)

#### Name: [Lukas A](https://github.com/lukbukkit)
- Place: Kassel, Hesse, Germany
- Bio: Student on his way to the Abitur
- GitHub: [LukBukkit](https://github.com/lukbukkit)

#### Name: [Leticiafatimaa](https://github.com/leticiafatimaa)
- Place: Florianopolis, SC, Brazil
- Bio: I have 19 years, course Analysis and Development System.
- GitHub: [LeticiaFatimaa](https://github.com/leticiafatimaa)

#### Name: [Dale Noe](https://github.com/dalenoe)
- Place: Fairbury, Illinois, US
- Bio: System administrator by day, devops by hobby.
- GitHub: [Dale Noe](https://github.com/dalenoe)

#### Name: [Valera Kushnir](https://github.com/kashura)
- Place: Tampa, FL, USA
- Bio: Scrum Master and passionate technologist.
- GitHub: [kashura](https://github.com/kashura)

#### Name: [Eric Briese](https://github.com/Atrolantra)
- Place: Brisbane, Australia
- Bio: Student studying LAw and IT. Currently working as a software engineer.
- GitHub: [Atrolantra](https://github.com/Atrolantra)


#### Name: [Jeevan Chapagain](https://github.com/jeevanc)
- Place: Kathmandu, Nepal
- Bio: Student studying BSc(CSIT).Currently working as a software engineer intern.
- GitHub: [Jeevan Chapagain](https://github.com/jeevanc)

#### Name: [Ayushverma8](https://github.com/Ayushverma8)
- Place: Indore, TN, IN
- Bio: I'm living the best part of my life and the life that I always wanted to. Surrounded by amazing people everyday. Rich in happiness, meager in hate. Seduce me with bikes and roads, invite me to trekking and long drives. I love food and sleep. I'm driven by music and art.
- GitHub: [Ayush](https://github.com/Ayushverma8)

#### Name: [VEBER Arnaud](https://github.com/VEBERArnaud)
- Place: Paris, France
- Bio: Solution Architect @ Eleven-Labs
- GitHub: [VEBERArnaud](https://github.com/VEBERArnaud)

#### Name: [Dushyant Rathore](https://github.com/dushyantRathore)
- Place: New Delhi, India
- Bio: Student
- GitHub: [dushyantRathore](https://github.com/dushyantRathore)

#### Name: [Attila Blascsak](https://github.com/blascsi)
- Place: Hungary
- Bio: Front-end dev. Love React!
- GitHub: [Attila Blascsak](https://github.com/blascsi)

#### Name: [Acquila Santos Rocha](https://github.com/DJAcquila)
- Place: Goiânia, Brasil
- Bio: Computer Science Student
- GitHub: [Acquila Santos Rocha](https://github.com/DJAcquila)

#### Name: [Jasen Wyatt](https://github.com/jasenwyatt)
- Place: Detroit, Michigan, USA
- Bio: Director UX & Development; music-lover; father;
- GitHub: [Jasen Wyatt](https://github.com/jasenwyatt)

#### Name: [Larizza Noelly Tueros Garcia](https://github.com/skayablars)
- Place: Santiago de los Caballeros, República Dominicana
- Bio: Software Engineer, Web Developer, Design unicorn
- GitHub: [Larizza Tueros](https://github.com/skayablars)

#### Name: [Gaurav Lalchandani](https://github.com/return007)
- Place: India
- Bio: Computer Science Student, Eat, code and sleep :P
- GitHub: [return007](https://github.com/return007)

#### Name: [Jianhao Tan](https://github.com/jaanhio)
- Place: Singapore
- Bio: I like spending time in chlorinated water and spitting out codes.
- GitHub: [Jianhao Tan](https://github.com/jaanhio)

#### Name:[Roi Ben - Shaul](https://github.com/rughciatuk)
- Place: israel
- Bio: Android developer
- GitHub: [Roi Ben - Shaul](https://github.com/rughciatuk)

#### Name: [Konstantin](https://github.com/Kola50011)
- Place: Wiener Neustadt, Austria
- Bio: Computer Science Student
- GitHub: [Konstantin](https://github.com/Kola50011)

#### Name: [Ankit Rai](https://github.com/ankitrai96)
- Place: Greater Noida, Uttar Pradesh, India
- Bio: A high functioning geek, et cetera.
- GitHub: [ankitrai96](https://github.com/ankitrai96)

#### Name: [Tiago Severino](https://github.com/TiagoSeverino)
- Place: Lisbon, Portugal
- Bio: I code for fun!
- GitHub: [TiagoSeverino](https://github.com/TiagoSeverino)

#### Name: [Patrick Hübl-Neschkudla](https://github.com/flipace)
- Place: Vienna, Austria
- Bio: Senior Developer @ ovos media gmbh. Happily married and father of 2 awesome kids. Oh and I like games.
- GitHub: [flipace](https://github.com/flipace)

#### Name: [Zakaria Soufiani](https://github.com/zakaria-soufiani)
- Place: Agadir, Morocco
- Bio: Student
- GitHub: [Zakaria Soufiani](https://github.com/zakaria-soufiani)

#### Name: [Mathias Pihl](https://github.com/newspaperman57)
- Place: Aalborg, Denmark
- Bio: Software Engineering Student
- GitHub: [Newspaperman57](https://github.com/newspaperman57)

#### Name: [Bikibi](https://github.com/Bikibi)
- Place: Toulouse, France
- Bio: Front-end dev
- GitHub: [Bikibi](https://github.com/Bikibi)

#### Name: [Weilun](https://github.com/holah)
- Place: Singapore
- Bio: Engineer
- GitHub: [Weilun](https://github.com/holah)

#### Name: [Matteo Mensi](https://github.com/Snatched)
- Place: Italy
- Bio: Chemical Engineering student. C++ developer. I (try to) make high-performance computational programs to help with scientific research.
- GitHub: [Snatched](https://github.com/Snatched)

#### Name: [Oleksiy Ovdiyenko](https://github.com/doubledare704)
- Place: Kyiv, Ukraine
- Bio: Python Dev
- GitHub: [Oleksiy Ovdiyenko](https://github.com/doubledare704)

#### Name: [Jeremy](https://github.com/jremeh)
- Place: KL, Malaysia
- Bio: Applied Math with Computing Student
- GitHub: [Jeremy](https://github.com/jremeh)

#### Name: [KUMAR AKSHAY](https://github.com/kakshay21)
- Place: Indore, Madhya Pradesh, India
- Bio: Electronics and Communication student.
- GitHub: [Kumar Akshay](https://github.com/kakshay21)

#### Name: [Jibin Thomas Philipose](https://github.com/JIBIN-P)
- Place: Mumbai, India
- Bio: Full-Stack Development, Machine Learning and Having Fun!.
- GitHub: [Jibin Thomas Philipose](https://github.com/JIBIN-P)

### Name: [Matei David](https://github.com/Matei207)
- Place: Birmingham, UK
- Bio: BSc Student at University of Birmingham
- GitHub: [Matei David](https://github.com/Matei207)

#### Name: [CAPS Padilla](https://github.com/CarlosPadilla)
- Place: Jalisco, Mexico
- Bio: A handsome guy with the best work ever

#### Name: [Aiman Abdullah Anees](https://github.com/aimananees)
- Place: Hyderabad, India
- Bio: iOS Developer
- GitHub: [Aiman Abdullah Anees](https://github.com/aimananees)

#### Name: [Andrea Zanin](https://github.com/ZaninAndrea)
- Place: Trento, Italy
- Bio: High School Student, passionate about math, coding and open source
- Github: [ZaninAndrea](https://github.com/ZaninAndrea)

#### Name: [VENKATESH BELLALE] (http://venkateshbellale.github.io)
- place:pune , India
- bio : loves computer+science , student
- github: [venketsh bellale] (http://github.com/venkateshbellale)

#### Name: [Keith VenHuizen](https://github.com/keithvenh/)
- Place: Sioux Falls, South Dakota
- Bio: Hi, I'm Keith. I love my family, playing board games, Chicago sports and problem solving!
- GitHub: [Keith VenHuizen](https://github.com/keithvenh)

#### Name：[ Eason Xuan ](https://github.com/timemahcine)
- Place: City:Shao Xing, State:Zhe Jiang, Country:China
- Bio: computer science student,front-end developer
- GitHub: [ Eason Xuan](https://github.com/timemahcine)

#### Name: [Ocean](https://github.com/ocean0212)
- Place: Henan, China
- Bio: Chinese food :heart_eyes:
- GitHub: [Ocean](https://github.com/ocean0212)

#### Name: [Rohit Motwani](https://github.com/rohittm)
- Place: Kanpur, India
- Bio: Frontend Developer
- GitHub: [rohittm](https://github.com/rohittm)

#### Name: [Piotr](https://github.com/khorne55)
- Place: Limerick, Ireland
- Bio: Computer Engineering Student :)
- GitHub: [khorne55](https://github.com/khorne55)

#### Name: [Rafael Barbosa](https://github.com/rafaelmilanibarbosa)
- Place: Sao Bernardo do Campo, Sao Paulo, Brazil
- Bio: loves computer+science , Full Stack Developer
- GitHub: [Ocean](https://github.com/rafaelmilanibarbosa)

#### Name: [Eric Wolfe](https://github.com/erwolfe)
- Place: Edwardsville, IL, USA
- Bio: Programmer, Audiophile, Gamer
- GitHub: [Eric Wolfe](https://github.com/erwolfe)

#### Name: [Francis](https://github.com/borbefg)
- Place: Quezon City, PH
- Bio: Fueled by :coffee:
- GitHub: [Francis](https://github.com/borbefg)

#### Name: [Gowtham](https://github.com/gowtham1997)
- Place: Chennai
- Bio: Loves Data science

### Name: [Branden] (https://github.com/redbeardaz)
- Place: Phoenix, AZ
- Bio: Customer Success Manager
- GitHub: [RedBeardAZ] (https://github.com/redbeardaz)

#### Name: [Hussain Calcuttawala](https://github.com/hussainbadri21)
- Place: Bengaluru, India
- Bio: Android Developer, Student, Foodie
- GitHub: [hussainbadri21](https://github.com/hussainbadri21)

#### Name: [M K]
- Place: Ko Tao, Thailand
- Bio: I love code, coffee and the beach

#### Name: [Ahmad Thames](https://github.com/ahmadthames)
- Place: Houston, TX, USA
- Bio: UX Engineer, Traveler, Plant-Based Foodie
- GitHub: [ahmadthames](https://github.com/ahmadthames)

#### Name: [Skyler](https://github.com/huntleyreep)
- Place: South Carolina
- Bio: Computer Science Student / Free Code Camper
- GitHub: [huntleyreep](https://github.com/huntleyreep)

#### Name: [Steve K]
- Place: Philadelphia, PA
- Bio: Security Analyst

#### Name: [Siddharth Tankariya](https://github.com/siddharthtankariya/)
- Place: Mumbai, India
- Bio: Java Developer, Foodie
- GitHub: [siddharthtankariya](https://github.com/siddharthtankariya/)

#### Name: [Christoph](https://github.com/iamchrishckns)
- Place: Germany
- Bio: I'm a german developer who loves to create things :)
- GitHub: [iamchrishckns](https://github.com/iamchrishckns)

#### Name: [Aditya Yuvaraj](https://github.com/Screwed-Up-Head)
- Place: Pune, India
- Bio: Metalhead law student who loves hardware and code
- GitHub: [Screwed-Up-Head](https://github.com/Screwed-Up-Head)

#### Name: [Zoe Kafkes](https://github.com/zkafkes)
- Place: Atlanta, Georgia USA
- Bio: caffeinated and curious
- GitHub: [zkafkes](https://github.com/zkafkes)

#### Name: [Gareth Davies](https://github.com/gareth-d85)
- Place: UK
- Bio: Future Developer and Free code camp local group leader
- GitHub: [Gareth Davies](https://github.com/gareth-d85)

#### Name: [Daniel Tudares](https://github.com/dan1eltudares)
- Place: Ottawa, Ontario, Canada
- Bio: Network specialist, code n00b
- Github: [Daniel Tudares](https://github.com/dan1eltudares)

#### Name: [Ryan Sperzel](https://github.com/ryansperzel)
- Place: NYC, New York, USA
- Bio: Recent college grad attending Flatiron School coding bootcamp
- GitHub: [Ryan Sperzel](https://github.com/ryansperzel)

#### Name: [Thomas Lee](https://github.com/pbzweihander)
- Place: Seoul, Republic of Korea
- Bio: College student
- GitHub: [Thomas Lee](https://github.com/pbzweihander)

#### Name: [Ayush Aggarwal](https://github.com/aggarwal125ayush)
- Place: Delhi, India
- Bio: Data Scientist , Android Developer
- Github: [Ayush Agagrwal](https://github.com/aggarwal125ayush)

#### Name: [Taylor Hudson](https://github.com/AllenCompSci)
- Place: Allen, Texas, USA
- Bio: Computer Scientist , C++ Developer, Java Developer, NodeJS, High School Computer Science Teacher, Math Teacher, Mathematicain
- Github: [Allen Comp Sci](https://github.com/AllenCompSci)

#### Name: [Margaret Kelley](https://github.com/mlouisekelley)
- Place: USA
- Bio: Cat lover
- GitHub: [mlouisekelley](https://github.com/mlouisekelley)

#### Name: [Simon Volpert](https://github.com/vol-pi)
- Place: Ulm, Germany
- Bio: DevOps, Hiking, Photography
- GitHub: [vol-pi](https://github.com/vol-pi)

#### Name: [Matteo Testa](https://github.com/maojh)
- Place: Milan, Italy
- Bio: Design&Arts
- GitHub: [maojh](https://github.com/maojh)

#### Name: [SAIDEEP DICHOLKAR](https://github.com/saideepd)
- Place: Mumbai, India
- Bio: Computer Science Engineering Student & Tech Enthusiast
- GitHub: [Saideep Dicholkar](https://github.com/saideepd)

#### Name: [Lisa Nguyen](https://github.com/LisaNguyen)
- Place: Dublin, Ireland
- Bio: Front-end developer
- GitHub: [Lisa Nguyen](https://github.com/LisaNguyen)

#### Name: [Tyler Williams](https://github.com/Tyler-Williams)
- Place: Henderson, NV, USA
- Bio: Front-end Developer
- GitHub: [Tyler-Williams](https://github.com/Tyler-Williams)

#### Name: [Ítalo Epifânio](https://github.com/itepifanio)
- Place: Natal, Brazil
- Bio: Web developer PHP and Python
- Github: [Ítalo Epifânio](https://github.com/itepifanio)

#### Name: [Otto Bittencourt](https://github.com/OttoWBitt)
- Place: Belo Horizonte, Minas Gerais, Brazil
- Bio: Computer Science student at Puc-Mg ,Music lover
- GitHub: [OttoWBitt] (https://github.com/OttoWBitt)

#### Name: [Ana Perez](https://github.com/anacperez)
- Place: King City, California, United States
- Bio: Full-Stack developer, hiking, travel, art, photography
- GitHub: [Ana Perez](https://github.com/anacperez)

#### Name: [Matan](https://github.com/matan188)
- Place: TLV, IL
- Bio: Programmer
- GitHub: [Matan](https://github.com/matan188)

#### Name: [Moisés Ñañez](https://github.com/moisesnandres)
- Place: Ica, Perú
- Bio: Software developer and musician
- GitHub: [Moisés Ñañez](https://github.com/moisesnandres)

#### Name: [Joe Hanson](https://github.com/jahanson)
- Place: San Antonio, TX, United States
- Bio: Front-End Developer
- GitHub: [Joe Hanson](https://github.com/jahanson)

#### Name: [Tech Tide](https://github.com/techtide/)
- Place: Singapore, Singapore
- Bio: Young software developer.
- GitHub: [techtide](https://github.com/techtide/)

#### Name: [Raymond Duckworth](https://github.com/raymondxduckworth/)
- Place: California, USA
- Bio: Aspiring full-stack web developer/software engineer. Interested in IoT, AI, & Tech Business.
- GitHub: [Raymond Duckworth](https://github.com/raymondxduckworth/)

#### Name: [Tanner Lund](https://github.com/nylan17/)
- Place: Seattle
- Bio: Developer
- GitHub: [Nylan17](https://github.com/nylan17/)

#### Name: [Ermolaev Gleb](https://github.com/ermolaeff/)
- Place: Moscow, Russia
- Bio: Student-developer, fond of JAva, Web etc.
- GitHub: [Ermolaeff](https://github.com/ermoalaeff)

#### Name: [Jeffrey Ng](https://github.com/NgJeffrey/)
- Place: California, United States
- Bio: Student
- GitHub: [NgJeffrey](https://github.com/NgJeffrey/)

#### Name: [Peter Walsh](https://github.com/ddddamian/)
- Place: UK
- Bio: Learning to code through freeCodeCamp
- GitHub: [Peter Walsh](https://github.com/ddddamian/)

#### Name: [Michelle Uy](https://github.com/breindy/)
- Place: NYC
- Bio: CS student aspiring to become a better coder
- GitHub: [Michelle Uy](https://github.com/breindy/)

#### Name: [James Nuttall](https://github.com/JamesNuttall/)
- Place: UK
- Bio: Developing things. Learning Git
- GitHub: [James Nuttall](https://github.com/JamesNuttall/)

#### Name: [Bruno](https://github.com/bbarao/)
- Place: Lisbon, Portugal
- Bio: Love stuff
- GitHub: [Bruno](https://github.com/bbarao/)

#### Name: [Taylor Lee](https://github.com/taylorlee1/)
- Place: California
- Bio: Developer
- GitHub: [taylorlee1](https://github.com/taylorlee1/)

#### Name: [José](https://github.com/JJPO96/)
- Place: Porto, Portugal
- Bio: Informatics Student
- GitHub: [JJPO96](https://github.com/JJPO96/)

#### Name: [Rafael Barbosa Conceição](https://github.com/darthmasters/)
- Place: Sergipe, Brasil
- Bio: Web Developer
- GitHub: [Rafael Barbosa Conceição](https://github.com/darthmasters/)

#### Name: [Eric](https://github.com/Eric-Tadeja/)
- Place: Redmond, Washington
- Bio: service engineer
- GitHub: [Eric-Tadeja](https://github.com/Eric-Tadeja/)

#### Name: [Grégoire](https://github.com/navispeed/)
- Place: Quebec, Canada
- Bio: Scala developer
- GitHub: [navispeed](https://github.com/navispeed/)

#### Name: [Spencer](https://github.com/leaous/)
- Place: Pittsburgh, Pennsylvania
- Bio: student :)
- GitHub: [leaous](https://github.com/leaous/)

#### Name：[Akani] (htpps://github.com/akanijade/)
- Place: Jakarta, Indonesia
- Bio: Student
- GitHub: [akanijade] (https://github.com/akanijade/)

#### Name: [Udit Mittal](https://github.com/udit-001)
- Place: New Delhi, India
- Bio: Programmer
- Github: [Udit Mittal](https://github.com/udit-001)


#### Name: [Nneoma Oradiegwu](https://github.com/noradiegwu)
- Place: Illinois
- Bio: Student
- Github: [noradiegwu](https://github.com/noradiegwu)

#### Name: [Sai Praneeth](https://github.com/saip009)
- Place: Mumbai, India
- Bio: Programmer
- Github: [Sai Praneeth](https://github.com/saip009)

#### Name: [Abhishek Bhatt](https://github.com/ab-bh)		
 - Place: New Delhi, India		
 - Bio: Software developer, studying B.Tech CSE		
 - GitHub: [Abhishek Bhatt](https://github.com/ab-bh)

#### Name: [Aniket](https://github.com/AniketRoy)
- Place: New Delhi, India
- Bio: Computer Science Under Graduate, Open Source Lover
- GitHub: [Aniket](https://github.com/AniketRoy)

#### Name: [Nelson Estevão](https://github.com/nelsonmestevao)
- Place: Braga, Portugal
- Bio: Student of Software Engineering who likes puzzles.
- GitHub: [nelsonmestevao](https://github.com/nelsonmestevao)

#### Name: [Tom Michel](https://github.com/tomichel)
- Place: Berlin, Germany
- Bio: Developer
- Github: [Tom Michel](https://github.com/tomichel)

#### Name: [Abhishek Bhatt](https://github.com/ab-bh)
- Place: New Delhi, India
- Bio: Software developer, studying B.Tech CSE
- GitHub: [Abhishek Bhatt](https://github.com/ab-bh)

#### Name: [Rohit Mathew](https://github.com/rohitjmathew)
- Place: Bangalore, Karnataka, India
- Bio: Android Developer, Freelancer and Tech Enthusiast
- GitHub: [Rohit Mathew](https://github.com/rohitjmathew)

#### Name: [Aditya Giri](https://github.com/BrainBuzzer)
- Place: Latur, India
- Bio: Student
- Github: [Udit Mittal](https://github.com/BrainBuzzer)

#### Name: [syamkumar](https://github.com/syam3526)
- Place:kerala,india
- Bio: data scientist
- Github: [syamkumar](https://github.com/syam3526)

#### Name: [Gui An Lee](https://github.com/piroton)
- Place: Singapore, Singapore
- Bio: Student
- Github: [Gui An Lee](https://github.com/piroton)

#### Name: [Hardik Surana](https://github.com/hardiksurana)
- Place: Bangalore, India
- Bio: Programmer, Student
- Github: [Hardik Surana](https://github.com/hardiksurana)

#### Name: [Curian lee Zhen Jie](https://github.com/finalight)		
 - Place: Singapore
 - Bio: Fullstack, devops practitioner
 - GitHub: [turkerdotpy](https://github.com/finalight)

#### Name: [Ayushman KB](https://github.com/namhsuya/)
- Place: Calcutta, India
- Bio: Life sciences student|Dev|Linux enthusiast
- GitHub: [namhsuya](https://github.com/namhsuya/)

#### Name: [Michael Rogers](https://github.com/widgyrogers)
- Place: London, England
- Bio: Management Consultant
- Github: [widgyrogers] (https://github.com/widgyrogers)

#### Name: [Ipaye Alameen](https://github.com/ipaye)
- Place: Lagos, Nigeria
- Bio: Coumpter Engeering Undergrad | Front-end Developer | Javascript enthusiast
- Github: [ipaye] (https://github.com/ipaye)

#### Name: [Audrey Delgado](https://github.com/AudreyLin)
- Place: CA, USA
- Bio: It Network & Security graduate turned newb developer...lol.  
- Github: [AudreyLin](https://github.com/AudreyLin)

#### Name: [Kutsoragi](https://github.com/Kutsoragi)
- Place: Madrid, Spain
- Bio: Software Student
- Github: [Kutsoragi] (https://github.com/Kutsoragi)

#### Name: [Shreyansh Dwivedi](https://github.com/shreyanshdwivedi)
- Place: Varanasi, Uttar Pradesh, India
- Bio: Undergrad at IIITA
- Github: [Shreyansh Dwivedi] (https://github.com/shreyanshdwivedi)

#### Name: [Jochen Kirstätter](https://github.com/jochenkirstaetter)
- Place: Mauritius
- Bio: Family guy, geek, entrepreneur, software craftsman: Microsoft MVP Visual Studio, C#, Xamarin, SQL Server, VFP, MySQL, Linux consultant, conference speaker
- GitHub: [jochenkirstaetter](https://github.com/jochenkirstaetter)
- Website: [Get Blogged by JoKi](https://jochen.kirstaetter.name/)

#### Name: [Paul Schmidt](https://github.com/pschmidt88)
 - Place: Kassel, Germany
 - Bio: Software Engineer @ plentymarkets
 - Github [pschmidt88](https://github.com/pschmidt88)

#### Name: [Josh McKenzie](https://github.com/mckenzieja)
 - Place: Louisville, Kentucky USA
 - Bio: Full Stack JavaScript/WoW - Hyjal(Horde)
 - GitHub: [mckenzieja](https://github.com/mckenzieja)]

 #### Name: [Sanjeev Kumar](https://github.com/sanjeevbitx)
 - Place: Kolkata, India
 - Bio: Electronics Undergrad @Jadavpur University 
 - Github [sanjeevbitx](https://github.com/sanjeevbitx)

#### Name: [Neelansh Sahai](https://www.linkedin.com/in/neelansh-sahai-555a693b/)
- Place: Lucknow, Uttar Pradesh, INDIA
- Bio: Flirty Allrounder with a knack of Programming, Sports and Music
- Github: [Neelansh Sahai](https://github.com/neelanshsahai)

#### Name: [Bryen Vieira](https://www.linkedin.com/in/bryen95/)
- Place: London, UK
- Bio: Android development and a sprinkle of back end web!
- Github: [Bryen V](https://github.com/bryen95)

#### Name: [Matt Wszolek](https://github.com/mattwszolek)
- Place: Chicago, IL, USA
- Bio: Softweare Engineer for SteelSeries
- Github: [Matt Wszolek](https://github.com/mattwszolek)

#### Name: [Wan Wan](https://github.com/lf2com)
- Place: Taipei, Taiwan
- Bio: Front-end Developer
- GitHub: [Wan Wan](https://github.com/lf2com)

#### Name: [Nawed Imroze](https://github.com/nawedx)
- Place: Bhubaneswar, Odisha, India
- Bio: Sophomore IT undergraduate, tech enthusiast, programmer and quizzer.
- GitHub: [Nawed Imroze](https://github.com/nawedx)

#### Name: [Henri Idrovo](https://github.com/henriguy1210)
- Place: Chicago, Illinois, USA
- Bio: Java Software Engineer. Illinois Institute of Technology graduate.
- Github: [Henri Idrovo](https://github.com/henriguy1210)

#### Name: [Mateus Fernandes Machado](https://github.com/mateusfmachado)
- Place: Patrocínio, MG, BRA
- Bio: Graduated in CS, Full Stack Javascript Consultant/Freelancer, Founder of Ampliee.com, Tech Enthusiast
- Github: [Mateus Machado](https://github.com/mateusfmachado)

#### Name: [Glen J Fergo](https://github.com/gfergo)
- Place: Long Island, New York, USA
- Bio: Professional Web Developer since 1995
- Github: [Glen J Fergo](https://github.com/gfergo)

#### Name: [Shashwat Pulak](https://github.com/shpulak)
- Place: Pune, Maharashtra, India
- Bio: Full Stack developer and Tech enthusiast
- Github: [shpulak](https://github.com/shpulak)

#### Name: [Joel Vilanilam Zachariah](https://github.com/JoelVZachariah)
- Place: Ernakulam, Kerala, India
- Bio: Sophomore CS undergraduate, MUNner,  programmer
- Github : [Joel V Zachariah](https://github.com/JoelVZachariah)

#### Name: [tbdees](https://github.com/tbdees/)
- Place: Laguna Beach, CA
- Bio: financial software consultant
- Github: [tbdees](https://github.com/tbdees/)

#### Name: [Mateo Pool](https://github.com/IAmMyself)
- Place: Chattanooga, Tennesse, USA
- Bio: Full Stack hobbyiest, Hacking enthusiast, Fluent in several languages
- GitHub: [Mateo Pool](https://github.com/IAmMyself)

#### Name: [Murilo Arruda](https://github.com/Passok11)
- Place: Petrópolis, Rio de Janeiro, Brazil
- Bio: Full Stack Student
- GitHub: [Murilo Arruda](https://github.com/Passok11)

#### Name: [Douglas Feuser](https://github.com/Douglasfeuser)
- Place: Santa Catarina, Brazil
- Bio: Front end web developer.
- GitHub: [Douglasfeuser](https://github.com/Douglasfeuser)
#### Name: [Sam Flores](https://github.com/samflores23)		
 - Place: Chicago, IL, USA		
 - Bio: Programming :desktop_computer: Games :video_game: Movies :popcorn: Food :cake:		
 - GitHub: [samflores23](https://github.com/samflores23)
 
 #### Name: [Omid Nikrah](https://github.com/omidnikrah)		
 - Place: Tehran, Tehran, Iran	
 - Bio: Front-end developer
 - GitHub: [omidnikrah](https://github.com/omidnikrah)
 
 #### Name: [Deepika Sunhare](https://github.com/deepikasunhare) 
  - Place: Indore, India 
  - Bio: Engineering Student @ IET DAVV Indore 
  - Github: [deepikasunhare](https://github.com/deepikasunhare)

#### Name: [Daniel Hernandez](https://github.com/DHDaniel)
- Place: Caracas, Venezuela
- Bio: IB Diploma high school student.
- GitHub: [DHDaniel](https://github.com/DHDaniel)

#### Name: [Christian Heinrichs](https://github.com/christianheinrichs)
- Place: Germany
- Bio: Technology enthusiast (mostly IT)
- GitHub: [christianheinrichs](https://github.com/christianheinrichs)

#### Name: [Clark Weckmann](https://github.com/clarkhacks)
- Place: Illinois, USA
- Bio: Design, Develop, Produce!
- GitHub: [ClarkHacks](https://github.com/clarkhacks)

#### Name: [Mintoo Kumar](https://github.com/mintoo511)
- Place: New Delhi, India
- Bio: Software Engineer
- GitHub: [mintoo511](https://github.com/mintoo511)

#### Name: [GITHAE KEVIN](https://github.com/Kevogich)
- Place: Torino, Italy
- Bio: Everything Data !
- GitHub: [GITHAE KEVIN](https://github.com/Kevogich)

#### Name: [Sourav Verma](https://github.com/SrGrace)
- Place: Gwalior, Madhya Pradesh, India
- Bio: Machine Learning Enthusiast, Information Technology Undergraduate-18
- GitHub: [SrGrace](https://github.com/SrGrace)

#### Name: [Abhay Gawade](https://github.com/abhaygawade)
- Place: Pune, Maharashtra, India
- Bio: Technology enthusiastic!
- GitHub: [Abhay Gawade](https://github.com/abhaygawade)

#### Name: [Chong Jia Wei](https://github.com/heyjiawei)
- Place: Singapore
- Bio: Transformer in disguise
- GitHub: [heyjiawei](https://github.com/heyjiawei)

#### Name: [Indra Kusuma](https://github.com/idindrakusuma)
- Place: Semarang, Indonesia
- Bio: ♥ opensource ♥
- GitHub: [idindrakusuma](https://github.com/idindrakusuma)

### Name: [Terren Peterson](https:/github.com/terrenjpeterson)
- Place: Richmond, Virginia, United States
- Bio: Creator of Alexa Skills and Lex based chatbots
- GitHub: [Terren Peterson](https://github.com/terrenjpeterson)

### Name: [Raj Shekhar Kumar](https:/github.com/rja907)
- Place: Delhi, India
- Bio: CS Undergrad
- GitHub: [Raj Shekhar Kumar](https://github.com/rja907)

#### Name: [Darsh Naik](https://github.com/DarshNaik)
- Place: India
- Bio: Computer Engineering student
- GitHub: [DarshNaik](https://github.com/DarshNaik)

#### Name: [Ruta Puodziunaite](https://github.com/rutuke)
- Place: Dublin, Ireland
- Bio: Fullstack Web developer and a chemical sciences graduate.
- GitHub: [rutuke](https://github.com/rutuke)
- Website: [https://www.rutap.tech](https://www.rutap.tech)
- Starup: [EndorseU](http://www.endorseu.com)

#### Name: [DAVE HOWSON](https://github.com/davehowson)		
 - Place: Kandy, Sri Lanka		 
 - Bio: Software Engineering Student/ Web Developer		 
 - GitHub: [davehowson](https://github.com/davehowson)

#### Name: [Egi Nugraha](https://github.com/eginugraha)
- Place: Bandung, Jawa Barat, Indonesia
- Bio: I Love Code and Design.
- GitHub: [Egi Nugraha](https://github.com/eginugraha)

#### Name: [Faouzi Bouzar Amrouche](https://github.com/faouziamrouche)
- Place: Kolea, Tipaza, Algeria
- Bio: Fullstack Web developer, Computer Engineering Master student
- GitHub: [faouziamrouche](https://github.com/faouziamrouche)

#### Name: [Rene Israel](https://github.com/reneisrael)
- Place: Mexico
- Bio: En decadencia
- GitHub: [Rene Israel](https://github.com/reneisrael)

#### Name: [Thomas Booker](https://github.com/thomas-booker)
- Place: Stockport, Cheshire, England
- Bio: Budding software developer, studying MSc Computing
- GitHub: [thomas-booker](https://github.com/thomas-booker)

#### Name: [Türker Yıldırım](https://github.com/turkerdotpy)		
 - Place: Tekirdağ, Turkey		
 - Bio: Literally gamer, geek and viking.		
 - GitHub: [turkerdotpy](https://github.com/turkerdotpy)		

#### Name: [OGUZCAN EMEGIL](https://github.com/oemegil)
- Place: Ankara
- Bio: Format atilir
- GitHub: [Oguzcan Emegil](https://github.com/oemegil)

#### Name: [Colin Zhang](http://linkedin.com/in/colinzhang95)		
 - Place: Philadelphia, PA, USA		
 - Bio: Entrepreneur, product manager, traveller		 
 - Github: [colinzhang](https://github.com/colinzhang)		

#### Name: [Petar Popovic](https://github.com/Petar-np)
- Place: Nova Pazova, Serbia
- Bio: Blockchain and Fullstack Web Developer
- GitHub: [Petar-np](https://github.com/Petar-np)

#### Name: [Dalton](https://github.com/stormBandit)		
 - Place: Ontario, Canada		
 - Bio: Software Engineer		
 - GitHun: [Dalton](https://github.com/stormBandit)		

#### Name: [VICTOR PIOLIN](https://github.com/vico1993)
- Place: FRANCE
- Bio: Open Source Lover, and trying some go :p
- GitHub: [Victor Piolin](https://github.com/vico1993)

#### Name: [ALICE CHUANG](https://github.com/AliceWonderland)
- Place: New York City, NY, USA
- Bio: I love DOGS! :dog:
- GitHub: [Alice Chuang](https://github.com/AliceWonderland)

#### Name: [Jon Rinciari] (https://github.com/jonathanRinciari)
- Place: New Haven, CT, USA
- Bio: Web Developer
- GitHub: [Jon Rinciari] (https://github.com/jonathanRinciari)

#### Name: [AP PRANAV](https://github.com/pranav-cs)
- Place: India
- Bio: I like to code
- GitHub: [AP Pranav](https://github.com/pranav-cs)

#### Name: [GABE DUNN](https://github.com/redxtech)
- Place: Canada
- Bio: I love VUE !!
- GitHub: [Gabe Dunn](https://github.com/redxtech)
- Website: [when.](https://when.redxte.ch)

#### Name: [GEORGE FOTOPOULOS](https://github.com/xorz57)
- Place: Patras, Achaia, Greece
- Bio: Technology Enthusiast
- GitHub: [George Fotopoulos](https://github.com/xorz57)

#### Name: [Stephen Dzialo](https://github.com/dzials)
- Place: USA
- Bio: Computer Science Major
- GitHub: [Stephen Dzialo](https://github.com/dzials)

#### Name: [Taf Meister](https://github.com/tashrafy)
- Place: NYC
- Bio: Developer =]

#### Name: [RAFAEL MENEZES](https://github.com/RafaelSa94)
- Place: Boa Vista, Roraima, Brazil
- Bio: Computer Science Major
- GitHub: [Rafael Sá](https://github.com/RafaelSa94)

#### Name: [Patrick S](https://github.com/patsteph)
- Place: USA
- Bio: Professional Geek
- GitHub: [Patrick S](https://github.com/patsteph)

#### Name: [Michael Cao](https://github.com/mcao)
- Place: PA, USA
- Bio: Student
- GitHub: [Michael Cao](https://github.com/mcao)

#### Name: [Amlaan Bhoi](https://github.com/amlaanb)
- Place: IL, USA
- Bio: CS Grad Student
- GitHub: [Amlaan Bhoi](https://github.com/amlaanb)

#### Name: [Cecy Correa](https://github.com/cecyc)
- Place: USA
- Bio: Software Engineer at ReturnPath
- Github: [cecyc](https://github.com/cecyc)

#### Name: [Billy Lee](https://github.com/leebilly0)
- Place: WI, USA
- Bio: Software Developer, Bachelors in Computer Science
- Github: [Billy Lee](https://github.com/leebilly0)

#### Name: [AGNIESZKA MISZKURKA](https://github.com/agnieszka-miszkurka)
- Place: Poland
- Bio: second year Computer Science Student, in love with NYC <3
- GitHub: [agnieszka-miszkurka](https://github.com/agnieszka-miszkurka)

#### Name: [Leah Langfrod](https://github.com/leahlang4d2)
- Place: CA, USA
- Bio: Recent Bachelors in Computer Science
- Github: [Leah Langford](https://github.com/leahlang4d2)

#### Name: [Eric Nor](https://github.com/thateric)
- Place: Lake Forest, CA, USA
- Bio: Multiple corgi owner and a Senior Software Developer
- Github: [Eric Nord](https://github.com/thateric)

#### Name: [Campion Fellin](https://github.com/campionfellin)
- Place: Seattle, WA, USA
- Bio: I love open source and coffee! New grad looking for work!
- GitHub: [Campion Fellin](https://github.com/campionfellin)

#### Name: [Niket Mishra](https://github.com/niketmishra)
- Place: New Delhi, Delhi, India
- Bio: B.Tech Student in Information Technology
- GitHub: [Niket Mishra](https://github.com/niketmishra)

#### Name: [Shade Ruangwan](https://github.com/sruangwan)
- Place: Nara, Japan
- Bio: PhD student in Software Engineering
- Github: [Shade Ruangwan](https://github.com/sruangwan)

#### Name: [Michael Rodriguez](https://github.com/vinird)
- Place: Alajuea, Alajuela, Costa Rica
- Bio: Web dev adn graphic designer
- GitHub: [vinird](https://github.com/vinird)

#### Name: [Evan Culver](https://github.com/eculver)
- Place: San Francisco, CA, USA
- Bio: I work at Uber on data storage, tooling and OOS - checkout [our work](https://github.com/uber-go/dosa)!
- GitHub: [Evan Culver](https://github.com/eculver)

#### Name: [Vo Tan Tho](https://github.com/kensupermen)
- Place: Ho Chi Minh City, VietNam
- Bio: I'm Software Engineer at Dinosys
- GitHub: [Ken Supermen](https://github.com/kensupermen)

#### Name: [Franklyn Roth](https://github.com/far3)
- Place: Boulder, CO, USA
- Bio: I am a web developer working on finance sites. Specialize in accessibility.
- GitHub: [Franklyn Roth](https://github.com/far3)

#### Name: [Karthick Thoppe](https://github.com/karthicktv)
- Place: Dublin, Ireland
- Bio: I am a Solution Architect and work for a large SaaS organization
- GitHub: [Karthick Thoppe](https://github.com/karthicktv)

#### Name: [Brane](https://github.com/brane)
- Place: Turkey
- Bio: I am a caffeine based artificial life form.
- GitHub: [Brane](https://github.com/brane)

#### Name: [Ishan Jain](https://github.com/ishanjain28)
- Place: Roorkee, Uttrakhand, India
- Bio: I love working with Images, Crypto, Networking and opengl, Work as a Backend Engineer in Go. Also, Love Rust!.
- Github: [Ishan Jain](https://github.com/ishanjain28)

#### Name: [Anupam Dagar](https://github.com/Anupam-dagar)
- Place: Allahabad, India
- Bio: I am like a code currently in development.
- GitHub: [Anupam Dagar](https://github.com/Anupam-dagar)

#### Name: [Phil](https://github.com/bitbrain-za)
- Place: South Africa
- Bio: Avid Tinkerer
- GitHub: [bitbrain-za](https://github.com/bitbrain-za)

#### Name: [Jasdy Syarman](https://github.com/akutaktau)
- Place: Malaysia
- Bio: PHP Programmer
- GitHub: [akutaktau](https://github.com/akutaktau)

#### Name: [Rupesh Kumar](https://github.com/vmcniket)
- Place: India
- Bio: KIIT University IT student
- GitHub: [vmcniket](https://github.com/vmcniket)

#### Name: [Shelby Stanton](https://github.com/Minimilk93)
- Place: Leeds, England
- Bio: Front End Developer who loves cats and gaming!
- GitHub: [Minimilk93](https://github.com/Minimilk93)

#### Name: [Michael Nyamande](https://github.com/mikeyny)
- Place: Harare ,Zimbabwe
- Bio: Eat , ~~Sleep~~ , Code
- GitHub: [Mikeyny](https://github.com/mikeyny)

#### Name: [Anders Jürisoo](https://github.com/ajthinking)
- Place: Sweden
- Bio: What happens in Git stays in Git
- GitHub: [Anders Jürisoo](https://github.com/ajthinking)

#### Name: [Dvir](https://github.com/dvur12)
- Place: Israel
- Bio: \x90\x90\x90\x90
- GitHub: [Dvir](https://github.com/dvur12)

#### Name: [Xavier Marques](https://github.com/wolframtheta)
- Place: Corbera de Llobregat, Barcelona, Catalonia
- Bio: Computer Science Major
- GitHub: [WolframTheta](https://github.com/wolframtheta)

#### Name: [Vishal](https://dainvinc.github.io)
- Place: New York
- Bio: Software developer with a knack to learn things quickly.
- GitHub: [dainvinc](https://github.com/dainvinc)

### Name: [Niall Cartwright](https://github.com/Nairu)
- Place: Birmingham, UK
- Bio: Avid Games dev hobbyist, work for 3SDL as a software developer.
- GitHub: [Niall Cartwright](https://github.com/Nairu)

#### Name: [Justin I](https://github.com/Jish80)
- Place: IL, USA
- Bio: Work hard
- GitHub: [Jish80] (https://github.com/Jish80)

#### Name: [APOORVA SHARMA](https://github.com/okatticus)
- Place: Himachal Pradesh,India
- Bio: A student happy to write code and poetry.
- GitHub: [Apoorva Sharma](https://github.com/okatticus)

#### Name: [Prateek Pandey](https://github.com/prateekpandey14)
- Place: Bangalore, India
- Bio: Opensource Enthusiast, Opensource Golang developer
- GitHub: [Prateek Pandey](https://github.com/prateekpandey14)

#### Name: [CodHeK](https://github.com/CodHeK)
- Place: Mumbai, India
- Bio: Cuber/Coder
- GitHub: [CodHeK](https://github.com/CodHeK)

#### Name: [Søren Eriksen](https://github.com/soer7022)
- Place: Denmark
- Bio: Currently studying computerscience at Aarhus University
- Github: [Søren Eriksen](https://github.com/soer7022)

#### Name: [Cristiano Bianchi](https://github.com/crisbnk)
- Place: Italy
- Bio: Love to learn something new everyday
- GitHub: [crisbnk](https://github.com/crisbnk)


#### Name: [Paulo Henrique Scherer](https://github.com/phscherer)
- Place: Brazil
- Bio: Student and newbie software developer
- GitHub: [phscherer](https://github.com/phscherer)

#### Name: [Aldo Cano](https://github.com/aldocano)
- Place: Tirana, Albania
- Bio: A bug is never just a mistake...
- GitHub: [Aldo Cano](https://github.com/aldocano)

#### Name: [Timea Deák](https://github.com/DTimi)
- Place: Dublin, Ireland
- Bio: Molecular biologist
- GitHub: [Timea Deák](https://github.com/DTimi)

#### Name: [Christian Skala](https://github.com/chrishiggins29)
- Place: New York, USA
- Bio: Hire me! Need a VP of Engineering, Director of Software, CTO?
- GitHub: [Christian Skala](https://github.com/chrishiggins29)

#### Name: [filedesless](https://hightechlowlife.info)
- Place: Québec, Canada
- Bio: CompSci from ULaval reporting in
- GitHub: [aiglebleu](https://github.com/aiglebleu)

#### Name: [Jon Lee](https://github.com/githubbbbbbbbbbbbb)
- Place: Canada
- Bio: Student
- GitHub: [githubbbbbbbbbbbbb](https://github.com/githubbbbbbbbbbbbb)

#### Name: [Ren Cummings](https://github.com/nrenc027)
- Place: Dayton,OH, USA
- Bio: I like Code :sunglasses:, Coloring :art:, and Cardio :running:
- GitHub: [Ren Cummings](https://github.com/nrenc027)

#### Name: [Nefari0uss](https://github.com/nefari0uss)
- Place: USA
- Bio: Gamer, developer, and open source enthusiast!
- Github: [Nefari0uss](https://github.com/nefari0uss)

#### Name: [S Stewart](https://github.com/tilda)
- Place: Denton, Texas, US
- Bio: Dude trying to become a IT guy somewhere. Also reads [The Register](https://www.theregister.co.uk).
- GitHub: [tilda](https://github.com/tilda)

#### Name: [Jose Gomera](https://github.com/josegomera)
- Place: Dominican Republic
- Bio: I'm web developer that love somehow to help.
- Github: [josegomera](https://github.com/josegomera)

#### Name: [Stephen Abrahim](https://github.com/lepah)
- Place: Huntington Beach, CA
- Bio: Games and things!
- GitHub: [Stephen Abrahim](https://github.com/lepah)

#### Name: [Rajeev Kumar Singh](https://github.com/rajeeviiit)
- Place: Gandhinagar,Gujrat, IN
- Bio: Games and music!
- GitHub: [Rajeev Kumar Singh](https://github.com/rajeeviiit)

### Name: [Benjamin Sanvoisin](https://github.com/Laudenlaruto)
- Place : Paris, FR
- Bio: Devops, Gamer and fun
- GitHub: [Benjamin Sanvoisin](https://github.com/Laudenlaruto)

#### Name: [Matthew Burke](https://github.com/MatthewBurke1995)
- Place: Sydney, Australia
- Bio: Big fan of Python + Data
- GitHub: [Matthew Burke](https://github.com/MatthewBurke1995)

#### Name: [Caio Perdona](https://github.com/perdona)
- Place: Ribeirao Preto, SP, Brazil
- Bio: Web and Mobile Engineer
- GitHub: [Caio Perdona](https://github.com/perdona)

#### Name: [Shankhalika Sarkar](https://github.com/Shankhalika)
- Place: Karnataka, India
- Bio: Current Final Year CS Undergrad. I love poetry, tea and dogs.
- Github: [Shankhalika Sarkar](https://github.com/Shankhalika)

#### Name: [Henrique Duarte](https://github.com/mustorze)
- Place: São Paulo, SP, BR
- Bio: Developer, I really like!
- GitHub: [Henrique Duarte](https://github.com/mustorze)

#### Name: [Akshit Kharbanda](https://github.com/akshit04)
- Place: Delhi, India
- Bio: 5th semester IT Undergrad. Machine Learning enthusiast. Black coffee <3
- GitHub: [Akshit Kharbanda](https://github.com/akshit04)

#### Name:[Avinash Jaiswal](https://github.com/littlestar642)
- Place:Surat,Gujarat,India.
- Bio:In love with the WEB,from age of 5!
- Github:[Avinash Jaiswal](https://github.com/littlestar642)

#### Name: [JoeBanks13](https://github.com/JoeBanks13)
- Place: York, United Kingdom
- Bio: Backend web developer
- GitHub: [JoeBanks13](https://github.com/JoeBanks13)
- Webpage: [josephbanks.me](https://josephbanks.me)
- GitLab Server: [GitLab](https://gitlab.josephbanks.me/JoeBanks13)

#### Name: [Alisson Vargas](https://github.com/alisson-mich)
- Place: Torres, RS, Brazil
- Bio: A guy who loves IT :D
- GitHub: [Alisson Vargas](https://github.com/alisson-mich)

#### Name: [Mat.](https://github.com/pudkipz)
- Place: Stockholm, Sweden
- Bio: Random Swedish student.
- GitHub: [Mat.](https://github.com/pudkipz)

#### Name: [Adiyat Mubarak](https://github.com/Keda87)
- Place: Jakarta, ID, Indonesia
- Bio: Technology Agnostic
- GitHub: [Adiyat Mubarak](https://github.com/Keda87)

#### Name: [Vishaal Udandarao](https://github.com/vishaal27)
- Place: New Delhi, India
- Bio: Professional Geek | Developer
- GitHub: [Vishaal Udandarao](https://github.com/vishaal27)

#### Name: [Sparsh Garg](https://github.com/sparsh789)
- Place: Hyderabad, Telangana, India
- Bio: Student@IIIT,Hyderabad
- GitHub: [sparsh789](https://github.com/sparsh789)

#### Name: [Zaki Akhmad](https://github.com/za)
- Place: Jakarta, Indonesia
- Bio: Python enthusiasts
- GitHub: [za](https://github.com/za)

### Name: [Joey Marshment-Howell](https://github.com/josephkmh)
- Place: Berlin, Germany
- Bio: A nice young man who likes web programming!
- GitHub: [Joey Marshment-Howell](https://github.com/josephkmh)

#### Name: [Chris Sullivan](https://github.com/codemastermd)
- Place: College Park, Maryland
- Bio: Comp Sci student at the University of Maryland
- GitHub: [Chris Sullivan](https://github.com/codemastermd)

### Name: [Owen Mitchell](https://github.com/ultimatezenzar)
- Place: Edmond, OK, United States
- Bio: Programmer for a high school robotics team
- Github: [ultimatezenzar] (https://github.com/ultimatezenzar)

#### Name: [Sravya Pullagura](https://github.com/sravya96)
- Place: Vijayawada, Andhra Pradesh, India
- Bio: Love learning, coding and sketching!!
- Github [Sravya Pullagura](https://github.com/sravya96)

#### Name: [Ahmad Musaddiq Mohammad](https://github.com/ahmadmusaddiq)
- Place: Kuala Belait, Brunei Darussalam
- Bio: Mechanical engineer
- Github: [ahmadmusaddiq](https://github.com/ahmadmusaddiq)

#### Name: [Rafael Lima](https://github.com/rafaelkalan)
- Place: Belo Horizonte, Minas Gerais, Brazil
- Bio: Youger software engineer
- GitHub: [Rafael Lima](https://github.com/rafaelkalan)

#### Name: [Saif Rehman Nasir](https://github.com/shyshin)
- Place: New Delhi, India
- Bio: Techie with a lot of horizontals but a low verticality :(
- Github: [Saif Rehman Nasir](https://github.com/shyshin)

#### Name: [Yash Mittra](https://github.com/mittrayash)
- Place: New Delhi, Delhi, India
- Bio: Web Developer, Coder | Entering the field of Machine Learning and Data Science
- GitHub: [mittrayash](https://github.com/mittrayash)

#### Name: [Dustin Woods](https://github.com/dustinywoods)
- Place: MN, USA
- Bio: Software Developer
- GitHub: [Dustin Woods](https://github.com/dustinywoods)

#### Name: [Ginanjar S.B](https://github.com/egin10)
- Place: Samarinda, Kalimantan Timur, Indonesia
- Bio: Someone who's intresting about web devlopment / Programming
- GitHub: [Ginanjar S.B | egin10](https://github.com/egin10)

#### Name: [Fush Chups](https://github.com/fushandchups)
- Place: Christchurch, Canterbury, New Zealand
- Bio: Earhquake enthusiast
- GitHub:[fushandchups] (https://github.com/fushandchups)

#### Name: [Francis Venne](https://github.com/NullSilence)
- Place: Montreal, Canada.
- Bio: Developer by day, cat lover by night. Canadian tech enthusiast.
- Github [Sravya Pullagura](https://github.com/NullSilence)

#### Name: [Leonardo Bonetti](https://github.com/LeonardoBonetti)
- Place: São Paulo, Brazil
- Bio: Associate Degree analysis and systems development
- GitHub: [Leonardo Bonetti](https://github.com/LeonardoBonetti)

#### Name: [Noveen Sachdeva](https://github.com/noveens)
- Place: Hyderabad, Telangana, India
- Bio: 3rd Year CS undergrad at IIIT Hyderabad.
- GitHub: [Noveen Sachdeva](https://github.com/noveens)

#### Name: [DENNIS ORZIKH](https://github.com/orzikhd)
- Place: Seattle, WA, USA
- Bio: Student at UW. Likes easy ways to make sure tools are set up in new environments (like this project)
- Github: Wow isn't this right up there ^ [Dennis Orzikh](https://github.com/orzikhd)

#### Name: [Pranav Bhasin](https://github.com/pranavbhasin96)
- Place: Hyderabad, Telangana, India
- Bio: Trying to fit in coding society.
- GitHub: [Pranav Bhasin](https://github.com/pranavbhasin96)

#### Name: [Vaibhav Agarwal](https://github.com/vaibhavagarwal220)
- Place: Mandi, Himachal Pradesh, India
- Bio: A passionate programmer and a beginner in Open Source
- Github [Vaibhav Agarwal](https://github.com/vaibhavagarwal220)

#### Name: [Arpit Gogia](https://github.com/arpitgogia)
- Place: Delhi, India
- Bio: Python Developer
- Github [Arpit Gogia](https://github.com/arpitgogia)

#### Name: [Charlie Stanton](https://github.com/shtanton)
- Place: Southend-On-Sea, England
- Bio: JavaScript Tinkerer, Lover of Vim
- Github [Charlie Stanton](https://github.com/shtanton)

#### Name: [James Henderson](https://github.com/prohunt)
- Place: Raleigh, NC, United States
- Bio: Inquisitive, Loves coding, also vegan
- Github [Sravya Pullagura](https://github.com/sravya96)

#### Name: [Loreleen Mae Sablot](https://github.com/loreleensablot)
- Place: Daet, Camarines Norte, Philippines
- Bio: I love designing beautiful websites. I also bike.
- Github [Loreleen Mae Sablot] (https://github.com/loreleensablot)

#### Name: [Ahmad Musaddiq Mohammad](https://github.com/ahmadmusaddiq)
- Place: Kuala Belait, Brunei Darussalam
- Bio: Mechanical engineer
- Github: [ahmadmusaddiq](https://github.com/ahmadmusaddiq)

#### Name: [Aleksandr Vorontsov](https://github.com/a-vorontsov)
- Place: London, England
- Bio: Student, Aspiring Front-end Web Dev
- Github [Aleksandr Vorontsov](https://github.com/a-vorontsov)
#### Name: [Ben Smith](https://github.com/ben-w-smith)
- Place: Salt Lake City, UT, USA
- Bio: A guy that loves writing bots and automation.
- GitHub: [Ben Smith](https://github.com/ben-w-smith)

#### Name: [Eric Bryant](https://github.com/shmickle)
- Place: Fairfax, Virginia, USA
- Bio: Web Developer
- GitHub: [shmickle](https://github.com/shmickle)

#### Name: [Emmanuel Akinde](https://github.com/harkindey)
- Place: Lagos, Nigeria
- Bio: Lets Code and Chill
- Github: [Harkindey](https://github.com/harkindey)

#### Name: [Ashish Krishan](https://github.com/ashishkrishan1995)
- Place: India
- Bio: Computer Science Major / UI/UX Designer
- GitHub: [ashishkrishan1995](https://github.com/ashishkrishan1995)

#### Name: [Katherine S](https://github.com/kms6bn)
- Place: San Francisco
- Bio: Data Scientist
- Github: [kms6bn](https://github.com/kms6bn)

#### Name: [BrunoSXS](https://github.com/brunosxs)
- Brazil
- Bio: I like turtules.
- Github [BrunoSXS](https://github.com/brunosxs)

#### Name: [Alexander Miller](https://github.com/allesmi)
- Place: Salzburg, Austria
- Bio: Student/Web Developer
- GitHub: [allesmi](https://github.com/allesmi)

#### Name: [Bryan Wigianto](https://github.com/bwigianto)
- Place: USA
- Bio: Engineer
- GitHub: [bwigianto](https://github.com/bwigianto)

#### Name: [Ckpuna4](https://github.com/Ckpuna4)
- Place: Saint-petersburg, Russia
- Bio: Web Developer
- GitHub: [Ckpuna4](https://github.com/Ckpuna4)

#### Name: [Vaibhaw Agrawal](https://github.com/vaibhaw2731)
- Place: New Delhi, India
- Bio: I am a Machine Learning enthusiast.
- GitHub: [vaibhaw2731](https://github.com/vaibhaw2731)

#### Name: [Dhevi Rajendran](https://github.com/dhevi)
- Place: USA
- Bio: Software Engineer
- Github: [dhevi](https://github.com/dhevi)

#### Name: [Martns90](https://github.com/martns90)
- Place: The Gym
- Bio: enthusiast
- Github: [martns90](https:github.com/martns90)

#### Name: [Oluwadamilola Babalola](https://github.com/thedammyking)
- Place: Lagos, Nigeria
- Bio: JavaScript Developer
- GitHub: [Oluwadamilola Babalola](https://github.com/thedammyking)

### Name: [Trevor Meadows](https://github.com/tlm04070)
- Place: Charlotte, North Carolina.
- Bio: UNC Charlotte coding bootcamp student.
- GitHub: [tlm04070](https://github.com/tlm04070);

#### Name: [Ratchapol Tengrumpong](https://github.com/lullabies)
- Place: Bangkok, Thailand
- Bio: Programmer Analyst
- GitHub: [lullabies](https://github.com/lullabies)

#### Name: [Luke Taylor](https://github.com/lmcjt37)
- Place: Derby, UK
- Bio: Senior Software Engineer, child at heart
- GitHub: [Luke Taylor](https://github.com/lmcjt37)

#### Name: [Snehil Verma](https://github.com/vsnehil92)
- Place: Delhi, India
- Bio: Love to learn new technologies
- GitHub: [vsnehil92](https://github.com/vsnehil9

#### Name: [Akram Rameez](https://github.com/akram-rameez)
- Place: Bengaluru, India
- Bio: I like free T-shirts and I cannot lie.
- GitHub: [allesmi](https://github.com/akram-rameez)

#### Name: [Bryan Tylor](https://github.com/bryantylor)
- Place: Cincinnati, OH, USA
- Bio: Elixir Dev / Nuclear Engineer
- GitHub: [Bryan Tylor](https://github.com/bryantylor)

#### Name: [Matthias Kraus](https://github.com/brotkiste)
- Place: Munich, Germany
- Bio: Automotive Computer Science
- GitHub: [brotkiste](https://github.com/brotkiste)

#### Name: [Harshil Agrawal](https://github.com/harshil1712)
-Place: Vadodara, India
-Bio: Student,Web Developer
-GitHub: [harshil1712](https://github.com/harshil1712)

#### Name: [Bennett Treptow](https://github.com/bennett-treptow)
- Place: Milwaukee, WI, USA
- Bio: Computer Science Major / Web Developer
- Github: [bennett-treptow](https://github.com/bennett-treptow)

#### Name: [Cameron Smith](https://github.com/cameronzsmith)
- Place: Wichita, KS, USA
- Bio: Student
- GitHub: [cameronzsmith](https://github.com/cameronzsmith)

#### Name: [Jose Morales](https://github.com/castro732)
- Place: Buenos Aires, Argentina
- Bio: Developer
- GitHub: [castro732](https://github.com/castro732)

#### Name: [Hassan Sani](https://github.com/inidaname)
- Place: Bida, Niger State, Nigeria
- Bio: Web Developer at @ADPNigeria

#### Name: [Philip Terzic](https://github.com/PhilTerz)
- Place: Scottsdale, Arizona, USA
- Bio: Aspiring OSS Contributer
- GitHub: [PhilTerz](https://github.com/PhilTerz)

#### Name: [Gustavo Pacheco Ziaugra](https://github.com/GustavoZiaugra)
- Place: São Paulo, Brazil.
- Bio: Technology Guy / Student
- GitHub: [Gustavo Ziaugra](https://github.com/GustavoZiaugra)

#### Name: [Sarah Chen](https://github.com/sarovisk)
- Place: Sao Paulo/ Brazil
- Bio: Student
- GitHub: [sarovisk](https://github.com/sarovisk)

#### Name: [Jose David](https://github.com/jose4125)
- Place: Bogotá, Colombia
- Bio: Web Developer
- GitHub: [jose4125](https://github.com/jose4125)

#### Name: [Chathumina Vimukthi](https://github.com/ChathuminaVimukthi )
- Place: Bogotá, Colombia
- Bio: Second year undergraduate(Computer Science)
- GitHub: [ChathuminaVimukthi](https://github.com/ChathuminaVimukthi )

#### Name: [Mayank Saxena](https://github.com/mayank26saxena)
- Place: New Delhi, India
- Bio: Student
- GitHub: [mayank26saxena](https://github.com/mayank26saxena)

#### Name: [Napat Rattanawaraha](https://github.com/peam1234)
- Place: Bangkok, Thailand
- Bio: Student / Junior Web Developer
- GitHub: [peam1234](https://github.com/peam1234)

#### Name: [Marion Fioen](https://github.com/marion59000)
- Place: Lille, France
- Bio: Developer
- GitHub: [marion59000](https://github.com/marion59000)

#### Name: [Akma Adhwa](https://github.com/akmadhwa)
- Place: Malaysia
- Bio: Web Developer
- GitHub: [akmadhwa](https://github.com/akmadhwa)

#### Name: [Ian James](https://inj.ms)
- Place: London, UK
- Bio: Web... person?
- GitHub: [injms](https://github.com/injms)

#### Name: [K Foster](https://foster.im)
- Place: West Sussex, UK
- Bio: Web Developer
- GitHub: [g33kcentric](https://github.com/g33kcentric)

#### Name: [Andin FOKUNANG](https://github.com/switchgirl95)
- Place: Yaounde , Cameroon
- Bio: Student - Otaku - Geek
- GitHub: [Switch](https://github.com/switchgirl95)

#### Name: [xenocideiwki] (https://github.com/xenocidewiki)
- Place: Norway
- Bio: Reverse Engineer
- GitHub: [xenocidewiki] (https://github.com/xenocidewiki)

#### Name: [George Hundmann](https://github.com/georgegsd)
- Place: Mannheim, Baden-Württemberg, Germany
- Bio: I'm a German Shepherd that likes eating
- GitHub: [georgegsd](https://github.com/georgegsd)

#### Name: [Ahmad Abdul-Aziz](https://github.com/a-m-a-z)
- Place: Abuja, Nigeria
- Bio: Web Developer
- GitHub: [a-m-a-z](https://github.com/a-m-a-z)

#### Name: [Allan Dorr](https://github.com/aldorr)
- Place: Hamburg, Germany
- Bio: Web Dev, Writer, Translator, Teacher
- GitHub: [aldorr](https://github.com/aldorr)

#### Name: [Musa Barighzaai](https://github.com/mbarighzaai)
- Place: Toronto, Canada
- Bio: Front End Developer
- GitHub: [mbarighzaai](https://github.com/mbarighzaai)

#### Name: [Lakston](https://github.com/Lakston)
- Place: Toulouse, France
- Bio: Front-End Dev
- GitHub: [Lakston](https://github.com/Lakston)

#### Name: [Shobhit Agarwal](https://github.com/shobhit1997)
- Place: JSSATE, NOIDA ,INDIA
- Bio: Student/Andriod Developer
- GitHub: [shobhit1997](https://github.com/shobhit1997)

#### Name: [Will Barker](https://github.com/billwarker)
- Place: Toronto, Canada
- Bio: A guy who wants to improve the world through AI!
- GitHub: [Will Barker](https://github.com/billwarker)

#### Name: [Christopher Bradshaw](https://github.com/kitsune7)
- Place: Provo, UT, USA
- Bio: I love FOXES!!! :fox:
- GitHub: [kitsune7](https://github.com/kitsune7)

#### Name: [Ben Edelson]
-Place: Newark NJ
-Bio: I.T.
-GitHub: https://github.com/Bed3150n

#### Name: [JOE SCHO](https://github.com/JoeScho)
- Place: London, UK
- Bio: I love guitar!
- GitHub: [JoeScho](https://github.com/JoeScho)

#### Name: [Anuraag Tummanapally](https://github.com/TummanapallyAnuraag)
- Place: Mumbai, India
- Bio: Student, System Administrator
- GitHub: [TummanapallyAnuraag](https://github.com/TummanapallyAnuraag)

#### Name: [Fran Acién](https://github.com/acien101)
- Place: Madrid, Spain
- Bio: Full of empty
- GitHub: [Fran Acién](https://github.com/acien101)

#### Name: [Piyush Sikarwal](https://github.com/psikarwal)
- Place: India
- Bio: Professional Geek
- GitHub: [Piyush Sikarwal](https://github.com/psikarwal)

#### Name: [Pratyum Jagannath](https://github.com/Pratyum)
- Place: Singapore
- Bio: I tell tales!
- GitHub: [Pratyum](https://github.com/Pratyum)

#### Name: [Jakub Bačo](https://github.com/vysocina)
- Place: Slovakia
- Bio: Student / Designer
- GitHub: [Jakub Bačo](https://github.com/vysocina)

#### Name: [Gabriel Obaldia](https://github.com/gobaldia)
- Place: Uruguay
- Bio: Full Stack Developer
- GitHub: [Gabriel Obaldia](https://github.com/gobaldia)

#### Name: [Antonio Jesus Pelaez](https://github.com/ajpelaez)
- Place: Granada, Spain
- Bio: IT Student at the University of Granada
- GitHub: [Antonio Jesus Pelaez](https://github.com/ajpelaez)

#### Name: [Ivo Ketelaar](https://github.com/ikstreamivo)
- Place: Emmen, the Netherlands
- Bio: Game design studen & Hobbyist programmer
- GitHub: [IKStreamIvo](https://github.com/ikstreamivo)

#### Name: [Joshua Dennis Blackman](https://github.com/JDBlackman)
- Place: London, United Kingdom
- Bio: Computer Science Student at Swansea University
- GitHub: [Joshua Dennis Blackman](https://github.com/JDBlackman)

#### Name: [Suryatej Reddy](https://github.com/suryatejreddy)
- Place: New Delhi, India
- Bio: CSE Student at IIITD
- GitHub: [Suryatej Reddy](https://github.com/suryatejreddy)

#### Name: [Jerry Chong](https://github.com/zanglang)
- Place: Johor Bahru, Malaysia
- Bio: Software Engineer
- GitHub: [Jerry Chong](https://github.com/zanglang)

#### Name : [Pronomita Dey] (https://github.com/PronomitaDey)
- Place : India
- Bio : Front End Developer. Open Source Enthusiast. Learner.
- GitHub : [Pronomita Dey] (https://github.com/PronomitaDey)

#### Name: [PANAGIOTIS VLACHOS](https://github.com/PanosVl)
- Place: Athens, Greece
- Bio: Undergraduate CS student / Software Developer
- GitHub: [PanosVl](https://github.com/PanosVl)

#### Name: [PureHyd](https://github.com/PureHyd)
- Place: Evanston, IL
- Bio: EECS Student \@ NorthwesternU
- GitHub: [PureHyd](https://github.com/PureHyd)

#### Name: [Hoang Ha](https://github.com/halink0803)
- Place: Hanoi, Vietnam
- Bio: I love javascript! :cat:
- GitHub: [Hoang Ha](https://github.com/halink0803)

#### Name: [Will Tan](https://github.com/twillzy)
- Place: Sydney, Australia
- Bio: 2/4 into getting a free Hacktoberfest T-Shirt
- GitHub: [Antonio Jesus Pelaez](https://github.com/twillzy)

#### Name: [Santanaraj Esguerra](https://github.com/akiyamamio16)
- Place: San Fernando City, Pampanga, Philippines 2000
- Bio: I'm a 4th year Graduating I.T Student from Our Lady Of Fatima Univeristy Pampanga
- GitHub: [Haruka Mayumi](https://github.com/akiyamamio16)

#### Name: [Edwin Chui](https://github.com/Fly1nP4nda)
- Place: Georgia, United States
- Bio: Fulltime / Fullstack Web Developer
- GitHub: [Fly1nP4nda](https://github.com/Fly1nP4nda)

#### Name: [Mark Carlson](https://github.com/electrek)
- Place: Chicago, IL, USA
- Bio: Escape room maker
- GitHub: [Mark Carlson](https://github.com/electrek)

#### Name: [Warrin Pipon](https://github.com/lgdroidz)
- Place: Davao, Philippines
- Bio: Web Developer
- GitHub: [Warrin Pipon](https://github.com/lgdroidz)

#### Name: [David Buckle](https://github.com/met3or)
- Place: Manchester, UK
- Bio: Linux System Administrator
- GitHub: [met3or](https://github.com/met3or)

#### Name: [Aishwarya Pradhan](https://github.com/aishwaryapradhan)
- Place: Gurugram, India
- Bio: Learner, Coder,  INFJ, multipotentialite and a person who loves
to explore life. Also, Python and Django Developer
- Github: [Aishwarya Pradhan](https://github.com/aishwaryapradhan)
- Website: [Introverted Geek](http://introvertedgeek.com)

#### Name: [ALEX MARRUJO](https://github.com/marrujoalex)
- Place: California
- Bio: Software Developer
- GitHub: [Alex Marrujo](https://github.com/marrujoalex)

#### Name: [Ezequiel Pequeño Calvar](https://github.com/remohir)
- Place: London, United Kingdom
- Bio: FrontEnd Developer
- GitHub: [Ezequiel Pequeño Calvar](https://github.com/remohir)

### Name: [Elijah](https://github.com/raptosaur)
- Place: Swansea, UK
- Bio: Studying MEng at Swansea Uni and part time SysAdmin
- GitHub: [Raptosaur](https://github.com/raptosaur)

#### Name: [George Kunthara](https://github.com/gkunthara)
- Place: Seattle, WA USA
- Bio: Student at Gonzaga University
- GitHub: [George Kunthara](https://github.com/gkunthara)

#### Name: [Jamie Taylor](https://github.com/GaProgMan)
- Place: Leeds, UK
- Bio: Full stack .NET developer (and .NET Core blogger)
- GitHub: [GaProgMan](https://github.com/GaProgMan)

#### Name: [Lokesh Raj Arora](https://github.com/lokiiarora)
- Place: Darjeeling, India
- Bio: CS Student at SRM University, Full Stack Developer
- Github: [Lokesh Raj Arora](https://github.com/lokiiarora)

#### Name: [Mahdi Majidzadeh](https://github.com/MahdiMajidzadeh/)
- Place: Qom, Qom, Iran
- Bio: back-end develoer and seo expert
- GitHub: [Mahdi Majidzadeh](https://github.com/MahdiMajidzadeh/)
- Twitter: [Mahdi Majidzadeh](https://twitter.com/MahdiMajidzadeh/)

#### Name: [Pedro Mietto Bruini](https://github.com/bruini)
- Place: Jundiaí, São Paulo, Brazil
- Bio: Analyst/Developer Student at Fatec-Jd
- GitHub: [Pedro Mietto Bruini](https://github.com/bruini)

#### Name: [NIKOLETT HEGEDÜS](https://github.com/henikolett)
- Place: Debrecen, Hungary
- Bio: I'm a Developer / Music geek / Nature enthusiast
- GitHub: [Nikolett Hegedüs](https://github.com/henikolett)

#### Name: [Omar Mujahid](https://github.com/omarmjhd)
- Place: Austin, Texas, USA
- Bio: I write code, and play golf!
- GitHub: [Omar Mujahid](https://github.com/omarmjhd)

#### Name: [Kyle Johnson] (https://github.com/johnson90512)
- Place: United States
- Bio: Information System Administrator, former Information Systems student
- GitHub: [Kyle Johnson] (https://github.com/johnson90512)
#### Name: [Gilliano Menezes](https://github.com/gillianomenezes)
- Place: Recife, Brazil
- Bio: Software Engineer at www.neuroup.com.br
- GitHub: [Gilliano Menezes](https://github.com/gillianomenezes)

#### Name: [Luís Antonio Prado Lança](https://github.com/luisslanca)
- Place: Jundiaí, São Paulo, Brazil
- Bio: I'm a student in Fatec Jundiaí and Web Developer.
- GitHub: [Luís Antonio Prado Lança](https://github.com/luisslanca)

#### Name: [Anish Bhardwaj](https://github.com/bhardwajanish)
- Place: New Delhi, India
- Bio: CSD IIITD
- GitHub: [Anish Bhardwaj](https://github.com/bhardwajanish)

#### Name: [Ankur Sharma](https://github.com/ankurs287)
- Place: New Delhi, India
- Bio: CSAM, IIITD
- GitHub: [Ankur Sharma](https://github.com/ankurs287)

#### Name: [Siddhant Verma](https://github.com/siddver007)
- Place: Delhi, India
- Bio: Information Assurance and Cybersecurity Master's Student at Northeastern University
- GitHub: [Siddhant Verma](https://github.com/siddver007)

#### Name: [Cody Williams](https://github.com/codyw9524)
- Place: Dallas, Texas, USA
- Bio: Web Nerd
- GitHub: [Cody Williams](https://github.com/codyw9524)

#### Name: [Aayush Sharma](https://github.com/aayusharma)
- Place: Mandi, Himachal Pradesh, India
- Bio: IITian
- GitHub: [Aayush Sharma](https://github.com/aayusharma)

#### Name: [Jonas Fabisiak](https://github.com/RenCloud)
- Place: Hanover, Germany
- Bio: IT Student
- GitHub: [Jonas Fabisiak](https://github.com/RenCloud)

#### Name: [Mark Schultz](https://github.com/zynk)
- Place: Calgary, Alberta
- Bio: IT Student at SAIT
- GitHub: [Mark Schultz](https://github.com/zynk)

#### Name: [Juan Pablo Aguilar Lliguin](https://github.com/chefjuanpi)
- Place: Chicoutimi, QC, Canada
- Bio: Full Stack Developer
- GitHub: [Juan Pablo Aguilar Lliguin](https://github.com/chefjuanpi)

### Name: [Isaac Torres Michel](https://github.com/isaactorresmichel)
- Place: León, Mexico
- Bio: Software Engineer
- GitHub: [Isaac Torres Michel](https://github.com/isaactorresmichel)

#### Name: [Klaudia K.](https://github.com/KalpiKK)
- Place: Poland
- Bio: IT Student at the University of Wroclaw
- GitHub: [Klaudia K.](https://github.com/KalpiKK)

#### Name: [Luiz Gustavo Mattos](https://github.com/mano0012)
- Place: Brasil
- Bio: Computer Science Student
- Github: [Luiz Matos](https://github.com/mano0012)

#### Name: [Jeppe Ernst](https://github.com/Ern-st)
- Place: 🇩🇰
- Bio: fullstack/devops/security unicorn 🦄
- GitHub: [Jeppe Ernst](https://github.com/Ern-st)

#### Name: [Sergey Gorky](https://github.com/sergeygorky)
- Place: Ukraine
- Bio: I've Top Rated status in Upwork
- GitHub: [Sergey Gorky](https://github.com/sergeygorky)

#### Name: [Ayush Agarwal](https://github.com/thisisayaush)
- Place: Noida, India
- Bio: CSE Student at the Amity University
- GitHub: [Ayush Agarwal](https://github.com/thisisayush)

#### Name: [Arie Kurniawan](https://github.com/arkwrn)
- Place: Jakarta, Indonesia
- Bio: IT Student at Universiy of Muhammadiyah Jakarta
- GitHub: [Arie Kurniawan](https://github.com/arkwrn)

#### Name: [Ramón Didier Valdez Yocupicio](https://github.com/xDidier901)
- Place: Hermosillo, Sonora, México
- Bio: Software Developer / Student
- GitHub: [Didier Valdez](https://github.com/xDidier901)

#### Name: [Jamie Pinheiro](https://github.com/jamiepinheiro)
- Place: Canada
- Bio: Student @ uWaterloo
- GitHub: [jamiepinheiro](https://github.com/jamiepinheiro)

#### Name: [Alvin Abia](https://github.com/twist295)
- Place: NY, USA
- Bio: Lead Mobile Developer
- Github: [Alvin Abia](https://github.com/twist295)

### Name: [Carlos Federico Lahrssen](https://github.com/carloslahrssen)
- Place: Miami, Florida, USA
- Bio: CS Student at Florida International University
- GitHub: [Carlos Lahrssen](https://github.com/carloslahrssen)

#### Name: [Caio Calderari](https://github.com/caiocall)
- Place: Campinas, São Paulo, Brazil
- Bio: Designer
- GitHub: [Caio Calderari](https://github.com/caiocall)

#### Name: [Chashmeet Singh](https://github.com/chashmeetsingh)
- Place: New Delhi, India
- Bio: CS Student
- GitHub: [Chashmeet Singh](https://github.com/chashmeetsingh)

#### Name: [Aimee Tacchi](https://github.com/darkxangel84)
- Place: England, UK
- Bio: Female Front-End Developer From England, UK, I love Code, Cats and Tea. Also love travelling.
- GitHub: [darkxangel84](https://github.com/darkxangel84)

#### Name: [Stuart Wares](https://github.com/StuWares)
- Place: Tamworth, United Kingdom
- Bio: Learning web development to help with a career change!
- GitHub: [Stu Wares](https://github.com/StuWares)

#### Name: [Aitor Alonso](https://github.com/tairosonloa)
- Place: Madrid, Spain
- Bio: Computer Science and Engineering BSc student at Carlos III University of Madrid
- GitHub: [Aitor Alonso](https://github.com/tairosonloa)

#### Name: [Veronika Tolpeeva](https://github.com/ostyq)
- Place: Moscow, Russia
- Bio: Web developer
- GitHub: [Veronika Tolpeeva](https://github.com/ostyq)

#### Name: [Dzmitry Kasinets](https://github.com/dkasinets)
- Place: Brooklyn, NY, USA
- Bio: CS student at Brooklyn College, and The Game of Thrones fan :3
- Github: [Dzmitry Kasinets](https://github.com/dkasinets)

#### Name: [Anthony Mineo](https://github.com/amineo)
- Place: New Jersey, USA
- Bio: Web Design & Development
- GitHub: [Anthony Mineo](https://github.com/amineo)

#### Name: [Brent Scheppmann](https://github.com/bareon)
- Place: Garden Grove, CA, US
- Bio: Student, Geophysicist
- GitHub: [Brent Scheppmann](https://github.com/bareon)

#### Name: [Andrea Stringham](https://github.com/astringham)
- Place: Phoenix, AZ USA
- Bio: Coffee addict, dog person, developer.
- GitHub: [Andrea Stringham](https://github.com/astringham)

#### Name: [coastalchief](https://github.com/coastalchief)
- Place: Germany
- Bio: dev
- GitHub: [coastalchief](https://github.com/coastalchief)

#### Name: [Furkan Arabaci](https://github.com/illegaldisease)
- Place: Turkey
- Bio: Computer Science student
- GitHub: [Furkan Arabaci](https://github.com/illegaldisease)

#### Name: [Rizki Ramadhana](https://github.com/rizkiprof)
- Place: Yogyakarta, Indonesia
- Bio: Student / Front-end Developer
- GitHub: [Rizki Ramadhana](https://github.com/rizkiprof)

#### Name: [Sarthak Bhagat](https://github.com/sarthak268)
- Place: Delhi, India
- Bio: ECE Undergraduate
- GitHub: [Sarthak Bhagat](https://github.com/sarthak268)

#### Name: [Haley C Smith](https://github.com/haleycs)
- Place: Orlando, Florida
- Bio: Web Designer/Developer
- GitHub: [Haley C Smith](https://github.com/haleycs)

#### Name: [Lesyntheti](https://github.com/lesyntheti)
- Place : Troyes, France
- Bio : Network Engineer at University of Technology of Troyes
- Github: [lesyntheti](https://gitbub.com/lesyntheti)

#### Name: [Abdullateef](https://github.com/abdullateef97)
- Place: Lagos Island, Lagos State, Nigeria
- Bio: Student Developer
- GitHub: [Abdullateef](https://github.com/abdullateef97)

#### Name: [Juan Anaya Ortiz](https://github.com/JaoChaos)
- Place: Granada, Spain
- Bio: IT student at the University of Granada
- GitHub: [Juan Anaya Ortiz](https://github.com/JaoChaos)

#### Name: [Alexander Voigt](https://github.com/alexandvoigt)
- Place: San Francisco, CA, USA
- Bio: Software Engineer
- GitHub: [Alexander Voigt](https://github.com/alexandvoigt)

#### Name: [Michael Greene] (https://github.com/Greeneink4)
- Place: UT, USA
- Bio: Web Dev Student
- Github: [Michael Greene] (https://github.com/Greeneink4)

#### Name: [Lee Magbanua](https://github.com/leesenpai)
- Place: Philippines
- Bio: Student / Front-end Web Developer
- GitHub: [leesenpai](https://github.com/leesenpai)

#### Name: [Damodar Lohani](https://github.com/lohanidamodar)
- Place: Kathmandu, Nepal
- Bio: Technology Consultant at [LohaniTech](https://lohanitech.com)
- GitHub: [Damodar Lohani](https://github.com/lohanidamodar)

#### Name: [Hrafnkell Orri Sigurðsson](https://github.com/hrafnkellos)
- Place: Hafnarfjörður, Iceland
- Bio: Computer Scientist
- GitHub: [Hrafnkell Orri Sigurðsson](https://github.com/hrafnkellos)

#### Name: [Mitchell Haugen](https://github.com/haugenmitch)
- Place: VA, USA
- Bio: Programmer
- GitHub: [haugenmitch](https://github.com/haugenmitch)

#### Name: [Felipe Do Espirito Santo](https://github.com/felipez3r0)
- Place: Jaboticabal, SP, Brazil
- Bio: Professor at Fatec, Faculdade São Luís, and Mozilla Volunteer
- GitHub: [Felipe Do E. Santo](https://github.com/felipez3r0)

#### Name: [Jason Green](https://jason.green)
- Place: Seattle, WA
- Bio: Student of code, eater of sustainable sushi
- GitHub: [Jalence](https://github.com/jalence)

#### Name: [Elan Ripley](https//github.com/tattarrattat)
- Place: Raleigh, North Carolina, USA
- Bio: Programmer
- Github: [Elan Ripley](https//github.com/tattarrattat)

#### Name: [Akshat Maheshwari](https://github.com/akshat14714)		
 - Place: Hyderabad, India		
 - Bio: CSE Undergrad in IIIT Hyderabad		
 - Github: [akshat14714](https://github.com/akshat14714/)

#### Name: [Bennie Mosher](https://github.com/benniemosher)		
 - Place: Windsor, CO		
 - Bio: CTO of NOMO FOMO, Inc. && Software Engineer at NBC Universal		
 - GitHub: [Bennie Mosher](https://github.com/benniemosher)		

#### Name: [Justin Oliver](https://github.com/justinoliver)
- Place: Seattle, WA, USA, Earth!
- Bio: Trying to learn cool new things!
- GitHub: [Justin Oliver](https://github.com/justinoliver)

#### Name: [RYAN R SMITH](https://github.com/devronsoft)
- Place: Oxford, UK
- Bio: Kiwi dev
- GitHub: [Ryan Smith](https://github.com/devronsoft)
- Website: [Blog](https://devronsoft.github.io/)

#### Name: [Michael Kaiser](https://github.com/patheticpat)
- Place: Germany
- Bio: Ooooooh, nooooooo, not tonight!!
- GitHub: [Michael Kaiser](https://github.com/patheticpat)

#### Name: [Igor Rzegocki](https://github.com/ajgon)
- Place: Kraków, PL
- Bio: I do Ruby for living, and hacking for fun
- GitHub: [Igor Rzegocki](https://github.com/ajgon)
- Website: [Online Portfolio](https://rzegocki.pl/)

#### Name: [JULIE QIU](https://github.com/julieqiu)
- Place: New York City, NY, USA
- Bio: Software Engineer; Loves iced coffee
- GitHub: [Julie Qiu](https://github.com/julieqiu)

#### Name: [Luis Alducin](https://linkedin.com/luisalduucin)
- Place: Mexico City
- Bio: Software Engineer
- GitHub: [Luis Alducin](https://github.com/luisalduucin)

#### Name: [Hannah Zulueta](https://github.com/hanapotski)
- Place: North Hollywood, CA
- Bio: Web developer, Calligrapher, Musician, Entrepreneur
- GitHub: [Ryan Smith](https://github.com/hanapotski)
- Website: [Blog](https://homemadecoder.wordpress.com)

#### Name: [Michele Adduci](https://micheleadduci.net)
- Place: Germany
- Bio: Full Stack Developer, living on a CI/CD pipeline
- GitHub: [madduci](https://github.com/madduci)

#### Name: [Austin Carey](https://github.com/apcatx)
- Place: Austin, TX, USA
- Bio: Jr Full Stack Developer making my first contribution.
- GitHub: [apcatx](https://github.com/apcatx)

#### Name: [John Rexter Flores](https://github.com/alldeads)
- Place: Cebu, Philippines
- Bio: Full Stack Developer
- Github: [John Rexter Flores](https://github.com/alldeads)

#### Name: [Luciano Santana dos Santos](https://github.com/lucianosds)
- Place: Ponta Grossa, PR, Brasil
- Bio: Computer Network Professional
- Github: [Luciano Santana dos Santos](https://github.com/lucianosds)

#### Name: [Naman Doshi] (https://github.com/warmachine0609)
-Place: Chennai,India
-Bio: ML developer
-Github: [Naman Doshi] (https://github.com/warmachine0609)
#### Name: [Alex Choi](https://github.com/running-cool)
- Place: Athens, GA
- Bio: Student
- Github: [running-cool](https://github.com/running-cool)

#### Name: [Sebastian Schreck](https://schreck.berlin)
- Place: Berlin, Germany
- Bio: Software Engineer
- Github: [StegSchreck](https://github.com/StegSchreck)

#### Name: [Fernando Contreras](https://github.com/fercreek)
- Place: Nuevo Leon, Mexico
- Bio: Software Engineer
- Github: [fercreek](https://github.com/fercreek)
- Website: [Blog](https://fercontreras.com/)

#### Name: [Kshitiz Khanal](https://github.com/kshitizkhanal7)
- Place: Kathmandu, Nepal
- Bio: Open Data and Open Knowledge activist
- GitHub: [Kshitiz Khanal](https://github.com/kshitizkhanal7)

#### Name: [Manas kashyap](https://github.com/Manas-kashyap)
- Place: New Delhi, India
- Bio: Computer Science Engineering student at Amity University
Noida
-Github: [Manas kashyap](https://github.com/Manas-kashyap)

#### Name: [Daksh Chaturvedi](https://github.com/daksh249)
- Place: New Delhi, India
- Bio: ECE Undergraduate at IIIT-Delhi
- GitHub: [Daksh Chaturvedi](https://github.com/daksh249)

#### Name: [SHANAKA ANURADHA](https://github.com/shanaka95)
- Place: Sri Lanka
- Bio: Undergraduate
- GitHub: [Shanaka95](https://github.com/shanaka95)

### Name: [Brandon Fadairo](https://github.com/BFadairo)
- Place: Columbus, Ohio
- Bio: A guy looking to change career fields
- GitHub: [Brandon Fadairo](https://github.com/BFadairo)

#### Name: [Lukas A](https://github.com/lukbukkit)
- Place: Kassel, Hesse, Germany
- Bio: Student on his way to the Abitur
- GitHub: [LukBukkit](https://github.com/lukbukkit)

#### Name: [Leticiafatimaa](https://github.com/leticiafatimaa)
- Place: Florianopolis, SC, Brazil
- Bio: I have 19 years, course Analysis and Development System.
- GitHub: [LeticiaFatimaa](https://github.com/leticiafatimaa)

#### Name: [Dale Noe](https://github.com/dalenoe)
- Place: Fairbury, Illinois, US
- Bio: System administrator by day, devops by hobby.
- GitHub: [Dale Noe](https://github.com/dalenoe)

#### Name: [Valera Kushnir](https://github.com/kashura)
- Place: Tampa, FL, USA
- Bio: Scrum Master and passionate technologist.
- GitHub: [kashura](https://github.com/kashura)

#### Name: [Eric Briese](https://github.com/Atrolantra)
- Place: Brisbane, Australia
- Bio: Student studying LAw and IT. Currently working as a software engineer.
- GitHub: [Atrolantra](https://github.com/Atrolantra)


#### Name: [Jeevan Chapagain](https://github.com/jeevanc)
- Place: Kathmandu, Nepal
- Bio: Student studying BSc(CSIT).Currently working as a software engineer intern.
- GitHub: [Jeevan Chapagain](https://github.com/jeevanc)

#### Name: [Ayushverma8](https://github.com/Ayushverma8)
- Place: Indore, TN, IN
- Bio: I'm living the best part of my life and the life that I always wanted to. Surrounded by amazing people everyday. Rich in happiness, meager in hate. Seduce me with bikes and roads, invite me to trekking and long drives. I love food and sleep. I'm driven by music and art.
- GitHub: [Ayush](https://github.com/Ayushverma8)

#### Name: [VEBER Arnaud](https://github.com/VEBERArnaud)
- Place: Paris, France
- Bio: Solution Architect @ Eleven-Labs
- GitHub: [VEBERArnaud](https://github.com/VEBERArnaud)

#### Name: [Dushyant Rathore](https://github.com/dushyantRathore)
- Place: New Delhi, India
- Bio: Student
- GitHub: [dushyantRathore](https://github.com/dushyantRathore)

#### Name: [Attila Blascsak](https://github.com/blascsi)
- Place: Hungary
- Bio: Front-end dev. Love React!
- GitHub: [Attila Blascsak](https://github.com/blascsi)

#### Name: [Acquila Santos Rocha](https://github.com/DJAcquila)
- Place: Goiânia, Brasil
- Bio: Computer Science Student
- GitHub: [Acquila Santos Rocha](https://github.com/DJAcquila)

#### Name: [Jasen Wyatt](https://github.com/jasenwyatt)
- Place: Detroit, Michigan, USA
- Bio: Director UX & Development; music-lover; father;
- GitHub: [Jasen Wyatt](https://github.com/jasenwyatt)

#### Name: [Larizza Noelly Tueros Garcia](https://github.com/skayablars)
- Place: Santiago de los Caballeros, República Dominicana
- Bio: Software Engineer, Web Developer, Design unicorn
- GitHub: [Larizza Tueros](https://github.com/skayablars)

#### Name: [Gaurav Lalchandani](https://github.com/return007)
- Place: India
- Bio: Computer Science Student, Eat, code and sleep :P
- GitHub: [return007](https://github.com/return007)

#### Name: [Jianhao Tan](https://github.com/jaanhio)
- Place: Singapore
- Bio: I like spending time in chlorinated water and spitting out codes.
- GitHub: [Jianhao Tan](https://github.com/jaanhio)

#### Name:[Roi Ben - Shaul](https://github.com/rughciatuk)
- Place: israel
- Bio: Android developer
- GitHub: [Roi Ben - Shaul](https://github.com/rughciatuk)

#### Name: [Konstantin](https://github.com/Kola50011)
- Place: Wiener Neustadt, Austria
- Bio: Computer Science Student
- GitHub: [Konstantin](https://github.com/Kola50011)

#### Name: [Ankit Rai](https://github.com/ankitrai96)
- Place: Greater Noida, Uttar Pradesh, India
- Bio: A high functioning geek, et cetera.
- GitHub: [ankitrai96](https://github.com/ankitrai96)

#### Name: [Tiago Severino](https://github.com/TiagoSeverino)
- Place: Lisbon, Portugal
- Bio: I code for fun!
- GitHub: [TiagoSeverino](https://github.com/TiagoSeverino)

#### Name: [Patrick Hübl-Neschkudla](https://github.com/flipace)
- Place: Vienna, Austria
- Bio: Senior Developer @ ovos media gmbh. Happily married and father of 2 awesome kids. Oh and I like games.
- GitHub: [flipace](https://github.com/flipace)

#### Name: [Zakaria Soufiani](https://github.com/zakaria-soufiani)
- Place: Agadir, Morocco
- Bio: Student
- GitHub: [Zakaria Soufiani](https://github.com/zakaria-soufiani)

#### Name: [Mathias Pihl](https://github.com/newspaperman57)
- Place: Aalborg, Denmark
- Bio: Software Engineering Student
- GitHub: [Newspaperman57](https://github.com/newspaperman57)

#### Name: [Bikibi](https://github.com/Bikibi)
- Place: Toulouse, France
- Bio: Front-end dev
- GitHub: [Bikibi](https://github.com/Bikibi)

#### Name: [Weilun](https://github.com/holah)
- Place: Singapore
- Bio: Engineer
- GitHub: [Weilun](https://github.com/holah)

#### Name: [Matteo Mensi](https://github.com/Snatched)
- Place: Italy
- Bio: Chemical Engineering student. C++ developer. I (try to) make high-performance computational programs to help with scientific research.
- GitHub: [Snatched](https://github.com/Snatched)

#### Name: [Oleksiy Ovdiyenko](https://github.com/doubledare704)
- Place: Kyiv, Ukraine
- Bio: Python Dev
- GitHub: [Oleksiy Ovdiyenko](https://github.com/doubledare704)

#### Name: [Jeremy](https://github.com/jremeh)
- Place: KL, Malaysia
- Bio: Applied Math with Computing Student
- GitHub: [Jeremy](https://github.com/jremeh)

#### Name: [KUMAR AKSHAY](https://github.com/kakshay21)
- Place: Indore, Madhya Pradesh, India
- Bio: Electronics and Communication student.
- GitHub: [Kumar Akshay](https://github.com/kakshay21)

#### Name: [Jibin Thomas Philipose](https://github.com/JIBIN-P)
- Place: Mumbai, India
- Bio: Full-Stack Development, Machine Learning and Having Fun!.
- GitHub: [Jibin Thomas Philipose](https://github.com/JIBIN-P)

### Name: [Matei David](https://github.com/Matei207)
- Place: Birmingham, UK
- Bio: BSc Student at University of Birmingham
- GitHub: [Matei David](https://github.com/Matei207)

#### Name: [CAPS Padilla](https://github.com/CarlosPadilla)
- Place: Jalisco, Mexico
- Bio: A handsome guy with the best work ever

#### Name: [Aiman Abdullah Anees](https://github.com/aimananees)
- Place: Hyderabad, India
- Bio: iOS Developer
- GitHub: [Aiman Abdullah Anees](https://github.com/aimananees)

#### Name: [Andrea Zanin](https://github.com/ZaninAndrea)
- Place: Trento, Italy
- Bio: High School Student, passionate about math, coding and open source
- Github: [ZaninAndrea](https://github.com/ZaninAndrea)

#### Name: [VENKATESH BELLALE] (http://venkateshbellale.github.io)
- place:pune , India
- bio : loves computer+science , student
- github: [venketsh bellale] (http://github.com/venkateshbellale)

#### Name: [Keith VenHuizen](https://github.com/keithvenh/)
- Place: Sioux Falls, South Dakota
- Bio: Hi, I'm Keith. I love my family, playing board games, Chicago sports and problem solving!
- GitHub: [Keith VenHuizen](https://github.com/keithvenh)

#### Name：[ Eason Xuan ](https://github.com/timemahcine)
- Place: City:Shao Xing, State:Zhe Jiang, Country:China
- Bio: computer science student,front-end developer
- GitHub: [ Eason Xuan](https://github.com/timemahcine)

#### Name: [Ocean](https://github.com/ocean0212)
- Place: Henan, China
- Bio: Chinese food :heart_eyes:
- GitHub: [Ocean](https://github.com/ocean0212)

#### Name: [Rohit Motwani](https://github.com/rohittm)
- Place: Kanpur, India
- Bio: Frontend Developer
- GitHub: [rohittm](https://github.com/rohittm)

#### Name: [Piotr](https://github.com/khorne55)
- Place: Limerick, Ireland
- Bio: Computer Engineering Student :)
- GitHub: [khorne55](https://github.com/khorne55)

#### Name: [Rafael Barbosa](https://github.com/rafaelmilanibarbosa)
- Place: Sao Bernardo do Campo, Sao Paulo, Brazil
- Bio: loves computer+science , Full Stack Developer
- GitHub: [Ocean](https://github.com/rafaelmilanibarbosa)

#### Name: [Eric Wolfe](https://github.com/erwolfe)
- Place: Edwardsville, IL, USA
- Bio: Programmer, Audiophile, Gamer
- GitHub: [Eric Wolfe](https://github.com/erwolfe)

#### Name: [Francis](https://github.com/borbefg)
- Place: Quezon City, PH
- Bio: Fueled by :coffee:
- GitHub: [Francis](https://github.com/borbefg)

#### Name: [Gowtham](https://github.com/gowtham1997)
- Place: Chennai
- Bio: Loves Data science

### Name: [Branden] (https://github.com/redbeardaz)
- Place: Phoenix, AZ
- Bio: Customer Success Manager
- GitHub: [RedBeardAZ] (https://github.com/redbeardaz)

#### Name: [Hussain Calcuttawala](https://github.com/hussainbadri21)
- Place: Bengaluru, India
- Bio: Android Developer, Student, Foodie
- GitHub: [hussainbadri21](https://github.com/hussainbadri21)

#### Name: [M K]
- Place: Ko Tao, Thailand
- Bio: I love code, coffee and the beach

#### Name: [Ahmad Thames](https://github.com/ahmadthames)
- Place: Houston, TX, USA
- Bio: UX Engineer, Traveler, Plant-Based Foodie
- GitHub: [ahmadthames](https://github.com/ahmadthames)

#### Name: [Skyler](https://github.com/huntleyreep)
- Place: South Carolina
- Bio: Computer Science Student / Free Code Camper
- GitHub: [huntleyreep](https://github.com/huntleyreep)

#### Name: [Steve K]
- Place: Philadelphia, PA
- Bio: Security Analyst

#### Name: [Siddharth Tankariya](https://github.com/siddharthtankariya/)
- Place: Mumbai, India
- Bio: Java Developer, Foodie
- GitHub: [siddharthtankariya](https://github.com/siddharthtankariya/)

#### Name: [Christoph](https://github.com/iamchrishckns)
- Place: Germany
- Bio: I'm a german developer who loves to create things :)
- GitHub: [iamchrishckns](https://github.com/iamchrishckns)

#### Name: [Aditya Yuvaraj](https://github.com/Screwed-Up-Head)
- Place: Pune, India
- Bio: Metalhead law student who loves hardware and code
- GitHub: [Screwed-Up-Head](https://github.com/Screwed-Up-Head)

#### Name: [Zoe Kafkes](https://github.com/zkafkes)
- Place: Atlanta, Georgia USA
- Bio: caffeinated and curious
- GitHub: [zkafkes](https://github.com/zkafkes)

#### Name: [Gareth Davies](https://github.com/gareth-d85)
- Place: UK
- Bio: Future Developer and Free code camp local group leader
- GitHub: [Gareth Davies](https://github.com/gareth-d85)

#### Name: [Daniel Tudares](https://github.com/dan1eltudares)
- Place: Ottawa, Ontario, Canada
- Bio: Network specialist, code n00b
- Github: [Daniel Tudares](https://github.com/dan1eltudares)

#### Name: [Ryan Sperzel](https://github.com/ryansperzel)
- Place: NYC, New York, USA
- Bio: Recent college grad attending Flatiron School coding bootcamp
- GitHub: [Ryan Sperzel](https://github.com/ryansperzel)

#### Name: [Thomas Lee](https://github.com/pbzweihander)
- Place: Seoul, Republic of Korea
- Bio: College student
- GitHub: [Thomas Lee](https://github.com/pbzweihander)

#### Name: [Ayush Aggarwal](https://github.com/aggarwal125ayush)
- Place: Delhi, India
- Bio: Data Scientist , Android Developer
- Github: [Ayush Agagrwal](https://github.com/aggarwal125ayush)

#### Name: [Taylor Hudson](https://github.com/AllenCompSci)
- Place: Allen, Texas, USA
- Bio: Computer Scientist , C++ Developer, Java Developer, NodeJS, High School Computer Science Teacher, Math Teacher, Mathematicain
- Github: [Allen Comp Sci](https://github.com/AllenCompSci)

#### Name: [Margaret Kelley](https://github.com/mlouisekelley)
- Place: USA
- Bio: Cat lover
- GitHub: [mlouisekelley](https://github.com/mlouisekelley)

#### Name: [Simon Volpert](https://github.com/vol-pi)
- Place: Ulm, Germany
- Bio: DevOps, Hiking, Photography
- GitHub: [vol-pi](https://github.com/vol-pi)

#### Name: [Matteo Testa](https://github.com/maojh)
- Place: Milan, Italy
- Bio: Design&Arts
- GitHub: [maojh](https://github.com/maojh)

#### Name: [SAIDEEP DICHOLKAR](https://github.com/saideepd)
- Place: Mumbai, India
- Bio: Computer Science Engineering Student & Tech Enthusiast
- GitHub: [Saideep Dicholkar](https://github.com/saideepd)

#### Name: [Lisa Nguyen](https://github.com/LisaNguyen)
- Place: Dublin, Ireland
- Bio: Front-end developer
- GitHub: [Lisa Nguyen](https://github.com/LisaNguyen)

#### Name: [Tyler Williams](https://github.com/Tyler-Williams)
- Place: Henderson, NV, USA
- Bio: Front-end Developer
- GitHub: [Tyler-Williams](https://github.com/Tyler-Williams)

#### Name: [Ítalo Epifânio](https://github.com/itepifanio)
- Place: Natal, Brazil
- Bio: Web developer PHP and Python
- Github: [Ítalo Epifânio](https://github.com/itepifanio)

#### Name: [Otto Bittencourt](https://github.com/OttoWBitt)
- Place: Belo Horizonte, Minas Gerais, Brazil
- Bio: Computer Science student at Puc-Mg ,Music lover
- GitHub: [OttoWBitt] (https://github.com/OttoWBitt)

#### Name: [Ana Perez](https://github.com/anacperez)
- Place: King City, California, United States
- Bio: Full-Stack developer, hiking, travel, art, photography
- GitHub: [Ana Perez](https://github.com/anacperez)

#### Name: [Matan](https://github.com/matan188)
- Place: TLV, IL
- Bio: Programmer
- GitHub: [Matan](https://github.com/matan188)

#### Name: [Moisés Ñañez](https://github.com/moisesnandres)
- Place: Ica, Perú
- Bio: Software developer and musician
- GitHub: [Moisés Ñañez](https://github.com/moisesnandres)

#### Name: [Joe Hanson](https://github.com/jahanson)
- Place: San Antonio, TX, United States
- Bio: Front-End Developer
- GitHub: [Joe Hanson](https://github.com/jahanson)

#### Name: [Tech Tide](https://github.com/techtide/)
- Place: Singapore, Singapore
- Bio: Young software developer.
- GitHub: [techtide](https://github.com/techtide/)

#### Name: [Raymond Duckworth](https://github.com/raymondxduckworth/)
- Place: California, USA
- Bio: Aspiring full-stack web developer/software engineer. Interested in IoT, AI, & Tech Business.
- GitHub: [Raymond Duckworth](https://github.com/raymondxduckworth/)

#### Name: [Tanner Lund](https://github.com/nylan17/)
- Place: Seattle
- Bio: Developer
- GitHub: [Nylan17](https://github.com/nylan17/)

#### Name: [Ermolaev Gleb](https://github.com/ermolaeff/)
- Place: Moscow, Russia
- Bio: Student-developer, fond of JAva, Web etc.
- GitHub: [Ermolaeff](https://github.com/ermoalaeff)

#### Name: [Jeffrey Ng](https://github.com/NgJeffrey/)
- Place: California, United States
- Bio: Student
- GitHub: [NgJeffrey](https://github.com/NgJeffrey/)

#### Name: [Peter Walsh](https://github.com/ddddamian/)
- Place: UK
- Bio: Learning to code through freeCodeCamp
- GitHub: [Peter Walsh](https://github.com/ddddamian/)

#### Name: [Michelle Uy](https://github.com/breindy/)
- Place: NYC
- Bio: CS student aspiring to become a better coder
- GitHub: [Michelle Uy](https://github.com/breindy/)

#### Name: [James Nuttall](https://github.com/JamesNuttall/)
- Place: UK
- Bio: Developing things. Learning Git
- GitHub: [James Nuttall](https://github.com/JamesNuttall/)

#### Name: [Bruno](https://github.com/bbarao/)
- Place: Lisbon, Portugal
- Bio: Love stuff
- GitHub: [Bruno](https://github.com/bbarao/)

#### Name: [Taylor Lee](https://github.com/taylorlee1/)
- Place: California
- Bio: Developer
- GitHub: [taylorlee1](https://github.com/taylorlee1/)

#### Name: [José](https://github.com/JJPO96/)
- Place: Porto, Portugal
- Bio: Informatics Student
- GitHub: [JJPO96](https://github.com/JJPO96/)

#### Name: [Rafael Barbosa Conceição](https://github.com/darthmasters/)
- Place: Sergipe, Brasil
- Bio: Web Developer
- GitHub: [Rafael Barbosa Conceição](https://github.com/darthmasters/)

#### Name: [Eric](https://github.com/Eric-Tadeja/)
- Place: Redmond, Washington
- Bio: service engineer
- GitHub: [Eric-Tadeja](https://github.com/Eric-Tadeja/)

#### Name: [Grégoire](https://github.com/navispeed/)
- Place: Quebec, Canada
- Bio: Scala developer
- GitHub: [navispeed](https://github.com/navispeed/)

#### Name: [Spencer](https://github.com/leaous/)
- Place: Pittsburgh, Pennsylvania
- Bio: student :)
- GitHub: [leaous](https://github.com/leaous/)

#### Name：[Akani] (htpps://github.com/akanijade/)
- Place: Jakarta, Indonesia
- Bio: Student
- GitHub: [akanijade] (https://github.com/akanijade/)

#### Name: [Udit Mittal](https://github.com/udit-001)
- Place: New Delhi, India
- Bio: Programmer
- Github: [Udit Mittal](https://github.com/udit-001)


#### Name: [Nneoma Oradiegwu](https://github.com/noradiegwu)
- Place: Illinois
- Bio: Student
- Github: [noradiegwu](https://github.com/noradiegwu)

#### Name: [Sai Praneeth](https://github.com/saip009)
- Place: Mumbai, India
- Bio: Programmer
- Github: [Sai Praneeth](https://github.com/saip009)

#### Name: [Abhishek Bhatt](https://github.com/ab-bh)		
 - Place: New Delhi, India		
 - Bio: Software developer, studying B.Tech CSE		
 - GitHub: [Abhishek Bhatt](https://github.com/ab-bh)

#### Name: [Aniket](https://github.com/AniketRoy)
- Place: New Delhi, India
- Bio: Computer Science Under Graduate, Open Source Lover
- GitHub: [Aniket](https://github.com/AniketRoy)

#### Name: [Nelson Estevão](https://github.com/nelsonmestevao)
- Place: Braga, Portugal
- Bio: Student of Software Engineering who likes puzzles.
- GitHub: [nelsonmestevao](https://github.com/nelsonmestevao)

#### Name: [Tom Michel](https://github.com/tomichel)
- Place: Berlin, Germany
- Bio: Developer
- Github: [Tom Michel](https://github.com/tomichel)

#### Name: [Abhishek Bhatt](https://github.com/ab-bh)
- Place: New Delhi, India
- Bio: Software developer, studying B.Tech CSE
- GitHub: [Abhishek Bhatt](https://github.com/ab-bh)

#### Name: [Rohit Mathew](https://github.com/rohitjmathew)
- Place: Bangalore, Karnataka, India
- Bio: Android Developer, Freelancer and Tech Enthusiast
- GitHub: [Rohit Mathew](https://github.com/rohitjmathew)

#### Name: [Aditya Giri](https://github.com/BrainBuzzer)
- Place: Latur, India
- Bio: Student
- Github: [Udit Mittal](https://github.com/BrainBuzzer)

#### Name: [syamkumar](https://github.com/syam3526)
- Place:kerala,india
- Bio: data scientist
- Github: [syamkumar](https://github.com/syam3526)

#### Name: [Gui An Lee](https://github.com/piroton)
- Place: Singapore, Singapore
- Bio: Student
- Github: [Gui An Lee](https://github.com/piroton)

#### Name: [Hardik Surana](https://github.com/hardiksurana)
- Place: Bangalore, India
- Bio: Programmer, Student
- Github: [Hardik Surana](https://github.com/hardiksurana)

#### Name: [Curian lee Zhen Jie](https://github.com/finalight)		
 - Place: Singapore
 - Bio: Fullstack, devops practitioner
 - GitHub: [turkerdotpy](https://github.com/finalight)

#### Name: [Ayushman KB](https://github.com/namhsuya/)
- Place: Calcutta, India
- Bio: Life sciences student|Dev|Linux enthusiast
- GitHub: [namhsuya](https://github.com/namhsuya/)

#### Name: [Michael Rogers](https://github.com/widgyrogers)
- Place: London, England
- Bio: Management Consultant
- Github: [widgyrogers] (https://github.com/widgyrogers)

#### Name: [Ipaye Alameen](https://github.com/ipaye)
- Place: Lagos, Nigeria
- Bio: Coumpter Engeering Undergrad | Front-end Developer | Javascript enthusiast
- Github: [ipaye] (https://github.com/ipaye)

#### Name: [Audrey Delgado](https://github.com/AudreyLin)
- Place: CA, USA
- Bio: It Network & Security graduate turned newb developer...lol.  
- Github: [AudreyLin](https://github.com/AudreyLin)

#### Name: [Kutsoragi](https://github.com/Kutsoragi)
- Place: Madrid, Spain
- Bio: Software Student
- Github: [Kutsoragi] (https://github.com/Kutsoragi)

#### Name: [Shreyansh Dwivedi](https://github.com/shreyanshdwivedi)
- Place: Varanasi, Uttar Pradesh, India
- Bio: Undergrad at IIITA
- Github: [Shreyansh Dwivedi] (https://github.com/shreyanshdwivedi)

#### Name: [Jochen Kirstätter](https://github.com/jochenkirstaetter)
- Place: Mauritius
- Bio: Family guy, geek, entrepreneur, software craftsman: Microsoft MVP Visual Studio, C#, Xamarin, SQL Server, VFP, MySQL, Linux consultant, conference speaker
- GitHub: [jochenkirstaetter](https://github.com/jochenkirstaetter)
- Website: [Get Blogged by JoKi](https://jochen.kirstaetter.name/)

#### Name: [Paul Schmidt](https://github.com/pschmidt88)
 - Place: Kassel, Germany
 - Bio: Software Engineer @ plentymarkets
 - Github [pschmidt88](https://github.com/pschmidt88)

#### Name: [Josh McKenzie](https://github.com/mckenzieja)
 - Place: Louisville, Kentucky USA
 - Bio: Full Stack JavaScript/WoW - Hyjal(Horde)
 - GitHub: [mckenzieja](https://github.com/mckenzieja)]

 #### Name: [Sanjeev Kumar](https://github.com/sanjeevbitx)
 - Place: Kolkata, India
 - Bio: Electronics Undergrad @Jadavpur University 
 - Github [sanjeevbitx](https://github.com/sanjeevbitx)

#### Name: [Neelansh Sahai](https://www.linkedin.com/in/neelansh-sahai-555a693b/)
- Place: Lucknow, Uttar Pradesh, INDIA
- Bio: Flirty Allrounder with a knack of Programming, Sports and Music
- Github: [Neelansh Sahai](https://github.com/neelanshsahai)

#### Name: [Bryen Vieira](https://www.linkedin.com/in/bryen95/)
- Place: London, UK
- Bio: Android development and a sprinkle of back end web!
- Github: [Bryen V](https://github.com/bryen95)

#### Name: [Matt Wszolek](https://github.com/mattwszolek)
- Place: Chicago, IL, USA
- Bio: Softweare Engineer for SteelSeries
- Github: [Matt Wszolek](https://github.com/mattwszolek)

#### Name: [Wan Wan](https://github.com/lf2com)
- Place: Taipei, Taiwan
- Bio: Front-end Developer
- GitHub: [Wan Wan](https://github.com/lf2com)

#### Name: [Nawed Imroze](https://github.com/nawedx)
- Place: Bhubaneswar, Odisha, India
- Bio: Sophomore IT undergraduate, tech enthusiast, programmer and quizzer.
- GitHub: [Nawed Imroze](https://github.com/nawedx)

#### Name: [Henri Idrovo](https://github.com/henriguy1210)
- Place: Chicago, Illinois, USA
- Bio: Java Software Engineer. Illinois Institute of Technology graduate.
- Github: [Henri Idrovo](https://github.com/henriguy1210)

#### Name: [Mateus Fernandes Machado](https://github.com/mateusfmachado)
- Place: Patrocínio, MG, BRA
- Bio: Graduated in CS, Full Stack Javascript Consultant/Freelancer, Founder of Ampliee.com, Tech Enthusiast
- Github: [Mateus Machado](https://github.com/mateusfmachado)

#### Name: [Glen J Fergo](https://github.com/gfergo)
- Place: Long Island, New York, USA
- Bio: Professional Web Developer since 1995
- Github: [Glen J Fergo](https://github.com/gfergo)

#### Name: [Shashwat Pulak](https://github.com/shpulak)
- Place: Pune, Maharashtra, India
- Bio: Full Stack developer and Tech enthusiast
- Github: [shpulak](https://github.com/shpulak)

#### Name: [Joel Vilanilam Zachariah](https://github.com/JoelVZachariah)
- Place: Ernakulam, Kerala, India
- Bio: Sophomore CS undergraduate, MUNner,  programmer
- Github : [Joel V Zachariah](https://github.com/JoelVZachariah)

#### Name: [tbdees](https://github.com/tbdees/)
- Place: Laguna Beach, CA
- Bio: financial software consultant
- Github: [tbdees](https://github.com/tbdees/)

#### Name: [Mateo Pool](https://github.com/IAmMyself)
- Place: Chattanooga, Tennesse, USA
- Bio: Full Stack hobbyiest, Hacking enthusiast, Fluent in several languages
- GitHub: [Mateo Pool](https://github.com/IAmMyself)

#### Name: [Murilo Arruda](https://github.com/Passok11)
- Place: Petrópolis, Rio de Janeiro, Brazil
- Bio: Full Stack Student
- GitHub: [Murilo Arruda](https://github.com/Passok11)

#### Name: [Douglas Feuser](https://github.com/Douglasfeuser)
- Place: Santa Catarina, Brazil
- Bio: Front end web developer.
- GitHub: [Douglasfeuser](https://github.com/Douglasfeuser)

#### Name: [Kyle Lawson](https://github.com/KyleLawson16/)
- Place: Merrimack, New Hampshire, USA
- Bio: Business Student/Entrepreneur/Self-taught Developer
- Github: [KyleLawson16](https://github.com/KyleLawson16/)

#### Name: [V3NG](https://github.com/ianklemm)
- Place: Germany
- Bio: Webdeveloper, Sysadmin

#### Name: [John "JB" Brock](https://github.com/peppertech)
- Place: Seattle, Washington, USA
- Bio: Product Manager at Oracle. Owner of Oracle JavaScript Extension Toolkit(JET) open source project
- GitHub: [Peppertech](https://github.com/peppertech)

#### Name: [Mark](https://github.com/Mxrk)
 - Place: /
 - Bio: love informatics
 - GitHub: [Mark](https://github.com/Mxrk)

 #### Name: [Narendra Pal](https://github.com/npcoder2k14)
- Place: Allahabad, Uttar Pradesh, India
- Bio: Love to Code. Competetive Programming. Web Developer. OpenSource Lover. Data Mining.
- Github: [npcoder2k14](https://github.com/npcoder2k14)

#### Name: [Alistair](https://github.com/aowongster)		 
- Place: San Diego, CA
- Bio: love to read, learn, and code
- GitHub: [Alistair](https://github.com/aowongster)

#### Name: [Rishabh Thaney](https://github.com/Rishabh42)
- Place: New Delhi,India
- Bio: Student,Open source enthusiast,GSOC '17 participant, InOut 4.0 blockchain track winner
- GitHub: [Rishabh42](https://github.com/Rishabh42)

#### Name:[Michelle Bergin](https://github.com/ironsketch)
- Place: Olympia, WA, USA
- Bio: I am an artist, programmer. I make robots, I crochet, etc. artmew.com
- GitHub: [ironsketch](https://github.com/ironsketch)

#### Name: [Daniel Baker](https://github.com/djbaker)
- Place: New Orleans, LA
- Bio: Software Engineer
- GitHub: [djbaker](https://github.com/djbaker)

#### Name: [Jenn Chu](https://github.com/jquinnie)		 
- Place: Houston, TX
- Bio: Foodnatic | Code Enthusiast | Perfectionista Obsessed
- GitHub: [JQuinnie](https://github.com/jquinnie)

#### Name: [Matt Gabriel](https://github.com/xanlaeron)
- Place: United States, Earth, Milky Way Galaxy
- Bio: Former healthcare professional, Full stack student-developer
- Github: [xanlaeron](https://github.com/xanlaeron)

#### Name: [Alina Christenbury](https://github.com/AlinaWithAFace)		 
- Place: Newark, DE
- Bio: Student studying Computer Science at the University of Delaware, aspiring VR dev and/or gamedev
- GitHub: [AlinaWithAFace](https://github.com/AlinaWithAFace)

#### Name: [Sylwester](https://github.com/sla)		 
- Place: Poland
- Bio: JAVA
- GitHub: [sla](https://github.com/sla)

<<<<<<< HEAD
#### Name: [Nikki](https://github.com/smilesandcode)		 
- Place: Florida, USA
- Bio: Web Developer
- GitHub: [SmilesandCode](https://github.com/smilesandcode)
=======
#### Name: [Ronald](https://github.com/codealtgeek)
- Place: South Bend, Indiana, USA
- Bio: A Coder!!
- GitHub: [codealtgeek](https://github.com/codealtgeek)

#### Name: [Paula Paysan](https://github.com/paulapaysan)
- Place: Austin, TX
- Bio: Student
- Github: [paulapaysan](https://github.com/paulapaysan)

#### Name: [J. Fehrman](https://github.com/jfehrman)
- Place: Virginia
- Bio: Student
- Github: [jfehrman](https://github.com/jfehrman)
>>>>>>> 5e29255d
<|MERGE_RESOLUTION|>--- conflicted
+++ resolved
@@ -4028,12 +4028,11 @@
 - Bio: JAVA
 - GitHub: [sla](https://github.com/sla)
 
-<<<<<<< HEAD
 #### Name: [Nikki](https://github.com/smilesandcode)		 
 - Place: Florida, USA
 - Bio: Web Developer
 - GitHub: [SmilesandCode](https://github.com/smilesandcode)
-=======
+
 #### Name: [Ronald](https://github.com/codealtgeek)
 - Place: South Bend, Indiana, USA
 - Bio: A Coder!!
@@ -4047,5 +4046,4 @@
 #### Name: [J. Fehrman](https://github.com/jfehrman)
 - Place: Virginia
 - Bio: Student
-- Github: [jfehrman](https://github.com/jfehrman)
->>>>>>> 5e29255d
+- Github: [jfehrman](https://github.com/jfehrman)