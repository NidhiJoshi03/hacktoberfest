﻿#### Name: [ALICE CHUANG](https://github.com/AliceWonderland)
- Place: New York City, NY, USA
- Bio: I love DOGS! :dog:
- GitHub: [Alice Chuang](https://github.com/AliceWonderland)

#### Name: [GABE DUNN](https://github.com/redxtech)
- Place: Canada
- Bio: I love VUE !!
- GitHub: [Gabe Dunn](https://github.com/redxtech)
- Website: [when.](https://when.redxte.ch)

#### Name: [GEORGE FOTOPOULOS](https://github.com/xorz57)
- Place: Patras, Achaia, Greece
- Bio: Technology Enthusiast
- GitHub: [George Fotopoulos](https://github.com/xorz57)

#### Name: [Stephen Dzialo](https://github.com/dzials)
- Place: USA
- Bio: Computer Science Major
- GitHub: [Stephen Dzialo](https://github.com/dzials)

#### Name: [Taf Meister](https://github.com/tashrafy)
- Place: NYC
- Bio: Developer =]

#### Name: [RAFAEL MENEZES](https://github.com/RafaelSa94)
- Place: Boa Vista, Roraima, Brazil
- Bio: Computer Science Major
- GitHub: [Rafael Sá](https://github.com/RafaelSa94)

#### Name: [Patrick S](https://github.com/patsteph)
- Place: USA
- Bio: Professional Geek
- GitHub: [Patrick S](https://github.com/patsteph)

#### Name: [Michael Cao](https://github.com/mcao)
- Place: PA, USA
- Bio: Student
- GitHub: [Michael Cao](https://github.com/mcao)

#### Name: [Amlaan Bhoi](https://github.com/amlaanb)
- Place: IL, USA
- Bio: CS Grad Student
- GitHub: [Amlaan Bhoi](https://github.com/amlaanb)

#### Name: [Cecy Correa](https://github.com/cecyc)
- Place: USA
- Bio: Software Engineer at ReturnPath
- Github: [cecyc](https://github.com/cecyc)

#### Name: [Billy Lee](https://github.com/leebilly0)
- Place: WI, USA
- Bio: Software Developer, Bachelors in Computer Science
- Github: [Billy Lee](https://github.com/leebilly0)

#### Name: [AGNIESZKA MISZKURKA](https://github.com/agnieszka-miszkurka)
- Place: Poland
- Bio: second year Computer Science Student, in love with NYC <3
- GitHub: [agnieszka-miszkurka](https://github.com/agnieszka-miszkurka)

#### Name: [Leah Langfrod](https://github.com/leahlang4d2)
- Place: CA, USA
- Bio: Recent Bachelors in Computer Science
- Github: [Leah Langford](https://github.com/leahlang4d2)

#### Name: [Eric Nor](https://github.com/thateric)
- Place: Lake Forest, CA, USA
- Bio: Multiple corgi owner and a Senior Software Developer
- Github: [Eric Nord](https://github.com/thateric)

#### Name: [Campion Fellin](https://github.com/campionfellin)
- Place: Seattle, WA, USA
- Bio: I love open source and coffee! New grad looking for work!
- GitHub: [Campion Fellin](https://github.com/campionfellin)

#### Name: [Niket Mishra](https://github.com/niketmishra)
- Place: New Delhi, Delhi, India
- Bio: B.Tech Student in Information Technology
- GitHub: [Niket Mishra](https://github.com/niketmishra)

#### Name: [Shade Ruangwan](https://github.com/sruangwan)
- Place: Nara, Japan
- Bio: PhD student in Software Engineering
- Github: [Shade Ruangwan](https://github.com/sruangwan)

#### Name: [Michael Rodriguez](https://github.com/vinird)
- Place: Alajuea, Alajuela, Costa Rica
- Bio: Web dev adn graphic designer
- GitHub: [vinird](https://github.com/vinird)

#### Name: [Evan Culver](https://github.com/eculver)
- Place: San Francisco, CA, USA
- Bio: I work at Uber on data storage, tooling and OOS - checkout [our work](https://github.com/uber-go/dosa)!
- GitHub: [Evan Culver](https://github.com/eculver)

#### Name: [Vo Tan Tho](https://github.com/kensupermen)
- Place: Ho Chi Minh City, VietNam
- Bio: I'm Software Engineer at Dinosys
- GitHub: [Ken Supermen](https://github.com/kensupermen)

#### Name: [Franklyn Roth](https://github.com/far3)
- Place: Boulder, CO, USA
- Bio: I am a web developer working on finance sites. Specialize in accessibility.
- GitHub: [Franklyn Roth](https://github.com/far3)

#### Name: [Karthick Thoppe](https://github.com/karthicktv)
- Place: Dublin, Ireland
- Bio: I am a Solution Architect and work for a large SaaS organization
- GitHub: [Karthick Thoppe](https://github.com/karthicktv)

#### Name: [Brane](https://github.com/brane)
- Place: Turkey
- Bio: I am a caffeine based artificial life form.
- GitHub: [Brane](https://github.com/brane)

#### Name: [Ishan Jain](https://github.com/ishanjain28)
- Place: Roorkee, Uttrakhand, India
- Bio: I love working with Images, Crypto, Networking and opengl, Work as a Backend Engineer in Go. Also, Love Rust!.
- Github: [Ishan Jain](https://github.com/ishanjain28)

#### Name: [Anupam Dagar](https://github.com/Anupam-dagar)
- Place: Allahabad, India
- Bio: I am like a code currently in development.
- GitHub: [Anupam Dagar](https://github.com/Anupam-dagar)

#### Name: [Phil](https://github.com/bitbrain-za)
- Place: South Africa
- Bio: Avid Tinkerer
- GitHub: [bitbrain-za](https://github.com/bitbrain-za)

#### Name: [Jasdy Syarman](https://github.com/akutaktau)
- Place: Malaysia
- Bio: PHP Programmer
- GitHub: [akutaktau](https://github.com/akutaktau)

#### Name: [Rupesh Kumar](https://github.com/vmcniket)
- Place: India
- Bio: KIIT University IT student
- GitHub: [vmcniket](https://github.com/vmcniket)

#### Name: [Shelby Stanton](https://github.com/Minimilk93)
- Place: Leeds, England
- Bio: Front End Developer who loves cats and gaming!
- GitHub: [Minimilk93](https://github.com/Minimilk93)

#### Name: [Michael Nyamande](https://github.com/mikeyny)
- Place: Harare ,Zimbabwe
- Bio: Eat , ~~Sleep~~ , Code
- GitHub: [Mikeyny](https://github.com/mikeyny)

#### Name: [Anders Jürisoo](https://github.com/ajthinking)
- Place: Sweden
- Bio: What happens in Git stays in Git
- GitHub: [Anders Jürisoo](https://github.com/ajthinking)

#### Name: [Dvir](https://github.com/dvur12)
- Place: Israel
- Bio: \x90\x90\x90\x90
- GitHub: [Dvir](https://github.com/dvur12)

#### Name: [Xavier Marques](https://github.com/wolframtheta)
- Place: Corbera de Llobregat, Barcelona, Catalonia
- Bio: Computer Science Major
- GitHub: [WolframTheta](https://github.com/wolframtheta)

#### Name: [Vishal](https://dainvinc.github.io)
- Place: New York
- Bio: Software developer with a knack to learn things quickly.
- GitHub: [dainvinc](https://github.com/dainvinc)

### Name: [Niall Cartwright](https://github.com/Nairu)
- Place: Birmingham, UK
- Bio: Avid Games dev hobbyist, work for 3SDL as a software developer.
- GitHub: [Niall Cartwright](https://github.com/Nairu)

#### Name: [Justin I](https://github.com/Jish80)
- Place: IL, USA
- Bio: Work hard
- GitHub: [Jish80] (https://github.com/Jish80)

#### Name: [APOORVA SHARMA](https://github.com/okatticus)
- Place: Himachal Pradesh,India
- Bio: A student happy to write code and poetry.
- GitHub: [Apoorva Sharma](https://github.com/okatticus)

#### Name: [Prateek Pandey](https://github.com/prateekpandey14)
- Place: Bangalore, India
- Bio: Opensource Enthusiast, Opensource Golang developer
- GitHub: [Prateek Pandey](https://github.com/prateekpandey14)

#### Name: [CodHeK](https://github.com/CodHeK)
- Place: Mumbai, India
- Bio: Cuber/Coder
- GitHub: [CodHeK](https://github.com/CodHeK)

#### Name: [Søren Eriksen](https://github.com/soer7022)
- Place: Denmark
- Bio: Currently studying computerscience at Aarhus University
- Github: [Søren Eriksen](https://github.com/soer7022)

#### Name: [Cristiano Bianchi](https://github.com/crisbnk)
- Place: Italy
- Bio: Love to learn something new everyday
- GitHub: [crisbnk](https://github.com/crisbnk)


#### Name: [Paulo Henrique Scherer](https://github.com/phscherer)
- Place: Brazil
- Bio: Student and newbie software developer
- GitHub: [phscherer](https://github.com/phscherer)

#### Name: [Aldo Cano](https://github.com/aldocano)
- Place: Tirana, Albania
- Bio: A bug is never just a mistake...
- GitHub: [Aldo Cano](https://github.com/aldocano)

#### Name: [Timea Deák](https://github.com/DTimi)
- Place: Dublin, Ireland
- Bio: Molecular biologist
- GitHub: [Timea Deák](https://github.com/DTimi)

#### Name: [Christian Skala](https://github.com/chrishiggins29)
- Place: New York, USA
- Bio: Hire me! Need a VP of Engineering, Director of Software, CTO?
- GitHub: [Christian Skala](https://github.com/chrishiggins29)

#### Name: [filedesless](https://hightechlowlife.info)
- Place: Québec, Canada
- Bio: CompSci from ULaval reporting in
- GitHub: [aiglebleu](https://github.com/aiglebleu)

#### Name: [Jon Lee](https://github.com/githubbbbbbbbbbbbb)
- Place: Canada
- Bio: Student
- GitHub: [githubbbbbbbbbbbbb](https://github.com/githubbbbbbbbbbbbb)

#### Name: [Ren Cummings](https://github.com/nrenc027)
- Place: Dayton,OH, USA
- Bio: I like Code :sunglasses:, Coloring :art:, and Cardio :running:
- GitHub: [Ren Cummings](https://github.com/nrenc027)

#### Name: [S Stewart](https://github.com/tilda)
- Place: Denton, Texas, US
- Bio: Dude trying to become a IT guy somewhere. Also reads [The Register](https://www.theregister.co.uk).
- GitHub: [tilda](https://github.com/tilda)

#### Name: [Jose Gomera](https://github.com/josegomera)
- Place: Dominican Republic
- Bio: I'm web developer that love somehow to help.
- Github: [josegomera](https://github.com/josegomera)

#### Name: [Stephen Abrahim](https://github.com/lepah)
- Place: Huntington Beach, CA
- Bio: Games and things!
- GitHub: [Stephen Abrahim](https://github.com/lepah)

#### Name: [Rajeev Kumar Singh](https://github.com/rajeeviiit)
- Place: Gandhinagar,Gujrat, IN
- Bio: Games and music!
- GitHub: [Rajeev Kumar Singh](https://github.com/rajeeviiit)

### Name: [Benjamin Sanvoisin](https://github.com/Laudenlaruto)
- Place : Paris, FR
- Bio: Devops, Gamer and fun
- GitHub: [Benjamin Sanvoisin](https://github.com/Laudenlaruto)

#### Name: [Matthew Burke](https://github.com/MatthewBurke1995)
- Place: Sydney, Australia
- Bio: Big fan of Python + Data
- GitHub: [Matthew Burke](https://github.com/MatthewBurke1995)

#### Name: [Caio Perdona](https://github.com/perdona)
- Place: Ribeirao Preto, SP, Brazil
- Bio: Web and Mobile Engineer
- GitHub: [Caio Perdona](https://github.com/perdona)

#### Name: [Shankhalika Sarkar](https://github.com/Shankhalika)
- Place: Karnataka, India
- Bio: Current Final Year CS Undergrad. I love poetry, tea and dogs.
- Github: [Shankhalika Sarkar](https://github.com/Shankhalika)

#### Name: [Henrique Duarte](https://github.com/mustorze)
- Place: São Paulo, SP, BR
- Bio: Developer, I really like!
- GitHub: [Henrique Duarte](https://github.com/mustorze)

#### Name: [Akshit Kharbanda](https://github.com/akshit04)
- Place: Delhi, India
- Bio: 5th semester IT Undergrad. Machine Learning enthusiast. Black coffee <3
- GitHub: [Akshit Kharbanda](https://github.com/akshit04)

#### Name:[Avinash Jaiswal](https://github.com/littlestar642)
- Place:Surat,Gujarat,India.
- Bio:In love with the WEB,from age of 5!
- Github:[Avinash Jaiswal](https://github.com/littlestar642)

#### Name: [Alisson Vargas](https://github.com/alisson-mich)
- Place: Torres, RS, Brazil
- Bio: A guy who loves IT :D
- GitHub: [Alisson Vargas](https://github.com/alisson-mich)

#### Name: [Adiyat Mubarak](https://github.com/Keda87)
- Place: Jakarta, ID, Indonesia
- Bio: Technology Agnostic
- GitHub: [Adiyat Mubarak](https://github.com/Keda87)

#### Name: [Vishaal Udandarao](https://github.com/vishaal27)
- Place: New Delhi, India
- Bio: Professional Geek | Developer
- GitHub: [Vishaal Udandarao](https://github.com/vishaal27)

#### Name: [Sparsh Garg](https://github.com/sparsh789)
- Place: Hyderabad, Telangana, India
- Bio: Student@IIIT,Hyderabad
- GitHub: [sparsh789](https://github.com/sparsh789)

#### Name: [Zaki Akhmad](https://github.com/za)
- Place: Jakarta, Indonesia
- Bio: Python enthusiasts
- GitHub: [za](https://github.com/za)

### Name: [Joey Marshment-Howell](https://github.com/josephkmh)
- Place: Berlin, Germany
- Bio: A nice young man who likes web programming!
- GitHub: [Joey Marshment-Howell](https://github.com/josephkmh)

#### Name: [Chris Sullivan](https://github.com/codemastermd)
- Place: College Park, Maryland
- Bio: Comp Sci student at the University of Maryland
- GitHub: [Chris Sullivan](https://github.com/codemastermd)

### Name: [Owen Mitchell](https://github.com/ultimatezenzar)
- Place: Edmond, OK, United States
- Bio: Programmer for a high school robotics team
- Github: [ultimatezenzar] (https://github.com/ultimatezenzar)

#### Name: [Sravya Pullagura](https://github.com/sravya96)
- Place: Vijayawada, Andhra Pradesh, India
- Bio: Love learning, coding and sketching!!
- Github [Sravya Pullagura](https://github.com/sravya96)

#### Name: [Ahmad Musaddiq Mohammad](https://github.com/ahmadmusaddiq)
- Place: Kuala Belait, Brunei Darussalam
- Bio: Mechanical engineer
- Github: [ahmadmusaddiq](https://github.com/ahmadmusaddiq)

#### Name: [Rafael Lima](https://github.com/rafaelkalan)
- Place: Belo Horizonte, Minas Gerais, Brazil
- Bio: Youger software engineer
- GitHub: [Rafael Lima](https://github.com/rafaelkalan)

#### Name: [Saif Rehman Nasir](https://github.com/shyshin)
- Place: New Delhi, India
- Bio: Techie with a lot of horizontals but a low verticality :(
- Github: [Saif Rehman Nasir](https://github.com/shyshin)

#### Name: [Yash Mittra](https://github.com/mittrayash)
- Place: New Delhi, Delhi, India
- Bio: Web Developer, Coder | Entering the field of Machine Learning and Data Science
- GitHub: [mittrayash](https://github.com/mittrayash)

#### Name: [Dustin Woods](https://github.com/dustinywoods)
- Place: MN, USA
- Bio: Software Developer
- GitHub: [Dustin Woods](https://github.com/dustinywoods)

#### Name: [Ginanjar S.B](https://github.com/egin10)
- Place: Samarinda, Kalimantan Timur, Indonesia
- Bio: Someone who's intresting about web devlopment / Programming
- GitHub: [Ginanjar S.B | egin10](https://github.com/egin10)

#### Name: [Fush Chups](https://github.com/fushandchups)
- Place: Christchurch, Canterbury, New Zealand
- Bio: Earhquake enthusiast
- GitHub:[fushandchups] (https://github.com/fushandchups) 

#### Name: [Francis Venne](https://github.com/NullSilence)
- Place: Montreal, Canada.
- Bio: Developer by day, cat lover by night. Canadian tech enthusiast.
- Github [Sravya Pullagura](https://github.com/NullSilence)

#### Name: [Leonardo Bonetti](https://github.com/LeonardoBonetti)
- Place: São Paulo, Brazil
- Bio: Associate Degree analysis and systems development
- GitHub: [Leonardo Bonetti](https://github.com/LeonardoBonetti)

#### Name: [Noveen Sachdeva](https://github.com/noveens)
- Place: Hyderabad, Telangana, India
- Bio: 3rd Year CS undergrad at IIIT Hyderabad.
- GitHub: [Noveen Sachdeva](https://github.com/noveens)

#### Name: [DENNIS ORZIKH](https://github.com/orzikhd)
- Place: Seattle, WA, USA
- Bio: Student at UW. Likes easy ways to make sure tools are set up in new environments (like this project)
- Github: Wow isn't this right up there ^ [Dennis Orzikh](https://github.com/orzikhd)

#### Name: [Pranav Bhasin](https://github.com/pranavbhasin96)
- Place: Hyderabad, Telangana, India
- Bio: Trying to fit in coding society.
- GitHub: [Pranav Bhasin](https://github.com/pranavbhasin96)

#### Name: [Vaibhav Agarwal](https://github.com/vaibhavagarwal220)
- Place: Mandi, Himachal Pradesh, India
- Bio: A passionate programmer and a beginner in Open Source
- Github [Vaibhav Agarwal](https://github.com/vaibhavagarwal220)

#### Name: [Arpit Gogia](https://github.com/arpitgogia)
- Place: Delhi, India
- Bio: Python Developer
- Github [Arpit Gogia](https://github.com/arpitgogia)

#### Name: [Charlie Stanton](https://github.com/shtanton)
- Place: Southend-On-Sea, England
- Bio: JavaScript Tinkerer, Lover of Vim
- Github [Charlie Stanton](https://github.com/shtanton)

#### Name: [James Henderson](https://github.com/prohunt)
- Place: Raleigh, NC, United States
- Bio: Inquisitive, Loves coding, also vegan
- Github [Sravya Pullagura](https://github.com/sravya96)

#### Name: [Loreleen Mae Sablot](https://github.com/loreleensablot)
- Place: Daet, Camarines Norte, Philippines
- Bio: I love designing beautiful websites. I also bike.
- Github [Loreleen Mae Sablot] (https://github.com/loreleensablot)

<<<<<<< HEAD
#### Name: [Ahmad Musaddiq Mohammad](https://github.com/ahmadmusaddiq)
- Place: Kuala Belait, Brunei Darussalam
- Bio: Mechanical engineer
- Github: [ahmadmusaddiq](https://github.com/ahmadmusaddiq)

#### Name: [Ashish Krishan](https://github.com/ashishkrishan1995)
- Place: India
- Bio: Computer Science Major / UI/UX Designer
- GitHub: [ashishkrishan1995](https://github.com/ashishkrishan1995)
=======
#### Name: [Ben Smith](https://github.com/ben-w-smith)
- Place: Salt Lake City, UT, USA
- Bio: A guy that loves writing bots and automation.
- GitHub: [Ben Smith](https://github.com/ben-w-smith)

#### Name: [Eric Bryant](https://github.com/shmickle)
- Place: Fairfax, Virginia, USA
- Bio: Web Developer
- GitHub: [shmickle](https://github.com/shmickle)

#### Name: [Emmanuel Akinde](https://github.com/harkindey)
- Place: Lagos, Nigeria
- Bio: Lets Code and Chill
- Github: [Harkindey](https://github.com/harkindey)
>>>>>>> f01d8091
<|MERGE_RESOLUTION|>--- conflicted
+++ resolved
@@ -1,4 +1,4 @@
-﻿#### Name: [ALICE CHUANG](https://github.com/AliceWonderland)
+#### Name: [ALICE CHUANG](https://github.com/AliceWonderland)
 - Place: New York City, NY, USA
 - Bio: I love DOGS! :dog:
 - GitHub: [Alice Chuang](https://github.com/AliceWonderland)
@@ -424,17 +424,6 @@
 - Bio: I love designing beautiful websites. I also bike.
 - Github [Loreleen Mae Sablot] (https://github.com/loreleensablot)
 
-<<<<<<< HEAD
-#### Name: [Ahmad Musaddiq Mohammad](https://github.com/ahmadmusaddiq)
-- Place: Kuala Belait, Brunei Darussalam
-- Bio: Mechanical engineer
-- Github: [ahmadmusaddiq](https://github.com/ahmadmusaddiq)
-
-#### Name: [Ashish Krishan](https://github.com/ashishkrishan1995)
-- Place: India
-- Bio: Computer Science Major / UI/UX Designer
-- GitHub: [ashishkrishan1995](https://github.com/ashishkrishan1995)
-=======
 #### Name: [Ben Smith](https://github.com/ben-w-smith)
 - Place: Salt Lake City, UT, USA
 - Bio: A guy that loves writing bots and automation.
@@ -449,4 +438,8 @@
 - Place: Lagos, Nigeria
 - Bio: Lets Code and Chill
 - Github: [Harkindey](https://github.com/harkindey)
->>>>>>> f01d8091
+
+#### Name: [Ashish Krishan](https://github.com/ashishkrishan1995)
+- Place: India
+- Bio: Computer Science Major / UI/UX Designer
+- GitHub: [ashishkrishan1995](https://github.com/ashishkrishan1995)