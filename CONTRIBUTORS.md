#### Name: [Faouzi Bouzar Amrouche](https://github.com/faouziamrouche)
- Place: Kolea, Tipaza, Algeria
- Bio: Fullstack Web developer, Computer Engineering Master student
- GitHub: [faouziamrouche](https://github.com/faouziamrouche)

﻿#### Name: [Rene Israel](https://github.com/reneisrael)
- Place: Mexico
- Bio: En decadencia
- GitHub: [Rene Israel](https://github.com/reneisrael)

#### Name: [Thomas Booker](https://github.com/thomas-booker)
- Place: Stockport, Cheshire, England
- Bio: Budding software developer, studying MSc Computing
- GitHub: [thomas-booker](https://github.com/thomas-booker)

#### Name: [Türker Yıldırım](https://github.com/turkerdotpy)		
 - Place: Tekirdağ, Turkey		
 - Bio: Literally gamer, geek and viking.		
 - GitHub: [turkerdotpy](https://github.com/turkerdotpy)		

#### Name: [OGUZCAN EMEGIL](https://github.com/oemegil)
- Place: Ankara
- Bio: Format atilir
- GitHub: [Oguzcan Emegil](https://github.com/oemegil)

#### Name: [Petar Popovic](https://github.com/Petar-np)
- Place: Nova Pazova, Serbia
- Bio: Blockchain and Fullstack Web Developer
- GitHub: [Petar-np](https://github.com/Petar-np)

#### Name: [Dalton](https://github.com/stormBandit)		
 - Place: Ontario, Canada		
 - Bio: Software Engineer		
 - GitHun: [Dalton](https://github.com/stormBandit)		

#### Name: [VICTOR PIOLIN](https://github.com/vico1993)
- Place: FRANCE
- Bio: Open Source Lover, and trying some go :p
- GitHub: [Victor Piolin](https://github.com/vico1993)

#### Name: [ALICE CHUANG](https://github.com/AliceWonderland)
- Place: New York City, NY, USA
- Bio: I love DOGS! :dog:
- GitHub: [Alice Chuang](https://github.com/AliceWonderland)

#### Name: [Jon Rinciari] (https://github.com/jonathanRinciari)
-Place: New Haven, CT, USA
-Bio: Web Developer
-GitHub: [Jon Rinciari] (https://github.com/jonathanRinciari)

#### Name: [AP PRANAV](https://github.com/pranav-cs)
- Place: India
- Bio: I like to code
- GitHub: [AP Pranav](https://github.com/pranav-cs)

#### Name: [GABE DUNN](https://github.com/redxtech)
- Place: Canada
- Bio: I love VUE !!
- GitHub: [Gabe Dunn](https://github.com/redxtech)
- Website: [when.](https://when.redxte.ch)

#### Name: [GEORGE FOTOPOULOS](https://github.com/xorz57)
- Place: Patras, Achaia, Greece
- Bio: Technology Enthusiast
- GitHub: [George Fotopoulos](https://github.com/xorz57)

#### Name: [Stephen Dzialo](https://github.com/dzials)
- Place: USA
- Bio: Computer Science Major
- GitHub: [Stephen Dzialo](https://github.com/dzials)

#### Name: [Taf Meister](https://github.com/tashrafy)
- Place: NYC
- Bio: Developer =]

#### Name: [RAFAEL MENEZES](https://github.com/RafaelSa94)
- Place: Boa Vista, Roraima, Brazil
- Bio: Computer Science Major
- GitHub: [Rafael Sá](https://github.com/RafaelSa94)

#### Name: [Patrick S](https://github.com/patsteph)
- Place: USA
- Bio: Professional Geek
- GitHub: [Patrick S](https://github.com/patsteph)

#### Name: [Michael Cao](https://github.com/mcao)
- Place: PA, USA
- Bio: Student
- GitHub: [Michael Cao](https://github.com/mcao)

#### Name: [Amlaan Bhoi](https://github.com/amlaanb)
- Place: IL, USA
- Bio: CS Grad Student
- GitHub: [Amlaan Bhoi](https://github.com/amlaanb)

#### Name: [Cecy Correa](https://github.com/cecyc)
- Place: USA
- Bio: Software Engineer at ReturnPath
- Github: [cecyc](https://github.com/cecyc)

#### Name: [Billy Lee](https://github.com/leebilly0)
- Place: WI, USA
- Bio: Software Developer, Bachelors in Computer Science
- Github: [Billy Lee](https://github.com/leebilly0)

#### Name: [AGNIESZKA MISZKURKA](https://github.com/agnieszka-miszkurka)
- Place: Poland
- Bio: second year Computer Science Student, in love with NYC <3
- GitHub: [agnieszka-miszkurka](https://github.com/agnieszka-miszkurka)

#### Name: [Leah Langfrod](https://github.com/leahlang4d2)
- Place: CA, USA
- Bio: Recent Bachelors in Computer Science
- Github: [Leah Langford](https://github.com/leahlang4d2)

#### Name: [Eric Nor](https://github.com/thateric)
- Place: Lake Forest, CA, USA
- Bio: Multiple corgi owner and a Senior Software Developer
- Github: [Eric Nord](https://github.com/thateric)

#### Name: [Campion Fellin](https://github.com/campionfellin)
- Place: Seattle, WA, USA
- Bio: I love open source and coffee! New grad looking for work!
- GitHub: [Campion Fellin](https://github.com/campionfellin)

#### Name: [Niket Mishra](https://github.com/niketmishra)
- Place: New Delhi, Delhi, India
- Bio: B.Tech Student in Information Technology
- GitHub: [Niket Mishra](https://github.com/niketmishra)

#### Name: [Shade Ruangwan](https://github.com/sruangwan)
- Place: Nara, Japan
- Bio: PhD student in Software Engineering
- Github: [Shade Ruangwan](https://github.com/sruangwan)

#### Name: [Michael Rodriguez](https://github.com/vinird)
- Place: Alajuea, Alajuela, Costa Rica
- Bio: Web dev adn graphic designer
- GitHub: [vinird](https://github.com/vinird)

#### Name: [Evan Culver](https://github.com/eculver)
- Place: San Francisco, CA, USA
- Bio: I work at Uber on data storage, tooling and OOS - checkout [our work](https://github.com/uber-go/dosa)!
- GitHub: [Evan Culver](https://github.com/eculver)

#### Name: [Vo Tan Tho](https://github.com/kensupermen)
- Place: Ho Chi Minh City, VietNam
- Bio: I'm Software Engineer at Dinosys
- GitHub: [Ken Supermen](https://github.com/kensupermen)

#### Name: [Franklyn Roth](https://github.com/far3)
- Place: Boulder, CO, USA
- Bio: I am a web developer working on finance sites. Specialize in accessibility.
- GitHub: [Franklyn Roth](https://github.com/far3)

#### Name: [Karthick Thoppe](https://github.com/karthicktv)
- Place: Dublin, Ireland
- Bio: I am a Solution Architect and work for a large SaaS organization
- GitHub: [Karthick Thoppe](https://github.com/karthicktv)

#### Name: [Brane](https://github.com/brane)
- Place: Turkey
- Bio: I am a caffeine based artificial life form.
- GitHub: [Brane](https://github.com/brane)

#### Name: [Ishan Jain](https://github.com/ishanjain28)
- Place: Roorkee, Uttrakhand, India
- Bio: I love working with Images, Crypto, Networking and opengl, Work as a Backend Engineer in Go. Also, Love Rust!.
- Github: [Ishan Jain](https://github.com/ishanjain28)

#### Name: [Anupam Dagar](https://github.com/Anupam-dagar)
- Place: Allahabad, India
- Bio: I am like a code currently in development.
- GitHub: [Anupam Dagar](https://github.com/Anupam-dagar)

#### Name: [Phil](https://github.com/bitbrain-za)
- Place: South Africa
- Bio: Avid Tinkerer
- GitHub: [bitbrain-za](https://github.com/bitbrain-za)

#### Name: [Jasdy Syarman](https://github.com/akutaktau)
- Place: Malaysia
- Bio: PHP Programmer
- GitHub: [akutaktau](https://github.com/akutaktau)

#### Name: [Rupesh Kumar](https://github.com/vmcniket)
- Place: India
- Bio: KIIT University IT student
- GitHub: [vmcniket](https://github.com/vmcniket)

#### Name: [Shelby Stanton](https://github.com/Minimilk93)
- Place: Leeds, England
- Bio: Front End Developer who loves cats and gaming!
- GitHub: [Minimilk93](https://github.com/Minimilk93)

#### Name: [Michael Nyamande](https://github.com/mikeyny)
- Place: Harare ,Zimbabwe
- Bio: Eat , ~~Sleep~~ , Code
- GitHub: [Mikeyny](https://github.com/mikeyny)

#### Name: [Anders Jürisoo](https://github.com/ajthinking)
- Place: Sweden
- Bio: What happens in Git stays in Git
- GitHub: [Anders Jürisoo](https://github.com/ajthinking)

#### Name: [Dvir](https://github.com/dvur12)
- Place: Israel
- Bio: \x90\x90\x90\x90
- GitHub: [Dvir](https://github.com/dvur12)

#### Name: [Xavier Marques](https://github.com/wolframtheta)
- Place: Corbera de Llobregat, Barcelona, Catalonia
- Bio: Computer Science Major
- GitHub: [WolframTheta](https://github.com/wolframtheta)

#### Name: [Vishal](https://dainvinc.github.io)
- Place: New York
- Bio: Software developer with a knack to learn things quickly.
- GitHub: [dainvinc](https://github.com/dainvinc)

### Name: [Niall Cartwright](https://github.com/Nairu)
- Place: Birmingham, UK
- Bio: Avid Games dev hobbyist, work for 3SDL as a software developer.
- GitHub: [Niall Cartwright](https://github.com/Nairu)

#### Name: [Justin I](https://github.com/Jish80)
- Place: IL, USA
- Bio: Work hard
- GitHub: [Jish80] (https://github.com/Jish80)

#### Name: [APOORVA SHARMA](https://github.com/okatticus)
- Place: Himachal Pradesh,India
- Bio: A student happy to write code and poetry.
- GitHub: [Apoorva Sharma](https://github.com/okatticus)

#### Name: [Prateek Pandey](https://github.com/prateekpandey14)
- Place: Bangalore, India
- Bio: Opensource Enthusiast, Opensource Golang developer
- GitHub: [Prateek Pandey](https://github.com/prateekpandey14)

#### Name: [CodHeK](https://github.com/CodHeK)
- Place: Mumbai, India
- Bio: Cuber/Coder
- GitHub: [CodHeK](https://github.com/CodHeK)

#### Name: [Søren Eriksen](https://github.com/soer7022)
- Place: Denmark
- Bio: Currently studying computerscience at Aarhus University
- Github: [Søren Eriksen](https://github.com/soer7022)

#### Name: [Cristiano Bianchi](https://github.com/crisbnk)
- Place: Italy
- Bio: Love to learn something new everyday
- GitHub: [crisbnk](https://github.com/crisbnk)


#### Name: [Paulo Henrique Scherer](https://github.com/phscherer)
- Place: Brazil
- Bio: Student and newbie software developer
- GitHub: [phscherer](https://github.com/phscherer)

#### Name: [Aldo Cano](https://github.com/aldocano)
- Place: Tirana, Albania
- Bio: A bug is never just a mistake...
- GitHub: [Aldo Cano](https://github.com/aldocano)

#### Name: [Timea Deák](https://github.com/DTimi)
- Place: Dublin, Ireland
- Bio: Molecular biologist
- GitHub: [Timea Deák](https://github.com/DTimi)

#### Name: [Christian Skala](https://github.com/chrishiggins29)
- Place: New York, USA
- Bio: Hire me! Need a VP of Engineering, Director of Software, CTO?
- GitHub: [Christian Skala](https://github.com/chrishiggins29)

#### Name: [filedesless](https://hightechlowlife.info)
- Place: Québec, Canada
- Bio: CompSci from ULaval reporting in
- GitHub: [aiglebleu](https://github.com/aiglebleu)

#### Name: [Jon Lee](https://github.com/githubbbbbbbbbbbbb)
- Place: Canada
- Bio: Student
- GitHub: [githubbbbbbbbbbbbb](https://github.com/githubbbbbbbbbbbbb)

#### Name: [Ren Cummings](https://github.com/nrenc027)
- Place: Dayton,OH, USA
- Bio: I like Code :sunglasses:, Coloring :art:, and Cardio :running:
- GitHub: [Ren Cummings](https://github.com/nrenc027)

#### Name: [Nefari0uss](https://github.com/nefari0uss)
- Place: USA
- Bio: Gamer, developer, and open source enthusiast!
- Github: [Nefari0uss](https://github.com/nefari0uss)

#### Name: [S Stewart](https://github.com/tilda)
- Place: Denton, Texas, US
- Bio: Dude trying to become a IT guy somewhere. Also reads [The Register](https://www.theregister.co.uk).
- GitHub: [tilda](https://github.com/tilda)

#### Name: [Jose Gomera](https://github.com/josegomera)
- Place: Dominican Republic
- Bio: I'm web developer that love somehow to help.
- Github: [josegomera](https://github.com/josegomera)

#### Name: [Stephen Abrahim](https://github.com/lepah)
- Place: Huntington Beach, CA
- Bio: Games and things!
- GitHub: [Stephen Abrahim](https://github.com/lepah)

#### Name: [Rajeev Kumar Singh](https://github.com/rajeeviiit)
- Place: Gandhinagar,Gujrat, IN
- Bio: Games and music!
- GitHub: [Rajeev Kumar Singh](https://github.com/rajeeviiit)

### Name: [Benjamin Sanvoisin](https://github.com/Laudenlaruto)
- Place : Paris, FR
- Bio: Devops, Gamer and fun
- GitHub: [Benjamin Sanvoisin](https://github.com/Laudenlaruto)

#### Name: [Matthew Burke](https://github.com/MatthewBurke1995)
- Place: Sydney, Australia
- Bio: Big fan of Python + Data
- GitHub: [Matthew Burke](https://github.com/MatthewBurke1995)

#### Name: [Caio Perdona](https://github.com/perdona)
- Place: Ribeirao Preto, SP, Brazil
- Bio: Web and Mobile Engineer
- GitHub: [Caio Perdona](https://github.com/perdona)

#### Name: [Shankhalika Sarkar](https://github.com/Shankhalika)
- Place: Karnataka, India
- Bio: Current Final Year CS Undergrad. I love poetry, tea and dogs.
- Github: [Shankhalika Sarkar](https://github.com/Shankhalika)

#### Name: [Henrique Duarte](https://github.com/mustorze)
- Place: São Paulo, SP, BR
- Bio: Developer, I really like!
- GitHub: [Henrique Duarte](https://github.com/mustorze)

#### Name: [Akshit Kharbanda](https://github.com/akshit04)
- Place: Delhi, India
- Bio: 5th semester IT Undergrad. Machine Learning enthusiast. Black coffee <3
- GitHub: [Akshit Kharbanda](https://github.com/akshit04)

#### Name:[Avinash Jaiswal](https://github.com/littlestar642)
- Place:Surat,Gujarat,India.
- Bio:In love with the WEB,from age of 5!
- Github:[Avinash Jaiswal](https://github.com/littlestar642)

#### Name: [JoeBanks13](https://github.com/JoeBanks13)
- Place: York, United Kingdom
- Bio: Backend web developer
- GitHub: [JoeBanks13](https://github.com/JoeBanks13)
- Webpage: [josephbanks.me](https://josephbanks.me)
- GitLab Server: [GitLab](https://gitlab.josephbanks.me/JoeBanks13)

#### Name: [Alisson Vargas](https://github.com/alisson-mich)
- Place: Torres, RS, Brazil
- Bio: A guy who loves IT :D
- GitHub: [Alisson Vargas](https://github.com/alisson-mich)

#### Name: [Mat.](https://github.com/pudkipz)
- Place: Stockholm, Sweden
- Bio: Random Swedish student.
- GitHub: [Mat.](https://github.com/pudkipz)

#### Name: [Adiyat Mubarak](https://github.com/Keda87)
- Place: Jakarta, ID, Indonesia
- Bio: Technology Agnostic
- GitHub: [Adiyat Mubarak](https://github.com/Keda87)

#### Name: [Vishaal Udandarao](https://github.com/vishaal27)
- Place: New Delhi, India
- Bio: Professional Geek | Developer
- GitHub: [Vishaal Udandarao](https://github.com/vishaal27)

#### Name: [Sparsh Garg](https://github.com/sparsh789)
- Place: Hyderabad, Telangana, India
- Bio: Student@IIIT,Hyderabad
- GitHub: [sparsh789](https://github.com/sparsh789)

#### Name: [Zaki Akhmad](https://github.com/za)
- Place: Jakarta, Indonesia
- Bio: Python enthusiasts
- GitHub: [za](https://github.com/za)

### Name: [Joey Marshment-Howell](https://github.com/josephkmh)
- Place: Berlin, Germany
- Bio: A nice young man who likes web programming!
- GitHub: [Joey Marshment-Howell](https://github.com/josephkmh)

#### Name: [Chris Sullivan](https://github.com/codemastermd)
- Place: College Park, Maryland
- Bio: Comp Sci student at the University of Maryland
- GitHub: [Chris Sullivan](https://github.com/codemastermd)

### Name: [Owen Mitchell](https://github.com/ultimatezenzar)
- Place: Edmond, OK, United States
- Bio: Programmer for a high school robotics team
- Github: [ultimatezenzar] (https://github.com/ultimatezenzar)

#### Name: [Sravya Pullagura](https://github.com/sravya96)
- Place: Vijayawada, Andhra Pradesh, India
- Bio: Love learning, coding and sketching!!
- Github [Sravya Pullagura](https://github.com/sravya96)

#### Name: [Ahmad Musaddiq Mohammad](https://github.com/ahmadmusaddiq)
- Place: Kuala Belait, Brunei Darussalam
- Bio: Mechanical engineer
- Github: [ahmadmusaddiq](https://github.com/ahmadmusaddiq)

#### Name: [Rafael Lima](https://github.com/rafaelkalan)
- Place: Belo Horizonte, Minas Gerais, Brazil
- Bio: Youger software engineer
- GitHub: [Rafael Lima](https://github.com/rafaelkalan)

#### Name: [Saif Rehman Nasir](https://github.com/shyshin)
- Place: New Delhi, India
- Bio: Techie with a lot of horizontals but a low verticality :(
- Github: [Saif Rehman Nasir](https://github.com/shyshin)

#### Name: [Yash Mittra](https://github.com/mittrayash)
- Place: New Delhi, Delhi, India
- Bio: Web Developer, Coder | Entering the field of Machine Learning and Data Science
- GitHub: [mittrayash](https://github.com/mittrayash)

#### Name: [Dustin Woods](https://github.com/dustinywoods)
- Place: MN, USA
- Bio: Software Developer
- GitHub: [Dustin Woods](https://github.com/dustinywoods)

#### Name: [Ginanjar S.B](https://github.com/egin10)
- Place: Samarinda, Kalimantan Timur, Indonesia
- Bio: Someone who's intresting about web devlopment / Programming
- GitHub: [Ginanjar S.B | egin10](https://github.com/egin10)

#### Name: [Fush Chups](https://github.com/fushandchups)
- Place: Christchurch, Canterbury, New Zealand
- Bio: Earhquake enthusiast
- GitHub:[fushandchups] (https://github.com/fushandchups)

#### Name: [Francis Venne](https://github.com/NullSilence)
- Place: Montreal, Canada.
- Bio: Developer by day, cat lover by night. Canadian tech enthusiast.
- Github [Sravya Pullagura](https://github.com/NullSilence)

#### Name: [Leonardo Bonetti](https://github.com/LeonardoBonetti)
- Place: São Paulo, Brazil
- Bio: Associate Degree analysis and systems development
- GitHub: [Leonardo Bonetti](https://github.com/LeonardoBonetti)

#### Name: [Noveen Sachdeva](https://github.com/noveens)
- Place: Hyderabad, Telangana, India
- Bio: 3rd Year CS undergrad at IIIT Hyderabad.
- GitHub: [Noveen Sachdeva](https://github.com/noveens)

#### Name: [DENNIS ORZIKH](https://github.com/orzikhd)
- Place: Seattle, WA, USA
- Bio: Student at UW. Likes easy ways to make sure tools are set up in new environments (like this project)
- Github: Wow isn't this right up there ^ [Dennis Orzikh](https://github.com/orzikhd)

#### Name: [Pranav Bhasin](https://github.com/pranavbhasin96)
- Place: Hyderabad, Telangana, India
- Bio: Trying to fit in coding society.
- GitHub: [Pranav Bhasin](https://github.com/pranavbhasin96)

#### Name: [Vaibhav Agarwal](https://github.com/vaibhavagarwal220)
- Place: Mandi, Himachal Pradesh, India
- Bio: A passionate programmer and a beginner in Open Source
- Github [Vaibhav Agarwal](https://github.com/vaibhavagarwal220)

#### Name: [Arpit Gogia](https://github.com/arpitgogia)
- Place: Delhi, India
- Bio: Python Developer
- Github [Arpit Gogia](https://github.com/arpitgogia)

#### Name: [Charlie Stanton](https://github.com/shtanton)
- Place: Southend-On-Sea, England
- Bio: JavaScript Tinkerer, Lover of Vim
- Github [Charlie Stanton](https://github.com/shtanton)

#### Name: [James Henderson](https://github.com/prohunt)
- Place: Raleigh, NC, United States
- Bio: Inquisitive, Loves coding, also vegan
- Github [Sravya Pullagura](https://github.com/sravya96)

#### Name: [Loreleen Mae Sablot](https://github.com/loreleensablot)
- Place: Daet, Camarines Norte, Philippines
- Bio: I love designing beautiful websites. I also bike.
- Github [Loreleen Mae Sablot] (https://github.com/loreleensablot)

#### Name: [Ahmad Musaddiq Mohammad](https://github.com/ahmadmusaddiq)
- Place: Kuala Belait, Brunei Darussalam
- Bio: Mechanical engineer
- Github: [ahmadmusaddiq](https://github.com/ahmadmusaddiq)

#### Name: [Aleksandr Vorontsov](https://github.com/a-vorontsov)
- Place: London, England
- Bio: Student, Aspiring Front-end Web Dev
- Github [Aleksandr Vorontsov](https://github.com/a-vorontsov)
#### Name: [Ben Smith](https://github.com/ben-w-smith)
- Place: Salt Lake City, UT, USA
- Bio: A guy that loves writing bots and automation.
- GitHub: [Ben Smith](https://github.com/ben-w-smith)

#### Name: [Eric Bryant](https://github.com/shmickle)
- Place: Fairfax, Virginia, USA
- Bio: Web Developer
- GitHub: [shmickle](https://github.com/shmickle)

#### Name: [Emmanuel Akinde](https://github.com/harkindey)
- Place: Lagos, Nigeria
- Bio: Lets Code and Chill
- Github: [Harkindey](https://github.com/harkindey)

#### Name: [Ashish Krishan](https://github.com/ashishkrishan1995)
- Place: India
- Bio: Computer Science Major / UI/UX Designer
- GitHub: [ashishkrishan1995](https://github.com/ashishkrishan1995)

#### Name: [Katherine S](https://github.com/kms6bn)
- Place: San Francisco
- Bio: Data Scientist
- Github: [kms6bn](https://github.com/kms6bn)

#### Name: [BrunoSXS](https://github.com/brunosxs)
- Brazil
- Bio: I like turtules.
- Github [BrunoSXS](https://github.com/brunosxs)

#### Name: [Alexander Miller](https://github.com/allesmi)
- Place: Salzburg, Austria
- Bio: Student/Web Developer
- GitHub: [allesmi](https://github.com/allesmi)

#### Name: [Bryan Wigianto](https://github.com/bwigianto)
- Place: USA
- Bio: Engineer
- GitHub: [bwigianto](https://github.com/bwigianto)

#### Name: [Ckpuna4](https://github.com/Ckpuna4)
- Place: Saint-petersburg, Russia
- Bio: Web Developer
- GitHub: [Ckpuna4](https://github.com/Ckpuna4)

#### Name: [Vaibhaw Agrawal](https://github.com/vaibhaw2731)
- Place: New Delhi, India
- Bio: I am a Machine Learning enthusiast.
- GitHub: [vaibhaw2731](https://github.com/vaibhaw2731)

#### Name: [Dhevi Rajendran](https://github.com/dhevi)
- Place: USA
- Bio: Software Engineer
- Github: [dhevi](https://github.com/dhevi)

#### Name: [Martns90](https://github.com/martns90)
- Place: The Gym
- Bio: enthusiast
- Github: [martns90](https:github.com/martns90)

#### Name: [Oluwadamilola Babalola](https://github.com/thedammyking)
- Place: Lagos, Nigeria
- Bio: JavaScript Developer
- GitHub: [Oluwadamilola Babalola](https://github.com/thedammyking)

### Name: [Trevor Meadows](https://github.com/tlm04070)
- Place: Charlotte, North Carolina.
- Bio: UNC Charlotte coding bootcamp student.
- GitHub: [tlm04070](https://github.com/tlm04070);

#### Name: [Ratchapol Tengrumpong](https://github.com/lullabies)
- Place: Bangkok, Thailand
- Bio: Programmer Analyst
- GitHub: [lullabies](https://github.com/lullabies)

#### Name: [Luke Taylor](https://github.com/lmcjt37)
- Place: Derby, UK
- Bio: Senior Software Engineer, child at heart
- GitHub: [Luke Taylor](https://github.com/lmcjt37)

#### Name: [Snehil Verma](https://github.com/vsnehil92)
- Place: Delhi, India
- Bio: Love to learn new technologies
- GitHub: [vsnehil92](https://github.com/vsnehil9

#### Name: [Akram Rameez](https://github.com/akram-rameez)
- Place: Bengaluru, India
- Bio: I like free T-shirts and I cannot lie.
- GitHub: [allesmi](https://github.com/akram-rameez)

#### Name: [Bryan Tylor](https://github.com/bryantylor)
- Place: Cincinnati, OH, USA
- Bio: Elixir Dev / Nuclear Engineer
- GitHub: [Bryan Tylor](https://github.com/bryantylor)

#### Name: [Matthias Kraus](https://github.com/brotkiste)
- Place: Munich, Germany
- Bio: Automotive Computer Science
- GitHub: [brotkiste](https://github.com/brotkiste)

#### Name: [Harshil Agrawal](https://github.com/harshil1712)
-Place: Vadodara, India
-Bio: Student,Web Developer
-GitHub: [harshil1712](https://github.com/harshil1712)

#### Name: [Bennett Treptow](https://github.com/bennett-treptow)
- Place: Milwaukee, WI, USA
- Bio: Computer Science Major / Web Developer
- Github: [bennett-treptow](https://github.com/bennett-treptow)

#### Name: [Cameron Smith](https://github.com/cameronzsmith)
- Place: Wichita, KS, USA
- Bio: Student
- GitHub: [cameronzsmith](https://github.com/cameronzsmith)

#### Name: [Jose Morales](https://github.com/castro732)
- Place: Buenos Aires, Argentina
- Bio: Developer
- GitHub: [castro732](https://github.com/castro732)

#### Name: [Hassan Sani](https://github.com/inidaname)
- Place: Bida, Niger State, Nigeria
- Bio: Web Developer at @ADPNigeria

#### Name: [Philip Terzic](https://github.com/PhilTerz)
- Place: Scottsdale, Arizona, USA
- Bio: Aspiring OSS Contributer
- GitHub: [PhilTerz](https://github.com/PhilTerz)

#### Name: [Gustavo Pacheco Ziaugra](https://github.com/GustavoZiaugra)
- Place: São Paulo, Brazil.
- Bio: Technology Guy / Student
- GitHub: [Gustavo Ziaugra](https://github.com/GustavoZiaugra)

#### Name: [Sarah Chen](https://github.com/sarovisk)
- Place: Sao Paulo/ Brazil
- Bio: Student
- GitHub: [sarovisk](https://github.com/sarovisk)

#### Name: [Jose David](https://github.com/jose4125)
- Place: Bogotá, Colombia
- Bio: Web Developer
- GitHub: [jose4125](https://github.com/jose4125)

#### Name: [Mayank Saxena](https://github.com/mayank26saxena)
- Place: New Delhi, India
- Bio: Student
- GitHub: [mayank26saxena](https://github.com/mayank26saxena)

#### Name: [Napat Rattanawaraha](https://github.com/peam1234)
- Place: Bangkok, Thailand
- Bio: Student / Junior Web Developer
- GitHub: [peam1234](https://github.com/peam1234)

#### Name: [Marion Fioen](https://github.com/marion59000)
- Place: Lille, France
- Bio: Developer
- GitHub: [marion59000](https://github.com/marion59000)

#### Name: [Akma Adhwa](https://github.com/akmadhwa)
- Place: Malaysia
- Bio: Web Developer
- GitHub: [akmadhwa](https://github.com/akmadhwa)

#### Name: [Ian James](https://inj.ms)
- Place: London, UK
- Bio: Web... person?
- GitHub: [injms](https://github.com/injms)

#### Name: [K Foster](https://foster.im)
- Place: West Sussex, UK
- Bio: Web Developer
- GitHub: [g33kcentric](https://github.com/g33kcentric)

#### Name: [Andin FOKUNANG](https://github.com/switchgirl95)
- Place: Yaounde , Cameroon
- Bio: Student - Otaku - Geek
- GitHub: [Switch](https://github.com/switchgirl95)

#### Name: [xenocideiwki] (https://github.com/xenocidewiki)
- Place: Norway
- Bio: Reverse Engineer
- GitHub: [xenocidewiki] (https://github.com/xenocidewiki)

#### Name: [George Hundmann](https://github.com/georgegsd)
- Place: Mannheim, Baden-Württemberg, Germany
- Bio: I'm a German Shepherd that likes eating
- GitHub: [georgegsd](https://github.com/georgegsd)

#### Name: [Ahmad Abdul-Aziz](https://github.com/a-m-a-z)
- Place: Abuja, Nigeria
- Bio: Web Developer
- GitHub: [a-m-a-z](https://github.com/a-m-a-z)

#### Name: [Allan Dorr](https://github.com/aldorr)
- Place: Hamburg, Germany
- Bio: Web Dev, Writer, Translator, Teacher
- GitHub: [aldorr](https://github.com/aldorr)

#### Name: [Musa Barighzaai](https://github.com/mbarighzaai)
- Place: Toronto, Canada
- Bio: Front End Developer
- GitHub: [mbarighzaai](https://github.com/mbarighzaai)

#### Name: [Lakston](https://github.com/Lakston)
- Place: Toulouse, France
- Bio: Front-End Dev
- GitHub: [Lakston](https://github.com/Lakston)

#### Name: [Shobhit Agarwal](https://github.com/shobhit1997)
- Place: JSSATE, NOIDA ,INDIA
- Bio: Student/Andriod Developer
- GitHub: [shobhit1997](https://github.com/shobhit1997)

#### Name: [Will Barker](https://github.com/billwarker)
- Place: Toronto, Canada
- Bio: A guy who wants to improve the world through AI!
- GitHub: [Will Barker](https://github.com/billwarker)

#### Name: [Christopher Bradshaw](https://github.com/kitsune7)
- Place: Provo, UT, USA
- Bio: I love FOXES!!! :fox:
- GitHub: [kitsune7](https://github.com/kitsune7)

#### Name: [Ben Edelson]
-Place: Newark NJ
-Bio: I.T.
-GitHub: https://github.com/Bed3150n

#### Name: [JOE SCHO](https://github.com/JoeScho)
- Place: London, UK
- Bio: I love guitar!
- GitHub: [JoeScho](https://github.com/JoeScho)

#### Name: [Anuraag Tummanapally](https://github.com/TummanapallyAnuraag)
- Place: Mumbai, India
- Bio: Student, System Administrator
- GitHub: [TummanapallyAnuraag](https://github.com/TummanapallyAnuraag)

#### Name: [Fran Acién](https://github.com/acien101)
- Place: Madrid, Spain
- Bio: Full of empty
- GitHub: [Fran Acién](https://github.com/acien101)

#### Name: [Piyush Sikarwal](https://github.com/psikarwal)
- Place: India
- Bio: Professional Geek
- GitHub: [Piyush Sikarwal](https://github.com/psikarwal)

#### Name: [Pratyum Jagannath](https://github.com/Pratyum)
- Place: Singapore
- Bio: I tell tales!
- GitHub: [Pratyum](https://github.com/Pratyum)

#### Name: [Jakub Bačo](https://github.com/vysocina)
- Place: Slovakia
- Bio: Student / Designer
- GitHub: [Jakub Bačo](https://github.com/vysocina)

#### Name: [Gabriel Obaldia](https://github.com/gobaldia)
- Place: Uruguay
- Bio: Full Stack Developer
- GitHub: [Gabriel Obaldia](https://github.com/gobaldia)

#### Name: [Antonio Jesus Pelaez](https://github.com/ajpelaez)
- Place: Granada, Spain
- Bio: IT Student at the University of Granada
- GitHub: [Antonio Jesus Pelaez](https://github.com/ajpelaez)

#### Name: [Lokesh Raj Arora](https://github.com/lokiiarora)
- Place: Darjeeling, India
- Bio: CS Student at SRM University, Full Stack Developer
- Github: [Lokesh Raj Arora](https://github.com/lokiiarora)

#### Name: [Mahdi Majidzadeh](https://github.com/MahdiMajidzadeh/)
- Place: Qom, Qom, Iran
- Bio: back-end develoer and seo expert
- GitHub: [Mahdi Majidzadeh](https://github.com/MahdiMajidzadeh/)
- Twitter: [Mahdi Majidzadeh](https://twitter.com/MahdiMajidzadeh/)

#### Name: [Pedro Mietto Bruini](https://github.com/bruini)
- Place: Jundiaí, São Paulo, Brazil
- Bio: Analyst/Developer Student at Fatec-Jd
- GitHub: [Pedro Mietto Bruini](https://github.com/bruini)

#### Name: [NIKOLETT HEGEDÜS](https://github.com/henikolett)
- Place: Debrecen, Hungary
- Bio: I'm a Developer / Music geek / Nature enthusiast
- GitHub: [Nikolett Hegedüs](https://github.com/henikolett)

#### Name: [Omar Mujahid](https://github.com/omarmjhd)
- Place: Austin, Texas, USA
- Bio: I write code, and play golf!
- GitHub: [Omar Mujahid](https://github.com/omarmjhd)

#### Name: [Kyle Johnson] (https://github.com/johnson90512)
- Place: United States
- Bio: Information System Administrator, former Information Systems student
- GitHub: [Kyle Johnson] (https://github.com/johnson90512)
#### Name: [Gilliano Menezes](https://github.com/gillianomenezes)
- Place: Recife, Brazil
- Bio: Software Engineer at www.neuroup.com.br
- GitHub: [Gilliano Menezes](https://github.com/gillianomenezes)

#### Name: [Luís Antonio Prado Lança](https://github.com/luisslanca)
- Place: Jundiaí, São Paulo, Brazil
- Bio: I'm a student in Fatec Jundiaí and Web Developer.
- GitHub: [Luís Antonio Prado Lança](https://github.com/luisslanca)

#### Name: [Anish Bhardwaj](https://github.com/bhardwajanish)
- Place: New Delhi, India
- Bio: CSD IIITD
- GitHub: [Anish Bhardwaj](https://github.com/bhardwajanish)

#### Name: [Ankur Sharma](https://github.com/ankurs287)
- Place: New Delhi, India
- Bio: CSAM, IIITD
- GitHub: [Ankur Sharma](https://github.com/ankurs287)

#### Name: [Siddhant Verma](https://github.com/siddver007)
- Place: Delhi, India
- Bio: Information Assurance and Cybersecurity Master's Student at Northeastern University
- GitHub: [Siddhant Verma](https://github.com/siddver007)

#### Name: [Cody Williams](https://github.com/codyw9524)
- Place: Dallas, Texas, USA
- Bio: Web Nerd
- GitHub: [Cody Williams](https://github.com/codyw9524)

#### Name: [Aayush Sharma](https://github.com/aayusharma)
- Place: Mandi, Himachal Pradesh, India
- Bio: IITian
- GitHub: [Aayush Sharma](https://github.com/aayusharma)

#### Name: [Jonas Fabisiak](https://github.com/RenCloud)
- Place: Hanover, Germany
- Bio: IT Student
- GitHub: [Jonas Fabisiak](https://github.com/RenCloud)

#### Name: [Mark Schultz](https://github.com/zynk)
- Place: Calgary, Alberta
- Bio: IT Student at SAIT
- GitHub: [Mark Schultz](https://github.com/zynk)

#### Name: [Juan Pablo Aguilar Lliguin](https://github.com/chefjuanpi)
- Place: Chicoutimi, QC, Canada
- Bio: Full Stack Developer
- GitHub: [Juan Pablo Aguilar Lliguin](https://github.com/chefjuanpi)

### Name: [Isaac Torres Michel](https://github.com/isaactorresmichel)
- Place: León, Mexico
- Bio: Software Engineer
- GitHub: [Isaac Torres Michel](https://github.com/isaactorresmichel)

#### Name: [Klaudia K.](https://github.com/KalpiKK)
- Place: Poland
- Bio: IT Student at the University of Wroclaw
- GitHub: [Klaudia K.](https://github.com/KalpiKK)

#### Name: [Luiz Gustavo Mattos](https://github.com/mano0012)
- Place: Brasil
- Bio: Computer Science Student
- Github: [Luiz Matos](https://github.com/mano0012)

#### Name: [Jeppe Ernst](https://github.com/Ern-st)
- Place: 🇩🇰
- Bio: fullstack/devops/security unicorn 🦄
- GitHub: [Jeppe Ernst](https://github.com/Ern-st)

#### Name: [Sergey Gorky](https://github.com/sergeygorky)
- Place: Ukraine
- Bio: I've Top Rated status in Upwork
- GitHub: [Sergey Gorky](https://github.com/sergeygorky)

#### Name: [Ayush Agarwal](https://github.com/thisisayaush)
- Place: Noida, India
- Bio: CSE Student at the Amity University
- GitHub: [Ayush Agarwal](https://github.com/thisisayush)

#### Name: [Arie Kurniawan](https://github.com/arkwrn)
- Place: Jakarta, Indonesia
- Bio: IT Student at Universiy of Muhammadiyah Jakarta
- GitHub: [Arie Kurniawan](https://github.com/arkwrn)

#### Name: [Ramón Didier Valdez Yocupicio](https://github.com/xDidier901)
- Place: Hermosillo, Sonora, México
- Bio: Software Developer / Student
- GitHub: [Didier Valdez](https://github.com/xDidier901)

#### Name: [Jamie Pinheiro](https://github.com/jamiepinheiro)
- Place: Canada
- Bio: Student @ uWaterloo
- GitHub: [jamiepinheiro](https://github.com/jamiepinheiro)

#### Name: [Alvin Abia](https://github.com/twist295)
- Place: NY, USA
- Bio: Lead Mobile Developer
- Github: [Alvin Abia](https://github.com/twist295)

### Name: [Carlos Federico Lahrssen](https://github.com/carloslahrssen)
- Place: Miami, Florida, USA
- Bio: CS Student at Florida International University
- GitHub: [Carlos Lahrssen](https://github.com/carloslahrssen)

#### Name: [Caio Calderari](https://github.com/caiocall)
- Place: Campinas, São Paulo, Brazil
- Bio: Designer
- GitHub: [Caio Calderari](https://github.com/caiocall)

#### Name: [Chashmeet Singh](https://github.com/chashmeetsingh)
- Place: New Delhi, India
- Bio: CS Student
- GitHub: [Chashmeet Singh](https://github.com/chashmeetsingh)

#### Name: [Aimee Tacchi](https://github.com/darkxangel84)
- Place: England, UK
- Bio: Female Front-End Developer From England, UK, I love Code, Cats and Tea. Also love travelling.
- GitHub: [darkxangel84](https://github.com/darkxangel84)

#### Name: [Stuart Wares](https://github.com/StuWares)
- Place: Tamworth, United Kingdom
- Bio: Learning web development to help with a career change!
- GitHub: [Stu Wares](https://github.com/StuWares)

#### Name: [Aitor Alonso](https://github.com/tairosonloa)
- Place: Madrid, Spain
- Bio: Computer Science and Engineering BSc student at Carlos III University of Madrid
- GitHub: [Aitor Alonso](https://github.com/tairosonloa)

#### Name: [Veronika Tolpeeva](https://github.com/ostyq)
- Place: Moscow, Russia
- Bio: Web developer
- GitHub: [Veronika Tolpeeva](https://github.com/ostyq)

#### Name: [Dzmitry Kasinets](https://github.com/dkasinets)
- Place: Brooklyn, NY, USA
- Bio: CS student at Brooklyn College, and The Game of Thrones fan :3
- Github: [Dzmitry Kasinets](https://github.com/dkasinets)

#### Name: [Anthony Mineo](https://github.com/amineo)
- Place: New Jersey, USA
- Bio: Web Design & Development
- GitHub: [Anthony Mineo](https://github.com/amineo)

#### Name: [Brent Scheppmann](https://github.com/bareon)
- Place: Garden Grove, CA, US
- Bio: Student, Geophysicist
- GitHub: [Brent Scheppmann](https://github.com/bareon)

#### Name: [Andrea Stringham](https://github.com/astringham)
- Place: Phoenix, AZ USA
- Bio: Coffee addict, dog person, developer.
- GitHub: [Andrea Stringham](https://github.com/astringham)

#### Name: [coastalchief](https://github.com/coastalchief)
- Place: Germany
- Bio: dev
- GitHub: [coastalchief](https://github.com/coastalchief)

#### Name: [Furkan Arabaci](https://github.com/illegaldisease)
- Place: Turkey
- Bio: Computer Science student
- GitHub: [Furkan Arabaci](https://github.com/illegaldisease)

#### Name: [Rizki Ramadhana](https://github.com/rizkiprof)
- Place: Yogyakarta, Indonesia
- Bio: Student / Front-end Developer
- GitHub: [Rizki Ramadhana](https://github.com/rizkiprof)

#### Name: [Sarthak Bhagat](https://github.com/sarthak268)
- Place: Delhi, India
- Bio: ECE Undergraduate
- GitHub: [Sarthak Bhagat](https://github.com/sarthak268)

#### Name: [Haley C Smith](https://github.com/haleycs)
- Place: Orlando, Florida
- Bio: Web Designer/Developer
- GitHub: [Haley C Smith](https://github.com/haleycs)

#### Name: [Lesyntheti](https://github.com/lesyntheti)
- Place : Troyes, France
- Bio : Network Engineer at University of Technology of Troyes
- Github: [lesyntheti](https://gitbub.com/lesyntheti)

#### Name: [Abdullateef](https://github.com/abdullateef97)
- Place: Lagos Island, Lagos State, Nigeria
- Bio: Student Developer
- GitHub: [Abdullateef](https://github.com/abdullateef97)

#### Name: [Juan Anaya Ortiz](https://github.com/JaoChaos)
- Place: Granada, Spain
- Bio: IT student at the University of Granada
- GitHub: [Juan Anaya Ortiz](https://github.com/JaoChaos)

#### Name: [Alexander Voigt](https://github.com/alexandvoigt)
- Place: San Francisco, CA, USA
- Bio: Software Engineer
- GitHub: [Alexander Voigt](https://github.com/alexandvoigt)

#### Name: [Michael Greene] (https://github.com/Greeneink4)
- Place: UT, USA
- Bio: Web Dev Student
- Github: [Michael Greene] (https://github.com/Greeneink4)

#### Name: [Lee Magbanua](https://github.com/leesenpai)
- Place: Philippines
- Bio: Student / Front-end Web Developer
- GitHub: [leesenpai](https://github.com/leesenpai)

#### Name: [Damodar Lohani](https://github.com/lohanidamodar)
- Place: Kathmandu, Nepal
- Bio: Technology Consultant at [LohaniTech](https://lohanitech.com)
- GitHub: [Damodar Lohani](https://github.com/lohanidamodar)

#### Name: [Hrafnkell Orri Sigurðsson](https://github.com/hrafnkellos)
- Place: Hafnarfjörður, Iceland
- Bio: Computer Scientist
- GitHub: [Hrafnkell Orri Sigurðsson](https://github.com/hrafnkellos)

#### Name: [Mitchell Haugen](https://github.com/haugenmitch)
- Place: VA, USA
- Bio: Programmer
- GitHub: [haugenmitch](https://github.com/haugenmitch)

#### Name: [Felipe Do Espirito Santo](https://github.com/felipez3r0)
- Place: Jaboticabal, SP, Brazil
- Bio: Professor at Fatec, Faculdade São Luís, and Mozilla Volunteer
- GitHub: [Felipe Do E. Santo](https://github.com/felipez3r0)

#### Name: [Jason Green](https://jason.green)
- Place: Seattle, WA
- Bio: Student of code, eater of sustainable sushi
- GitHub: [Jalence](https://github.com/jalence)

#### Name: [Elan Ripley](https//github.com/tattarrattat)
- Place: Raleigh, North Carolina, USA
- Bio: Programmer
- Github: [Elan Ripley](https//github.com/tattarrattat)

#### Name: [Justin Oliver](https://github.com/justinoliver)
- Place: Seattle, WA, USA, Earth!
- Bio: Trying to learn cool new things!
- GitHub: [Justin Oliver](https://github.com/justinoliver)

#### Name: [RYAN R SMITH](https://github.com/devronsoft)
- Place: Oxford, UK
- Bio: Kiwi dev
- GitHub: [Ryan Smith](https://github.com/devronsoft)
- Website: [Blog](https://devronsoft.github.io/)

#### Name: [Michael Kaiser](https://github.com/patheticpat)
- Place: Germany
- Bio: Ooooooh, nooooooo, not tonight!!
- GitHub: [Michael Kaiser](https://github.com/patheticpat)

#### Name: [Igor Rzegocki](https://github.com/ajgon)
- Place: Kraków, PL
- Bio: I do Ruby for living, and hacking for fun
- GitHub: [Igor Rzegocki](https://github.com/ajgon)
- Website: [Online Portfolio](https://rzegocki.pl/)

#### Name: [JULIE QIU](https://github.com/julieqiu)
- Place: New York City, NY, USA
- Bio: Software Engineer; Loves iced coffee
- GitHub: [Julie Qiu](https://github.com/julieqiu)

#### Name: [Luis Alducin](https://linkedin.com/luisalduucin)
- Place: Mexico City
- Bio: Software Engineer
- GitHub: [Luis Alducin](https://github.com/luisalduucin)

#### Name: [Hannah Zulueta](https://github.com/hanapotski)
- Place: North Hollywood, CA
- Bio: Web developer, Calligrapher, Musician, Entrepreneur
- GitHub: [Ryan Smith](https://github.com/hanapotski)
- Website: [Blog](https://homemadecoder.wordpress.com)

#### Name: [Michele Adduci](https://micheleadduci.net)
- Place: Germany
- Bio: Full Stack Developer, living on a CI/CD pipeline
- GitHub: [madduci](https://github.com/madduci)

#### Name: [Austin Carey](https://github.com/apcatx)
- Place: Austin, TX, USA
- Bio: Jr Full Stack Developer making my first contribution.
- GitHub: [apcatx](https://github.com/apcatx)

#### Name: [John Rexter Flores](https://github.com/alldeads)
- Place: Cebu, Philippines
- Bio: Full Stack Developer
- Github: [John Rexter Flores](https://github.com/alldeads)

#### Name: [Luciano Santana dos Santos](https://github.com/lucianosds)
- Place: Ponta Grossa, PR, Brasil
- Bio: Computer Network Professional
- Github: [Luciano Santana dos Santos](https://github.com/lucianosds)

#### Name: [Alex Choi](https://github.com/running-cool)
- Place: Athens, GA
- Bio: Student
- Github: [running-cool](https://github.com/running-cool)

#### Name: [Fernando Contreras](https://github.com/fercreek)
- Place: Nuevo Leon, Mexico
- Bio: Software Engineer
- Github: [fercreek](https://github.com/fercreek)
- Website: [Blog](https://fercontreras.com/)

#### Name: [Kshitiz Khanal](https://github.com/kshitizkhanal7)
- Place: Kathmandu, Nepal
- Bio: Open Data and Open Knowledge activist
- GitHub: [Kshitiz Khanal](https://github.com/kshitizkhanal7)

#### Name: [Manas kashyap](https://github.com/Manas-kashyap)
- Place: New Delhi, India
- Bio: Computer Science Engineering student at Amity University
Noida
-Github: [Manas kashyap](https://github.com/Manas-kashyap)

#### Name: [Daksh Chaturvedi](https://github.com/daksh249)
- Place: New Delhi, India
- Bio: ECE Undergraduate at IIIT-Delhi
- GitHub: [Daksh Chaturvedi](https://github.com/daksh249)

#### Name: [SHANAKA ANURADHA](https://github.com/shanaka95)
- Place: Sri Lanka
- Bio: Undergraduate
- GitHub: [Shanaka95](https://github.com/shanaka95)

### Name: [Brandon Fadairo](https://github.com/BFadairo)
- Place: Columbus, Ohio
- Bio: A guy looking to change career fields
- GitHub: [Brandon Fadairo](https://github.com/BFadairo)

#### Name: [Lukas A](https://github.com/lukbukkit)
- Place: Kassel, Hesse, Germany
- Bio: Student on his way to the Abitur
- GitHub: [LukBukkit](https://github.com/lukbukkit)

#### Name: [Valera Kushnir](https://github.com/kashura)
- Place: Tampa, FL, USA
- Bio: Scrum Master and passionate technologist.
- GitHub: [kashura](https://github.com/kashura)

#### Name: [Eric Briese](https://github.com/Atrolantra)
- Place: Brisbane, Australia
- Bio: Student studying LAw and IT. Currently working as a software engineer.
- GitHub: [Atrolantra](https://github.com/Atrolantra)


#### Name: [Jeevan Chapagain](https://github.com/jeevanc)
- Place: Kathmandu, Nepal
- Bio: Student studying BSc(CSIT).Currently working as a software engineer intern.
- GitHub: [Jeevan Chapagain](https://github.com/jeevanc)

#### Name: [Ayushverma8](https://github.com/Ayushverma8)
- Place: Indore, TN, IN
- Bio: I'm living the best part of my life and the life that I always wanted to. Surrounded by amazing people everyday. Rich in happiness, meager in hate. Seduce me with bikes and roads, invite me to trekking and long drives. I love food and sleep. I'm driven by music and art.
- GitHub: [Ayush](https://github.com/Ayushverma8)

#### Name: [VEBER Arnaud](https://github.com/VEBERArnaud)
- Place: Paris, France
- Bio: Solution Architect @ Eleven-Labs
- GitHub: [VEBERArnaud](https://github.com/VEBERArnaud)

#### Name: [Dushyant Rathore](https://github.com/dushyantRathore)
- Place: New Delhi, India
- Bio: Student
- GitHub: [dushyantRathore](https://github.com/dushyantRathore)

#### Name: [Attila Blascsak](https://github.com/blascsi)
- Place: Hungary
- Bio: Front-end dev. Love React!
- GitHub: [Attila Blascsak](https://github.com/blascsi)

#### Name: [Acquila Santos Rocha](https://github.com/DJAcquila)
- Place: Goiânia, Brasil
- Bio: Computer Science Student
- GitHub: [Acquila Santos Rocha](https://github.com/DJAcquila)

#### Name:[Roi Ben - Shaul](https://github.com/rughciatuk)
- Place: israel
- Bio: Android developer
- GitHub: [Roi Ben - Shaul](https://github.com/rughciatuk)

#### Name: [Konstantin](https://github.com/Kola50011)
- Place: Wiener Neustadt, Austria
- Bio: Computer Science Student
- GitHub: [Konstantin](https://github.com/Kola50011)

#### Name: [Ankit Rai](https://github.com/ankitrai96)
- Place: Greater Noida, Uttar Pradesh, India
- Bio: A high functioning geek, et cetera.
- GitHub: [ankitrai96](https://github.com/ankitrai96)

#### Name: [Tiago Severino](https://github.com/TiagoSeverino)
- Place: Lisbon, Portugal
- Bio: I code for fun!
- GitHub: [TiagoSeverino](https://github.com/TiagoSeverino)

#### Name: [Patrick Hübl-Neschkudla](https://github.com/flipace)
- Place: Vienna, Austria
- Bio: Senior Developer @ ovos media gmbh. Happily married and father of 2 awesome kids. Oh and I like games.
- GitHub: [flipace](https://github.com/flipace)

#### Name: [Zakaria Soufiani](https://github.com/zakaria-soufiani)
- Place: Agadir, Morocco
- Bio: Student
- GitHub: [Zakaria Soufiani](https://github.com/zakaria-soufiani)

#### Name: [Mathias Pihl](https://github.com/newspaperman57)
- Place: Aalborg, Denmark
- Bio: Software Engineering Student
- GitHub: [Newspaperman57](https://github.com/newspaperman57)

#### Name: [Bikibi](https://github.com/Bikibi)
- Place: Toulouse, France
- Bio: Front-end dev
- GitHub: [Bikibi](https://github.com/Bikibi)

#### Name: [Weilun](https://github.com/holah)
- Place: Singapore
- Bio: Engineer
- GitHub: [Weilun](https://github.com/holah)

#### Name: [Matteo Mensi](https://github.com/Snatched)
- Place: Italy
- Bio: Chemical Engineering student. C++ developer. I (try to) make high-performance computational programs to help with scientific research.
- GitHub: [Snatched](https://github.com/Snatched)

#### Name: [Oleksiy Ovdiyenko](https://github.com/doubledare704)
- Place: Kyiv, Ukraine
- Bio: Python Dev
- GitHub: [Oleksiy Ovdiyenko](https://github.com/doubledare704)

#### Name: [Jeremy](https://github.com/jremeh)
- Place: KL, Malaysia
- Bio: Applied Math with Computing Student
- GitHub: [Jeremy](https://github.com/jremeh)

#### Name: [KUMAR AKSHAY](https://github.com/kakshay21)
- Place: Indore, Madhya Pradesh, India
- Bio: Electronics and Communication student.
- GitHub: [Kumar Akshay](https://github.com/kakshay21)

#### Name: [Jibin Thomas Philipose](https://github.com/JIBIN-P)
- Place: Mumbai, India
- Bio: Full-Stack Development, Machine Learning and Having Fun!.
- GitHub: [Jibin Thomas Philipose](https://github.com/JIBIN-P)

### Name: [Matei David](https://github.com/Matei207)
- Place: Birmingham, UK
- Bio: BSc Student at University of Birmingham
- GitHub: [Matei David](https://github.com/Matei207)

#### Name: [CAPS Padilla](https://github.com/CarlosPadilla)
- Place: Jalisco, Mexico
- Bio: A handsome guy with the best work ever

#### Name: [Aiman Abdullah Anees](https://github.com/aimananees)
- Place: Hyderabad, India
- Bio: iOS Developer
- GitHub: [Aiman Abdullah Anees](https://github.com/aimananees)

#### Name: [Andrea Zanin](https://github.com/ZaninAndrea)
- Place: Trento, Italy
- Bio: High School Student, passionate about math, coding and open source
- Github: [ZaninAndrea](https://github.com/ZaninAndrea)

#### Name: [VENKATESH BELLALE] (http://venkateshbellale.github.io)
- place:pune , India
- bio : loves computer+science , student
- github: [venketsh bellale] (http://github.com/venkateshbellale)

#### Name: [Keith VenHuizen](https://github.com/keithvenh/)
- Place: Sioux Falls, South Dakota
- Bio: Hi, I'm Keith. I love my family, playing board games, Chicago sports and problem solving!
- GitHub: [Keith VenHuizen](https://github.com/keithvenh)

#### Name：[ Eason Xuan ](https://github.com/timemahcine)
- Place: City:Shao Xing, State:Zhe Jiang, Country:China
- Bio: computer science student,front-end developer
- GitHub: [ Eason Xuan](https://github.com/timemahcine)

#### Name: [Ocean](https://github.com/ocean0212)
- Place: Henan, China
- Bio: Chinese food :heart_eyes:
- GitHub: [Ocean](https://github.com/ocean0212)

#### Name: [Rohit Motwani](https://github.com/rohittm)
- Place: Kanpur, India
- Bio: Frontend Developer
- GitHub: [rohittm](https://github.com/rohittm)

#### Name: [Piotr](https://github.com/khorne55)
- Place: Limerick, Ireland
- Bio: Computer Engineering Student :)
- GitHub: [khorne55](https://github.com/khorne55)

#### Name: [Rafael Barbosa](https://github.com/rafaelmilanibarbosa)
- Place: Sao Bernardo do Campo, Sao Paulo, Brazil
- Bio: loves computer+science , Full Stack Developer
- GitHub: [Ocean](https://github.com/rafaelmilanibarbosa)

#### Name: [Eric Wolfe](https://github.com/erwolfe)
- Place: Edwardsville, IL, USA
- Bio: Programmer, Audiophile, Gamer
- GitHub: [Eric Wolfe](https://github.com/erwolfe)

#### Name: [Francis](https://github.com/borbefg)
- Place: Quezon City, PH
- Bio: Fueled by :coffee:
- GitHub: [Francis](https://github.com/borbefg)

#### Name: [Gowtham](https://github.com/gowtham1997)
- Place: Chennai
- Bio: Loves Data science

### Name: [Branden] (https://github.com/redbeardaz)
- Place: Phoenix, AZ
- Bio: Customer Success Manager
- GitHub: [RedBeardAZ] (https://github.com/redbeardaz)

#### Name: [Hussain Calcuttawala](https://github.com/hussainbadri21)
- Place: Bengaluru, India
- Bio: Android Developer, Student, Foodie
- GitHub: [hussainbadri21](https://github.com/hussainbadri21)

#### Name: [M K]
- Place: Ko Tao, Thailand
- Bio: I love code, coffee and the beach

#### Name: [Ahmad Thames](https://github.com/ahmadthames)
- Place: Houston, TX, USA
- Bio: UX Engineer, Traveler, Plant-Based Foodie
- GitHub: [ahmadthames](https://github.com/ahmadthames)

#### Name: [Skyler](https://github.com/huntleyreep)
- Place: South Carolina
- Bio: Computer Science Student / Free Code Camper
- GitHub: [huntleyreep](https://github.com/huntleyreep)

#### Name: [Steve K]
- Place: Philadelphia, PA
- Bio: Security Analyst

#### Name: [Siddharth Tankariya](https://github.com/siddharthtankariya/)
- Place: Mumbai, India
- Bio: Java Developer, Foodie
- GitHub: [siddharthtankariya](https://github.com/siddharthtankariya/)

#### Name: [Christoph](https://github.com/iamchrishckns)
- Place: Germany
- Bio: I'm a german developer who loves to create things :)
- GitHub: [iamchrishckns](https://github.com/iamchrishckns)

#### Name: [Aditya Yuvaraj](https://github.com/Screwed-Up-Head)
- Place: Pune, India
- Bio: Metalhead law student who loves hardware and code
- GitHub: [Screwed-Up-Head](https://github.com/Screwed-Up-Head)

#### Name: [Zoe Kafkes](https://github.com/zkafkes)
- Place: Atlanta, Georgia USA
- Bio: caffeinated and curious
- GitHub: [zkafkes](https://github.com/zkafkes)

#### Name: [Gareth Davies](https://github.com/gareth-d85)
- Place: UK
- Bio: Future Developer and Free code camp local group leader
- GitHub: [Gareth Davies](https://github.com/gareth-d85)

#### Name: [Daniel Tudares](https://github.com/dan1eltudares)
- Place: Ottawa, Ontario, Canada
- Bio: Network specialist, code n00b
- Github: [Daniel Tudares](https://github.com/dan1eltudares)

#### Name: [Ryan Sperzel](https://github.com/ryansperzel)
- Place: NYC, New York, USA
- Bio: Recent college grad attending Flatiron School coding bootcamp
- GitHub: [Ryan Sperzel](https://github.com/ryansperzel)

#### Name: [Thomas Lee](https://github.com/pbzweihander)
- Place: Seoul, Republic of Korea
- Bio: College student
- GitHub: [Thomas Lee](https://github.com/pbzweihander)

#### Name: [Ayush Aggarwal](https://github.com/aggarwal125ayush)
- Place: Delhi, India
- Bio: Data Scientist , Android Developer
- Github: [Ayush Agagrwal](https://github.com/aggarwal125ayush)

#### Name: [Margaret Kelley](https://github.com/mlouisekelley)
- Place: USA
- Bio: Cat lover
- GitHub: [mlouisekelley](https://github.com/mlouisekelley)

#### Name: [Simon Volpert](https://github.com/vol-pi)
- Place: Ulm, Germany
- Bio: DevOps, Hiking, Photography
- GitHub: [vol-pi](https://github.com/vol-pi)

#### Name: [Matteo Testa](https://github.com/maojh)
- Place: Milan, Italy
- Bio: Design&Arts
- GitHub: [maojh](https://github.com/maojh)

#### Name: [Lisa Nguyen](https://github.com/LisaNguyen)
- Place: Dublin, Ireland
- Bio: Front-end developer
- GitHub: [Lisa Nguyen](https://github.com/LisaNguyen)

#### Name: [Tyler Williams](https://github.com/Tyler-Williams)
- Place: Henderson, NV, USA
- Bio: Front-end Developer
- GitHub: [Tyler-Williams](https://github.com/Tyler-Williams)

#### Name: [Ítalo Epifânio](https://github.com/itepifanio)
- Place: Natal, Brazil
- Bio: Web developer PHP and Python
- Github: [Ítalo Epifânio](https://github.com/itepifanio)

#### Name: [Otto Bittencourt](https://github.com/OttoWBitt)
- Place: Belo Horizonte, Minas Gerais, Brazil
- Bio: Computer Science student at Puc-Mg ,Music lover
- GitHub: [OttoWBitt] (https://github.com/OttoWBitt)

#### Name: [Ana Perez](https://github.com/anacperez)
- Place: King City, California, United States
- Bio: Full-Stack developer, hiking, travel, art, photography
- GitHub: [Ana Perez](https://github.com/anacperez)

#### Name: [Matan](https://github.com/matan188)
- Place: TLV, IL
- Bio: Programmer
- GitHub: [Matan](https://github.com/matan188)

#### Name: [Moisés Ñañez](https://github.com/moisesnandres)
- Place: Ica, Perú
- Bio: Software developer and musician
- GitHub: [Moisés Ñañez](https://github.com/moisesnandres)

#### Name: [Joe Hanson](https://github.com/jahanson)
- Place: San Antonio, TX, United States
- Bio: Front-End Developer
- GitHub: [Joe Hanson](https://github.com/jahanson)

#### Name: [Tech Tide](https://github.com/techtide/)
- Place: Singapore, Singapore
- Bio: Young software developer.
- GitHub: [techtide](https://github.com/techtide/)

#### Name: [Raymond Duckworth](https://github.com/raymondxduckworth/)
- Place: California, USA
- Bio: Aspiring full-stack web developer/software engineer. Interested in IoT, AI, & Tech Business.
- GitHub: [Raymond Duckworth](https://github.com/raymondxduckworth/)

#### Name: [Tanner Lund](https://github.com/nylan17/)
- Place: Seattle
- Bio: Developer
- GitHub: [Nylan17](https://github.com/nylan17/)

<<<<<<< HEAD
#### Name: [Ermolaev Gleb](https://github.com/ermolaeff/)
- Place: Moscow, Russia
- Bio: Student-developer, fond of JAva, Web etc.
- GitHub: [Ermolaeff](https://github.com/ermoalaeff)
=======
#### Name: [Jeffrey Ng](GitHub Link)
- Place: California, United States
- Bio: Student

#### Name: [TJ Bollerman](https://github.com/tjboller/)
- Place: New York, New York
- Bio: Data Scientist
- GitHub: [tjboller](https://github.com/tjboller/)
- GitHub: [NgJeffrey](https://github.com/NgJeffrey/)

#### Name: [Peter Walsh](GitHub Link)
- Place: UK
- Bio: Learning to code through freeCodeCamp
- GitHub: [Peter Walsh](https://github.com/ddddamian/)
>>>>>>> ad8001ea
<|MERGE_RESOLUTION|>--- conflicted
+++ resolved
@@ -1461,24 +1461,17 @@
 - Bio: Developer
 - GitHub: [Nylan17](https://github.com/nylan17/)
 
-<<<<<<< HEAD
 #### Name: [Ermolaev Gleb](https://github.com/ermolaeff/)
 - Place: Moscow, Russia
 - Bio: Student-developer, fond of JAva, Web etc.
 - GitHub: [Ermolaeff](https://github.com/ermoalaeff)
-=======
+
 #### Name: [Jeffrey Ng](GitHub Link)
 - Place: California, United States
 - Bio: Student
-
-#### Name: [TJ Bollerman](https://github.com/tjboller/)
-- Place: New York, New York
-- Bio: Data Scientist
-- GitHub: [tjboller](https://github.com/tjboller/)
 - GitHub: [NgJeffrey](https://github.com/NgJeffrey/)
 
 #### Name: [Peter Walsh](GitHub Link)
 - Place: UK
 - Bio: Learning to code through freeCodeCamp
-- GitHub: [Peter Walsh](https://github.com/ddddamian/)
->>>>>>> ad8001ea
+- GitHub: [Peter Walsh](https://github.com/ddddamian/)