--- conflicted
+++ resolved
@@ -709,12 +709,11 @@
 - Bio: IT Student at the University of Granada
 - GitHub: [Antonio Jesus Pelaez](https://github.com/ajpelaez)
 
-<<<<<<< HEAD
 #### Name: [Gilliano Menezes](https://github.com/gillianomenezes)
 - Place: Recife, Brazil
 - Bio: Software Engineer at www.neuroup.com.br
 - GitHub: [Gilliano Menezes](https://github.com/gillianomenezes)
-=======
+
 #### Name: [Luís Antonio Prado Lança](https://github.com/luisslanca)
 - Place: Jundiaí, São Paulo, Brazil
 - Bio: I'm a student in Fatec Jundiaí and Web Developer.
@@ -744,7 +743,6 @@
 - Place: Mandi, Himachal Pradesh, India
 - Bio: IITian
 - GitHub: [Aayush Sharma](https://github.com/aayusharma)
->>>>>>> 38e21b31
 
 #### Name: [Jonas Fabisiak](https://github.com/RenCloud)
 - Place: Hanover, Germany
