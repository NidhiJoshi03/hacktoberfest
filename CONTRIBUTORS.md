--- conflicted
+++ resolved
@@ -3,15 +3,13 @@
 - Bio: I love DOGS!
 - GitHub: [Alice Chuang](https://github.com/AliceWonderland)
 
-<<<<<<< HEAD
 #### Name: [GABE DUNN](https://github.com/redxtech)
 - Place: Canada
 - Bio: I love VUE !!
 - GitHub: [Gabe Dunn](https://github.com/redxtech)
 - Website: [when.](https://when.redxte.ch)
-=======
+
 #### Name: [GEORGE FOTOPOULOS](https://github.com/xorz57)
 - Place: Patras, Achaia, Greece
 - Bio: Technology Enthusiast
-- GitHub: [George Fotopoulos](https://github.com/xorz57)
->>>>>>> 654c67fc
+- GitHub: [George Fotopoulos](https://github.com/xorz57)