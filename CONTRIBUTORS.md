--- conflicted
+++ resolved
@@ -1,5 +1,3 @@
-<<<<<<< HEAD
-=======
 ### Name: [Terren Peterson](https:/github.com/terrenjpeterson)
 - Place: Richmond, Virginia, United States
 - Bio: Creator of Alexa Skills and Lex based chatbots
@@ -10,7 +8,6 @@
 - Bio: Computer Engineering student
 - GitHub: [DarshNaik](https://github.com/DarshNaik)
 
->>>>>>> 27a24055
 #### Name: [Ruta Puodziunaite](https://github.com/rutuke)
 - Place: Dublin, Ireland
 - Bio: Fullstack Web developer and a chemical sciences graduate.
@@ -1633,14 +1630,11 @@
 - Bio: Programmer
 - Github: [Udit Mittal](https://github.com/udit-001)
 
-<<<<<<< HEAD
-=======
 #### Name: [Rohit Mathew](https://github.com/rohitjmathew)
 - Place: Bangalore, Karnataka, India
 - Bio: Android Developer, Freelancer and Tech Enthusiast
 - GitHub: [Rohit Mathew](https://github.com/rohitjmathew)
 
->>>>>>> 27a24055
 #### Name: [Aditya Giri](https://github.com/BrainBuzzer)
 - Place: Latur, India
 - Bio: Student
