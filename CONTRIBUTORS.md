--- conflicted
+++ resolved
@@ -697,12 +697,11 @@
 - Bio: IT Student at the University of Granada
 - GitHub: [Antonio Jesus Pelaez](https://github.com/ajpelaez)
 
-<<<<<<< HEAD
 #### Name: [Jonas Fabisiak](https://github.com/RenCloud)
 - Place: Hanover, Germany
 - Bio: IT Student
 - GitHub: [Jonas Fabisiak](https://github.com/RenCloud)
-=======
+
 #### Name: [Mark Schultz](https://github.com/zynk)
 - Place: Calgary, Alberta
 - Bio: IT Student at SAIT
@@ -975,5 +974,4 @@
 - Place: New Delhi, India
 - Bio: Computer Science Engineering student at Amity University 
 Noida
--Github: [Manas kashyap](https://github.com/Manas-kashyap)
->>>>>>> a667284c
+-Github: [Manas kashyap](https://github.com/Manas-kashyap)