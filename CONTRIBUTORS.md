#### Name: [Sam Flores](https://github.com/samflores23)
 - Place: Chicago, IL, USA
 - Bio: Programming :desktop_computer: Games :video_game: Movies :popcorn: Food :cake:		
 - GitHub: [samflores23](https://github.com/samflores23)

#### Name: [Deepika Sunhare](https://github.com/deepikasunhare)
  - Place: Indore, India

 #### Name: [Deepika Sunhare](https://github.com/deepikasunhare)
  - Place: Indore, India
  - Bio: Engineering Student @ IET DAVV Indore
 
 #### Name: [Omid Nikrah](https://github.com/omidnikrah)		
 - Place: Tehran, Tehran, Iran	
 - Bio: Front-end developer
 - GitHub: [omidnikrah](https://github.com/omidnikrah)
 
 #### Name: [Deepika Sunhare](https://github.com/deepikasunhare) 
  - Place: Indore, India 
  - Bio: Engineering Student @ IET DAVV Indore 
  - Github: [deepikasunhare](https://github.com/deepikasunhare)
 
#### Name: [Daniel Hernandez](https://github.com/DHDaniel)
- Place: Caracas, Venezuela
- Bio: IB Diploma high school student.
- GitHub: [DHDaniel](https://github.com/DHDaniel)

#### Name: [Clark Weckmann](https://github.com/clarkhacks)
- Place: Illinois, USA
- Bio: Design, Develop, Produce!
- GitHub: [ClarkHacks](https://github.com/clarkhacks)

#### Name: [Mintoo Kumar](https://github.com/mintoo511)
- Place: New Delhi, India
- Bio: Software Engineer
- GitHub: [mintoo511](https://github.com/mintoo511)

#### Name: [GITHAE KEVIN](https://github.com/Kevogich)
- Place: Torino, Italy
- Bio: Everything Data !
- GitHub: [GITHAE KEVIN](https://github.com/Kevogich)

#### Name: [Sourav Verma](https://github.com/SrGrace)
- Place: Gwalior, Madhya Pradesh, India
- Bio: Machine Learning Enthusiast, Information Technology Undergraduate-18
- GitHub: [SrGrace](https://github.com/SrGrace)
#### Name: [Abhay Gawade](https://github.com/abhaygawade)
- Place: Pune, Maharashtra, India
- Bio: Technology enthusiastic!
- GitHub: [Abhay Gawade](https://github.com/abhaygawade)

#### Name: [Chong Jia Wei](https://github.com/heyjiawei)
- Place: Singapore
- Bio: Transformer in disguise
- GitHub: [heyjiawei](https://github.com/heyjiawei)

#### Name: [Indra Kusuma](https://github.com/idindrakusuma)
- Place: Semarang, Indonesia
- Bio: ♥ opensource ♥
- GitHub: [idindrakusuma](https://github.com/idindrakusuma)

### Name: [Terren Peterson](https:/github.com/terrenjpeterson)
- Place: Richmond, Virginia, United States
- Bio: Creator of Alexa Skills and Lex based chatbots
- GitHub: [Terren Peterson](https://github.com/terrenjpeterson)

### Name: [Raj Shekhar Kumar](https:/github.com/rja907)
- Place: Delhi, India
- Bio: CS Undergrad
- GitHub: [Raj Shekhar Kumar](https://github.com/rja907)

#### Name: [Darsh Naik](https://github.com/DarshNaik)
- Place: India
- Bio: Computer Engineering student
- GitHub: [DarshNaik](https://github.com/DarshNaik)

#### Name: [Ruta Puodziunaite](https://github.com/rutuke)
- Place: Dublin, Ireland
- Bio: Fullstack Web developer and a chemical sciences graduate.
- GitHub: [rutuke](https://github.com/rutuke)
- Website: [https://www.rutap.tech](https://www.rutap.tech)
- Starup: [EndorseU](http://www.endorseu.com)

#### Name: [DAVE HOWSON](https://github.com/davehowson)		
 - Place: Kandy, Sri Lanka		 
 - Bio: Software Engineering Student/ Web Developer		 
 - GitHub: [davehowson](https://github.com/davehowson)

#### Name: [Egi Nugraha](https://github.com/eginugraha)
- Place: Bandung, Jawa Barat, Indonesia
- Bio: I Love Code and Design.
- GitHub: [Egi Nugraha](https://github.com/eginugraha)

#### Name: [Faouzi Bouzar Amrouche](https://github.com/faouziamrouche)
- Place: Kolea, Tipaza, Algeria
- Bio: Fullstack Web developer, Computer Engineering Master student
- GitHub: [faouziamrouche](https://github.com/faouziamrouche)

#### Name: [Rene Israel](https://github.com/reneisrael)
- Place: Mexico
- Bio: En decadencia
- GitHub: [Rene Israel](https://github.com/reneisrael)

#### Name: [Thomas Booker](https://github.com/thomas-booker)
- Place: Stockport, Cheshire, England
- Bio: Budding software developer, studying MSc Computing
- GitHub: [thomas-booker](https://github.com/thomas-booker)

#### Name: [Türker Yıldırım](https://github.com/turkerdotpy)		
 - Place: Tekirdağ, Turkey		
 - Bio: Literally gamer, geek and viking.		
 - GitHub: [turkerdotpy](https://github.com/turkerdotpy)		

#### Name: [OGUZCAN EMEGIL](https://github.com/oemegil)
- Place: Ankara
- Bio: Format atilir
- GitHub: [Oguzcan Emegil](https://github.com/oemegil)

#### Name: [Colin Zhang](http://linkedin.com/in/colinzhang95)		
 - Place: Philadelphia, PA, USA		
 - Bio: Entrepreneur, product manager, traveller		 
 - Github: [colinzhang](https://github.com/colinzhang)		

#### Name: [Petar Popovic](https://github.com/Petar-np)
- Place: Nova Pazova, Serbia
- Bio: Blockchain and Fullstack Web Developer
- GitHub: [Petar-np](https://github.com/Petar-np)

#### Name: [Dalton](https://github.com/stormBandit)		
 - Place: Ontario, Canada		
 - Bio: Software Engineer		
 - GitHun: [Dalton](https://github.com/stormBandit)		

#### Name: [VICTOR PIOLIN](https://github.com/vico1993)
- Place: FRANCE
- Bio: Open Source Lover, and trying some go :p
- GitHub: [Victor Piolin](https://github.com/vico1993)

#### Name: [ALICE CHUANG](https://github.com/AliceWonderland)
- Place: New York City, NY, USA
- Bio: I love DOGS! :dog:
- GitHub: [Alice Chuang](https://github.com/AliceWonderland)

#### Name: [Jon Rinciari] (https://github.com/jonathanRinciari)
-Place: New Haven, CT, USA
-Bio: Web Developer
-GitHub: [Jon Rinciari] (https://github.com/jonathanRinciari)

#### Name: [AP PRANAV](https://github.com/pranav-cs)
- Place: India
- Bio: I like to code
- GitHub: [AP Pranav](https://github.com/pranav-cs)

#### Name: [GABE DUNN](https://github.com/redxtech)
- Place: Canada
- Bio: I love VUE !!
- GitHub: [Gabe Dunn](https://github.com/redxtech)
- Website: [when.](https://when.redxte.ch)

#### Name: [GEORGE FOTOPOULOS](https://github.com/xorz57)
- Place: Patras, Achaia, Greece
- Bio: Technology Enthusiast
- GitHub: [George Fotopoulos](https://github.com/xorz57)

#### Name: [Stephen Dzialo](https://github.com/dzials)
- Place: USA
- Bio: Computer Science Major
- GitHub: [Stephen Dzialo](https://github.com/dzials)

#### Name: [Taf Meister](https://github.com/tashrafy)
- Place: NYC
- Bio: Developer =]

#### Name: [RAFAEL MENEZES](https://github.com/RafaelSa94)
- Place: Boa Vista, Roraima, Brazil
- Bio: Computer Science Major
- GitHub: [Rafael Sá](https://github.com/RafaelSa94)

#### Name: [Patrick S](https://github.com/patsteph)
- Place: USA
- Bio: Professional Geek
- GitHub: [Patrick S](https://github.com/patsteph)

#### Name: [Michael Cao](https://github.com/mcao)
- Place: PA, USA
- Bio: Student
- GitHub: [Michael Cao](https://github.com/mcao)

#### Name: [Amlaan Bhoi](https://github.com/amlaanb)
- Place: IL, USA
- Bio: CS Grad Student
- GitHub: [Amlaan Bhoi](https://github.com/amlaanb)

#### Name: [Cecy Correa](https://github.com/cecyc)
- Place: USA
- Bio: Software Engineer at ReturnPath
- Github: [cecyc](https://github.com/cecyc)

#### Name: [Billy Lee](https://github.com/leebilly0)
- Place: WI, USA
- Bio: Software Developer, Bachelors in Computer Science
- Github: [Billy Lee](https://github.com/leebilly0)

#### Name: [AGNIESZKA MISZKURKA](https://github.com/agnieszka-miszkurka)
- Place: Poland
- Bio: second year Computer Science Student, in love with NYC <3
- GitHub: [agnieszka-miszkurka](https://github.com/agnieszka-miszkurka)

#### Name: [Leah Langfrod](https://github.com/leahlang4d2)
- Place: CA, USA
- Bio: Recent Bachelors in Computer Science
- Github: [Leah Langford](https://github.com/leahlang4d2)

#### Name: [Eric Nor](https://github.com/thateric)
- Place: Lake Forest, CA, USA
- Bio: Multiple corgi owner and a Senior Software Developer
- Github: [Eric Nord](https://github.com/thateric)

#### Name: [Campion Fellin](https://github.com/campionfellin)
- Place: Seattle, WA, USA
- Bio: I love open source and coffee! New grad looking for work!
- GitHub: [Campion Fellin](https://github.com/campionfellin)

#### Name: [Niket Mishra](https://github.com/niketmishra)
- Place: New Delhi, Delhi, India
- Bio: B.Tech Student in Information Technology
- GitHub: [Niket Mishra](https://github.com/niketmishra)

#### Name: [Shade Ruangwan](https://github.com/sruangwan)
- Place: Nara, Japan
- Bio: PhD student in Software Engineering
- Github: [Shade Ruangwan](https://github.com/sruangwan)

#### Name: [Michael Rodriguez](https://github.com/vinird)
- Place: Alajuea, Alajuela, Costa Rica
- Bio: Web dev adn graphic designer
- GitHub: [vinird](https://github.com/vinird)

#### Name: [Evan Culver](https://github.com/eculver)
- Place: San Francisco, CA, USA
- Bio: I work at Uber on data storage, tooling and OOS - checkout [our work](https://github.com/uber-go/dosa)!
- GitHub: [Evan Culver](https://github.com/eculver)

#### Name: [Vo Tan Tho](https://github.com/kensupermen)
- Place: Ho Chi Minh City, VietNam
- Bio: I'm Software Engineer at Dinosys
- GitHub: [Ken Supermen](https://github.com/kensupermen)

#### Name: [Franklyn Roth](https://github.com/far3)
- Place: Boulder, CO, USA
- Bio: I am a web developer working on finance sites. Specialize in accessibility.
- GitHub: [Franklyn Roth](https://github.com/far3)

#### Name: [Karthick Thoppe](https://github.com/karthicktv)
- Place: Dublin, Ireland
- Bio: I am a Solution Architect and work for a large SaaS organization
- GitHub: [Karthick Thoppe](https://github.com/karthicktv)

#### Name: [Brane](https://github.com/brane)
- Place: Turkey
- Bio: I am a caffeine based artificial life form.
- GitHub: [Brane](https://github.com/brane)

#### Name: [Ishan Jain](https://github.com/ishanjain28)
- Place: Roorkee, Uttrakhand, India
- Bio: I love working with Images, Crypto, Networking and opengl, Work as a Backend Engineer in Go. Also, Love Rust!.
- Github: [Ishan Jain](https://github.com/ishanjain28)

#### Name: [Anupam Dagar](https://github.com/Anupam-dagar)
- Place: Allahabad, India
- Bio: I am like a code currently in development.
- GitHub: [Anupam Dagar](https://github.com/Anupam-dagar)

#### Name: [Phil](https://github.com/bitbrain-za)
- Place: South Africa
- Bio: Avid Tinkerer
- GitHub: [bitbrain-za](https://github.com/bitbrain-za)

#### Name: [Jasdy Syarman](https://github.com/akutaktau)
- Place: Malaysia
- Bio: PHP Programmer
- GitHub: [akutaktau](https://github.com/akutaktau)

#### Name: [Rupesh Kumar](https://github.com/vmcniket)
- Place: India
- Bio: KIIT University IT student
- GitHub: [vmcniket](https://github.com/vmcniket)

#### Name: [Shelby Stanton](https://github.com/Minimilk93)
- Place: Leeds, England
- Bio: Front End Developer who loves cats and gaming!
- GitHub: [Minimilk93](https://github.com/Minimilk93)

#### Name: [Michael Nyamande](https://github.com/mikeyny)
- Place: Harare ,Zimbabwe
- Bio: Eat , ~~Sleep~~ , Code
- GitHub: [Mikeyny](https://github.com/mikeyny)

#### Name: [Anders Jürisoo](https://github.com/ajthinking)
- Place: Sweden
- Bio: What happens in Git stays in Git
- GitHub: [Anders Jürisoo](https://github.com/ajthinking)

#### Name: [Dvir](https://github.com/dvur12)
- Place: Israel
- Bio: \x90\x90\x90\x90
- GitHub: [Dvir](https://github.com/dvur12)

#### Name: [Xavier Marques](https://github.com/wolframtheta)
- Place: Corbera de Llobregat, Barcelona, Catalonia
- Bio: Computer Science Major
- GitHub: [WolframTheta](https://github.com/wolframtheta)

#### Name: [Vishal](https://dainvinc.github.io)
- Place: New York
- Bio: Software developer with a knack to learn things quickly.
- GitHub: [dainvinc](https://github.com/dainvinc)

### Name: [Niall Cartwright](https://github.com/Nairu)
- Place: Birmingham, UK
- Bio: Avid Games dev hobbyist, work for 3SDL as a software developer.
- GitHub: [Niall Cartwright](https://github.com/Nairu)

#### Name: [Justin I](https://github.com/Jish80)
- Place: IL, USA
- Bio: Work hard
- GitHub: [Jish80] (https://github.com/Jish80)

#### Name: [APOORVA SHARMA](https://github.com/okatticus)
- Place: Himachal Pradesh,India
- Bio: A student happy to write code and poetry.
- GitHub: [Apoorva Sharma](https://github.com/okatticus)

#### Name: [Prateek Pandey](https://github.com/prateekpandey14)
- Place: Bangalore, India
- Bio: Opensource Enthusiast, Opensource Golang developer
- GitHub: [Prateek Pandey](https://github.com/prateekpandey14)

#### Name: [CodHeK](https://github.com/CodHeK)
- Place: Mumbai, India
- Bio: Cuber/Coder
- GitHub: [CodHeK](https://github.com/CodHeK)

#### Name: [Søren Eriksen](https://github.com/soer7022)
- Place: Denmark
- Bio: Currently studying computerscience at Aarhus University
- Github: [Søren Eriksen](https://github.com/soer7022)

#### Name: [Cristiano Bianchi](https://github.com/crisbnk)
- Place: Italy
- Bio: Love to learn something new everyday
- GitHub: [crisbnk](https://github.com/crisbnk)


#### Name: [Paulo Henrique Scherer](https://github.com/phscherer)
- Place: Brazil
- Bio: Student and newbie software developer
- GitHub: [phscherer](https://github.com/phscherer)

#### Name: [Aldo Cano](https://github.com/aldocano)
- Place: Tirana, Albania
- Bio: A bug is never just a mistake...
- GitHub: [Aldo Cano](https://github.com/aldocano)

#### Name: [Timea Deák](https://github.com/DTimi)
- Place: Dublin, Ireland
- Bio: Molecular biologist
- GitHub: [Timea Deák](https://github.com/DTimi)

#### Name: [Christian Skala](https://github.com/chrishiggins29)
- Place: New York, USA
- Bio: Hire me! Need a VP of Engineering, Director of Software, CTO?
- GitHub: [Christian Skala](https://github.com/chrishiggins29)

#### Name: [filedesless](https://hightechlowlife.info)
- Place: Québec, Canada
- Bio: CompSci from ULaval reporting in
- GitHub: [aiglebleu](https://github.com/aiglebleu)

#### Name: [Jon Lee](https://github.com/githubbbbbbbbbbbbb)
- Place: Canada
- Bio: Student
- GitHub: [githubbbbbbbbbbbbb](https://github.com/githubbbbbbbbbbbbb)

#### Name: [Ren Cummings](https://github.com/nrenc027)
- Place: Dayton,OH, USA
- Bio: I like Code :sunglasses:, Coloring :art:, and Cardio :running:
- GitHub: [Ren Cummings](https://github.com/nrenc027)

#### Name: [Nefari0uss](https://github.com/nefari0uss)
- Place: USA
- Bio: Gamer, developer, and open source enthusiast!
- Github: [Nefari0uss](https://github.com/nefari0uss)

#### Name: [S Stewart](https://github.com/tilda)
- Place: Denton, Texas, US
- Bio: Dude trying to become a IT guy somewhere. Also reads [The Register](https://www.theregister.co.uk).
- GitHub: [tilda](https://github.com/tilda)

#### Name: [Jose Gomera](https://github.com/josegomera)
- Place: Dominican Republic
- Bio: I'm web developer that love somehow to help.
- Github: [josegomera](https://github.com/josegomera)

#### Name: [Stephen Abrahim](https://github.com/lepah)
- Place: Huntington Beach, CA
- Bio: Games and things!
- GitHub: [Stephen Abrahim](https://github.com/lepah)

#### Name: [Rajeev Kumar Singh](https://github.com/rajeeviiit)
- Place: Gandhinagar,Gujrat, IN
- Bio: Games and music!
- GitHub: [Rajeev Kumar Singh](https://github.com/rajeeviiit)

### Name: [Benjamin Sanvoisin](https://github.com/Laudenlaruto)
- Place : Paris, FR
- Bio: Devops, Gamer and fun
- GitHub: [Benjamin Sanvoisin](https://github.com/Laudenlaruto)

#### Name: [Matthew Burke](https://github.com/MatthewBurke1995)
- Place: Sydney, Australia
- Bio: Big fan of Python + Data
- GitHub: [Matthew Burke](https://github.com/MatthewBurke1995)

#### Name: [Caio Perdona](https://github.com/perdona)
- Place: Ribeirao Preto, SP, Brazil
- Bio: Web and Mobile Engineer
- GitHub: [Caio Perdona](https://github.com/perdona)

#### Name: [Shankhalika Sarkar](https://github.com/Shankhalika)
- Place: Karnataka, India
- Bio: Current Final Year CS Undergrad. I love poetry, tea and dogs.
- Github: [Shankhalika Sarkar](https://github.com/Shankhalika)

#### Name: [Henrique Duarte](https://github.com/mustorze)
- Place: São Paulo, SP, BR
- Bio: Developer, I really like!
- GitHub: [Henrique Duarte](https://github.com/mustorze)

#### Name: [Akshit Kharbanda](https://github.com/akshit04)
- Place: Delhi, India
- Bio: 5th semester IT Undergrad. Machine Learning enthusiast. Black coffee <3
- GitHub: [Akshit Kharbanda](https://github.com/akshit04)

#### Name:[Avinash Jaiswal](https://github.com/littlestar642)
- Place:Surat,Gujarat,India.
- Bio:In love with the WEB,from age of 5!
- Github:[Avinash Jaiswal](https://github.com/littlestar642)

#### Name: [JoeBanks13](https://github.com/JoeBanks13)
- Place: York, United Kingdom
- Bio: Backend web developer
- GitHub: [JoeBanks13](https://github.com/JoeBanks13)
- Webpage: [josephbanks.me](https://josephbanks.me)
- GitLab Server: [GitLab](https://gitlab.josephbanks.me/JoeBanks13)

#### Name: [Alisson Vargas](https://github.com/alisson-mich)
- Place: Torres, RS, Brazil
- Bio: A guy who loves IT :D
- GitHub: [Alisson Vargas](https://github.com/alisson-mich)

#### Name: [Mat.](https://github.com/pudkipz)
- Place: Stockholm, Sweden
- Bio: Random Swedish student.
- GitHub: [Mat.](https://github.com/pudkipz)

#### Name: [Adiyat Mubarak](https://github.com/Keda87)
- Place: Jakarta, ID, Indonesia
- Bio: Technology Agnostic
- GitHub: [Adiyat Mubarak](https://github.com/Keda87)

#### Name: [Vishaal Udandarao](https://github.com/vishaal27)
- Place: New Delhi, India
- Bio: Professional Geek | Developer
- GitHub: [Vishaal Udandarao](https://github.com/vishaal27)

#### Name: [Sparsh Garg](https://github.com/sparsh789)
- Place: Hyderabad, Telangana, India
- Bio: Student@IIIT,Hyderabad
- GitHub: [sparsh789](https://github.com/sparsh789)

#### Name: [Zaki Akhmad](https://github.com/za)
- Place: Jakarta, Indonesia
- Bio: Python enthusiasts
- GitHub: [za](https://github.com/za)

### Name: [Joey Marshment-Howell](https://github.com/josephkmh)
- Place: Berlin, Germany
- Bio: A nice young man who likes web programming!
- GitHub: [Joey Marshment-Howell](https://github.com/josephkmh)

#### Name: [Chris Sullivan](https://github.com/codemastermd)
- Place: College Park, Maryland
- Bio: Comp Sci student at the University of Maryland
- GitHub: [Chris Sullivan](https://github.com/codemastermd)

### Name: [Owen Mitchell](https://github.com/ultimatezenzar)
- Place: Edmond, OK, United States
- Bio: Programmer for a high school robotics team
- Github: [ultimatezenzar] (https://github.com/ultimatezenzar)

#### Name: [Sravya Pullagura](https://github.com/sravya96)
- Place: Vijayawada, Andhra Pradesh, India
- Bio: Love learning, coding and sketching!!
- Github [Sravya Pullagura](https://github.com/sravya96)

#### Name: [Ahmad Musaddiq Mohammad](https://github.com/ahmadmusaddiq)
- Place: Kuala Belait, Brunei Darussalam
- Bio: Mechanical engineer
- Github: [ahmadmusaddiq](https://github.com/ahmadmusaddiq)

#### Name: [Rafael Lima](https://github.com/rafaelkalan)
- Place: Belo Horizonte, Minas Gerais, Brazil
- Bio: Youger software engineer
- GitHub: [Rafael Lima](https://github.com/rafaelkalan)

#### Name: [Saif Rehman Nasir](https://github.com/shyshin)
- Place: New Delhi, India
- Bio: Techie with a lot of horizontals but a low verticality :(
- Github: [Saif Rehman Nasir](https://github.com/shyshin)

#### Name: [Yash Mittra](https://github.com/mittrayash)
- Place: New Delhi, Delhi, India
- Bio: Web Developer, Coder | Entering the field of Machine Learning and Data Science
- GitHub: [mittrayash](https://github.com/mittrayash)

#### Name: [Dustin Woods](https://github.com/dustinywoods)
- Place: MN, USA
- Bio: Software Developer
- GitHub: [Dustin Woods](https://github.com/dustinywoods)

#### Name: [Ginanjar S.B](https://github.com/egin10)
- Place: Samarinda, Kalimantan Timur, Indonesia
- Bio: Someone who's intresting about web devlopment / Programming
- GitHub: [Ginanjar S.B | egin10](https://github.com/egin10)

#### Name: [Fush Chups](https://github.com/fushandchups)
- Place: Christchurch, Canterbury, New Zealand
- Bio: Earhquake enthusiast
- GitHub:[fushandchups] (https://github.com/fushandchups)

#### Name: [Francis Venne](https://github.com/NullSilence)
- Place: Montreal, Canada.
- Bio: Developer by day, cat lover by night. Canadian tech enthusiast.
- Github [Sravya Pullagura](https://github.com/NullSilence)

#### Name: [Leonardo Bonetti](https://github.com/LeonardoBonetti)
- Place: São Paulo, Brazil
- Bio: Associate Degree analysis and systems development
- GitHub: [Leonardo Bonetti](https://github.com/LeonardoBonetti)

#### Name: [Noveen Sachdeva](https://github.com/noveens)
- Place: Hyderabad, Telangana, India
- Bio: 3rd Year CS undergrad at IIIT Hyderabad.
- GitHub: [Noveen Sachdeva](https://github.com/noveens)

#### Name: [DENNIS ORZIKH](https://github.com/orzikhd)
- Place: Seattle, WA, USA
- Bio: Student at UW. Likes easy ways to make sure tools are set up in new environments (like this project)
- Github: Wow isn't this right up there ^ [Dennis Orzikh](https://github.com/orzikhd)

#### Name: [Pranav Bhasin](https://github.com/pranavbhasin96)
- Place: Hyderabad, Telangana, India
- Bio: Trying to fit in coding society.
- GitHub: [Pranav Bhasin](https://github.com/pranavbhasin96)

#### Name: [Vaibhav Agarwal](https://github.com/vaibhavagarwal220)
- Place: Mandi, Himachal Pradesh, India
- Bio: A passionate programmer and a beginner in Open Source
- Github [Vaibhav Agarwal](https://github.com/vaibhavagarwal220)

#### Name: [Arpit Gogia](https://github.com/arpitgogia)
- Place: Delhi, India
- Bio: Python Developer
- Github [Arpit Gogia](https://github.com/arpitgogia)

#### Name: [Charlie Stanton](https://github.com/shtanton)
- Place: Southend-On-Sea, England
- Bio: JavaScript Tinkerer, Lover of Vim
- Github [Charlie Stanton](https://github.com/shtanton)

#### Name: [James Henderson](https://github.com/prohunt)
- Place: Raleigh, NC, United States
- Bio: Inquisitive, Loves coding, also vegan
- Github [Sravya Pullagura](https://github.com/sravya96)

#### Name: [Loreleen Mae Sablot](https://github.com/loreleensablot)
- Place: Daet, Camarines Norte, Philippines
- Bio: I love designing beautiful websites. I also bike.
- Github [Loreleen Mae Sablot] (https://github.com/loreleensablot)

#### Name: [Ahmad Musaddiq Mohammad](https://github.com/ahmadmusaddiq)
- Place: Kuala Belait, Brunei Darussalam
- Bio: Mechanical engineer
- Github: [ahmadmusaddiq](https://github.com/ahmadmusaddiq)

#### Name: [Aleksandr Vorontsov](https://github.com/a-vorontsov)
- Place: London, England
- Bio: Student, Aspiring Front-end Web Dev
- Github [Aleksandr Vorontsov](https://github.com/a-vorontsov)
#### Name: [Ben Smith](https://github.com/ben-w-smith)
- Place: Salt Lake City, UT, USA
- Bio: A guy that loves writing bots and automation.
- GitHub: [Ben Smith](https://github.com/ben-w-smith)

#### Name: [Eric Bryant](https://github.com/shmickle)
- Place: Fairfax, Virginia, USA
- Bio: Web Developer
- GitHub: [shmickle](https://github.com/shmickle)

#### Name: [Emmanuel Akinde](https://github.com/harkindey)
- Place: Lagos, Nigeria
- Bio: Lets Code and Chill
- Github: [Harkindey](https://github.com/harkindey)

#### Name: [Ashish Krishan](https://github.com/ashishkrishan1995)
- Place: India
- Bio: Computer Science Major / UI/UX Designer
- GitHub: [ashishkrishan1995](https://github.com/ashishkrishan1995)

#### Name: [Katherine S](https://github.com/kms6bn)
- Place: San Francisco
- Bio: Data Scientist
- Github: [kms6bn](https://github.com/kms6bn)

#### Name: [BrunoSXS](https://github.com/brunosxs)
- Brazil
- Bio: I like turtules.
- Github [BrunoSXS](https://github.com/brunosxs)

#### Name: [Alexander Miller](https://github.com/allesmi)
- Place: Salzburg, Austria
- Bio: Student/Web Developer
- GitHub: [allesmi](https://github.com/allesmi)

#### Name: [Bryan Wigianto](https://github.com/bwigianto)
- Place: USA
- Bio: Engineer
- GitHub: [bwigianto](https://github.com/bwigianto)

#### Name: [Ckpuna4](https://github.com/Ckpuna4)
- Place: Saint-petersburg, Russia
- Bio: Web Developer
- GitHub: [Ckpuna4](https://github.com/Ckpuna4)

#### Name: [Vaibhaw Agrawal](https://github.com/vaibhaw2731)
- Place: New Delhi, India
- Bio: I am a Machine Learning enthusiast.
- GitHub: [vaibhaw2731](https://github.com/vaibhaw2731)

#### Name: [Dhevi Rajendran](https://github.com/dhevi)
- Place: USA
- Bio: Software Engineer
- Github: [dhevi](https://github.com/dhevi)

#### Name: [Martns90](https://github.com/martns90)
- Place: The Gym
- Bio: enthusiast
- Github: [martns90](https:github.com/martns90)

#### Name: [Oluwadamilola Babalola](https://github.com/thedammyking)
- Place: Lagos, Nigeria
- Bio: JavaScript Developer
- GitHub: [Oluwadamilola Babalola](https://github.com/thedammyking)

### Name: [Trevor Meadows](https://github.com/tlm04070)
- Place: Charlotte, North Carolina.
- Bio: UNC Charlotte coding bootcamp student.
- GitHub: [tlm04070](https://github.com/tlm04070);

#### Name: [Ratchapol Tengrumpong](https://github.com/lullabies)
- Place: Bangkok, Thailand
- Bio: Programmer Analyst
- GitHub: [lullabies](https://github.com/lullabies)

#### Name: [Luke Taylor](https://github.com/lmcjt37)
- Place: Derby, UK
- Bio: Senior Software Engineer, child at heart
- GitHub: [Luke Taylor](https://github.com/lmcjt37)

#### Name: [Snehil Verma](https://github.com/vsnehil92)
- Place: Delhi, India
- Bio: Love to learn new technologies
- GitHub: [vsnehil92](https://github.com/vsnehil9

#### Name: [Akram Rameez](https://github.com/akram-rameez)
- Place: Bengaluru, India
- Bio: I like free T-shirts and I cannot lie.
- GitHub: [allesmi](https://github.com/akram-rameez)

#### Name: [Bryan Tylor](https://github.com/bryantylor)
- Place: Cincinnati, OH, USA
- Bio: Elixir Dev / Nuclear Engineer
- GitHub: [Bryan Tylor](https://github.com/bryantylor)

#### Name: [Matthias Kraus](https://github.com/brotkiste)
- Place: Munich, Germany
- Bio: Automotive Computer Science
- GitHub: [brotkiste](https://github.com/brotkiste)

#### Name: [Harshil Agrawal](https://github.com/harshil1712)
-Place: Vadodara, India
-Bio: Student,Web Developer
-GitHub: [harshil1712](https://github.com/harshil1712)

#### Name: [Bennett Treptow](https://github.com/bennett-treptow)
- Place: Milwaukee, WI, USA
- Bio: Computer Science Major / Web Developer
- Github: [bennett-treptow](https://github.com/bennett-treptow)

#### Name: [Cameron Smith](https://github.com/cameronzsmith)
- Place: Wichita, KS, USA
- Bio: Student
- GitHub: [cameronzsmith](https://github.com/cameronzsmith)

#### Name: [Jose Morales](https://github.com/castro732)
- Place: Buenos Aires, Argentina
- Bio: Developer
- GitHub: [castro732](https://github.com/castro732)

#### Name: [Hassan Sani](https://github.com/inidaname)
- Place: Bida, Niger State, Nigeria
- Bio: Web Developer at @ADPNigeria

#### Name: [Philip Terzic](https://github.com/PhilTerz)
- Place: Scottsdale, Arizona, USA
- Bio: Aspiring OSS Contributer
- GitHub: [PhilTerz](https://github.com/PhilTerz)

#### Name: [Gustavo Pacheco Ziaugra](https://github.com/GustavoZiaugra)
- Place: São Paulo, Brazil.
- Bio: Technology Guy / Student
- GitHub: [Gustavo Ziaugra](https://github.com/GustavoZiaugra)

#### Name: [Sarah Chen](https://github.com/sarovisk)
- Place: Sao Paulo/ Brazil
- Bio: Student
- GitHub: [sarovisk](https://github.com/sarovisk)

#### Name: [Jose David](https://github.com/jose4125)
- Place: Bogotá, Colombia
- Bio: Web Developer
- GitHub: [jose4125](https://github.com/jose4125)

#### Name: [Chathumina Vimukthi](https://github.com/ChathuminaVimukthi )
- Place: Bogotá, Colombia
- Bio: Second year undergraduate(Computer Science)
- GitHub: [ChathuminaVimukthi](https://github.com/ChathuminaVimukthi )

#### Name: [Mayank Saxena](https://github.com/mayank26saxena)
- Place: New Delhi, India
- Bio: Student
- GitHub: [mayank26saxena](https://github.com/mayank26saxena)

#### Name: [Napat Rattanawaraha](https://github.com/peam1234)
- Place: Bangkok, Thailand
- Bio: Student / Junior Web Developer
- GitHub: [peam1234](https://github.com/peam1234)

#### Name: [Marion Fioen](https://github.com/marion59000)
- Place: Lille, France
- Bio: Developer
- GitHub: [marion59000](https://github.com/marion59000)

#### Name: [Akma Adhwa](https://github.com/akmadhwa)
- Place: Malaysia
- Bio: Web Developer
- GitHub: [akmadhwa](https://github.com/akmadhwa)

#### Name: [Ian James](https://inj.ms)
- Place: London, UK
- Bio: Web... person?
- GitHub: [injms](https://github.com/injms)

#### Name: [K Foster](https://foster.im)
- Place: West Sussex, UK
- Bio: Web Developer
- GitHub: [g33kcentric](https://github.com/g33kcentric)

#### Name: [Andin FOKUNANG](https://github.com/switchgirl95)
- Place: Yaounde , Cameroon
- Bio: Student - Otaku - Geek
- GitHub: [Switch](https://github.com/switchgirl95)

#### Name: [xenocideiwki] (https://github.com/xenocidewiki)
- Place: Norway
- Bio: Reverse Engineer
- GitHub: [xenocidewiki] (https://github.com/xenocidewiki)

#### Name: [George Hundmann](https://github.com/georgegsd)
- Place: Mannheim, Baden-Württemberg, Germany
- Bio: I'm a German Shepherd that likes eating
- GitHub: [georgegsd](https://github.com/georgegsd)

#### Name: [Ahmad Abdul-Aziz](https://github.com/a-m-a-z)
- Place: Abuja, Nigeria
- Bio: Web Developer
- GitHub: [a-m-a-z](https://github.com/a-m-a-z)

#### Name: [Allan Dorr](https://github.com/aldorr)
- Place: Hamburg, Germany
- Bio: Web Dev, Writer, Translator, Teacher
- GitHub: [aldorr](https://github.com/aldorr)

#### Name: [Musa Barighzaai](https://github.com/mbarighzaai)
- Place: Toronto, Canada
- Bio: Front End Developer
- GitHub: [mbarighzaai](https://github.com/mbarighzaai)

#### Name: [Lakston](https://github.com/Lakston)
- Place: Toulouse, France
- Bio: Front-End Dev
- GitHub: [Lakston](https://github.com/Lakston)

#### Name: [Shobhit Agarwal](https://github.com/shobhit1997)
- Place: JSSATE, NOIDA ,INDIA
- Bio: Student/Andriod Developer
- GitHub: [shobhit1997](https://github.com/shobhit1997)

#### Name: [Will Barker](https://github.com/billwarker)
- Place: Toronto, Canada
- Bio: A guy who wants to improve the world through AI!
- GitHub: [Will Barker](https://github.com/billwarker)

#### Name: [Christopher Bradshaw](https://github.com/kitsune7)
- Place: Provo, UT, USA
- Bio: I love FOXES!!! :fox:
- GitHub: [kitsune7](https://github.com/kitsune7)

#### Name: [Ben Edelson]
-Place: Newark NJ
-Bio: I.T.
-GitHub: https://github.com/Bed3150n

#### Name: [JOE SCHO](https://github.com/JoeScho)
- Place: London, UK
- Bio: I love guitar!
- GitHub: [JoeScho](https://github.com/JoeScho)

#### Name: [Anuraag Tummanapally](https://github.com/TummanapallyAnuraag)
- Place: Mumbai, India
- Bio: Student, System Administrator
- GitHub: [TummanapallyAnuraag](https://github.com/TummanapallyAnuraag)

#### Name: [Fran Acién](https://github.com/acien101)
- Place: Madrid, Spain
- Bio: Full of empty
- GitHub: [Fran Acién](https://github.com/acien101)

#### Name: [Piyush Sikarwal](https://github.com/psikarwal)
- Place: India
- Bio: Professional Geek
- GitHub: [Piyush Sikarwal](https://github.com/psikarwal)

#### Name: [Pratyum Jagannath](https://github.com/Pratyum)
- Place: Singapore
- Bio: I tell tales!
- GitHub: [Pratyum](https://github.com/Pratyum)

#### Name: [Jakub Bačo](https://github.com/vysocina)
- Place: Slovakia
- Bio: Student / Designer
- GitHub: [Jakub Bačo](https://github.com/vysocina)

#### Name: [Gabriel Obaldia](https://github.com/gobaldia)
- Place: Uruguay
- Bio: Full Stack Developer
- GitHub: [Gabriel Obaldia](https://github.com/gobaldia)

#### Name: [Antonio Jesus Pelaez](https://github.com/ajpelaez)
- Place: Granada, Spain
- Bio: IT Student at the University of Granada
- GitHub: [Antonio Jesus Pelaez](https://github.com/ajpelaez)

#### Name: [Ivo Ketelaar](https://github.com/ikstreamivo)
- Place: Emmen, the Netherlands
- Bio: Game design studen & Hobbyist programmer
- GitHub: [IKStreamIvo](https://github.com/ikstreamivo)

#### Name: [Joshua Dennis Blackman](https://github.com/JDBlackman)
- Place: London, United Kingdom
- Bio: Computer Science Student at Swansea University
- GitHub: [Joshua Dennis Blackman](https://github.com/JDBlackman)

#### Name: [Suryatej Reddy](https://github.com/suryatejreddy)
- Place: New Delhi, India
- Bio: CSE Student at IIITD
- GitHub: [Suryatej Reddy](https://github.com/suryatejreddy)

#### Name: [Jerry Chong](https://github.com/zanglang)
- Place: Johor Bahru, Malaysia
- Bio: Software Engineer
- GitHub: [Jerry Chong](https://github.com/zanglang)

#### Name : [Pronomita Dey] (https://github.com/PronomitaDey)
- Place : India
- Bio : Front End Developer. Open Source Enthusiast. Learner.
- GitHub : [Pronomita Dey] (https://github.com/PronomitaDey)

#### Name: [PANAGIOTIS VLACHOS](https://github.com/PanosVl)
- Place: Athens, Greece
- Bio: Undergraduate CS student / Software Developer
- GitHub: [PanosVl](https://github.com/PanosVl)

#### Name: [PureHyd](https://github.com/PureHyd)
- Place: Evanston, IL
- Bio: EECS Student \@ NorthwesternU
- GitHub: [PureHyd](https://github.com/PureHyd)

#### Name: [Hoang Ha](https://github.com/halink0803)
- Place: Hanoi, Vietnam
- Bio: I love javascript! :cat:
- GitHub: [Hoang Ha](https://github.com/halink0803)

#### Name: [Will Tan](https://github.com/twillzy)
- Place: Sydney, Australia
- Bio: 2/4 into getting a free Hacktoberfest T-Shirt
- GitHub: [Antonio Jesus Pelaez](https://github.com/twillzy)

#### Name: [Santanaraj Esguerra](https://github.com/akiyamamio16)
- Place: San Fernando City, Pampanga, Philippines 2000
- Bio: I'm a 4th year Graduating I.T Student from Our Lady Of Fatima Univeristy Pampanga
- GitHub: [Haruka Mayumi](https://github.com/akiyamamio16)

#### Name: [Edwin Chui](https://github.com/Fly1nP4nda)
- Place: Georgia, United States
- Bio: Fulltime / Fullstack Web Developer
- GitHub: [Fly1nP4nda](https://github.com/Fly1nP4nda)

#### Name: [Mark Carlson](https://github.com/electrek)
- Place: Chicago, IL, USA
- Bio: Escape room maker
- GitHub: [Mark Carlson](https://github.com/electrek)

#### Name: [Warrin Pipon](https://github.com/lgdroidz)
- Place: Davao, Philippines
- Bio: Web Developer
- GitHub: [Warrin Pipon](https://github.com/lgdroidz)

#### Name: [David Buckle](https://github.com/met3or)
- Place: Manchester, UK
- Bio: Linux System Administrator
- GitHub: [met3or](https://github.com/met3or)

#### Name: [Aishwarya Pradhan](https://github.com/aishwaryapradhan)
- Place: Gurugram, India
- Bio: Learner, Coder,  INFJ, multipotentialite and a person who loves
to explore life. Also, Python and Django Developer
- Github: [Aishwarya Pradhan](https://github.com/aishwaryapradhan)
- Website: [Introverted Geek](http://introvertedgeek.com)

#### Name: [ALEX MARRUJO](https://github.com/marrujoalex)
- Place: California
- Bio: Software Developer
- GitHub: [Alex Marrujo](https://github.com/marrujoalex)

#### Name: [Ezequiel Pequeño Calvar](https://github.com/remohir)
- Place: London, United Kingdom
- Bio: FrontEnd Developer
- GitHub: [Ezequiel Pequeño Calvar](https://github.com/remohir)

### Name: [Elijah](https://github.com/raptosaur)
- Place: Swansea, UK
- Bio: Studying MEng at Swansea Uni and part time SysAdmin
- GitHub: [Raptosaur](https://github.com/raptosaur)

#### Name: [George Kunthara](https://github.com/gkunthara)
- Place: Seattle, WA USA
- Bio: Student at Gonzaga University
- GitHub: [George Kunthara](https://github.com/gkunthara)

#### Name: [Jamie Taylor](https://github.com/GaProgMan)
- Place: Leeds, UK
- Bio: Full stack .NET developer (and .NET Core blogger)
- GitHub: [GaProgMan](https://github.com/GaProgMan)

#### Name: [Lokesh Raj Arora](https://github.com/lokiiarora)
- Place: Darjeeling, India
- Bio: CS Student at SRM University, Full Stack Developer
- Github: [Lokesh Raj Arora](https://github.com/lokiiarora)

#### Name: [Mahdi Majidzadeh](https://github.com/MahdiMajidzadeh/)
- Place: Qom, Qom, Iran
- Bio: back-end develoer and seo expert
- GitHub: [Mahdi Majidzadeh](https://github.com/MahdiMajidzadeh/)
- Twitter: [Mahdi Majidzadeh](https://twitter.com/MahdiMajidzadeh/)

#### Name: [Pedro Mietto Bruini](https://github.com/bruini)
- Place: Jundiaí, São Paulo, Brazil
- Bio: Analyst/Developer Student at Fatec-Jd
- GitHub: [Pedro Mietto Bruini](https://github.com/bruini)

#### Name: [NIKOLETT HEGEDÜS](https://github.com/henikolett)
- Place: Debrecen, Hungary
- Bio: I'm a Developer / Music geek / Nature enthusiast
- GitHub: [Nikolett Hegedüs](https://github.com/henikolett)

#### Name: [Omar Mujahid](https://github.com/omarmjhd)
- Place: Austin, Texas, USA
- Bio: I write code, and play golf!
- GitHub: [Omar Mujahid](https://github.com/omarmjhd)

#### Name: [Kyle Johnson] (https://github.com/johnson90512)
- Place: United States
- Bio: Information System Administrator, former Information Systems student
- GitHub: [Kyle Johnson] (https://github.com/johnson90512)
#### Name: [Gilliano Menezes](https://github.com/gillianomenezes)
- Place: Recife, Brazil
- Bio: Software Engineer at www.neuroup.com.br
- GitHub: [Gilliano Menezes](https://github.com/gillianomenezes)

#### Name: [Luís Antonio Prado Lança](https://github.com/luisslanca)
- Place: Jundiaí, São Paulo, Brazil
- Bio: I'm a student in Fatec Jundiaí and Web Developer.
- GitHub: [Luís Antonio Prado Lança](https://github.com/luisslanca)

#### Name: [Anish Bhardwaj](https://github.com/bhardwajanish)
- Place: New Delhi, India
- Bio: CSD IIITD
- GitHub: [Anish Bhardwaj](https://github.com/bhardwajanish)

#### Name: [Ankur Sharma](https://github.com/ankurs287)
- Place: New Delhi, India
- Bio: CSAM, IIITD
- GitHub: [Ankur Sharma](https://github.com/ankurs287)

#### Name: [Siddhant Verma](https://github.com/siddver007)
- Place: Delhi, India
- Bio: Information Assurance and Cybersecurity Master's Student at Northeastern University
- GitHub: [Siddhant Verma](https://github.com/siddver007)

#### Name: [Cody Williams](https://github.com/codyw9524)
- Place: Dallas, Texas, USA
- Bio: Web Nerd
- GitHub: [Cody Williams](https://github.com/codyw9524)

#### Name: [Aayush Sharma](https://github.com/aayusharma)
- Place: Mandi, Himachal Pradesh, India
- Bio: IITian
- GitHub: [Aayush Sharma](https://github.com/aayusharma)

#### Name: [Jonas Fabisiak](https://github.com/RenCloud)
- Place: Hanover, Germany
- Bio: IT Student
- GitHub: [Jonas Fabisiak](https://github.com/RenCloud)

#### Name: [Mark Schultz](https://github.com/zynk)
- Place: Calgary, Alberta
- Bio: IT Student at SAIT
- GitHub: [Mark Schultz](https://github.com/zynk)

#### Name: [Juan Pablo Aguilar Lliguin](https://github.com/chefjuanpi)
- Place: Chicoutimi, QC, Canada
- Bio: Full Stack Developer
- GitHub: [Juan Pablo Aguilar Lliguin](https://github.com/chefjuanpi)

### Name: [Isaac Torres Michel](https://github.com/isaactorresmichel)
- Place: León, Mexico
- Bio: Software Engineer
- GitHub: [Isaac Torres Michel](https://github.com/isaactorresmichel)

#### Name: [Klaudia K.](https://github.com/KalpiKK)
- Place: Poland
- Bio: IT Student at the University of Wroclaw
- GitHub: [Klaudia K.](https://github.com/KalpiKK)

#### Name: [Luiz Gustavo Mattos](https://github.com/mano0012)
- Place: Brasil
- Bio: Computer Science Student
- Github: [Luiz Matos](https://github.com/mano0012)

#### Name: [Jeppe Ernst](https://github.com/Ern-st)
- Place: 🇩🇰
- Bio: fullstack/devops/security unicorn 🦄
- GitHub: [Jeppe Ernst](https://github.com/Ern-st)

#### Name: [Sergey Gorky](https://github.com/sergeygorky)
- Place: Ukraine
- Bio: I've Top Rated status in Upwork
- GitHub: [Sergey Gorky](https://github.com/sergeygorky)

#### Name: [Ayush Agarwal](https://github.com/thisisayaush)
- Place: Noida, India
- Bio: CSE Student at the Amity University
- GitHub: [Ayush Agarwal](https://github.com/thisisayush)

#### Name: [Arie Kurniawan](https://github.com/arkwrn)
- Place: Jakarta, Indonesia
- Bio: IT Student at Universiy of Muhammadiyah Jakarta
- GitHub: [Arie Kurniawan](https://github.com/arkwrn)

#### Name: [Ramón Didier Valdez Yocupicio](https://github.com/xDidier901)
- Place: Hermosillo, Sonora, México
- Bio: Software Developer / Student
- GitHub: [Didier Valdez](https://github.com/xDidier901)

#### Name: [Jamie Pinheiro](https://github.com/jamiepinheiro)
- Place: Canada
- Bio: Student @ uWaterloo
- GitHub: [jamiepinheiro](https://github.com/jamiepinheiro)

#### Name: [Alvin Abia](https://github.com/twist295)
- Place: NY, USA
- Bio: Lead Mobile Developer
- Github: [Alvin Abia](https://github.com/twist295)

### Name: [Carlos Federico Lahrssen](https://github.com/carloslahrssen)
- Place: Miami, Florida, USA
- Bio: CS Student at Florida International University
- GitHub: [Carlos Lahrssen](https://github.com/carloslahrssen)

#### Name: [Caio Calderari](https://github.com/caiocall)
- Place: Campinas, São Paulo, Brazil
- Bio: Designer
- GitHub: [Caio Calderari](https://github.com/caiocall)

#### Name: [Chashmeet Singh](https://github.com/chashmeetsingh)
- Place: New Delhi, India
- Bio: CS Student
- GitHub: [Chashmeet Singh](https://github.com/chashmeetsingh)

#### Name: [Aimee Tacchi](https://github.com/darkxangel84)
- Place: England, UK
- Bio: Female Front-End Developer From England, UK, I love Code, Cats and Tea. Also love travelling.
- GitHub: [darkxangel84](https://github.com/darkxangel84)

#### Name: [Stuart Wares](https://github.com/StuWares)
- Place: Tamworth, United Kingdom
- Bio: Learning web development to help with a career change!
- GitHub: [Stu Wares](https://github.com/StuWares)

#### Name: [Aitor Alonso](https://github.com/tairosonloa)
- Place: Madrid, Spain
- Bio: Computer Science and Engineering BSc student at Carlos III University of Madrid
- GitHub: [Aitor Alonso](https://github.com/tairosonloa)

#### Name: [Veronika Tolpeeva](https://github.com/ostyq)
- Place: Moscow, Russia
- Bio: Web developer
- GitHub: [Veronika Tolpeeva](https://github.com/ostyq)

#### Name: [Dzmitry Kasinets](https://github.com/dkasinets)
- Place: Brooklyn, NY, USA
- Bio: CS student at Brooklyn College, and The Game of Thrones fan :3
- Github: [Dzmitry Kasinets](https://github.com/dkasinets)

#### Name: [Anthony Mineo](https://github.com/amineo)
- Place: New Jersey, USA
- Bio: Web Design & Development
- GitHub: [Anthony Mineo](https://github.com/amineo)

#### Name: [Brent Scheppmann](https://github.com/bareon)
- Place: Garden Grove, CA, US
- Bio: Student, Geophysicist
- GitHub: [Brent Scheppmann](https://github.com/bareon)

#### Name: [Andrea Stringham](https://github.com/astringham)
- Place: Phoenix, AZ USA
- Bio: Coffee addict, dog person, developer.
- GitHub: [Andrea Stringham](https://github.com/astringham)

#### Name: [coastalchief](https://github.com/coastalchief)
- Place: Germany
- Bio: dev
- GitHub: [coastalchief](https://github.com/coastalchief)

#### Name: [Furkan Arabaci](https://github.com/illegaldisease)
- Place: Turkey
- Bio: Computer Science student
- GitHub: [Furkan Arabaci](https://github.com/illegaldisease)

#### Name: [Rizki Ramadhana](https://github.com/rizkiprof)
- Place: Yogyakarta, Indonesia
- Bio: Student / Front-end Developer
- GitHub: [Rizki Ramadhana](https://github.com/rizkiprof)

#### Name: [Sarthak Bhagat](https://github.com/sarthak268)
- Place: Delhi, India
- Bio: ECE Undergraduate
- GitHub: [Sarthak Bhagat](https://github.com/sarthak268)

#### Name: [Haley C Smith](https://github.com/haleycs)
- Place: Orlando, Florida
- Bio: Web Designer/Developer
- GitHub: [Haley C Smith](https://github.com/haleycs)

#### Name: [Lesyntheti](https://github.com/lesyntheti)
- Place : Troyes, France
- Bio : Network Engineer at University of Technology of Troyes
- Github: [lesyntheti](https://gitbub.com/lesyntheti)

#### Name: [Abdullateef](https://github.com/abdullateef97)
- Place: Lagos Island, Lagos State, Nigeria
- Bio: Student Developer
- GitHub: [Abdullateef](https://github.com/abdullateef97)

#### Name: [Juan Anaya Ortiz](https://github.com/JaoChaos)
- Place: Granada, Spain
- Bio: IT student at the University of Granada
- GitHub: [Juan Anaya Ortiz](https://github.com/JaoChaos)

#### Name: [Alexander Voigt](https://github.com/alexandvoigt)
- Place: San Francisco, CA, USA
- Bio: Software Engineer
- GitHub: [Alexander Voigt](https://github.com/alexandvoigt)

#### Name: [Michael Greene] (https://github.com/Greeneink4)
- Place: UT, USA
- Bio: Web Dev Student
- Github: [Michael Greene] (https://github.com/Greeneink4)

#### Name: [Lee Magbanua](https://github.com/leesenpai)
- Place: Philippines
- Bio: Student / Front-end Web Developer
- GitHub: [leesenpai](https://github.com/leesenpai)

#### Name: [Damodar Lohani](https://github.com/lohanidamodar)
- Place: Kathmandu, Nepal
- Bio: Technology Consultant at [LohaniTech](https://lohanitech.com)
- GitHub: [Damodar Lohani](https://github.com/lohanidamodar)

#### Name: [Hrafnkell Orri Sigurðsson](https://github.com/hrafnkellos)
- Place: Hafnarfjörður, Iceland
- Bio: Computer Scientist
- GitHub: [Hrafnkell Orri Sigurðsson](https://github.com/hrafnkellos)

#### Name: [Mitchell Haugen](https://github.com/haugenmitch)
- Place: VA, USA
- Bio: Programmer
- GitHub: [haugenmitch](https://github.com/haugenmitch)

#### Name: [Felipe Do Espirito Santo](https://github.com/felipez3r0)
- Place: Jaboticabal, SP, Brazil
- Bio: Professor at Fatec, Faculdade São Luís, and Mozilla Volunteer
- GitHub: [Felipe Do E. Santo](https://github.com/felipez3r0)

#### Name: [Jason Green](https://jason.green)
- Place: Seattle, WA
- Bio: Student of code, eater of sustainable sushi
- GitHub: [Jalence](https://github.com/jalence)

#### Name: [Elan Ripley](https//github.com/tattarrattat)
- Place: Raleigh, North Carolina, USA
- Bio: Programmer
- Github: [Elan Ripley](https//github.com/tattarrattat)

#### Name: [Akshat Maheshwari](https://github.com/akshat14714)		
 - Place: Hyderabad, India		
 - Bio: CSE Undergrad in IIIT Hyderabad		
 - Github: [akshat14714](https://github.com/akshat14714/)

#### Name: [Bennie Mosher](https://github.com/benniemosher)		
 - Place: Windsor, CO		
 - Bio: CTO of NOMO FOMO, Inc. && Software Engineer at NBC Universal		
 - GitHub: [Bennie Mosher](https://github.com/benniemosher)		

#### Name: [Justin Oliver](https://github.com/justinoliver)
- Place: Seattle, WA, USA, Earth!
- Bio: Trying to learn cool new things!
- GitHub: [Justin Oliver](https://github.com/justinoliver)

#### Name: [RYAN R SMITH](https://github.com/devronsoft)
- Place: Oxford, UK
- Bio: Kiwi dev
- GitHub: [Ryan Smith](https://github.com/devronsoft)
- Website: [Blog](https://devronsoft.github.io/)

#### Name: [Michael Kaiser](https://github.com/patheticpat)
- Place: Germany
- Bio: Ooooooh, nooooooo, not tonight!!
- GitHub: [Michael Kaiser](https://github.com/patheticpat)

#### Name: [Igor Rzegocki](https://github.com/ajgon)
- Place: Kraków, PL
- Bio: I do Ruby for living, and hacking for fun
- GitHub: [Igor Rzegocki](https://github.com/ajgon)
- Website: [Online Portfolio](https://rzegocki.pl/)

#### Name: [JULIE QIU](https://github.com/julieqiu)
- Place: New York City, NY, USA
- Bio: Software Engineer; Loves iced coffee
- GitHub: [Julie Qiu](https://github.com/julieqiu)

#### Name: [Luis Alducin](https://linkedin.com/luisalduucin)
- Place: Mexico City
- Bio: Software Engineer
- GitHub: [Luis Alducin](https://github.com/luisalduucin)

#### Name: [Hannah Zulueta](https://github.com/hanapotski)
- Place: North Hollywood, CA
- Bio: Web developer, Calligrapher, Musician, Entrepreneur
- GitHub: [Ryan Smith](https://github.com/hanapotski)
- Website: [Blog](https://homemadecoder.wordpress.com)

#### Name: [Michele Adduci](https://micheleadduci.net)
- Place: Germany
- Bio: Full Stack Developer, living on a CI/CD pipeline
- GitHub: [madduci](https://github.com/madduci)

#### Name: [Austin Carey](https://github.com/apcatx)
- Place: Austin, TX, USA
- Bio: Jr Full Stack Developer making my first contribution.
- GitHub: [apcatx](https://github.com/apcatx)

#### Name: [John Rexter Flores](https://github.com/alldeads)
- Place: Cebu, Philippines
- Bio: Full Stack Developer
- Github: [John Rexter Flores](https://github.com/alldeads)

#### Name: [Luciano Santana dos Santos](https://github.com/lucianosds)
- Place: Ponta Grossa, PR, Brasil
- Bio: Computer Network Professional
- Github: [Luciano Santana dos Santos](https://github.com/lucianosds)

#### Name: [Naman Doshi] (https://github.com/warmachine0609)
-Place: Chennai,India
-Bio: ML developer
-Github: [Naman Doshi] (https://github.com/warmachine0609)
#### Name: [Alex Choi](https://github.com/running-cool)
- Place: Athens, GA
- Bio: Student
- Github: [running-cool](https://github.com/running-cool)

#### Name: [Sebastian Schreck](https://schreck.berlin)
- Place: Berlin, Germany
- Bio: Software Engineer
- Github: [StegSchreck](https://github.com/StegSchreck)

#### Name: [Fernando Contreras](https://github.com/fercreek)
- Place: Nuevo Leon, Mexico
- Bio: Software Engineer
- Github: [fercreek](https://github.com/fercreek)
- Website: [Blog](https://fercontreras.com/)

#### Name: [Kshitiz Khanal](https://github.com/kshitizkhanal7)
- Place: Kathmandu, Nepal
- Bio: Open Data and Open Knowledge activist
- GitHub: [Kshitiz Khanal](https://github.com/kshitizkhanal7)

#### Name: [Manas kashyap](https://github.com/Manas-kashyap)
- Place: New Delhi, India
- Bio: Computer Science Engineering student at Amity University
Noida
-Github: [Manas kashyap](https://github.com/Manas-kashyap)

#### Name: [Daksh Chaturvedi](https://github.com/daksh249)
- Place: New Delhi, India
- Bio: ECE Undergraduate at IIIT-Delhi
- GitHub: [Daksh Chaturvedi](https://github.com/daksh249)

#### Name: [SHANAKA ANURADHA](https://github.com/shanaka95)
- Place: Sri Lanka
- Bio: Undergraduate
- GitHub: [Shanaka95](https://github.com/shanaka95)

### Name: [Brandon Fadairo](https://github.com/BFadairo)
- Place: Columbus, Ohio
- Bio: A guy looking to change career fields
- GitHub: [Brandon Fadairo](https://github.com/BFadairo)

#### Name: [Lukas A](https://github.com/lukbukkit)
- Place: Kassel, Hesse, Germany
- Bio: Student on his way to the Abitur
- GitHub: [LukBukkit](https://github.com/lukbukkit)

#### Name: [Leticiafatimaa](https://github.com/leticiafatimaa)
- Place: Florianopolis, SC, Brazil
- Bio: I have 19 years, course Analysis and Development System.
- GitHub: [LeticiaFatimaa](https://github.com/leticiafatimaa)

#### Name: [Dale Noe](https://github.com/dalenoe)
- Place: Fairbury, Illinois, US
- Bio: System administrator by day, devops by hobby.
- GitHub: [Dale Noe](https://github.com/dalenoe)

#### Name: [Valera Kushnir](https://github.com/kashura)
- Place: Tampa, FL, USA
- Bio: Scrum Master and passionate technologist.
- GitHub: [kashura](https://github.com/kashura)

#### Name: [Eric Briese](https://github.com/Atrolantra)
- Place: Brisbane, Australia
- Bio: Student studying LAw and IT. Currently working as a software engineer.
- GitHub: [Atrolantra](https://github.com/Atrolantra)


#### Name: [Jeevan Chapagain](https://github.com/jeevanc)
- Place: Kathmandu, Nepal
- Bio: Student studying BSc(CSIT).Currently working as a software engineer intern.
- GitHub: [Jeevan Chapagain](https://github.com/jeevanc)

#### Name: [Ayushverma8](https://github.com/Ayushverma8)
- Place: Indore, TN, IN
- Bio: I'm living the best part of my life and the life that I always wanted to. Surrounded by amazing people everyday. Rich in happiness, meager in hate. Seduce me with bikes and roads, invite me to trekking and long drives. I love food and sleep. I'm driven by music and art.
- GitHub: [Ayush](https://github.com/Ayushverma8)

#### Name: [VEBER Arnaud](https://github.com/VEBERArnaud)
- Place: Paris, France
- Bio: Solution Architect @ Eleven-Labs
- GitHub: [VEBERArnaud](https://github.com/VEBERArnaud)

#### Name: [Dushyant Rathore](https://github.com/dushyantRathore)
- Place: New Delhi, India
- Bio: Student
- GitHub: [dushyantRathore](https://github.com/dushyantRathore)

#### Name: [Attila Blascsak](https://github.com/blascsi)
- Place: Hungary
- Bio: Front-end dev. Love React!
- GitHub: [Attila Blascsak](https://github.com/blascsi)

#### Name: [Acquila Santos Rocha](https://github.com/DJAcquila)
- Place: Goiânia, Brasil
- Bio: Computer Science Student
- GitHub: [Acquila Santos Rocha](https://github.com/DJAcquila)

#### Name: [Jasen Wyatt](https://github.com/jasenwyatt)
- Place: Detroit, Michigan, USA
- Bio: Director UX & Development; music-lover; father;
- GitHub: [Jasen Wyatt](https://github.com/jasenwyatt)

#### Name: [Larizza Noelly Tueros Garcia](https://github.com/skayablars)
- Place: Santiago de los Caballeros, República Dominicana
- Bio: Software Engineer, Web Developer, Design unicorn
- GitHub: [Larizza Tueros](https://github.com/skayablars)

#### Name: [Gaurav Lalchandani](https://github.com/return007)
- Place: India
- Bio: Computer Science Student, Eat, code and sleep :P
- GitHub: [return007](https://github.com/return007)

#### Name: [Jianhao Tan](https://github.com/jaanhio)
- Place: Singapore
- Bio: I like spending time in chlorinated water and spitting out codes.
- GitHub: [Jianhao Tan](https://github.com/jaanhio)

#### Name:[Roi Ben - Shaul](https://github.com/rughciatuk)
- Place: israel
- Bio: Android developer
- GitHub: [Roi Ben - Shaul](https://github.com/rughciatuk)

#### Name: [Konstantin](https://github.com/Kola50011)
- Place: Wiener Neustadt, Austria
- Bio: Computer Science Student
- GitHub: [Konstantin](https://github.com/Kola50011)

#### Name: [Ankit Rai](https://github.com/ankitrai96)
- Place: Greater Noida, Uttar Pradesh, India
- Bio: A high functioning geek, et cetera.
- GitHub: [ankitrai96](https://github.com/ankitrai96)

#### Name: [Tiago Severino](https://github.com/TiagoSeverino)
- Place: Lisbon, Portugal
- Bio: I code for fun!
- GitHub: [TiagoSeverino](https://github.com/TiagoSeverino)

#### Name: [Patrick Hübl-Neschkudla](https://github.com/flipace)
- Place: Vienna, Austria
- Bio: Senior Developer @ ovos media gmbh. Happily married and father of 2 awesome kids. Oh and I like games.
- GitHub: [flipace](https://github.com/flipace)

#### Name: [Zakaria Soufiani](https://github.com/zakaria-soufiani)
- Place: Agadir, Morocco
- Bio: Student
- GitHub: [Zakaria Soufiani](https://github.com/zakaria-soufiani)

#### Name: [Mathias Pihl](https://github.com/newspaperman57)
- Place: Aalborg, Denmark
- Bio: Software Engineering Student
- GitHub: [Newspaperman57](https://github.com/newspaperman57)

#### Name: [Bikibi](https://github.com/Bikibi)
- Place: Toulouse, France
- Bio: Front-end dev
- GitHub: [Bikibi](https://github.com/Bikibi)

#### Name: [Weilun](https://github.com/holah)
- Place: Singapore
- Bio: Engineer
- GitHub: [Weilun](https://github.com/holah)

#### Name: [Matteo Mensi](https://github.com/Snatched)
- Place: Italy
- Bio: Chemical Engineering student. C++ developer. I (try to) make high-performance computational programs to help with scientific research.
- GitHub: [Snatched](https://github.com/Snatched)

#### Name: [Oleksiy Ovdiyenko](https://github.com/doubledare704)
- Place: Kyiv, Ukraine
- Bio: Python Dev
- GitHub: [Oleksiy Ovdiyenko](https://github.com/doubledare704)

#### Name: [Jeremy](https://github.com/jremeh)
- Place: KL, Malaysia
- Bio: Applied Math with Computing Student
- GitHub: [Jeremy](https://github.com/jremeh)

#### Name: [KUMAR AKSHAY](https://github.com/kakshay21)
- Place: Indore, Madhya Pradesh, India
- Bio: Electronics and Communication student.
- GitHub: [Kumar Akshay](https://github.com/kakshay21)

#### Name: [Jibin Thomas Philipose](https://github.com/JIBIN-P)
- Place: Mumbai, India
- Bio: Full-Stack Development, Machine Learning and Having Fun!.
- GitHub: [Jibin Thomas Philipose](https://github.com/JIBIN-P)

### Name: [Matei David](https://github.com/Matei207)
- Place: Birmingham, UK
- Bio: BSc Student at University of Birmingham
- GitHub: [Matei David](https://github.com/Matei207)

#### Name: [CAPS Padilla](https://github.com/CarlosPadilla)
- Place: Jalisco, Mexico
- Bio: A handsome guy with the best work ever

#### Name: [Aiman Abdullah Anees](https://github.com/aimananees)
- Place: Hyderabad, India
- Bio: iOS Developer
- GitHub: [Aiman Abdullah Anees](https://github.com/aimananees)

#### Name: [Andrea Zanin](https://github.com/ZaninAndrea)
- Place: Trento, Italy
- Bio: High School Student, passionate about math, coding and open source
- Github: [ZaninAndrea](https://github.com/ZaninAndrea)

#### Name: [VENKATESH BELLALE] (http://venkateshbellale.github.io)
- place:pune , India
- bio : loves computer+science , student
- github: [venketsh bellale] (http://github.com/venkateshbellale)

#### Name: [Keith VenHuizen](https://github.com/keithvenh/)
- Place: Sioux Falls, South Dakota
- Bio: Hi, I'm Keith. I love my family, playing board games, Chicago sports and problem solving!
- GitHub: [Keith VenHuizen](https://github.com/keithvenh)

#### Name：[ Eason Xuan ](https://github.com/timemahcine)
- Place: City:Shao Xing, State:Zhe Jiang, Country:China
- Bio: computer science student,front-end developer
- GitHub: [ Eason Xuan](https://github.com/timemahcine)

#### Name: [Ocean](https://github.com/ocean0212)
- Place: Henan, China
- Bio: Chinese food :heart_eyes:
- GitHub: [Ocean](https://github.com/ocean0212)

#### Name: [Rohit Motwani](https://github.com/rohittm)
- Place: Kanpur, India
- Bio: Frontend Developer
- GitHub: [rohittm](https://github.com/rohittm)

#### Name: [Piotr](https://github.com/khorne55)
- Place: Limerick, Ireland
- Bio: Computer Engineering Student :)
- GitHub: [khorne55](https://github.com/khorne55)

#### Name: [Rafael Barbosa](https://github.com/rafaelmilanibarbosa)
- Place: Sao Bernardo do Campo, Sao Paulo, Brazil
- Bio: loves computer+science , Full Stack Developer
- GitHub: [Ocean](https://github.com/rafaelmilanibarbosa)

#### Name: [Eric Wolfe](https://github.com/erwolfe)
- Place: Edwardsville, IL, USA
- Bio: Programmer, Audiophile, Gamer
- GitHub: [Eric Wolfe](https://github.com/erwolfe)

#### Name: [Francis](https://github.com/borbefg)
- Place: Quezon City, PH
- Bio: Fueled by :coffee:
- GitHub: [Francis](https://github.com/borbefg)

#### Name: [Gowtham](https://github.com/gowtham1997)
- Place: Chennai
- Bio: Loves Data science

### Name: [Branden] (https://github.com/redbeardaz)
- Place: Phoenix, AZ
- Bio: Customer Success Manager
- GitHub: [RedBeardAZ] (https://github.com/redbeardaz)

#### Name: [Hussain Calcuttawala](https://github.com/hussainbadri21)
- Place: Bengaluru, India
- Bio: Android Developer, Student, Foodie
- GitHub: [hussainbadri21](https://github.com/hussainbadri21)

#### Name: [M K]
- Place: Ko Tao, Thailand
- Bio: I love code, coffee and the beach

#### Name: [Ahmad Thames](https://github.com/ahmadthames)
- Place: Houston, TX, USA
- Bio: UX Engineer, Traveler, Plant-Based Foodie
- GitHub: [ahmadthames](https://github.com/ahmadthames)

#### Name: [Skyler](https://github.com/huntleyreep)
- Place: South Carolina
- Bio: Computer Science Student / Free Code Camper
- GitHub: [huntleyreep](https://github.com/huntleyreep)

#### Name: [Steve K]
- Place: Philadelphia, PA
- Bio: Security Analyst

#### Name: [Siddharth Tankariya](https://github.com/siddharthtankariya/)
- Place: Mumbai, India
- Bio: Java Developer, Foodie
- GitHub: [siddharthtankariya](https://github.com/siddharthtankariya/)

#### Name: [Christoph](https://github.com/iamchrishckns)
- Place: Germany
- Bio: I'm a german developer who loves to create things :)
- GitHub: [iamchrishckns](https://github.com/iamchrishckns)

#### Name: [Aditya Yuvaraj](https://github.com/Screwed-Up-Head)
- Place: Pune, India
- Bio: Metalhead law student who loves hardware and code
- GitHub: [Screwed-Up-Head](https://github.com/Screwed-Up-Head)

#### Name: [Zoe Kafkes](https://github.com/zkafkes)
- Place: Atlanta, Georgia USA
- Bio: caffeinated and curious
- GitHub: [zkafkes](https://github.com/zkafkes)

#### Name: [Gareth Davies](https://github.com/gareth-d85)
- Place: UK
- Bio: Future Developer and Free code camp local group leader
- GitHub: [Gareth Davies](https://github.com/gareth-d85)

#### Name: [Daniel Tudares](https://github.com/dan1eltudares)
- Place: Ottawa, Ontario, Canada
- Bio: Network specialist, code n00b
- Github: [Daniel Tudares](https://github.com/dan1eltudares)

#### Name: [Ryan Sperzel](https://github.com/ryansperzel)
- Place: NYC, New York, USA
- Bio: Recent college grad attending Flatiron School coding bootcamp
- GitHub: [Ryan Sperzel](https://github.com/ryansperzel)

#### Name: [Thomas Lee](https://github.com/pbzweihander)
- Place: Seoul, Republic of Korea
- Bio: College student
- GitHub: [Thomas Lee](https://github.com/pbzweihander)

#### Name: [Ayush Aggarwal](https://github.com/aggarwal125ayush)
- Place: Delhi, India
- Bio: Data Scientist , Android Developer
- Github: [Ayush Agagrwal](https://github.com/aggarwal125ayush)

#### Name: [Taylor Hudson](https://github.com/AllenCompSci)
- Place: Allen, Texas, USA
- Bio: Computer Scientist , C++ Developer, Java Developer, NodeJS, High School Computer Science Teacher, Math Teacher, Mathematicain
- Github: [Allen Comp Sci](https://github.com/AllenCompSci)

#### Name: [Margaret Kelley](https://github.com/mlouisekelley)
- Place: USA
- Bio: Cat lover
- GitHub: [mlouisekelley](https://github.com/mlouisekelley)

#### Name: [Simon Volpert](https://github.com/vol-pi)
- Place: Ulm, Germany
- Bio: DevOps, Hiking, Photography
- GitHub: [vol-pi](https://github.com/vol-pi)

#### Name: [Matteo Testa](https://github.com/maojh)
- Place: Milan, Italy
- Bio: Design&Arts
- GitHub: [maojh](https://github.com/maojh)

#### Name: [SAIDEEP DICHOLKAR](https://github.com/saideepd)
- Place: Mumbai, India
- Bio: Computer Science Engineering Student & Tech Enthusiast
- GitHub: [Saideep Dicholkar](https://github.com/saideepd)

#### Name: [Lisa Nguyen](https://github.com/LisaNguyen)
- Place: Dublin, Ireland
- Bio: Front-end developer
- GitHub: [Lisa Nguyen](https://github.com/LisaNguyen)

#### Name: [Tyler Williams](https://github.com/Tyler-Williams)
- Place: Henderson, NV, USA
- Bio: Front-end Developer
- GitHub: [Tyler-Williams](https://github.com/Tyler-Williams)

#### Name: [Ítalo Epifânio](https://github.com/itepifanio)
- Place: Natal, Brazil
- Bio: Web developer PHP and Python
- Github: [Ítalo Epifânio](https://github.com/itepifanio)

#### Name: [Otto Bittencourt](https://github.com/OttoWBitt)
- Place: Belo Horizonte, Minas Gerais, Brazil
- Bio: Computer Science student at Puc-Mg ,Music lover
- GitHub: [OttoWBitt] (https://github.com/OttoWBitt)

#### Name: [Ana Perez](https://github.com/anacperez)
- Place: King City, California, United States
- Bio: Full-Stack developer, hiking, travel, art, photography
- GitHub: [Ana Perez](https://github.com/anacperez)

#### Name: [Matan](https://github.com/matan188)
- Place: TLV, IL
- Bio: Programmer
- GitHub: [Matan](https://github.com/matan188)

#### Name: [Moisés Ñañez](https://github.com/moisesnandres)
- Place: Ica, Perú
- Bio: Software developer and musician
- GitHub: [Moisés Ñañez](https://github.com/moisesnandres)

#### Name: [Joe Hanson](https://github.com/jahanson)
- Place: San Antonio, TX, United States
- Bio: Front-End Developer
- GitHub: [Joe Hanson](https://github.com/jahanson)

#### Name: [Tech Tide](https://github.com/techtide/)
- Place: Singapore, Singapore
- Bio: Young software developer.
- GitHub: [techtide](https://github.com/techtide/)

#### Name: [Raymond Duckworth](https://github.com/raymondxduckworth/)
- Place: California, USA
- Bio: Aspiring full-stack web developer/software engineer. Interested in IoT, AI, & Tech Business.
- GitHub: [Raymond Duckworth](https://github.com/raymondxduckworth/)

#### Name: [Tanner Lund](https://github.com/nylan17/)
- Place: Seattle
- Bio: Developer
- GitHub: [Nylan17](https://github.com/nylan17/)

#### Name: [Ermolaev Gleb](https://github.com/ermolaeff/)
- Place: Moscow, Russia
- Bio: Student-developer, fond of JAva, Web etc.
- GitHub: [Ermolaeff](https://github.com/ermoalaeff)

#### Name: [Jeffrey Ng](https://github.com/NgJeffrey/)
- Place: California, United States
- Bio: Student
- GitHub: [NgJeffrey](https://github.com/NgJeffrey/)

#### Name: [Peter Walsh](https://github.com/ddddamian/)
- Place: UK
- Bio: Learning to code through freeCodeCamp
- GitHub: [Peter Walsh](https://github.com/ddddamian/)

#### Name: [Michelle Uy](https://github.com/breindy/)
- Place: NYC
- Bio: CS student aspiring to become a better coder
- GitHub: [Michelle Uy](https://github.com/breindy/)

#### Name: [James Nuttall](https://github.com/JamesNuttall/)
- Place: UK
- Bio: Developing things. Learning Git
- GitHub: [James Nuttall](https://github.com/JamesNuttall/)

#### Name: [Bruno](https://github.com/bbarao/)
- Place: Lisbon, Portugal
- Bio: Love stuff
- GitHub: [Bruno](https://github.com/bbarao/)

#### Name: [Taylor Lee](https://github.com/taylorlee1/)
- Place: California
- Bio: Developer
- GitHub: [taylorlee1](https://github.com/taylorlee1/)

#### Name: [José](https://github.com/JJPO96/)
- Place: Porto, Portugal
- Bio: Informatics Student
- GitHub: [JJPO96](https://github.com/JJPO96/)

#### Name: [Rafael Barbosa Conceição](https://github.com/darthmasters/)
- Place: Sergipe, Brasil
- Bio: Web Developer
- GitHub: [Rafael Barbosa Conceição](https://github.com/darthmasters/)

#### Name: [Eric](https://github.com/Eric-Tadeja/)
- Place: Redmond, Washington
- Bio: service engineer
- GitHub: [Eric-Tadeja](https://github.com/Eric-Tadeja/)

#### Name: [Grégoire](https://github.com/navispeed/)
- Place: Quebec, Canada
- Bio: Scala developer
- GitHub: [navispeed](https://github.com/navispeed/)

#### Name: [Spencer](https://github.com/leaous/)
- Place: Pittsburgh, Pennsylvania
- Bio: student :)
- GitHub: [leaous](https://github.com/leaous/)

#### Name：[Akani] (htpps://github.com/akanijade/)
- Place: Jakarta, Indonesia
- Bio: Student
- GitHub: [akanijade] (https://github.com/akanijade/)

#### Name: [Udit Mittal](https://github.com/udit-001)
- Place: New Delhi, India
- Bio: Programmer
- Github: [Udit Mittal](https://github.com/udit-001)


#### Name: [Nneoma Oradiegwu](https://github.com/noradiegwu)
- Place: Illinois
- Bio: Student
- Github: [noradiegwu](https://github.com/noradiegwu)

#### Name: [Sai Praneeth](https://github.com/saip009)
- Place: Mumbai, India
- Bio: Programmer
- Github: [Sai Praneeth](https://github.com/saip009)

#### Name: [Abhishek Bhatt](https://github.com/ab-bh)		
 - Place: New Delhi, India		
 - Bio: Software developer, studying B.Tech CSE		
 - GitHub: [Abhishek Bhatt](https://github.com/ab-bh)

#### Name: [Aniket](https://github.com/AniketRoy)
- Place: New Delhi, India
- Bio: Computer Science Under Graduate, Open Source Lover
- GitHub: [Aniket](https://github.com/AniketRoy)

#### Name: [Nelson Estevão](https://github.com/nelsonmestevao)
- Place: Braga, Portugal
- Bio: Student of Software Engineering who likes puzzles.
- GitHub: [nelsonmestevao](https://github.com/nelsonmestevao)

#### Name: [Tom Michel](https://github.com/tomichel)
- Place: Berlin, Germany
- Bio: Developer
- Github: [Tom Michel](https://github.com/tomichel)

#### Name: [Abhishek Bhatt](https://github.com/ab-bh)
- Place: New Delhi, India
- Bio: Software developer, studying B.Tech CSE
- GitHub: [Abhishek Bhatt](https://github.com/ab-bh)

#### Name: [Rohit Mathew](https://github.com/rohitjmathew)
- Place: Bangalore, Karnataka, India
- Bio: Android Developer, Freelancer and Tech Enthusiast
- GitHub: [Rohit Mathew](https://github.com/rohitjmathew)

#### Name: [Aditya Giri](https://github.com/BrainBuzzer)
- Place: Latur, India
- Bio: Student
- Github: [Udit Mittal](https://github.com/BrainBuzzer)

#### Name: [syamkumar](https://github.com/syam3526)
- Place:kerala,india
- Bio: data scientist
- Github: [syamkumar](https://github.com/syam3526)

#### Name: [Gui An Lee](https://github.com/piroton)
- Place: Singapore, Singapore
- Bio: Student
- Github: [Gui An Lee](https://github.com/piroton)

#### Name: [Hardik Surana](https://github.com/hardiksurana)
- Place: Bangalore, India
- Bio: Programmer, Student
- Github: [Hardik Surana](https://github.com/hardiksurana)

#### Name: [Curian lee Zhen Jie](https://github.com/finalight)		
 - Place: Singapore
 - Bio: Fullstack, devops practitioner
 - GitHub: [turkerdotpy](https://github.com/finalight)

#### Name: [Ayushman KB](https://github.com/namhsuya/)
- Place: Calcutta, India
- Bio: Life sciences student|Dev|Linux enthusiast
- GitHub: [namhsuya](https://github.com/namhsuya/)

#### Name: [Michael Rogers](https://github.com/widgyrogers)
- Place: London, England
- Bio: Management Consultant
- Github: [widgyrogers] (https://github.com/widgyrogers)

#### Name: [Ipaye Alameen](https://github.com/ipaye)
- Place: Lagos, Nigeria
- Bio: Coumpter Engeering Undergrad | Front-end Developer | Javascript enthusiast
- Github: [ipaye] (https://github.com/ipaye)

#### Name: [Audrey Delgado](https://github.com/AudreyLin)
- Place: CA, USA
- Bio: It Network & Security graduate turned newb developer...lol.  
- Github: [AudreyLin](https://github.com/AudreyLin)

#### Name: [Kutsoragi](https://github.com/Kutsoragi)
- Place: Madrid, Spain
- Bio: Software Student
- Github: [Kutsoragi] (https://github.com/Kutsoragi)

#### Name: [Shreyansh Dwivedi](https://github.com/shreyanshdwivedi)
- Place: Varanasi, Uttar Pradesh, India
- Bio: Undergrad at IIITA
- Github: [Shreyansh Dwivedi] (https://github.com/shreyanshdwivedi)

#### Name: [Jochen Kirstätter](https://github.com/jochenkirstaetter)
- Place: Mauritius
- Bio: Family guy, geek, entrepreneur, software craftsman: Microsoft MVP Visual Studio, C#, Xamarin, SQL Server, VFP, MySQL, Linux consultant, conference speaker
- GitHub: [jochenkirstaetter](https://github.com/jochenkirstaetter)
- Website: [Get Blogged by JoKi](https://jochen.kirstaetter.name/)

#### Name: [Paul Schmidt](https://github.com/pschmidt88)
 - Place: Kassel, Germany
 - Bio: Software Engineer @ plentymarkets
 - Github [pschmidt88](https://github.com/pschmidt88)

#### Name: [Josh McKenzie](https://github.com/mckenzieja)
 - Place: Louisville, Kentucky USA
 - Bio: Full Stack JavaScript/WoW - Hyjal(Horde)
 - GitHub: [mckenzieja](https://github.com/mckenzieja)]

 #### Name: [Sanjeev Kumar](https://github.com/sanjeevbitx)
 - Place: Kolkata, India
 - Bio: Electronics Undergrad @Jadavpur University 
 - Github [sanjeevbitx](https://github.com/sanjeevbitx)

#### Name: [Neelansh Sahai](https://www.linkedin.com/in/neelansh-sahai-555a693b/)
- Place: Lucknow, Uttar Pradesh, INDIA
- Bio: Flirty Allrounder with a knack of Programming, Sports and Music
- Github: [Neelansh Sahai](https://github.com/neelanshsahai)

#### Name: [Bryen Vieira](https://www.linkedin.com/in/bryen95/)
- Place: London, UK
- Bio: Android development and a sprinkle of back end web!
- Github: [Bryen V](https://github.com/bryen95)

#### Name: [Matt Wszolek](https://github.com/mattwszolek)
- Place: Chicago, IL, USA
- Bio: Softweare Engineer for SteelSeries
- Github: [Matt Wszolek](https://github.com/mattwszolek)

#### Name: [Wan Wan](https://github.com/lf2com)
- Place: Taipei, Taiwan
- Bio: Front-end Developer
- GitHub: [Wan Wan](https://github.com/lf2com)

#### Name: [Nawed Imroze](https://github.com/nawedx)
- Place: Bhubaneswar, Odisha, India
- Bio: Sophomore IT undergraduate, tech enthusiast, programmer and quizzer.
- GitHub: [Nawed Imroze](https://github.com/nawedx)

#### Name: [Henri Idrovo](https://github.com/henriguy1210)
- Place: Chicago, Illinois, USA
- Bio: Java Software Engineer. Illinois Institute of Technology graduate.
- Github: [Henri Idrovo](https://github.com/henriguy1210)

#### Name: [Mateus Fernandes Machado](https://github.com/mateusfmachado)
- Place: Patrocínio, MG, BRA
- Bio: Graduated in CS, Full Stack Javascript Consultant/Freelancer, Founder of Ampliee.com, Tech Enthusiast
- Github: [Mateus Machado](https://github.com/mateusfmachado)

#### Name: [Glen J Fergo](https://github.com/gfergo)
- Place: Long Island, New York, USA
- Bio: Professional Web Developer since 1995
- Github: [Glen J Fergo](https://github.com/gfergo)

#### Name: [Shashwat Pulak](https://github.com/shpulak)
- Place: Pune, Maharashtra, India
- Bio: Full Stack developer and Tech enthusiast
- Github: [shpulak](https://github.com/shpulak)

#### Name: [Joel Vilanilam Zachariah](https://github.com/JoelVZachariah)
- Place: Ernakulam, Kerala, India
- Bio: Sophomore CS undergraduate, MUNner,  programmer
- Github : [Joel V Zachariah](https://github.com/JoelVZachariah)

#### Name: [tbdees](https://github.com/tbdees/)
- Place: Laguna Beach, CA
- Bio: financial software consultant
- Github: [tbdees](https://github.com/tbdees/)

#### Name: [Mateo Pool](https://github.com/IAmMyself)
- Place: Chattanooga, Tennesse, USA
- Bio: Full Stack hobbyiest, Hacking enthusiast, Fluent in several languages
- GitHub: [Mateo Pool](https://github.com/IAmMyself)

#### Name: [Murilo Arruda](https://github.com/Passok11)
- Place: Petrópolis, Rio de Janeiro, Brazil
- Bio: Full Stack Student
- GitHub: [Murilo Arruda](https://github.com/Passok11)

#### Name: [Douglas Feuser](https://github.com/Douglasfeuser)
- Place: Santa Catarina, Brazil
- Bio: Front end web developer.
- GitHub: [Douglasfeuser](https://github.com/Douglasfeuser)
#### Name: [Sam Flores](https://github.com/samflores23)		
 - Place: Chicago, IL, USA		
 - Bio: Programming :desktop_computer: Games :video_game: Movies :popcorn: Food :cake:		
 - GitHub: [samflores23](https://github.com/samflores23)
 
 #### Name: [Omid Nikrah](https://github.com/omidnikrah)		
 - Place: Tehran, Tehran, Iran	
 - Bio: Front-end developer
 - GitHub: [omidnikrah](https://github.com/omidnikrah)
 
 #### Name: [Deepika Sunhare](https://github.com/deepikasunhare) 
  - Place: Indore, India 
  - Bio: Engineering Student @ IET DAVV Indore 
  - Github: [deepikasunhare](https://github.com/deepikasunhare)

#### Name: [Daniel Hernandez](https://github.com/DHDaniel)
- Place: Caracas, Venezuela
- Bio: IB Diploma high school student.
- GitHub: [DHDaniel](https://github.com/DHDaniel)

#### Name: [Christian Heinrichs](https://github.com/christianheinrichs)
- Place: Germany
- Bio: Technology enthusiast (mostly IT)
- GitHub: [christianheinrichs](https://github.com/christianheinrichs)

#### Name: [Clark Weckmann](https://github.com/clarkhacks)
- Place: Illinois, USA
- Bio: Design, Develop, Produce!
- GitHub: [ClarkHacks](https://github.com/clarkhacks)

#### Name: [Mintoo Kumar](https://github.com/mintoo511)
- Place: New Delhi, India
- Bio: Software Engineer
- GitHub: [mintoo511](https://github.com/mintoo511)

#### Name: [GITHAE KEVIN](https://github.com/Kevogich)
- Place: Torino, Italy
- Bio: Everything Data !
- GitHub: [GITHAE KEVIN](https://github.com/Kevogich)

#### Name: [Sourav Verma](https://github.com/SrGrace)
- Place: Gwalior, Madhya Pradesh, India
- Bio: Machine Learning Enthusiast, Information Technology Undergraduate-18
- GitHub: [SrGrace](https://github.com/SrGrace)

#### Name: [Abhay Gawade](https://github.com/abhaygawade)
- Place: Pune, Maharashtra, India
- Bio: Technology enthusiastic!
- GitHub: [Abhay Gawade](https://github.com/abhaygawade)

#### Name: [Chong Jia Wei](https://github.com/heyjiawei)
- Place: Singapore
- Bio: Transformer in disguise
- GitHub: [heyjiawei](https://github.com/heyjiawei)

#### Name: [Indra Kusuma](https://github.com/idindrakusuma)
- Place: Semarang, Indonesia
- Bio: ♥ opensource ♥
- GitHub: [idindrakusuma](https://github.com/idindrakusuma)

### Name: [Terren Peterson](https:/github.com/terrenjpeterson)
- Place: Richmond, Virginia, United States
- Bio: Creator of Alexa Skills and Lex based chatbots
- GitHub: [Terren Peterson](https://github.com/terrenjpeterson)

### Name: [Raj Shekhar Kumar](https:/github.com/rja907)
- Place: Delhi, India
- Bio: CS Undergrad
- GitHub: [Raj Shekhar Kumar](https://github.com/rja907)

#### Name: [Darsh Naik](https://github.com/DarshNaik)
- Place: India
- Bio: Computer Engineering student
- GitHub: [DarshNaik](https://github.com/DarshNaik)

#### Name: [Ruta Puodziunaite](https://github.com/rutuke)
- Place: Dublin, Ireland
- Bio: Fullstack Web developer and a chemical sciences graduate.
- GitHub: [rutuke](https://github.com/rutuke)
- Website: [https://www.rutap.tech](https://www.rutap.tech)
- Starup: [EndorseU](http://www.endorseu.com)

#### Name: [DAVE HOWSON](https://github.com/davehowson)		
 - Place: Kandy, Sri Lanka		 
 - Bio: Software Engineering Student/ Web Developer		 
 - GitHub: [davehowson](https://github.com/davehowson)

#### Name: [Egi Nugraha](https://github.com/eginugraha)
- Place: Bandung, Jawa Barat, Indonesia
- Bio: I Love Code and Design.
- GitHub: [Egi Nugraha](https://github.com/eginugraha)

#### Name: [Faouzi Bouzar Amrouche](https://github.com/faouziamrouche)
- Place: Kolea, Tipaza, Algeria
- Bio: Fullstack Web developer, Computer Engineering Master student
- GitHub: [faouziamrouche](https://github.com/faouziamrouche)

#### Name: [Rene Israel](https://github.com/reneisrael)
- Place: Mexico
- Bio: En decadencia
- GitHub: [Rene Israel](https://github.com/reneisrael)

#### Name: [Thomas Booker](https://github.com/thomas-booker)
- Place: Stockport, Cheshire, England
- Bio: Budding software developer, studying MSc Computing
- GitHub: [thomas-booker](https://github.com/thomas-booker)

#### Name: [Türker Yıldırım](https://github.com/turkerdotpy)		
 - Place: Tekirdağ, Turkey		
 - Bio: Literally gamer, geek and viking.		
 - GitHub: [turkerdotpy](https://github.com/turkerdotpy)		

#### Name: [OGUZCAN EMEGIL](https://github.com/oemegil)
- Place: Ankara
- Bio: Format atilir
- GitHub: [Oguzcan Emegil](https://github.com/oemegil)

#### Name: [Colin Zhang](http://linkedin.com/in/colinzhang95)		
 - Place: Philadelphia, PA, USA		
 - Bio: Entrepreneur, product manager, traveller		 
 - Github: [colinzhang](https://github.com/colinzhang)		

#### Name: [Petar Popovic](https://github.com/Petar-np)
- Place: Nova Pazova, Serbia
- Bio: Blockchain and Fullstack Web Developer
- GitHub: [Petar-np](https://github.com/Petar-np)

#### Name: [Dalton](https://github.com/stormBandit)		
 - Place: Ontario, Canada		
 - Bio: Software Engineer		
 - GitHun: [Dalton](https://github.com/stormBandit)		

#### Name: [VICTOR PIOLIN](https://github.com/vico1993)
- Place: FRANCE
- Bio: Open Source Lover, and trying some go :p
- GitHub: [Victor Piolin](https://github.com/vico1993)

#### Name: [ALICE CHUANG](https://github.com/AliceWonderland)
- Place: New York City, NY, USA
- Bio: I love DOGS! :dog:
- GitHub: [Alice Chuang](https://github.com/AliceWonderland)

#### Name: [Jon Rinciari] (https://github.com/jonathanRinciari)
- Place: New Haven, CT, USA
- Bio: Web Developer
- GitHub: [Jon Rinciari] (https://github.com/jonathanRinciari)

#### Name: [AP PRANAV](https://github.com/pranav-cs)
- Place: India
- Bio: I like to code
- GitHub: [AP Pranav](https://github.com/pranav-cs)

#### Name: [GABE DUNN](https://github.com/redxtech)
- Place: Canada
- Bio: I love VUE !!
- GitHub: [Gabe Dunn](https://github.com/redxtech)
- Website: [when.](https://when.redxte.ch)

#### Name: [GEORGE FOTOPOULOS](https://github.com/xorz57)
- Place: Patras, Achaia, Greece
- Bio: Technology Enthusiast
- GitHub: [George Fotopoulos](https://github.com/xorz57)

#### Name: [Stephen Dzialo](https://github.com/dzials)
- Place: USA
- Bio: Computer Science Major
- GitHub: [Stephen Dzialo](https://github.com/dzials)

#### Name: [Taf Meister](https://github.com/tashrafy)
- Place: NYC
- Bio: Developer =]

#### Name: [RAFAEL MENEZES](https://github.com/RafaelSa94)
- Place: Boa Vista, Roraima, Brazil
- Bio: Computer Science Major
- GitHub: [Rafael Sá](https://github.com/RafaelSa94)

#### Name: [Patrick S](https://github.com/patsteph)
- Place: USA
- Bio: Professional Geek
- GitHub: [Patrick S](https://github.com/patsteph)

#### Name: [Michael Cao](https://github.com/mcao)
- Place: PA, USA
- Bio: Student
- GitHub: [Michael Cao](https://github.com/mcao)

#### Name: [Amlaan Bhoi](https://github.com/amlaanb)
- Place: IL, USA
- Bio: CS Grad Student
- GitHub: [Amlaan Bhoi](https://github.com/amlaanb)

#### Name: [Cecy Correa](https://github.com/cecyc)
- Place: USA
- Bio: Software Engineer at ReturnPath
- Github: [cecyc](https://github.com/cecyc)

#### Name: [Billy Lee](https://github.com/leebilly0)
- Place: WI, USA
- Bio: Software Developer, Bachelors in Computer Science
- Github: [Billy Lee](https://github.com/leebilly0)

#### Name: [AGNIESZKA MISZKURKA](https://github.com/agnieszka-miszkurka)
- Place: Poland
- Bio: second year Computer Science Student, in love with NYC <3
- GitHub: [agnieszka-miszkurka](https://github.com/agnieszka-miszkurka)

#### Name: [Leah Langfrod](https://github.com/leahlang4d2)
- Place: CA, USA
- Bio: Recent Bachelors in Computer Science
- Github: [Leah Langford](https://github.com/leahlang4d2)

#### Name: [Eric Nor](https://github.com/thateric)
- Place: Lake Forest, CA, USA
- Bio: Multiple corgi owner and a Senior Software Developer
- Github: [Eric Nord](https://github.com/thateric)

#### Name: [Campion Fellin](https://github.com/campionfellin)
- Place: Seattle, WA, USA
- Bio: I love open source and coffee! New grad looking for work!
- GitHub: [Campion Fellin](https://github.com/campionfellin)

#### Name: [Niket Mishra](https://github.com/niketmishra)
- Place: New Delhi, Delhi, India
- Bio: B.Tech Student in Information Technology
- GitHub: [Niket Mishra](https://github.com/niketmishra)

#### Name: [Shade Ruangwan](https://github.com/sruangwan)
- Place: Nara, Japan
- Bio: PhD student in Software Engineering
- Github: [Shade Ruangwan](https://github.com/sruangwan)

#### Name: [Michael Rodriguez](https://github.com/vinird)
- Place: Alajuea, Alajuela, Costa Rica
- Bio: Web dev adn graphic designer
- GitHub: [vinird](https://github.com/vinird)

#### Name: [Evan Culver](https://github.com/eculver)
- Place: San Francisco, CA, USA
- Bio: I work at Uber on data storage, tooling and OOS - checkout [our work](https://github.com/uber-go/dosa)!
- GitHub: [Evan Culver](https://github.com/eculver)

#### Name: [Vo Tan Tho](https://github.com/kensupermen)
- Place: Ho Chi Minh City, VietNam
- Bio: I'm Software Engineer at Dinosys
- GitHub: [Ken Supermen](https://github.com/kensupermen)

#### Name: [Franklyn Roth](https://github.com/far3)
- Place: Boulder, CO, USA
- Bio: I am a web developer working on finance sites. Specialize in accessibility.
- GitHub: [Franklyn Roth](https://github.com/far3)

#### Name: [Karthick Thoppe](https://github.com/karthicktv)
- Place: Dublin, Ireland
- Bio: I am a Solution Architect and work for a large SaaS organization
- GitHub: [Karthick Thoppe](https://github.com/karthicktv)

#### Name: [Brane](https://github.com/brane)
- Place: Turkey
- Bio: I am a caffeine based artificial life form.
- GitHub: [Brane](https://github.com/brane)

#### Name: [Ishan Jain](https://github.com/ishanjain28)
- Place: Roorkee, Uttrakhand, India
- Bio: I love working with Images, Crypto, Networking and opengl, Work as a Backend Engineer in Go. Also, Love Rust!.
- Github: [Ishan Jain](https://github.com/ishanjain28)

#### Name: [Anupam Dagar](https://github.com/Anupam-dagar)
- Place: Allahabad, India
- Bio: I am like a code currently in development.
- GitHub: [Anupam Dagar](https://github.com/Anupam-dagar)

#### Name: [Phil](https://github.com/bitbrain-za)
- Place: South Africa
- Bio: Avid Tinkerer
- GitHub: [bitbrain-za](https://github.com/bitbrain-za)

#### Name: [Jasdy Syarman](https://github.com/akutaktau)
- Place: Malaysia
- Bio: PHP Programmer
- GitHub: [akutaktau](https://github.com/akutaktau)

#### Name: [Rupesh Kumar](https://github.com/vmcniket)
- Place: India
- Bio: KIIT University IT student
- GitHub: [vmcniket](https://github.com/vmcniket)

#### Name: [Shelby Stanton](https://github.com/Minimilk93)
- Place: Leeds, England
- Bio: Front End Developer who loves cats and gaming!
- GitHub: [Minimilk93](https://github.com/Minimilk93)

#### Name: [Michael Nyamande](https://github.com/mikeyny)
- Place: Harare ,Zimbabwe
- Bio: Eat , ~~Sleep~~ , Code
- GitHub: [Mikeyny](https://github.com/mikeyny)

#### Name: [Anders Jürisoo](https://github.com/ajthinking)
- Place: Sweden
- Bio: What happens in Git stays in Git
- GitHub: [Anders Jürisoo](https://github.com/ajthinking)

#### Name: [Dvir](https://github.com/dvur12)
- Place: Israel
- Bio: \x90\x90\x90\x90
- GitHub: [Dvir](https://github.com/dvur12)

#### Name: [Xavier Marques](https://github.com/wolframtheta)
- Place: Corbera de Llobregat, Barcelona, Catalonia
- Bio: Computer Science Major
- GitHub: [WolframTheta](https://github.com/wolframtheta)

#### Name: [Vishal](https://dainvinc.github.io)
- Place: New York
- Bio: Software developer with a knack to learn things quickly.
- GitHub: [dainvinc](https://github.com/dainvinc)

### Name: [Niall Cartwright](https://github.com/Nairu)
- Place: Birmingham, UK
- Bio: Avid Games dev hobbyist, work for 3SDL as a software developer.
- GitHub: [Niall Cartwright](https://github.com/Nairu)

#### Name: [Justin I](https://github.com/Jish80)
- Place: IL, USA
- Bio: Work hard
- GitHub: [Jish80] (https://github.com/Jish80)

#### Name: [APOORVA SHARMA](https://github.com/okatticus)
- Place: Himachal Pradesh,India
- Bio: A student happy to write code and poetry.
- GitHub: [Apoorva Sharma](https://github.com/okatticus)

#### Name: [Prateek Pandey](https://github.com/prateekpandey14)
- Place: Bangalore, India
- Bio: Opensource Enthusiast, Opensource Golang developer
- GitHub: [Prateek Pandey](https://github.com/prateekpandey14)

#### Name: [CodHeK](https://github.com/CodHeK)
- Place: Mumbai, India
- Bio: Cuber/Coder
- GitHub: [CodHeK](https://github.com/CodHeK)

#### Name: [Søren Eriksen](https://github.com/soer7022)
- Place: Denmark
- Bio: Currently studying computerscience at Aarhus University
- Github: [Søren Eriksen](https://github.com/soer7022)

#### Name: [Cristiano Bianchi](https://github.com/crisbnk)
- Place: Italy
- Bio: Love to learn something new everyday
- GitHub: [crisbnk](https://github.com/crisbnk)


#### Name: [Paulo Henrique Scherer](https://github.com/phscherer)
- Place: Brazil
- Bio: Student and newbie software developer
- GitHub: [phscherer](https://github.com/phscherer)

#### Name: [Aldo Cano](https://github.com/aldocano)
- Place: Tirana, Albania
- Bio: A bug is never just a mistake...
- GitHub: [Aldo Cano](https://github.com/aldocano)

#### Name: [Timea Deák](https://github.com/DTimi)
- Place: Dublin, Ireland
- Bio: Molecular biologist
- GitHub: [Timea Deák](https://github.com/DTimi)

#### Name: [Christian Skala](https://github.com/chrishiggins29)
- Place: New York, USA
- Bio: Hire me! Need a VP of Engineering, Director of Software, CTO?
- GitHub: [Christian Skala](https://github.com/chrishiggins29)

#### Name: [filedesless](https://hightechlowlife.info)
- Place: Québec, Canada
- Bio: CompSci from ULaval reporting in
- GitHub: [aiglebleu](https://github.com/aiglebleu)

#### Name: [Jon Lee](https://github.com/githubbbbbbbbbbbbb)
- Place: Canada
- Bio: Student
- GitHub: [githubbbbbbbbbbbbb](https://github.com/githubbbbbbbbbbbbb)

#### Name: [Ren Cummings](https://github.com/nrenc027)
- Place: Dayton,OH, USA
- Bio: I like Code :sunglasses:, Coloring :art:, and Cardio :running:
- GitHub: [Ren Cummings](https://github.com/nrenc027)

#### Name: [Nefari0uss](https://github.com/nefari0uss)
- Place: USA
- Bio: Gamer, developer, and open source enthusiast!
- Github: [Nefari0uss](https://github.com/nefari0uss)

#### Name: [S Stewart](https://github.com/tilda)
- Place: Denton, Texas, US
- Bio: Dude trying to become a IT guy somewhere. Also reads [The Register](https://www.theregister.co.uk).
- GitHub: [tilda](https://github.com/tilda)

#### Name: [Jose Gomera](https://github.com/josegomera)
- Place: Dominican Republic
- Bio: I'm web developer that love somehow to help.
- Github: [josegomera](https://github.com/josegomera)

#### Name: [Stephen Abrahim](https://github.com/lepah)
- Place: Huntington Beach, CA
- Bio: Games and things!
- GitHub: [Stephen Abrahim](https://github.com/lepah)

#### Name: [Rajeev Kumar Singh](https://github.com/rajeeviiit)
- Place: Gandhinagar,Gujrat, IN
- Bio: Games and music!
- GitHub: [Rajeev Kumar Singh](https://github.com/rajeeviiit)

### Name: [Benjamin Sanvoisin](https://github.com/Laudenlaruto)
- Place : Paris, FR
- Bio: Devops, Gamer and fun
- GitHub: [Benjamin Sanvoisin](https://github.com/Laudenlaruto)

#### Name: [Matthew Burke](https://github.com/MatthewBurke1995)
- Place: Sydney, Australia
- Bio: Big fan of Python + Data
- GitHub: [Matthew Burke](https://github.com/MatthewBurke1995)

#### Name: [Caio Perdona](https://github.com/perdona)
- Place: Ribeirao Preto, SP, Brazil
- Bio: Web and Mobile Engineer
- GitHub: [Caio Perdona](https://github.com/perdona)

#### Name: [Shankhalika Sarkar](https://github.com/Shankhalika)
- Place: Karnataka, India
- Bio: Current Final Year CS Undergrad. I love poetry, tea and dogs.
- Github: [Shankhalika Sarkar](https://github.com/Shankhalika)

#### Name: [Henrique Duarte](https://github.com/mustorze)
- Place: São Paulo, SP, BR
- Bio: Developer, I really like!
- GitHub: [Henrique Duarte](https://github.com/mustorze)

#### Name: [Akshit Kharbanda](https://github.com/akshit04)
- Place: Delhi, India
- Bio: 5th semester IT Undergrad. Machine Learning enthusiast. Black coffee <3
- GitHub: [Akshit Kharbanda](https://github.com/akshit04)

#### Name:[Avinash Jaiswal](https://github.com/littlestar642)
- Place:Surat,Gujarat,India.
- Bio:In love with the WEB,from age of 5!
- Github:[Avinash Jaiswal](https://github.com/littlestar642)

#### Name: [JoeBanks13](https://github.com/JoeBanks13)
- Place: York, United Kingdom
- Bio: Backend web developer
- GitHub: [JoeBanks13](https://github.com/JoeBanks13)
- Webpage: [josephbanks.me](https://josephbanks.me)
- GitLab Server: [GitLab](https://gitlab.josephbanks.me/JoeBanks13)

#### Name: [Alisson Vargas](https://github.com/alisson-mich)
- Place: Torres, RS, Brazil
- Bio: A guy who loves IT :D
- GitHub: [Alisson Vargas](https://github.com/alisson-mich)

#### Name: [Mat.](https://github.com/pudkipz)
- Place: Stockholm, Sweden
- Bio: Random Swedish student.
- GitHub: [Mat.](https://github.com/pudkipz)

#### Name: [Adiyat Mubarak](https://github.com/Keda87)
- Place: Jakarta, ID, Indonesia
- Bio: Technology Agnostic
- GitHub: [Adiyat Mubarak](https://github.com/Keda87)

#### Name: [Vishaal Udandarao](https://github.com/vishaal27)
- Place: New Delhi, India
- Bio: Professional Geek | Developer
- GitHub: [Vishaal Udandarao](https://github.com/vishaal27)

#### Name: [Sparsh Garg](https://github.com/sparsh789)
- Place: Hyderabad, Telangana, India
- Bio: Student@IIIT,Hyderabad
- GitHub: [sparsh789](https://github.com/sparsh789)

#### Name: [Zaki Akhmad](https://github.com/za)
- Place: Jakarta, Indonesia
- Bio: Python enthusiasts
- GitHub: [za](https://github.com/za)

### Name: [Joey Marshment-Howell](https://github.com/josephkmh)
- Place: Berlin, Germany
- Bio: A nice young man who likes web programming!
- GitHub: [Joey Marshment-Howell](https://github.com/josephkmh)

#### Name: [Chris Sullivan](https://github.com/codemastermd)
- Place: College Park, Maryland
- Bio: Comp Sci student at the University of Maryland
- GitHub: [Chris Sullivan](https://github.com/codemastermd)

### Name: [Owen Mitchell](https://github.com/ultimatezenzar)
- Place: Edmond, OK, United States
- Bio: Programmer for a high school robotics team
- Github: [ultimatezenzar] (https://github.com/ultimatezenzar)

#### Name: [Sravya Pullagura](https://github.com/sravya96)
- Place: Vijayawada, Andhra Pradesh, India
- Bio: Love learning, coding and sketching!!
- Github [Sravya Pullagura](https://github.com/sravya96)

#### Name: [Ahmad Musaddiq Mohammad](https://github.com/ahmadmusaddiq)
- Place: Kuala Belait, Brunei Darussalam
- Bio: Mechanical engineer
- Github: [ahmadmusaddiq](https://github.com/ahmadmusaddiq)

#### Name: [Rafael Lima](https://github.com/rafaelkalan)
- Place: Belo Horizonte, Minas Gerais, Brazil
- Bio: Youger software engineer
- GitHub: [Rafael Lima](https://github.com/rafaelkalan)

#### Name: [Saif Rehman Nasir](https://github.com/shyshin)
- Place: New Delhi, India
- Bio: Techie with a lot of horizontals but a low verticality :(
- Github: [Saif Rehman Nasir](https://github.com/shyshin)

#### Name: [Yash Mittra](https://github.com/mittrayash)
- Place: New Delhi, Delhi, India
- Bio: Web Developer, Coder | Entering the field of Machine Learning and Data Science
- GitHub: [mittrayash](https://github.com/mittrayash)

#### Name: [Dustin Woods](https://github.com/dustinywoods)
- Place: MN, USA
- Bio: Software Developer
- GitHub: [Dustin Woods](https://github.com/dustinywoods)

#### Name: [Ginanjar S.B](https://github.com/egin10)
- Place: Samarinda, Kalimantan Timur, Indonesia
- Bio: Someone who's intresting about web devlopment / Programming
- GitHub: [Ginanjar S.B | egin10](https://github.com/egin10)

#### Name: [Fush Chups](https://github.com/fushandchups)
- Place: Christchurch, Canterbury, New Zealand
- Bio: Earhquake enthusiast
- GitHub:[fushandchups] (https://github.com/fushandchups)

#### Name: [Francis Venne](https://github.com/NullSilence)
- Place: Montreal, Canada.
- Bio: Developer by day, cat lover by night. Canadian tech enthusiast.
- Github [Sravya Pullagura](https://github.com/NullSilence)

#### Name: [Leonardo Bonetti](https://github.com/LeonardoBonetti)
- Place: São Paulo, Brazil
- Bio: Associate Degree analysis and systems development
- GitHub: [Leonardo Bonetti](https://github.com/LeonardoBonetti)

#### Name: [Noveen Sachdeva](https://github.com/noveens)
- Place: Hyderabad, Telangana, India
- Bio: 3rd Year CS undergrad at IIIT Hyderabad.
- GitHub: [Noveen Sachdeva](https://github.com/noveens)

#### Name: [DENNIS ORZIKH](https://github.com/orzikhd)
- Place: Seattle, WA, USA
- Bio: Student at UW. Likes easy ways to make sure tools are set up in new environments (like this project)
- Github: Wow isn't this right up there ^ [Dennis Orzikh](https://github.com/orzikhd)

#### Name: [Pranav Bhasin](https://github.com/pranavbhasin96)
- Place: Hyderabad, Telangana, India
- Bio: Trying to fit in coding society.
- GitHub: [Pranav Bhasin](https://github.com/pranavbhasin96)

#### Name: [Vaibhav Agarwal](https://github.com/vaibhavagarwal220)
- Place: Mandi, Himachal Pradesh, India
- Bio: A passionate programmer and a beginner in Open Source
- Github [Vaibhav Agarwal](https://github.com/vaibhavagarwal220)

#### Name: [Arpit Gogia](https://github.com/arpitgogia)
- Place: Delhi, India
- Bio: Python Developer
- Github [Arpit Gogia](https://github.com/arpitgogia)

#### Name: [Charlie Stanton](https://github.com/shtanton)
- Place: Southend-On-Sea, England
- Bio: JavaScript Tinkerer, Lover of Vim
- Github [Charlie Stanton](https://github.com/shtanton)

#### Name: [James Henderson](https://github.com/prohunt)
- Place: Raleigh, NC, United States
- Bio: Inquisitive, Loves coding, also vegan
- Github [Sravya Pullagura](https://github.com/sravya96)

#### Name: [Loreleen Mae Sablot](https://github.com/loreleensablot)
- Place: Daet, Camarines Norte, Philippines
- Bio: I love designing beautiful websites. I also bike.
- Github [Loreleen Mae Sablot] (https://github.com/loreleensablot)

#### Name: [Ahmad Musaddiq Mohammad](https://github.com/ahmadmusaddiq)
- Place: Kuala Belait, Brunei Darussalam
- Bio: Mechanical engineer
- Github: [ahmadmusaddiq](https://github.com/ahmadmusaddiq)

#### Name: [Aleksandr Vorontsov](https://github.com/a-vorontsov)
- Place: London, England
- Bio: Student, Aspiring Front-end Web Dev
- Github [Aleksandr Vorontsov](https://github.com/a-vorontsov)
#### Name: [Ben Smith](https://github.com/ben-w-smith)
- Place: Salt Lake City, UT, USA
- Bio: A guy that loves writing bots and automation.
- GitHub: [Ben Smith](https://github.com/ben-w-smith)

#### Name: [Eric Bryant](https://github.com/shmickle)
- Place: Fairfax, Virginia, USA
- Bio: Web Developer
- GitHub: [shmickle](https://github.com/shmickle)

#### Name: [Emmanuel Akinde](https://github.com/harkindey)
- Place: Lagos, Nigeria
- Bio: Lets Code and Chill
- Github: [Harkindey](https://github.com/harkindey)

#### Name: [Ashish Krishan](https://github.com/ashishkrishan1995)
- Place: India
- Bio: Computer Science Major / UI/UX Designer
- GitHub: [ashishkrishan1995](https://github.com/ashishkrishan1995)

#### Name: [Katherine S](https://github.com/kms6bn)
- Place: San Francisco
- Bio: Data Scientist
- Github: [kms6bn](https://github.com/kms6bn)

#### Name: [BrunoSXS](https://github.com/brunosxs)
- Brazil
- Bio: I like turtules.
- Github [BrunoSXS](https://github.com/brunosxs)

#### Name: [Alexander Miller](https://github.com/allesmi)
- Place: Salzburg, Austria
- Bio: Student/Web Developer
- GitHub: [allesmi](https://github.com/allesmi)

#### Name: [Bryan Wigianto](https://github.com/bwigianto)
- Place: USA
- Bio: Engineer
- GitHub: [bwigianto](https://github.com/bwigianto)

#### Name: [Ckpuna4](https://github.com/Ckpuna4)
- Place: Saint-petersburg, Russia
- Bio: Web Developer
- GitHub: [Ckpuna4](https://github.com/Ckpuna4)

#### Name: [Vaibhaw Agrawal](https://github.com/vaibhaw2731)
- Place: New Delhi, India
- Bio: I am a Machine Learning enthusiast.
- GitHub: [vaibhaw2731](https://github.com/vaibhaw2731)

#### Name: [Dhevi Rajendran](https://github.com/dhevi)
- Place: USA
- Bio: Software Engineer
- Github: [dhevi](https://github.com/dhevi)

#### Name: [Martns90](https://github.com/martns90)
- Place: The Gym
- Bio: enthusiast
- Github: [martns90](https:github.com/martns90)

#### Name: [Oluwadamilola Babalola](https://github.com/thedammyking)
- Place: Lagos, Nigeria
- Bio: JavaScript Developer
- GitHub: [Oluwadamilola Babalola](https://github.com/thedammyking)

### Name: [Trevor Meadows](https://github.com/tlm04070)
- Place: Charlotte, North Carolina.
- Bio: UNC Charlotte coding bootcamp student.
- GitHub: [tlm04070](https://github.com/tlm04070);

#### Name: [Ratchapol Tengrumpong](https://github.com/lullabies)
- Place: Bangkok, Thailand
- Bio: Programmer Analyst
- GitHub: [lullabies](https://github.com/lullabies)

#### Name: [Luke Taylor](https://github.com/lmcjt37)
- Place: Derby, UK
- Bio: Senior Software Engineer, child at heart
- GitHub: [Luke Taylor](https://github.com/lmcjt37)

#### Name: [Snehil Verma](https://github.com/vsnehil92)
- Place: Delhi, India
- Bio: Love to learn new technologies
- GitHub: [vsnehil92](https://github.com/vsnehil9

#### Name: [Akram Rameez](https://github.com/akram-rameez)
- Place: Bengaluru, India
- Bio: I like free T-shirts and I cannot lie.
- GitHub: [allesmi](https://github.com/akram-rameez)

#### Name: [Bryan Tylor](https://github.com/bryantylor)
- Place: Cincinnati, OH, USA
- Bio: Elixir Dev / Nuclear Engineer
- GitHub: [Bryan Tylor](https://github.com/bryantylor)

#### Name: [Matthias Kraus](https://github.com/brotkiste)
- Place: Munich, Germany
- Bio: Automotive Computer Science
- GitHub: [brotkiste](https://github.com/brotkiste)

#### Name: [Harshil Agrawal](https://github.com/harshil1712)
-Place: Vadodara, India
-Bio: Student,Web Developer
-GitHub: [harshil1712](https://github.com/harshil1712)

#### Name: [Bennett Treptow](https://github.com/bennett-treptow)
- Place: Milwaukee, WI, USA
- Bio: Computer Science Major / Web Developer
- Github: [bennett-treptow](https://github.com/bennett-treptow)

#### Name: [Cameron Smith](https://github.com/cameronzsmith)
- Place: Wichita, KS, USA
- Bio: Student
- GitHub: [cameronzsmith](https://github.com/cameronzsmith)

#### Name: [Jose Morales](https://github.com/castro732)
- Place: Buenos Aires, Argentina
- Bio: Developer
- GitHub: [castro732](https://github.com/castro732)

#### Name: [Hassan Sani](https://github.com/inidaname)
- Place: Bida, Niger State, Nigeria
- Bio: Web Developer at @ADPNigeria

#### Name: [Philip Terzic](https://github.com/PhilTerz)
- Place: Scottsdale, Arizona, USA
- Bio: Aspiring OSS Contributer
- GitHub: [PhilTerz](https://github.com/PhilTerz)

#### Name: [Gustavo Pacheco Ziaugra](https://github.com/GustavoZiaugra)
- Place: São Paulo, Brazil.
- Bio: Technology Guy / Student
- GitHub: [Gustavo Ziaugra](https://github.com/GustavoZiaugra)

#### Name: [Sarah Chen](https://github.com/sarovisk)
- Place: Sao Paulo/ Brazil
- Bio: Student
- GitHub: [sarovisk](https://github.com/sarovisk)

#### Name: [Jose David](https://github.com/jose4125)
- Place: Bogotá, Colombia
- Bio: Web Developer
- GitHub: [jose4125](https://github.com/jose4125)

#### Name: [Chathumina Vimukthi](https://github.com/ChathuminaVimukthi )
- Place: Bogotá, Colombia
- Bio: Second year undergraduate(Computer Science)
- GitHub: [ChathuminaVimukthi](https://github.com/ChathuminaVimukthi )

#### Name: [Mayank Saxena](https://github.com/mayank26saxena)
- Place: New Delhi, India
- Bio: Student
- GitHub: [mayank26saxena](https://github.com/mayank26saxena)

#### Name: [Napat Rattanawaraha](https://github.com/peam1234)
- Place: Bangkok, Thailand
- Bio: Student / Junior Web Developer
- GitHub: [peam1234](https://github.com/peam1234)

#### Name: [Marion Fioen](https://github.com/marion59000)
- Place: Lille, France
- Bio: Developer
- GitHub: [marion59000](https://github.com/marion59000)

#### Name: [Akma Adhwa](https://github.com/akmadhwa)
- Place: Malaysia
- Bio: Web Developer
- GitHub: [akmadhwa](https://github.com/akmadhwa)

#### Name: [Ian James](https://inj.ms)
- Place: London, UK
- Bio: Web... person?
- GitHub: [injms](https://github.com/injms)

#### Name: [K Foster](https://foster.im)
- Place: West Sussex, UK
- Bio: Web Developer
- GitHub: [g33kcentric](https://github.com/g33kcentric)

#### Name: [Andin FOKUNANG](https://github.com/switchgirl95)
- Place: Yaounde , Cameroon
- Bio: Student - Otaku - Geek
- GitHub: [Switch](https://github.com/switchgirl95)

#### Name: [xenocideiwki] (https://github.com/xenocidewiki)
- Place: Norway
- Bio: Reverse Engineer
- GitHub: [xenocidewiki] (https://github.com/xenocidewiki)

#### Name: [George Hundmann](https://github.com/georgegsd)
- Place: Mannheim, Baden-Württemberg, Germany
- Bio: I'm a German Shepherd that likes eating
- GitHub: [georgegsd](https://github.com/georgegsd)

#### Name: [Ahmad Abdul-Aziz](https://github.com/a-m-a-z)
- Place: Abuja, Nigeria
- Bio: Web Developer
- GitHub: [a-m-a-z](https://github.com/a-m-a-z)

#### Name: [Allan Dorr](https://github.com/aldorr)
- Place: Hamburg, Germany
- Bio: Web Dev, Writer, Translator, Teacher
- GitHub: [aldorr](https://github.com/aldorr)

#### Name: [Musa Barighzaai](https://github.com/mbarighzaai)
- Place: Toronto, Canada
- Bio: Front End Developer
- GitHub: [mbarighzaai](https://github.com/mbarighzaai)

#### Name: [Lakston](https://github.com/Lakston)
- Place: Toulouse, France
- Bio: Front-End Dev
- GitHub: [Lakston](https://github.com/Lakston)

#### Name: [Shobhit Agarwal](https://github.com/shobhit1997)
- Place: JSSATE, NOIDA ,INDIA
- Bio: Student/Andriod Developer
- GitHub: [shobhit1997](https://github.com/shobhit1997)

#### Name: [Will Barker](https://github.com/billwarker)
- Place: Toronto, Canada
- Bio: A guy who wants to improve the world through AI!
- GitHub: [Will Barker](https://github.com/billwarker)

#### Name: [Christopher Bradshaw](https://github.com/kitsune7)
- Place: Provo, UT, USA
- Bio: I love FOXES!!! :fox:
- GitHub: [kitsune7](https://github.com/kitsune7)

#### Name: [Ben Edelson]
-Place: Newark NJ
-Bio: I.T.
-GitHub: https://github.com/Bed3150n

#### Name: [JOE SCHO](https://github.com/JoeScho)
- Place: London, UK
- Bio: I love guitar!
- GitHub: [JoeScho](https://github.com/JoeScho)

#### Name: [Anuraag Tummanapally](https://github.com/TummanapallyAnuraag)
- Place: Mumbai, India
- Bio: Student, System Administrator
- GitHub: [TummanapallyAnuraag](https://github.com/TummanapallyAnuraag)

#### Name: [Fran Acién](https://github.com/acien101)
- Place: Madrid, Spain
- Bio: Full of empty
- GitHub: [Fran Acién](https://github.com/acien101)

#### Name: [Piyush Sikarwal](https://github.com/psikarwal)
- Place: India
- Bio: Professional Geek
- GitHub: [Piyush Sikarwal](https://github.com/psikarwal)

#### Name: [Pratyum Jagannath](https://github.com/Pratyum)
- Place: Singapore
- Bio: I tell tales!
- GitHub: [Pratyum](https://github.com/Pratyum)

#### Name: [Jakub Bačo](https://github.com/vysocina)
- Place: Slovakia
- Bio: Student / Designer
- GitHub: [Jakub Bačo](https://github.com/vysocina)

#### Name: [Gabriel Obaldia](https://github.com/gobaldia)
- Place: Uruguay
- Bio: Full Stack Developer
- GitHub: [Gabriel Obaldia](https://github.com/gobaldia)

#### Name: [Antonio Jesus Pelaez](https://github.com/ajpelaez)
- Place: Granada, Spain
- Bio: IT Student at the University of Granada
- GitHub: [Antonio Jesus Pelaez](https://github.com/ajpelaez)

#### Name: [Ivo Ketelaar](https://github.com/ikstreamivo)
- Place: Emmen, the Netherlands
- Bio: Game design studen & Hobbyist programmer
- GitHub: [IKStreamIvo](https://github.com/ikstreamivo)

#### Name: [Joshua Dennis Blackman](https://github.com/JDBlackman)
- Place: London, United Kingdom
- Bio: Computer Science Student at Swansea University
- GitHub: [Joshua Dennis Blackman](https://github.com/JDBlackman)

#### Name: [Suryatej Reddy](https://github.com/suryatejreddy)
- Place: New Delhi, India
- Bio: CSE Student at IIITD
- GitHub: [Suryatej Reddy](https://github.com/suryatejreddy)

#### Name: [Jerry Chong](https://github.com/zanglang)
- Place: Johor Bahru, Malaysia
- Bio: Software Engineer
- GitHub: [Jerry Chong](https://github.com/zanglang)

#### Name : [Pronomita Dey] (https://github.com/PronomitaDey)
- Place : India
- Bio : Front End Developer. Open Source Enthusiast. Learner.
- GitHub : [Pronomita Dey] (https://github.com/PronomitaDey)

#### Name: [PANAGIOTIS VLACHOS](https://github.com/PanosVl)
- Place: Athens, Greece
- Bio: Undergraduate CS student / Software Developer
- GitHub: [PanosVl](https://github.com/PanosVl)

#### Name: [PureHyd](https://github.com/PureHyd)
- Place: Evanston, IL
- Bio: EECS Student \@ NorthwesternU
- GitHub: [PureHyd](https://github.com/PureHyd)

#### Name: [Hoang Ha](https://github.com/halink0803)
- Place: Hanoi, Vietnam
- Bio: I love javascript! :cat:
- GitHub: [Hoang Ha](https://github.com/halink0803)

#### Name: [Will Tan](https://github.com/twillzy)
- Place: Sydney, Australia
- Bio: 2/4 into getting a free Hacktoberfest T-Shirt
- GitHub: [Antonio Jesus Pelaez](https://github.com/twillzy)

#### Name: [Santanaraj Esguerra](https://github.com/akiyamamio16)
- Place: San Fernando City, Pampanga, Philippines 2000
- Bio: I'm a 4th year Graduating I.T Student from Our Lady Of Fatima Univeristy Pampanga
- GitHub: [Haruka Mayumi](https://github.com/akiyamamio16)

#### Name: [Edwin Chui](https://github.com/Fly1nP4nda)
- Place: Georgia, United States
- Bio: Fulltime / Fullstack Web Developer
- GitHub: [Fly1nP4nda](https://github.com/Fly1nP4nda)

#### Name: [Mark Carlson](https://github.com/electrek)
- Place: Chicago, IL, USA
- Bio: Escape room maker
- GitHub: [Mark Carlson](https://github.com/electrek)

#### Name: [Warrin Pipon](https://github.com/lgdroidz)
- Place: Davao, Philippines
- Bio: Web Developer
- GitHub: [Warrin Pipon](https://github.com/lgdroidz)

#### Name: [David Buckle](https://github.com/met3or)
- Place: Manchester, UK
- Bio: Linux System Administrator
- GitHub: [met3or](https://github.com/met3or)

#### Name: [Aishwarya Pradhan](https://github.com/aishwaryapradhan)
- Place: Gurugram, India
- Bio: Learner, Coder,  INFJ, multipotentialite and a person who loves
to explore life. Also, Python and Django Developer
- Github: [Aishwarya Pradhan](https://github.com/aishwaryapradhan)
- Website: [Introverted Geek](http://introvertedgeek.com)

#### Name: [ALEX MARRUJO](https://github.com/marrujoalex)
- Place: California
- Bio: Software Developer
- GitHub: [Alex Marrujo](https://github.com/marrujoalex)

#### Name: [Ezequiel Pequeño Calvar](https://github.com/remohir)
- Place: London, United Kingdom
- Bio: FrontEnd Developer
- GitHub: [Ezequiel Pequeño Calvar](https://github.com/remohir)

### Name: [Elijah](https://github.com/raptosaur)
- Place: Swansea, UK
- Bio: Studying MEng at Swansea Uni and part time SysAdmin
- GitHub: [Raptosaur](https://github.com/raptosaur)

#### Name: [George Kunthara](https://github.com/gkunthara)
- Place: Seattle, WA USA
- Bio: Student at Gonzaga University
- GitHub: [George Kunthara](https://github.com/gkunthara)

#### Name: [Jamie Taylor](https://github.com/GaProgMan)
- Place: Leeds, UK
- Bio: Full stack .NET developer (and .NET Core blogger)
- GitHub: [GaProgMan](https://github.com/GaProgMan)

#### Name: [Lokesh Raj Arora](https://github.com/lokiiarora)
- Place: Darjeeling, India
- Bio: CS Student at SRM University, Full Stack Developer
- Github: [Lokesh Raj Arora](https://github.com/lokiiarora)

#### Name: [Mahdi Majidzadeh](https://github.com/MahdiMajidzadeh/)
- Place: Qom, Qom, Iran
- Bio: back-end develoer and seo expert
- GitHub: [Mahdi Majidzadeh](https://github.com/MahdiMajidzadeh/)
- Twitter: [Mahdi Majidzadeh](https://twitter.com/MahdiMajidzadeh/)

#### Name: [Pedro Mietto Bruini](https://github.com/bruini)
- Place: Jundiaí, São Paulo, Brazil
- Bio: Analyst/Developer Student at Fatec-Jd
- GitHub: [Pedro Mietto Bruini](https://github.com/bruini)

#### Name: [NIKOLETT HEGEDÜS](https://github.com/henikolett)
- Place: Debrecen, Hungary
- Bio: I'm a Developer / Music geek / Nature enthusiast
- GitHub: [Nikolett Hegedüs](https://github.com/henikolett)

#### Name: [Omar Mujahid](https://github.com/omarmjhd)
- Place: Austin, Texas, USA
- Bio: I write code, and play golf!
- GitHub: [Omar Mujahid](https://github.com/omarmjhd)

#### Name: [Kyle Johnson] (https://github.com/johnson90512)
- Place: United States
- Bio: Information System Administrator, former Information Systems student
- GitHub: [Kyle Johnson] (https://github.com/johnson90512)
#### Name: [Gilliano Menezes](https://github.com/gillianomenezes)
- Place: Recife, Brazil
- Bio: Software Engineer at www.neuroup.com.br
- GitHub: [Gilliano Menezes](https://github.com/gillianomenezes)

#### Name: [Luís Antonio Prado Lança](https://github.com/luisslanca)
- Place: Jundiaí, São Paulo, Brazil
- Bio: I'm a student in Fatec Jundiaí and Web Developer.
- GitHub: [Luís Antonio Prado Lança](https://github.com/luisslanca)

#### Name: [Anish Bhardwaj](https://github.com/bhardwajanish)
- Place: New Delhi, India
- Bio: CSD IIITD
- GitHub: [Anish Bhardwaj](https://github.com/bhardwajanish)

#### Name: [Ankur Sharma](https://github.com/ankurs287)
- Place: New Delhi, India
- Bio: CSAM, IIITD
- GitHub: [Ankur Sharma](https://github.com/ankurs287)

#### Name: [Siddhant Verma](https://github.com/siddver007)
- Place: Delhi, India
- Bio: Information Assurance and Cybersecurity Master's Student at Northeastern University
- GitHub: [Siddhant Verma](https://github.com/siddver007)

#### Name: [Cody Williams](https://github.com/codyw9524)
- Place: Dallas, Texas, USA
- Bio: Web Nerd
- GitHub: [Cody Williams](https://github.com/codyw9524)

#### Name: [Aayush Sharma](https://github.com/aayusharma)
- Place: Mandi, Himachal Pradesh, India
- Bio: IITian
- GitHub: [Aayush Sharma](https://github.com/aayusharma)

#### Name: [Jonas Fabisiak](https://github.com/RenCloud)
- Place: Hanover, Germany
- Bio: IT Student
- GitHub: [Jonas Fabisiak](https://github.com/RenCloud)

#### Name: [Mark Schultz](https://github.com/zynk)
- Place: Calgary, Alberta
- Bio: IT Student at SAIT
- GitHub: [Mark Schultz](https://github.com/zynk)

#### Name: [Juan Pablo Aguilar Lliguin](https://github.com/chefjuanpi)
- Place: Chicoutimi, QC, Canada
- Bio: Full Stack Developer
- GitHub: [Juan Pablo Aguilar Lliguin](https://github.com/chefjuanpi)

### Name: [Isaac Torres Michel](https://github.com/isaactorresmichel)
- Place: León, Mexico
- Bio: Software Engineer
- GitHub: [Isaac Torres Michel](https://github.com/isaactorresmichel)

#### Name: [Klaudia K.](https://github.com/KalpiKK)
- Place: Poland
- Bio: IT Student at the University of Wroclaw
- GitHub: [Klaudia K.](https://github.com/KalpiKK)

#### Name: [Luiz Gustavo Mattos](https://github.com/mano0012)
- Place: Brasil
- Bio: Computer Science Student
- Github: [Luiz Matos](https://github.com/mano0012)

#### Name: [Jeppe Ernst](https://github.com/Ern-st)
- Place: 🇩🇰
- Bio: fullstack/devops/security unicorn 🦄
- GitHub: [Jeppe Ernst](https://github.com/Ern-st)

#### Name: [Sergey Gorky](https://github.com/sergeygorky)
- Place: Ukraine
- Bio: I've Top Rated status in Upwork
- GitHub: [Sergey Gorky](https://github.com/sergeygorky)

#### Name: [Ayush Agarwal](https://github.com/thisisayaush)
- Place: Noida, India
- Bio: CSE Student at the Amity University
- GitHub: [Ayush Agarwal](https://github.com/thisisayush)

#### Name: [Arie Kurniawan](https://github.com/arkwrn)
- Place: Jakarta, Indonesia
- Bio: IT Student at Universiy of Muhammadiyah Jakarta
- GitHub: [Arie Kurniawan](https://github.com/arkwrn)

#### Name: [Ramón Didier Valdez Yocupicio](https://github.com/xDidier901)
- Place: Hermosillo, Sonora, México
- Bio: Software Developer / Student
- GitHub: [Didier Valdez](https://github.com/xDidier901)

#### Name: [Jamie Pinheiro](https://github.com/jamiepinheiro)
- Place: Canada
- Bio: Student @ uWaterloo
- GitHub: [jamiepinheiro](https://github.com/jamiepinheiro)

#### Name: [Alvin Abia](https://github.com/twist295)
- Place: NY, USA
- Bio: Lead Mobile Developer
- Github: [Alvin Abia](https://github.com/twist295)

### Name: [Carlos Federico Lahrssen](https://github.com/carloslahrssen)
- Place: Miami, Florida, USA
- Bio: CS Student at Florida International University
- GitHub: [Carlos Lahrssen](https://github.com/carloslahrssen)

#### Name: [Caio Calderari](https://github.com/caiocall)
- Place: Campinas, São Paulo, Brazil
- Bio: Designer
- GitHub: [Caio Calderari](https://github.com/caiocall)

#### Name: [Chashmeet Singh](https://github.com/chashmeetsingh)
- Place: New Delhi, India
- Bio: CS Student
- GitHub: [Chashmeet Singh](https://github.com/chashmeetsingh)

#### Name: [Aimee Tacchi](https://github.com/darkxangel84)
- Place: England, UK
- Bio: Female Front-End Developer From England, UK, I love Code, Cats and Tea. Also love travelling.
- GitHub: [darkxangel84](https://github.com/darkxangel84)

#### Name: [Stuart Wares](https://github.com/StuWares)
- Place: Tamworth, United Kingdom
- Bio: Learning web development to help with a career change!
- GitHub: [Stu Wares](https://github.com/StuWares)

#### Name: [Aitor Alonso](https://github.com/tairosonloa)
- Place: Madrid, Spain
- Bio: Computer Science and Engineering BSc student at Carlos III University of Madrid
- GitHub: [Aitor Alonso](https://github.com/tairosonloa)

#### Name: [Veronika Tolpeeva](https://github.com/ostyq)
- Place: Moscow, Russia
- Bio: Web developer
- GitHub: [Veronika Tolpeeva](https://github.com/ostyq)

#### Name: [Dzmitry Kasinets](https://github.com/dkasinets)
- Place: Brooklyn, NY, USA
- Bio: CS student at Brooklyn College, and The Game of Thrones fan :3
- Github: [Dzmitry Kasinets](https://github.com/dkasinets)

#### Name: [Anthony Mineo](https://github.com/amineo)
- Place: New Jersey, USA
- Bio: Web Design & Development
- GitHub: [Anthony Mineo](https://github.com/amineo)

#### Name: [Brent Scheppmann](https://github.com/bareon)
- Place: Garden Grove, CA, US
- Bio: Student, Geophysicist
- GitHub: [Brent Scheppmann](https://github.com/bareon)

#### Name: [Andrea Stringham](https://github.com/astringham)
- Place: Phoenix, AZ USA
- Bio: Coffee addict, dog person, developer.
- GitHub: [Andrea Stringham](https://github.com/astringham)

#### Name: [coastalchief](https://github.com/coastalchief)
- Place: Germany
- Bio: dev
- GitHub: [coastalchief](https://github.com/coastalchief)

#### Name: [Furkan Arabaci](https://github.com/illegaldisease)
- Place: Turkey
- Bio: Computer Science student
- GitHub: [Furkan Arabaci](https://github.com/illegaldisease)

#### Name: [Rizki Ramadhana](https://github.com/rizkiprof)
- Place: Yogyakarta, Indonesia
- Bio: Student / Front-end Developer
- GitHub: [Rizki Ramadhana](https://github.com/rizkiprof)

#### Name: [Sarthak Bhagat](https://github.com/sarthak268)
- Place: Delhi, India
- Bio: ECE Undergraduate
- GitHub: [Sarthak Bhagat](https://github.com/sarthak268)

#### Name: [Haley C Smith](https://github.com/haleycs)
- Place: Orlando, Florida
- Bio: Web Designer/Developer
- GitHub: [Haley C Smith](https://github.com/haleycs)

#### Name: [Lesyntheti](https://github.com/lesyntheti)
- Place : Troyes, France
- Bio : Network Engineer at University of Technology of Troyes
- Github: [lesyntheti](https://gitbub.com/lesyntheti)

#### Name: [Abdullateef](https://github.com/abdullateef97)
- Place: Lagos Island, Lagos State, Nigeria
- Bio: Student Developer
- GitHub: [Abdullateef](https://github.com/abdullateef97)

#### Name: [Juan Anaya Ortiz](https://github.com/JaoChaos)
- Place: Granada, Spain
- Bio: IT student at the University of Granada
- GitHub: [Juan Anaya Ortiz](https://github.com/JaoChaos)

#### Name: [Alexander Voigt](https://github.com/alexandvoigt)
- Place: San Francisco, CA, USA
- Bio: Software Engineer
- GitHub: [Alexander Voigt](https://github.com/alexandvoigt)

#### Name: [Michael Greene] (https://github.com/Greeneink4)
- Place: UT, USA
- Bio: Web Dev Student
- Github: [Michael Greene] (https://github.com/Greeneink4)

#### Name: [Lee Magbanua](https://github.com/leesenpai)
- Place: Philippines
- Bio: Student / Front-end Web Developer
- GitHub: [leesenpai](https://github.com/leesenpai)

#### Name: [Damodar Lohani](https://github.com/lohanidamodar)
- Place: Kathmandu, Nepal
- Bio: Technology Consultant at [LohaniTech](https://lohanitech.com)
- GitHub: [Damodar Lohani](https://github.com/lohanidamodar)

#### Name: [Hrafnkell Orri Sigurðsson](https://github.com/hrafnkellos)
- Place: Hafnarfjörður, Iceland
- Bio: Computer Scientist
- GitHub: [Hrafnkell Orri Sigurðsson](https://github.com/hrafnkellos)

#### Name: [Mitchell Haugen](https://github.com/haugenmitch)
- Place: VA, USA
- Bio: Programmer
- GitHub: [haugenmitch](https://github.com/haugenmitch)

#### Name: [Felipe Do Espirito Santo](https://github.com/felipez3r0)
- Place: Jaboticabal, SP, Brazil
- Bio: Professor at Fatec, Faculdade São Luís, and Mozilla Volunteer
- GitHub: [Felipe Do E. Santo](https://github.com/felipez3r0)

#### Name: [Jason Green](https://jason.green)
- Place: Seattle, WA
- Bio: Student of code, eater of sustainable sushi
- GitHub: [Jalence](https://github.com/jalence)

#### Name: [Elan Ripley](https//github.com/tattarrattat)
- Place: Raleigh, North Carolina, USA
- Bio: Programmer
- Github: [Elan Ripley](https//github.com/tattarrattat)

#### Name: [Akshat Maheshwari](https://github.com/akshat14714)		
 - Place: Hyderabad, India		
 - Bio: CSE Undergrad in IIIT Hyderabad		
 - Github: [akshat14714](https://github.com/akshat14714/)

#### Name: [Bennie Mosher](https://github.com/benniemosher)		
 - Place: Windsor, CO		
 - Bio: CTO of NOMO FOMO, Inc. && Software Engineer at NBC Universal		
 - GitHub: [Bennie Mosher](https://github.com/benniemosher)		

#### Name: [Justin Oliver](https://github.com/justinoliver)
- Place: Seattle, WA, USA, Earth!
- Bio: Trying to learn cool new things!
- GitHub: [Justin Oliver](https://github.com/justinoliver)

#### Name: [RYAN R SMITH](https://github.com/devronsoft)
- Place: Oxford, UK
- Bio: Kiwi dev
- GitHub: [Ryan Smith](https://github.com/devronsoft)
- Website: [Blog](https://devronsoft.github.io/)

#### Name: [Michael Kaiser](https://github.com/patheticpat)
- Place: Germany
- Bio: Ooooooh, nooooooo, not tonight!!
- GitHub: [Michael Kaiser](https://github.com/patheticpat)

#### Name: [Igor Rzegocki](https://github.com/ajgon)
- Place: Kraków, PL
- Bio: I do Ruby for living, and hacking for fun
- GitHub: [Igor Rzegocki](https://github.com/ajgon)
- Website: [Online Portfolio](https://rzegocki.pl/)

#### Name: [JULIE QIU](https://github.com/julieqiu)
- Place: New York City, NY, USA
- Bio: Software Engineer; Loves iced coffee
- GitHub: [Julie Qiu](https://github.com/julieqiu)

#### Name: [Luis Alducin](https://linkedin.com/luisalduucin)
- Place: Mexico City
- Bio: Software Engineer
- GitHub: [Luis Alducin](https://github.com/luisalduucin)

#### Name: [Hannah Zulueta](https://github.com/hanapotski)
- Place: North Hollywood, CA
- Bio: Web developer, Calligrapher, Musician, Entrepreneur
- GitHub: [Ryan Smith](https://github.com/hanapotski)
- Website: [Blog](https://homemadecoder.wordpress.com)

#### Name: [Michele Adduci](https://micheleadduci.net)
- Place: Germany
- Bio: Full Stack Developer, living on a CI/CD pipeline
- GitHub: [madduci](https://github.com/madduci)

#### Name: [Austin Carey](https://github.com/apcatx)
- Place: Austin, TX, USA
- Bio: Jr Full Stack Developer making my first contribution.
- GitHub: [apcatx](https://github.com/apcatx)

#### Name: [John Rexter Flores](https://github.com/alldeads)
- Place: Cebu, Philippines
- Bio: Full Stack Developer
- Github: [John Rexter Flores](https://github.com/alldeads)

#### Name: [Luciano Santana dos Santos](https://github.com/lucianosds)
- Place: Ponta Grossa, PR, Brasil
- Bio: Computer Network Professional
- Github: [Luciano Santana dos Santos](https://github.com/lucianosds)

#### Name: [Naman Doshi] (https://github.com/warmachine0609)
-Place: Chennai,India
-Bio: ML developer
-Github: [Naman Doshi] (https://github.com/warmachine0609)
#### Name: [Alex Choi](https://github.com/running-cool)
- Place: Athens, GA
- Bio: Student
- Github: [running-cool](https://github.com/running-cool)

#### Name: [Sebastian Schreck](https://schreck.berlin)
- Place: Berlin, Germany
- Bio: Software Engineer
- Github: [StegSchreck](https://github.com/StegSchreck)

#### Name: [Fernando Contreras](https://github.com/fercreek)
- Place: Nuevo Leon, Mexico
- Bio: Software Engineer
- Github: [fercreek](https://github.com/fercreek)
- Website: [Blog](https://fercontreras.com/)

#### Name: [Kshitiz Khanal](https://github.com/kshitizkhanal7)
- Place: Kathmandu, Nepal
- Bio: Open Data and Open Knowledge activist
- GitHub: [Kshitiz Khanal](https://github.com/kshitizkhanal7)

#### Name: [Manas kashyap](https://github.com/Manas-kashyap)
- Place: New Delhi, India
- Bio: Computer Science Engineering student at Amity University
Noida
-Github: [Manas kashyap](https://github.com/Manas-kashyap)

#### Name: [Daksh Chaturvedi](https://github.com/daksh249)
- Place: New Delhi, India
- Bio: ECE Undergraduate at IIIT-Delhi
- GitHub: [Daksh Chaturvedi](https://github.com/daksh249)

#### Name: [SHANAKA ANURADHA](https://github.com/shanaka95)
- Place: Sri Lanka
- Bio: Undergraduate
- GitHub: [Shanaka95](https://github.com/shanaka95)

### Name: [Brandon Fadairo](https://github.com/BFadairo)
- Place: Columbus, Ohio
- Bio: A guy looking to change career fields
- GitHub: [Brandon Fadairo](https://github.com/BFadairo)

#### Name: [Lukas A](https://github.com/lukbukkit)
- Place: Kassel, Hesse, Germany
- Bio: Student on his way to the Abitur
- GitHub: [LukBukkit](https://github.com/lukbukkit)

#### Name: [Leticiafatimaa](https://github.com/leticiafatimaa)
- Place: Florianopolis, SC, Brazil
- Bio: I have 19 years, course Analysis and Development System.
- GitHub: [LeticiaFatimaa](https://github.com/leticiafatimaa)

#### Name: [Dale Noe](https://github.com/dalenoe)
- Place: Fairbury, Illinois, US
- Bio: System administrator by day, devops by hobby.
- GitHub: [Dale Noe](https://github.com/dalenoe)

#### Name: [Valera Kushnir](https://github.com/kashura)
- Place: Tampa, FL, USA
- Bio: Scrum Master and passionate technologist.
- GitHub: [kashura](https://github.com/kashura)

#### Name: [Eric Briese](https://github.com/Atrolantra)
- Place: Brisbane, Australia
- Bio: Student studying LAw and IT. Currently working as a software engineer.
- GitHub: [Atrolantra](https://github.com/Atrolantra)


#### Name: [Jeevan Chapagain](https://github.com/jeevanc)
- Place: Kathmandu, Nepal
- Bio: Student studying BSc(CSIT).Currently working as a software engineer intern.
- GitHub: [Jeevan Chapagain](https://github.com/jeevanc)

#### Name: [Ayushverma8](https://github.com/Ayushverma8)
- Place: Indore, TN, IN
- Bio: I'm living the best part of my life and the life that I always wanted to. Surrounded by amazing people everyday. Rich in happiness, meager in hate. Seduce me with bikes and roads, invite me to trekking and long drives. I love food and sleep. I'm driven by music and art.
- GitHub: [Ayush](https://github.com/Ayushverma8)

#### Name: [VEBER Arnaud](https://github.com/VEBERArnaud)
- Place: Paris, France
- Bio: Solution Architect @ Eleven-Labs
- GitHub: [VEBERArnaud](https://github.com/VEBERArnaud)

#### Name: [Dushyant Rathore](https://github.com/dushyantRathore)
- Place: New Delhi, India
- Bio: Student
- GitHub: [dushyantRathore](https://github.com/dushyantRathore)

#### Name: [Attila Blascsak](https://github.com/blascsi)
- Place: Hungary
- Bio: Front-end dev. Love React!
- GitHub: [Attila Blascsak](https://github.com/blascsi)

#### Name: [Acquila Santos Rocha](https://github.com/DJAcquila)
- Place: Goiânia, Brasil
- Bio: Computer Science Student
- GitHub: [Acquila Santos Rocha](https://github.com/DJAcquila)

#### Name: [Jasen Wyatt](https://github.com/jasenwyatt)
- Place: Detroit, Michigan, USA
- Bio: Director UX & Development; music-lover; father;
- GitHub: [Jasen Wyatt](https://github.com/jasenwyatt)

#### Name: [Larizza Noelly Tueros Garcia](https://github.com/skayablars)
- Place: Santiago de los Caballeros, República Dominicana
- Bio: Software Engineer, Web Developer, Design unicorn
- GitHub: [Larizza Tueros](https://github.com/skayablars)

#### Name: [Gaurav Lalchandani](https://github.com/return007)
- Place: India
- Bio: Computer Science Student, Eat, code and sleep :P
- GitHub: [return007](https://github.com/return007)

#### Name: [Jianhao Tan](https://github.com/jaanhio)
- Place: Singapore
- Bio: I like spending time in chlorinated water and spitting out codes.
- GitHub: [Jianhao Tan](https://github.com/jaanhio)

#### Name:[Roi Ben - Shaul](https://github.com/rughciatuk)
- Place: israel
- Bio: Android developer
- GitHub: [Roi Ben - Shaul](https://github.com/rughciatuk)

#### Name: [Konstantin](https://github.com/Kola50011)
- Place: Wiener Neustadt, Austria
- Bio: Computer Science Student
- GitHub: [Konstantin](https://github.com/Kola50011)

#### Name: [Ankit Rai](https://github.com/ankitrai96)
- Place: Greater Noida, Uttar Pradesh, India
- Bio: A high functioning geek, et cetera.
- GitHub: [ankitrai96](https://github.com/ankitrai96)

#### Name: [Tiago Severino](https://github.com/TiagoSeverino)
- Place: Lisbon, Portugal
- Bio: I code for fun!
- GitHub: [TiagoSeverino](https://github.com/TiagoSeverino)

#### Name: [Patrick Hübl-Neschkudla](https://github.com/flipace)
- Place: Vienna, Austria
- Bio: Senior Developer @ ovos media gmbh. Happily married and father of 2 awesome kids. Oh and I like games.
- GitHub: [flipace](https://github.com/flipace)

#### Name: [Zakaria Soufiani](https://github.com/zakaria-soufiani)
- Place: Agadir, Morocco
- Bio: Student
- GitHub: [Zakaria Soufiani](https://github.com/zakaria-soufiani)

#### Name: [Mathias Pihl](https://github.com/newspaperman57)
- Place: Aalborg, Denmark
- Bio: Software Engineering Student
- GitHub: [Newspaperman57](https://github.com/newspaperman57)

#### Name: [Bikibi](https://github.com/Bikibi)
- Place: Toulouse, France
- Bio: Front-end dev
- GitHub: [Bikibi](https://github.com/Bikibi)

#### Name: [Weilun](https://github.com/holah)
- Place: Singapore
- Bio: Engineer
- GitHub: [Weilun](https://github.com/holah)

#### Name: [Matteo Mensi](https://github.com/Snatched)
- Place: Italy
- Bio: Chemical Engineering student. C++ developer. I (try to) make high-performance computational programs to help with scientific research.
- GitHub: [Snatched](https://github.com/Snatched)

#### Name: [Oleksiy Ovdiyenko](https://github.com/doubledare704)
- Place: Kyiv, Ukraine
- Bio: Python Dev
- GitHub: [Oleksiy Ovdiyenko](https://github.com/doubledare704)

#### Name: [Jeremy](https://github.com/jremeh)
- Place: KL, Malaysia
- Bio: Applied Math with Computing Student
- GitHub: [Jeremy](https://github.com/jremeh)

#### Name: [KUMAR AKSHAY](https://github.com/kakshay21)
- Place: Indore, Madhya Pradesh, India
- Bio: Electronics and Communication student.
- GitHub: [Kumar Akshay](https://github.com/kakshay21)

#### Name: [Jibin Thomas Philipose](https://github.com/JIBIN-P)
- Place: Mumbai, India
- Bio: Full-Stack Development, Machine Learning and Having Fun!.
- GitHub: [Jibin Thomas Philipose](https://github.com/JIBIN-P)

### Name: [Matei David](https://github.com/Matei207)
- Place: Birmingham, UK
- Bio: BSc Student at University of Birmingham
- GitHub: [Matei David](https://github.com/Matei207)

#### Name: [CAPS Padilla](https://github.com/CarlosPadilla)
- Place: Jalisco, Mexico
- Bio: A handsome guy with the best work ever

#### Name: [Aiman Abdullah Anees](https://github.com/aimananees)
- Place: Hyderabad, India
- Bio: iOS Developer
- GitHub: [Aiman Abdullah Anees](https://github.com/aimananees)

#### Name: [Andrea Zanin](https://github.com/ZaninAndrea)
- Place: Trento, Italy
- Bio: High School Student, passionate about math, coding and open source
- Github: [ZaninAndrea](https://github.com/ZaninAndrea)

#### Name: [VENKATESH BELLALE] (http://venkateshbellale.github.io)
- place:pune , India
- bio : loves computer+science , student
- github: [venketsh bellale] (http://github.com/venkateshbellale)

#### Name: [Keith VenHuizen](https://github.com/keithvenh/)
- Place: Sioux Falls, South Dakota
- Bio: Hi, I'm Keith. I love my family, playing board games, Chicago sports and problem solving!
- GitHub: [Keith VenHuizen](https://github.com/keithvenh)

#### Name：[ Eason Xuan ](https://github.com/timemahcine)
- Place: City:Shao Xing, State:Zhe Jiang, Country:China
- Bio: computer science student,front-end developer
- GitHub: [ Eason Xuan](https://github.com/timemahcine)

#### Name: [Ocean](https://github.com/ocean0212)
- Place: Henan, China
- Bio: Chinese food :heart_eyes:
- GitHub: [Ocean](https://github.com/ocean0212)

#### Name: [Rohit Motwani](https://github.com/rohittm)
- Place: Kanpur, India
- Bio: Frontend Developer
- GitHub: [rohittm](https://github.com/rohittm)

#### Name: [Piotr](https://github.com/khorne55)
- Place: Limerick, Ireland
- Bio: Computer Engineering Student :)
- GitHub: [khorne55](https://github.com/khorne55)

#### Name: [Rafael Barbosa](https://github.com/rafaelmilanibarbosa)
- Place: Sao Bernardo do Campo, Sao Paulo, Brazil
- Bio: loves computer+science , Full Stack Developer
- GitHub: [Ocean](https://github.com/rafaelmilanibarbosa)

#### Name: [Eric Wolfe](https://github.com/erwolfe)
- Place: Edwardsville, IL, USA
- Bio: Programmer, Audiophile, Gamer
- GitHub: [Eric Wolfe](https://github.com/erwolfe)

#### Name: [Francis](https://github.com/borbefg)
- Place: Quezon City, PH
- Bio: Fueled by :coffee:
- GitHub: [Francis](https://github.com/borbefg)

#### Name: [Gowtham](https://github.com/gowtham1997)
- Place: Chennai
- Bio: Loves Data science

### Name: [Branden] (https://github.com/redbeardaz)
- Place: Phoenix, AZ
- Bio: Customer Success Manager
- GitHub: [RedBeardAZ] (https://github.com/redbeardaz)

#### Name: [Hussain Calcuttawala](https://github.com/hussainbadri21)
- Place: Bengaluru, India
- Bio: Android Developer, Student, Foodie
- GitHub: [hussainbadri21](https://github.com/hussainbadri21)

#### Name: [M K]
- Place: Ko Tao, Thailand
- Bio: I love code, coffee and the beach

#### Name: [Ahmad Thames](https://github.com/ahmadthames)
- Place: Houston, TX, USA
- Bio: UX Engineer, Traveler, Plant-Based Foodie
- GitHub: [ahmadthames](https://github.com/ahmadthames)

#### Name: [Skyler](https://github.com/huntleyreep)
- Place: South Carolina
- Bio: Computer Science Student / Free Code Camper
- GitHub: [huntleyreep](https://github.com/huntleyreep)

#### Name: [Steve K]
- Place: Philadelphia, PA
- Bio: Security Analyst

#### Name: [Siddharth Tankariya](https://github.com/siddharthtankariya/)
- Place: Mumbai, India
- Bio: Java Developer, Foodie
- GitHub: [siddharthtankariya](https://github.com/siddharthtankariya/)

#### Name: [Christoph](https://github.com/iamchrishckns)
- Place: Germany
- Bio: I'm a german developer who loves to create things :)
- GitHub: [iamchrishckns](https://github.com/iamchrishckns)

#### Name: [Aditya Yuvaraj](https://github.com/Screwed-Up-Head)
- Place: Pune, India
- Bio: Metalhead law student who loves hardware and code
- GitHub: [Screwed-Up-Head](https://github.com/Screwed-Up-Head)

#### Name: [Zoe Kafkes](https://github.com/zkafkes)
- Place: Atlanta, Georgia USA
- Bio: caffeinated and curious
- GitHub: [zkafkes](https://github.com/zkafkes)

#### Name: [Gareth Davies](https://github.com/gareth-d85)
- Place: UK
- Bio: Future Developer and Free code camp local group leader
- GitHub: [Gareth Davies](https://github.com/gareth-d85)

#### Name: [Daniel Tudares](https://github.com/dan1eltudares)
- Place: Ottawa, Ontario, Canada
- Bio: Network specialist, code n00b
- Github: [Daniel Tudares](https://github.com/dan1eltudares)

#### Name: [Ryan Sperzel](https://github.com/ryansperzel)
- Place: NYC, New York, USA
- Bio: Recent college grad attending Flatiron School coding bootcamp
- GitHub: [Ryan Sperzel](https://github.com/ryansperzel)

#### Name: [Thomas Lee](https://github.com/pbzweihander)
- Place: Seoul, Republic of Korea
- Bio: College student
- GitHub: [Thomas Lee](https://github.com/pbzweihander)

#### Name: [Ayush Aggarwal](https://github.com/aggarwal125ayush)
- Place: Delhi, India
- Bio: Data Scientist , Android Developer
- Github: [Ayush Agagrwal](https://github.com/aggarwal125ayush)

#### Name: [Taylor Hudson](https://github.com/AllenCompSci)
- Place: Allen, Texas, USA
- Bio: Computer Scientist , C++ Developer, Java Developer, NodeJS, High School Computer Science Teacher, Math Teacher, Mathematicain
- Github: [Allen Comp Sci](https://github.com/AllenCompSci)

#### Name: [Margaret Kelley](https://github.com/mlouisekelley)
- Place: USA
- Bio: Cat lover
- GitHub: [mlouisekelley](https://github.com/mlouisekelley)

#### Name: [Simon Volpert](https://github.com/vol-pi)
- Place: Ulm, Germany
- Bio: DevOps, Hiking, Photography
- GitHub: [vol-pi](https://github.com/vol-pi)

#### Name: [Matteo Testa](https://github.com/maojh)
- Place: Milan, Italy
- Bio: Design&Arts
- GitHub: [maojh](https://github.com/maojh)

#### Name: [SAIDEEP DICHOLKAR](https://github.com/saideepd)
- Place: Mumbai, India
- Bio: Computer Science Engineering Student & Tech Enthusiast
- GitHub: [Saideep Dicholkar](https://github.com/saideepd)

#### Name: [Lisa Nguyen](https://github.com/LisaNguyen)
- Place: Dublin, Ireland
- Bio: Front-end developer
- GitHub: [Lisa Nguyen](https://github.com/LisaNguyen)

#### Name: [Tyler Williams](https://github.com/Tyler-Williams)
- Place: Henderson, NV, USA
- Bio: Front-end Developer
- GitHub: [Tyler-Williams](https://github.com/Tyler-Williams)

#### Name: [Ítalo Epifânio](https://github.com/itepifanio)
- Place: Natal, Brazil
- Bio: Web developer PHP and Python
- Github: [Ítalo Epifânio](https://github.com/itepifanio)

#### Name: [Otto Bittencourt](https://github.com/OttoWBitt)
- Place: Belo Horizonte, Minas Gerais, Brazil
- Bio: Computer Science student at Puc-Mg ,Music lover
- GitHub: [OttoWBitt] (https://github.com/OttoWBitt)

#### Name: [Ana Perez](https://github.com/anacperez)
- Place: King City, California, United States
- Bio: Full-Stack developer, hiking, travel, art, photography
- GitHub: [Ana Perez](https://github.com/anacperez)

#### Name: [Matan](https://github.com/matan188)
- Place: TLV, IL
- Bio: Programmer
- GitHub: [Matan](https://github.com/matan188)

#### Name: [Moisés Ñañez](https://github.com/moisesnandres)
- Place: Ica, Perú
- Bio: Software developer and musician
- GitHub: [Moisés Ñañez](https://github.com/moisesnandres)

#### Name: [Joe Hanson](https://github.com/jahanson)
- Place: San Antonio, TX, United States
- Bio: Front-End Developer
- GitHub: [Joe Hanson](https://github.com/jahanson)

#### Name: [Tech Tide](https://github.com/techtide/)
- Place: Singapore, Singapore
- Bio: Young software developer.
- GitHub: [techtide](https://github.com/techtide/)

#### Name: [Raymond Duckworth](https://github.com/raymondxduckworth/)
- Place: California, USA
- Bio: Aspiring full-stack web developer/software engineer. Interested in IoT, AI, & Tech Business.
- GitHub: [Raymond Duckworth](https://github.com/raymondxduckworth/)

#### Name: [Tanner Lund](https://github.com/nylan17/)
- Place: Seattle
- Bio: Developer
- GitHub: [Nylan17](https://github.com/nylan17/)

#### Name: [Ermolaev Gleb](https://github.com/ermolaeff/)
- Place: Moscow, Russia
- Bio: Student-developer, fond of JAva, Web etc.
- GitHub: [Ermolaeff](https://github.com/ermoalaeff)

#### Name: [Jeffrey Ng](https://github.com/NgJeffrey/)
- Place: California, United States
- Bio: Student
- GitHub: [NgJeffrey](https://github.com/NgJeffrey/)

#### Name: [Peter Walsh](https://github.com/ddddamian/)
- Place: UK
- Bio: Learning to code through freeCodeCamp
- GitHub: [Peter Walsh](https://github.com/ddddamian/)

#### Name: [Michelle Uy](https://github.com/breindy/)
- Place: NYC
- Bio: CS student aspiring to become a better coder
- GitHub: [Michelle Uy](https://github.com/breindy/)

#### Name: [James Nuttall](https://github.com/JamesNuttall/)
- Place: UK
- Bio: Developing things. Learning Git
- GitHub: [James Nuttall](https://github.com/JamesNuttall/)

#### Name: [Bruno](https://github.com/bbarao/)
- Place: Lisbon, Portugal
- Bio: Love stuff
- GitHub: [Bruno](https://github.com/bbarao/)

#### Name: [Taylor Lee](https://github.com/taylorlee1/)
- Place: California
- Bio: Developer
- GitHub: [taylorlee1](https://github.com/taylorlee1/)

#### Name: [José](https://github.com/JJPO96/)
- Place: Porto, Portugal
- Bio: Informatics Student
- GitHub: [JJPO96](https://github.com/JJPO96/)

#### Name: [Rafael Barbosa Conceição](https://github.com/darthmasters/)
- Place: Sergipe, Brasil
- Bio: Web Developer
- GitHub: [Rafael Barbosa Conceição](https://github.com/darthmasters/)

#### Name: [Eric](https://github.com/Eric-Tadeja/)
- Place: Redmond, Washington
- Bio: service engineer
- GitHub: [Eric-Tadeja](https://github.com/Eric-Tadeja/)

#### Name: [Grégoire](https://github.com/navispeed/)
- Place: Quebec, Canada
- Bio: Scala developer
- GitHub: [navispeed](https://github.com/navispeed/)

#### Name: [Spencer](https://github.com/leaous/)
- Place: Pittsburgh, Pennsylvania
- Bio: student :)
- GitHub: [leaous](https://github.com/leaous/)

#### Name：[Akani] (htpps://github.com/akanijade/)
- Place: Jakarta, Indonesia
- Bio: Student
- GitHub: [akanijade] (https://github.com/akanijade/)

#### Name: [Udit Mittal](https://github.com/udit-001)
- Place: New Delhi, India
- Bio: Programmer
- Github: [Udit Mittal](https://github.com/udit-001)


#### Name: [Nneoma Oradiegwu](https://github.com/noradiegwu)
- Place: Illinois
- Bio: Student
- Github: [noradiegwu](https://github.com/noradiegwu)

#### Name: [Sai Praneeth](https://github.com/saip009)
- Place: Mumbai, India
- Bio: Programmer
- Github: [Sai Praneeth](https://github.com/saip009)

#### Name: [Abhishek Bhatt](https://github.com/ab-bh)		
 - Place: New Delhi, India		
 - Bio: Software developer, studying B.Tech CSE		
 - GitHub: [Abhishek Bhatt](https://github.com/ab-bh)

#### Name: [Aniket](https://github.com/AniketRoy)
- Place: New Delhi, India
- Bio: Computer Science Under Graduate, Open Source Lover
- GitHub: [Aniket](https://github.com/AniketRoy)

#### Name: [Nelson Estevão](https://github.com/nelsonmestevao)
- Place: Braga, Portugal
- Bio: Student of Software Engineering who likes puzzles.
- GitHub: [nelsonmestevao](https://github.com/nelsonmestevao)

#### Name: [Tom Michel](https://github.com/tomichel)
- Place: Berlin, Germany
- Bio: Developer
- Github: [Tom Michel](https://github.com/tomichel)

#### Name: [Abhishek Bhatt](https://github.com/ab-bh)
- Place: New Delhi, India
- Bio: Software developer, studying B.Tech CSE
- GitHub: [Abhishek Bhatt](https://github.com/ab-bh)

#### Name: [Rohit Mathew](https://github.com/rohitjmathew)
- Place: Bangalore, Karnataka, India
- Bio: Android Developer, Freelancer and Tech Enthusiast
- GitHub: [Rohit Mathew](https://github.com/rohitjmathew)

#### Name: [Aditya Giri](https://github.com/BrainBuzzer)
- Place: Latur, India
- Bio: Student
- Github: [Udit Mittal](https://github.com/BrainBuzzer)

#### Name: [syamkumar](https://github.com/syam3526)
- Place:kerala,india
- Bio: data scientist
- Github: [syamkumar](https://github.com/syam3526)

#### Name: [Gui An Lee](https://github.com/piroton)
- Place: Singapore, Singapore
- Bio: Student
- Github: [Gui An Lee](https://github.com/piroton)

#### Name: [Hardik Surana](https://github.com/hardiksurana)
- Place: Bangalore, India
- Bio: Programmer, Student
- Github: [Hardik Surana](https://github.com/hardiksurana)

#### Name: [Curian lee Zhen Jie](https://github.com/finalight)		
 - Place: Singapore
 - Bio: Fullstack, devops practitioner
 - GitHub: [turkerdotpy](https://github.com/finalight)

#### Name: [Ayushman KB](https://github.com/namhsuya/)
- Place: Calcutta, India
- Bio: Life sciences student|Dev|Linux enthusiast
- GitHub: [namhsuya](https://github.com/namhsuya/)

#### Name: [Michael Rogers](https://github.com/widgyrogers)
- Place: London, England
- Bio: Management Consultant
- Github: [widgyrogers] (https://github.com/widgyrogers)

#### Name: [Ipaye Alameen](https://github.com/ipaye)
- Place: Lagos, Nigeria
- Bio: Coumpter Engeering Undergrad | Front-end Developer | Javascript enthusiast
- Github: [ipaye] (https://github.com/ipaye)

#### Name: [Audrey Delgado](https://github.com/AudreyLin)
- Place: CA, USA
- Bio: It Network & Security graduate turned newb developer...lol.  
- Github: [AudreyLin](https://github.com/AudreyLin)

#### Name: [Kutsoragi](https://github.com/Kutsoragi)
- Place: Madrid, Spain
- Bio: Software Student
- Github: [Kutsoragi] (https://github.com/Kutsoragi)

#### Name: [Shreyansh Dwivedi](https://github.com/shreyanshdwivedi)
- Place: Varanasi, Uttar Pradesh, India
- Bio: Undergrad at IIITA
- Github: [Shreyansh Dwivedi] (https://github.com/shreyanshdwivedi)

#### Name: [Jochen Kirstätter](https://github.com/jochenkirstaetter)
- Place: Mauritius
- Bio: Family guy, geek, entrepreneur, software craftsman: Microsoft MVP Visual Studio, C#, Xamarin, SQL Server, VFP, MySQL, Linux consultant, conference speaker
- GitHub: [jochenkirstaetter](https://github.com/jochenkirstaetter)
- Website: [Get Blogged by JoKi](https://jochen.kirstaetter.name/)

#### Name: [Paul Schmidt](https://github.com/pschmidt88)
 - Place: Kassel, Germany
 - Bio: Software Engineer @ plentymarkets
 - Github [pschmidt88](https://github.com/pschmidt88)

#### Name: [Josh McKenzie](https://github.com/mckenzieja)
 - Place: Louisville, Kentucky USA
 - Bio: Full Stack JavaScript/WoW - Hyjal(Horde)
 - GitHub: [mckenzieja](https://github.com/mckenzieja)]

 #### Name: [Sanjeev Kumar](https://github.com/sanjeevbitx)
 - Place: Kolkata, India
 - Bio: Electronics Undergrad @Jadavpur University 
 - Github [sanjeevbitx](https://github.com/sanjeevbitx)

#### Name: [Neelansh Sahai](https://www.linkedin.com/in/neelansh-sahai-555a693b/)
- Place: Lucknow, Uttar Pradesh, INDIA
- Bio: Flirty Allrounder with a knack of Programming, Sports and Music
- Github: [Neelansh Sahai](https://github.com/neelanshsahai)

#### Name: [Bryen Vieira](https://www.linkedin.com/in/bryen95/)
- Place: London, UK
- Bio: Android development and a sprinkle of back end web!
- Github: [Bryen V](https://github.com/bryen95)

#### Name: [Matt Wszolek](https://github.com/mattwszolek)
- Place: Chicago, IL, USA
- Bio: Softweare Engineer for SteelSeries
- Github: [Matt Wszolek](https://github.com/mattwszolek)

#### Name: [Wan Wan](https://github.com/lf2com)
- Place: Taipei, Taiwan
- Bio: Front-end Developer
- GitHub: [Wan Wan](https://github.com/lf2com)

#### Name: [Nawed Imroze](https://github.com/nawedx)
- Place: Bhubaneswar, Odisha, India
- Bio: Sophomore IT undergraduate, tech enthusiast, programmer and quizzer.
- GitHub: [Nawed Imroze](https://github.com/nawedx)

#### Name: [Henri Idrovo](https://github.com/henriguy1210)
- Place: Chicago, Illinois, USA
- Bio: Java Software Engineer. Illinois Institute of Technology graduate.
- Github: [Henri Idrovo](https://github.com/henriguy1210)

#### Name: [Mateus Fernandes Machado](https://github.com/mateusfmachado)
- Place: Patrocínio, MG, BRA
- Bio: Graduated in CS, Full Stack Javascript Consultant/Freelancer, Founder of Ampliee.com, Tech Enthusiast
- Github: [Mateus Machado](https://github.com/mateusfmachado)

#### Name: [Glen J Fergo](https://github.com/gfergo)
- Place: Long Island, New York, USA
- Bio: Professional Web Developer since 1995
- Github: [Glen J Fergo](https://github.com/gfergo)

#### Name: [Shashwat Pulak](https://github.com/shpulak)
- Place: Pune, Maharashtra, India
- Bio: Full Stack developer and Tech enthusiast
- Github: [shpulak](https://github.com/shpulak)

#### Name: [Joel Vilanilam Zachariah](https://github.com/JoelVZachariah)
- Place: Ernakulam, Kerala, India
- Bio: Sophomore CS undergraduate, MUNner,  programmer
- Github : [Joel V Zachariah](https://github.com/JoelVZachariah)

#### Name: [tbdees](https://github.com/tbdees/)
- Place: Laguna Beach, CA
- Bio: financial software consultant
- Github: [tbdees](https://github.com/tbdees/)

#### Name: [Mateo Pool](https://github.com/IAmMyself)
- Place: Chattanooga, Tennesse, USA
- Bio: Full Stack hobbyiest, Hacking enthusiast, Fluent in several languages
- GitHub: [Mateo Pool](https://github.com/IAmMyself)

#### Name: [Murilo Arruda](https://github.com/Passok11)
- Place: Petrópolis, Rio de Janeiro, Brazil
- Bio: Full Stack Student
- GitHub: [Murilo Arruda](https://github.com/Passok11)

#### Name: [Douglas Feuser](https://github.com/Douglasfeuser)
- Place: Santa Catarina, Brazil
- Bio: Front end web developer.
- GitHub: [Douglasfeuser](https://github.com/Douglasfeuser)

#### Name: [Kyle Lawson](https://github.com/KyleLawson16/)
- Place: Merrimack, New Hampshire, USA
- Bio: Business Student/Entrepreneur/Self-taught Developer
- Github: [KyleLawson16](https://github.com/KyleLawson16/)

#### Name: [V3NG](https://github.com/ianklemm)
- Place: Germany
- Bio: Webdeveloper, Sysadmin

#### Name: [John "JB" Brock](https://github.com/peppertech)
- Place: Seattle, Washington, USA
- Bio: Product Manager at Oracle. Owner of Oracle JavaScript Extension Toolkit(JET) open source project
- GitHub: [Peppertech](https://github.com/peppertech)

#### Name: [Mark](https://github.com/Mxrk)
 - Place: /
 - Bio: love informatics
 - GitHub: [Mark](https://github.com/Mxrk)

 #### Name: [Narendra Pal](https://github.com/npcoder2k14)
- Place: Allahabad, Uttar Pradesh, India
- Bio: Love to Code. Competetive Programming. Web Developer. OpenSource Lover. Data Mining.
- Github: [npcoder2k14](https://github.com/npcoder2k14)

#### Name: [Alistair](https://github.com/aowongster)		 
- Place: San Diego, CA
- Bio: love to read, learn, and code
- GitHub: [Alistair](https://github.com/aowongster)

#### Name: [Rishabh Thaney](https://github.com/Rishabh42)
- Place: New Delhi,India
- Bio: Student,Open source enthusiast,GSOC '17 participant, InOut 4.0 blockchain track winner
- GitHub: [Rishabh42](https://github.com/Rishabh42)

#### Name:[Michelle Bergin](https://github.com/ironsketch)
- Place: Olympia, WA, USA
- Bio: I am an artist, programmer. I make robots, I crochet, etc. artmew.com
- GitHub: [ironsketch](https://github.com/ironsketch)

#### Name: [Daniel Baker](https://github.com/djbaker)
- Place: New Orleans, LA
- Bio: Software Engineer
- GitHub: [djbaker](https://github.com/djbaker)

#### Name: [Jenn Chu](https://github.com/jquinnie)		 
- Place: Houston, TX
- Bio: Foodnatic | Code Enthusiast | Perfectionista Obsessed
- GitHub: [JQuinnie](https://github.com/jquinnie)

#### Name: [Matt Gabriel](https://github.com/xanlaeron)
- Place: United States, Earth, Milky Way Galaxy
- Bio: Former healthcare professional, Full stack student-developer
- Github: [xanlaeron](https://github.com/xanlaeron)

#### Name: [Alina Christenbury](https://github.com/AlinaWithAFace)		 
- Place: Newark, DE
- Bio: Student studying Computer Science at the University of Delaware, aspiring VR dev and/or gamedev
- GitHub: [AlinaWithAFace](https://github.com/AlinaWithAFace)

#### Name: [Sylwester](https://github.com/sla)		 
- Place: Poland
- Bio: JAVA
- GitHub: [sla](https://github.com/sla)

#### Name: [Nikki](https://github.com/smilesandcode)		 
- Place: Florida, USA
- Bio: Web Developer
- GitHub: [SmilesandCode](https://github.com/smilesandcode)

#### Name: [Ronald](https://github.com/codealtgeek)
- Place: South Bend, Indiana, USA
- Bio: A Coder!!
- GitHub: [codealtgeek](https://github.com/codealtgeek)

#### Name: [Paula Paysan](https://github.com/paulapaysan)
- Place: Austin, TX
- Bio: Student
- Github: [paulapaysan](https://github.com/paulapaysan)

#### Name: [J. Fehrman](https://github.com/jfehrman)
- Place: Virginia
- Bio: Student
- Github: [jfehrman](https://github.com/jfehrman)

<<<<<<< HEAD
#### Name: [Jason Lin](https://github.com/JasonLin43212)
- Place: Brooklyn, New York, USA
- Bio: I am a student who is currently attending Stuyvesant High School and I love coding.
- Github: [JasonLin43212](https://github.com/JasonLin43212)
=======
#### Name: [Civitas](https://github.com/civitas07)
- Place: Australia
- Bio: Student
- Github [Civitas07](https://github.com/civitas07)
>>>>>>> ccdf1fba
<|MERGE_RESOLUTION|>--- conflicted
+++ resolved
@@ -4048,14 +4048,12 @@
 - Bio: Student
 - Github: [jfehrman](https://github.com/jfehrman)
 
-<<<<<<< HEAD
 #### Name: [Jason Lin](https://github.com/JasonLin43212)
 - Place: Brooklyn, New York, USA
 - Bio: I am a student who is currently attending Stuyvesant High School and I love coding.
 - Github: [JasonLin43212](https://github.com/JasonLin43212)
-=======
+
 #### Name: [Civitas](https://github.com/civitas07)
 - Place: Australia
 - Bio: Student
-- Github [Civitas07](https://github.com/civitas07)
->>>>>>> ccdf1fba
+- Github [Civitas07](https://github.com/civitas07)