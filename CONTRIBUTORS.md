
#### Name: [Petar Popovic](https://github.com/Petar-np)
- Place: Nova Pazova, Serbia
- Bio: Blockchain and Fullstack Web Developer
- GitHub: [Petar-np](https://github.com/Petar-np)

#### Name: [Dalton](https://github.com/stormBandit)		
 - Place: Ontario, Canada		
 - Bio: Software Engineer		
 - GitHun: [Dalton](https://github.com/stormBandit)		
  

#### Name: [VICTOR PIOLIN](https://github.com/vico1993)
- Place: FRANCE
- Bio: Open Source Lover, and trying some go :p
- GitHub: [Victor Piolin](https://github.com/vico1993)

#### Name: [ALICE CHUANG](https://github.com/AliceWonderland)
- Place: New York City, NY, USA
- Bio: I love DOGS! :dog:
- GitHub: [Alice Chuang](https://github.com/AliceWonderland)

#### Name: [Jon Rinciari] (https://github.com/jonathanRinciari)
-Place: New Haven, CT, USA
-Bio: Web Developer
-GitHub: [Jon Rinciari] (https://github.com/jonathanRinciari)

#### Name: [AP PRANAV](https://github.com/pranav-cs)
- Place: India
- Bio: I like to code
- GitHub: [AP Pranav](https://github.com/pranav-cs)

#### Name: [GABE DUNN](https://github.com/redxtech)
- Place: Canada
- Bio: I love VUE !!
- GitHub: [Gabe Dunn](https://github.com/redxtech)
- Website: [when.](https://when.redxte.ch)

#### Name: [GEORGE FOTOPOULOS](https://github.com/xorz57)
- Place: Patras, Achaia, Greece
- Bio: Technology Enthusiast
- GitHub: [George Fotopoulos](https://github.com/xorz57)

#### Name: [Stephen Dzialo](https://github.com/dzials)
- Place: USA
- Bio: Computer Science Major
- GitHub: [Stephen Dzialo](https://github.com/dzials)

#### Name: [Taf Meister](https://github.com/tashrafy)
- Place: NYC
- Bio: Developer =]

#### Name: [RAFAEL MENEZES](https://github.com/RafaelSa94)
- Place: Boa Vista, Roraima, Brazil
- Bio: Computer Science Major
- GitHub: [Rafael Sá](https://github.com/RafaelSa94)

#### Name: [Patrick S](https://github.com/patsteph)
- Place: USA
- Bio: Professional Geek
- GitHub: [Patrick S](https://github.com/patsteph)

#### Name: [Michael Cao](https://github.com/mcao)
- Place: PA, USA
- Bio: Student
- GitHub: [Michael Cao](https://github.com/mcao)

#### Name: [Amlaan Bhoi](https://github.com/amlaanb)
- Place: IL, USA
- Bio: CS Grad Student
- GitHub: [Amlaan Bhoi](https://github.com/amlaanb)

#### Name: [Cecy Correa](https://github.com/cecyc)
- Place: USA
- Bio: Software Engineer at ReturnPath
- Github: [cecyc](https://github.com/cecyc)

#### Name: [Billy Lee](https://github.com/leebilly0)
- Place: WI, USA
- Bio: Software Developer, Bachelors in Computer Science
- Github: [Billy Lee](https://github.com/leebilly0)

#### Name: [AGNIESZKA MISZKURKA](https://github.com/agnieszka-miszkurka)
- Place: Poland
- Bio: second year Computer Science Student, in love with NYC <3
- GitHub: [agnieszka-miszkurka](https://github.com/agnieszka-miszkurka)

#### Name: [Leah Langfrod](https://github.com/leahlang4d2)
- Place: CA, USA
- Bio: Recent Bachelors in Computer Science
- Github: [Leah Langford](https://github.com/leahlang4d2)

#### Name: [Eric Nor](https://github.com/thateric)
- Place: Lake Forest, CA, USA
- Bio: Multiple corgi owner and a Senior Software Developer
- Github: [Eric Nord](https://github.com/thateric)

#### Name: [Campion Fellin](https://github.com/campionfellin)
- Place: Seattle, WA, USA
- Bio: I love open source and coffee! New grad looking for work!
- GitHub: [Campion Fellin](https://github.com/campionfellin)

#### Name: [Niket Mishra](https://github.com/niketmishra)
- Place: New Delhi, Delhi, India
- Bio: B.Tech Student in Information Technology
- GitHub: [Niket Mishra](https://github.com/niketmishra)

#### Name: [Shade Ruangwan](https://github.com/sruangwan)
- Place: Nara, Japan
- Bio: PhD student in Software Engineering
- Github: [Shade Ruangwan](https://github.com/sruangwan)

#### Name: [Michael Rodriguez](https://github.com/vinird)
- Place: Alajuea, Alajuela, Costa Rica
- Bio: Web dev adn graphic designer
- GitHub: [vinird](https://github.com/vinird)

#### Name: [Evan Culver](https://github.com/eculver)
- Place: San Francisco, CA, USA
- Bio: I work at Uber on data storage, tooling and OOS - checkout [our work](https://github.com/uber-go/dosa)!
- GitHub: [Evan Culver](https://github.com/eculver)

#### Name: [Vo Tan Tho](https://github.com/kensupermen)
- Place: Ho Chi Minh City, VietNam
- Bio: I'm Software Engineer at Dinosys
- GitHub: [Ken Supermen](https://github.com/kensupermen)

#### Name: [Franklyn Roth](https://github.com/far3)
- Place: Boulder, CO, USA
- Bio: I am a web developer working on finance sites. Specialize in accessibility.
- GitHub: [Franklyn Roth](https://github.com/far3)

#### Name: [Karthick Thoppe](https://github.com/karthicktv)
- Place: Dublin, Ireland
- Bio: I am a Solution Architect and work for a large SaaS organization
- GitHub: [Karthick Thoppe](https://github.com/karthicktv)

#### Name: [Brane](https://github.com/brane)
- Place: Turkey
- Bio: I am a caffeine based artificial life form.
- GitHub: [Brane](https://github.com/brane)

#### Name: [Ishan Jain](https://github.com/ishanjain28)
- Place: Roorkee, Uttrakhand, India
- Bio: I love working with Images, Crypto, Networking and opengl, Work as a Backend Engineer in Go. Also, Love Rust!.
- Github: [Ishan Jain](https://github.com/ishanjain28)

#### Name: [Anupam Dagar](https://github.com/Anupam-dagar)
- Place: Allahabad, India
- Bio: I am like a code currently in development.
- GitHub: [Anupam Dagar](https://github.com/Anupam-dagar)

#### Name: [Phil](https://github.com/bitbrain-za)
- Place: South Africa
- Bio: Avid Tinkerer
- GitHub: [bitbrain-za](https://github.com/bitbrain-za)

#### Name: [Jasdy Syarman](https://github.com/akutaktau)
- Place: Malaysia
- Bio: PHP Programmer
- GitHub: [akutaktau](https://github.com/akutaktau)

#### Name: [Rupesh Kumar](https://github.com/vmcniket)
- Place: India
- Bio: KIIT University IT student
- GitHub: [vmcniket](https://github.com/vmcniket)

#### Name: [Shelby Stanton](https://github.com/Minimilk93)
- Place: Leeds, England
- Bio: Front End Developer who loves cats and gaming!
- GitHub: [Minimilk93](https://github.com/Minimilk93)

#### Name: [Michael Nyamande](https://github.com/mikeyny)
- Place: Harare ,Zimbabwe
- Bio: Eat , ~~Sleep~~ , Code
- GitHub: [Mikeyny](https://github.com/mikeyny)

#### Name: [Anders Jürisoo](https://github.com/ajthinking)
- Place: Sweden
- Bio: What happens in Git stays in Git
- GitHub: [Anders Jürisoo](https://github.com/ajthinking)

#### Name: [Dvir](https://github.com/dvur12)
- Place: Israel
- Bio: \x90\x90\x90\x90
- GitHub: [Dvir](https://github.com/dvur12)

#### Name: [Xavier Marques](https://github.com/wolframtheta)
- Place: Corbera de Llobregat, Barcelona, Catalonia
- Bio: Computer Science Major
- GitHub: [WolframTheta](https://github.com/wolframtheta)

#### Name: [Vishal](https://dainvinc.github.io)
- Place: New York
- Bio: Software developer with a knack to learn things quickly.
- GitHub: [dainvinc](https://github.com/dainvinc)

### Name: [Niall Cartwright](https://github.com/Nairu)
- Place: Birmingham, UK
- Bio: Avid Games dev hobbyist, work for 3SDL as a software developer.
- GitHub: [Niall Cartwright](https://github.com/Nairu)

#### Name: [Justin I](https://github.com/Jish80)
- Place: IL, USA
- Bio: Work hard
- GitHub: [Jish80] (https://github.com/Jish80)

#### Name: [APOORVA SHARMA](https://github.com/okatticus)
- Place: Himachal Pradesh,India
- Bio: A student happy to write code and poetry.
- GitHub: [Apoorva Sharma](https://github.com/okatticus)

#### Name: [Prateek Pandey](https://github.com/prateekpandey14)
- Place: Bangalore, India
- Bio: Opensource Enthusiast, Opensource Golang developer
- GitHub: [Prateek Pandey](https://github.com/prateekpandey14)

#### Name: [CodHeK](https://github.com/CodHeK)
- Place: Mumbai, India
- Bio: Cuber/Coder
- GitHub: [CodHeK](https://github.com/CodHeK)

#### Name: [Søren Eriksen](https://github.com/soer7022)
- Place: Denmark
- Bio: Currently studying computerscience at Aarhus University
- Github: [Søren Eriksen](https://github.com/soer7022)

#### Name: [Cristiano Bianchi](https://github.com/crisbnk)
- Place: Italy
- Bio: Love to learn something new everyday
- GitHub: [crisbnk](https://github.com/crisbnk)


#### Name: [Paulo Henrique Scherer](https://github.com/phscherer)
- Place: Brazil
- Bio: Student and newbie software developer
- GitHub: [phscherer](https://github.com/phscherer)

#### Name: [Aldo Cano](https://github.com/aldocano)
- Place: Tirana, Albania
- Bio: A bug is never just a mistake...
- GitHub: [Aldo Cano](https://github.com/aldocano)

#### Name: [Timea Deák](https://github.com/DTimi)
- Place: Dublin, Ireland
- Bio: Molecular biologist
- GitHub: [Timea Deák](https://github.com/DTimi)

#### Name: [Christian Skala](https://github.com/chrishiggins29)
- Place: New York, USA
- Bio: Hire me! Need a VP of Engineering, Director of Software, CTO?
- GitHub: [Christian Skala](https://github.com/chrishiggins29)

#### Name: [filedesless](https://hightechlowlife.info)
- Place: Québec, Canada
- Bio: CompSci from ULaval reporting in
- GitHub: [aiglebleu](https://github.com/aiglebleu)

#### Name: [Jon Lee](https://github.com/githubbbbbbbbbbbbb)
- Place: Canada
- Bio: Student
- GitHub: [githubbbbbbbbbbbbb](https://github.com/githubbbbbbbbbbbbb)

#### Name: [Ren Cummings](https://github.com/nrenc027)
- Place: Dayton,OH, USA
- Bio: I like Code :sunglasses:, Coloring :art:, and Cardio :running:
- GitHub: [Ren Cummings](https://github.com/nrenc027)

#### Name: [Nefari0uss](https://github.com/nefari0uss)
- Place: USA
- Bio: Gamer, developer, and open source enthusiast!
- Github: [Nefari0uss](https://github.com/nefari0uss)

#### Name: [S Stewart](https://github.com/tilda)
- Place: Denton, Texas, US
- Bio: Dude trying to become a IT guy somewhere. Also reads [The Register](https://www.theregister.co.uk).
- GitHub: [tilda](https://github.com/tilda)

#### Name: [Jose Gomera](https://github.com/josegomera)
- Place: Dominican Republic
- Bio: I'm web developer that love somehow to help.
- Github: [josegomera](https://github.com/josegomera)

#### Name: [Stephen Abrahim](https://github.com/lepah)
- Place: Huntington Beach, CA
- Bio: Games and things!
- GitHub: [Stephen Abrahim](https://github.com/lepah)

#### Name: [Rajeev Kumar Singh](https://github.com/rajeeviiit)
- Place: Gandhinagar,Gujrat, IN
- Bio: Games and music!
- GitHub: [Rajeev Kumar Singh](https://github.com/rajeeviiit)

### Name: [Benjamin Sanvoisin](https://github.com/Laudenlaruto)
- Place : Paris, FR
- Bio: Devops, Gamer and fun
- GitHub: [Benjamin Sanvoisin](https://github.com/Laudenlaruto)

#### Name: [Matthew Burke](https://github.com/MatthewBurke1995)
- Place: Sydney, Australia
- Bio: Big fan of Python + Data
- GitHub: [Matthew Burke](https://github.com/MatthewBurke1995)

#### Name: [Caio Perdona](https://github.com/perdona)
- Place: Ribeirao Preto, SP, Brazil
- Bio: Web and Mobile Engineer
- GitHub: [Caio Perdona](https://github.com/perdona)

#### Name: [Shankhalika Sarkar](https://github.com/Shankhalika)
- Place: Karnataka, India
- Bio: Current Final Year CS Undergrad. I love poetry, tea and dogs.
- Github: [Shankhalika Sarkar](https://github.com/Shankhalika)

#### Name: [Henrique Duarte](https://github.com/mustorze)
- Place: São Paulo, SP, BR
- Bio: Developer, I really like!
- GitHub: [Henrique Duarte](https://github.com/mustorze)

#### Name: [Akshit Kharbanda](https://github.com/akshit04)
- Place: Delhi, India
- Bio: 5th semester IT Undergrad. Machine Learning enthusiast. Black coffee <3
- GitHub: [Akshit Kharbanda](https://github.com/akshit04)

#### Name:[Avinash Jaiswal](https://github.com/littlestar642)
- Place:Surat,Gujarat,India.
- Bio:In love with the WEB,from age of 5!
- Github:[Avinash Jaiswal](https://github.com/littlestar642)

#### Name: [JoeBanks13](https://github.com/JoeBanks13)
- Place: York, United Kingdom
- Bio: Backend web developer
- GitHub: [JoeBanks13](https://github.com/JoeBanks13)
- Webpage: [josephbanks.me](https://josephbanks.me)
- GitLab Server: [GitLab](https://gitlab.josephbanks.me/JoeBanks13)

#### Name: [Alisson Vargas](https://github.com/alisson-mich)
- Place: Torres, RS, Brazil
- Bio: A guy who loves IT :D
- GitHub: [Alisson Vargas](https://github.com/alisson-mich)

#### Name: [Mat.](https://github.com/pudkipz)
- Place: Stockholm, Sweden
- Bio: Random Swedish student.
- GitHub: [Mat.](https://github.com/pudkipz)

#### Name: [Adiyat Mubarak](https://github.com/Keda87)
- Place: Jakarta, ID, Indonesia
- Bio: Technology Agnostic
- GitHub: [Adiyat Mubarak](https://github.com/Keda87)

#### Name: [Vishaal Udandarao](https://github.com/vishaal27)
- Place: New Delhi, India
- Bio: Professional Geek | Developer
- GitHub: [Vishaal Udandarao](https://github.com/vishaal27)

#### Name: [Sparsh Garg](https://github.com/sparsh789)
- Place: Hyderabad, Telangana, India
- Bio: Student@IIIT,Hyderabad
- GitHub: [sparsh789](https://github.com/sparsh789)

#### Name: [Zaki Akhmad](https://github.com/za)
- Place: Jakarta, Indonesia
- Bio: Python enthusiasts
- GitHub: [za](https://github.com/za)

### Name: [Joey Marshment-Howell](https://github.com/josephkmh)
- Place: Berlin, Germany
- Bio: A nice young man who likes web programming!
- GitHub: [Joey Marshment-Howell](https://github.com/josephkmh)

#### Name: [Chris Sullivan](https://github.com/codemastermd)
- Place: College Park, Maryland
- Bio: Comp Sci student at the University of Maryland
- GitHub: [Chris Sullivan](https://github.com/codemastermd)

### Name: [Owen Mitchell](https://github.com/ultimatezenzar)
- Place: Edmond, OK, United States
- Bio: Programmer for a high school robotics team
- Github: [ultimatezenzar] (https://github.com/ultimatezenzar)

#### Name: [Sravya Pullagura](https://github.com/sravya96)
- Place: Vijayawada, Andhra Pradesh, India
- Bio: Love learning, coding and sketching!!
- Github [Sravya Pullagura](https://github.com/sravya96)

#### Name: [Ahmad Musaddiq Mohammad](https://github.com/ahmadmusaddiq)
- Place: Kuala Belait, Brunei Darussalam
- Bio: Mechanical engineer
- Github: [ahmadmusaddiq](https://github.com/ahmadmusaddiq)

#### Name: [Rafael Lima](https://github.com/rafaelkalan)
- Place: Belo Horizonte, Minas Gerais, Brazil
- Bio: Youger software engineer
- GitHub: [Rafael Lima](https://github.com/rafaelkalan)

#### Name: [Saif Rehman Nasir](https://github.com/shyshin)
- Place: New Delhi, India
- Bio: Techie with a lot of horizontals but a low verticality :(
- Github: [Saif Rehman Nasir](https://github.com/shyshin)

#### Name: [Yash Mittra](https://github.com/mittrayash)
- Place: New Delhi, Delhi, India
- Bio: Web Developer, Coder | Entering the field of Machine Learning and Data Science
- GitHub: [mittrayash](https://github.com/mittrayash)

#### Name: [Dustin Woods](https://github.com/dustinywoods)
- Place: MN, USA
- Bio: Software Developer
- GitHub: [Dustin Woods](https://github.com/dustinywoods)

#### Name: [Ginanjar S.B](https://github.com/egin10)
- Place: Samarinda, Kalimantan Timur, Indonesia
- Bio: Someone who's intresting about web devlopment / Programming
- GitHub: [Ginanjar S.B | egin10](https://github.com/egin10)

#### Name: [Fush Chups](https://github.com/fushandchups)
- Place: Christchurch, Canterbury, New Zealand
- Bio: Earhquake enthusiast
- GitHub:[fushandchups] (https://github.com/fushandchups)

#### Name: [Francis Venne](https://github.com/NullSilence)
- Place: Montreal, Canada.
- Bio: Developer by day, cat lover by night. Canadian tech enthusiast.
- Github [Sravya Pullagura](https://github.com/NullSilence)

#### Name: [Leonardo Bonetti](https://github.com/LeonardoBonetti)
- Place: São Paulo, Brazil
- Bio: Associate Degree analysis and systems development
- GitHub: [Leonardo Bonetti](https://github.com/LeonardoBonetti)

#### Name: [Noveen Sachdeva](https://github.com/noveens)
- Place: Hyderabad, Telangana, India
- Bio: 3rd Year CS undergrad at IIIT Hyderabad.
- GitHub: [Noveen Sachdeva](https://github.com/noveens)

#### Name: [DENNIS ORZIKH](https://github.com/orzikhd)
- Place: Seattle, WA, USA
- Bio: Student at UW. Likes easy ways to make sure tools are set up in new environments (like this project)
- Github: Wow isn't this right up there ^ [Dennis Orzikh](https://github.com/orzikhd)

#### Name: [Pranav Bhasin](https://github.com/pranavbhasin96)
- Place: Hyderabad, Telangana, India
- Bio: Trying to fit in coding society.
- GitHub: [Pranav Bhasin](https://github.com/pranavbhasin96)

#### Name: [Vaibhav Agarwal](https://github.com/vaibhavagarwal220)
- Place: Mandi, Himachal Pradesh, India
- Bio: A passionate programmer and a beginner in Open Source
- Github [Vaibhav Agarwal](https://github.com/vaibhavagarwal220)

#### Name: [Arpit Gogia](https://github.com/arpitgogia)
- Place: Delhi, India
- Bio: Python Developer
- Github [Arpit Gogia](https://github.com/arpitgogia)

#### Name: [Charlie Stanton](https://github.com/shtanton)
- Place: Southend-On-Sea, England
- Bio: JavaScript Tinkerer, Lover of Vim
- Github [Charlie Stanton](https://github.com/shtanton)

#### Name: [James Henderson](https://github.com/prohunt)
- Place: Raleigh, NC, United States
- Bio: Inquisitive, Loves coding, also vegan
- Github [Sravya Pullagura](https://github.com/sravya96)

#### Name: [Loreleen Mae Sablot](https://github.com/loreleensablot)
- Place: Daet, Camarines Norte, Philippines
- Bio: I love designing beautiful websites. I also bike.
- Github [Loreleen Mae Sablot] (https://github.com/loreleensablot)

#### Name: [Ahmad Musaddiq Mohammad](https://github.com/ahmadmusaddiq)
- Place: Kuala Belait, Brunei Darussalam
- Bio: Mechanical engineer
- Github: [ahmadmusaddiq](https://github.com/ahmadmusaddiq)

#### Name: [Aleksandr Vorontsov](https://github.com/a-vorontsov)
- Place: London, England
- Bio: Student, Aspiring Front-end Web Dev
- Github [Aleksandr Vorontsov](https://github.com/a-vorontsov)
#### Name: [Ben Smith](https://github.com/ben-w-smith)
- Place: Salt Lake City, UT, USA
- Bio: A guy that loves writing bots and automation.
- GitHub: [Ben Smith](https://github.com/ben-w-smith)

#### Name: [Eric Bryant](https://github.com/shmickle)
- Place: Fairfax, Virginia, USA
- Bio: Web Developer
- GitHub: [shmickle](https://github.com/shmickle)

#### Name: [Emmanuel Akinde](https://github.com/harkindey)
- Place: Lagos, Nigeria
- Bio: Lets Code and Chill
- Github: [Harkindey](https://github.com/harkindey)

#### Name: [Ashish Krishan](https://github.com/ashishkrishan1995)
- Place: India
- Bio: Computer Science Major / UI/UX Designer
- GitHub: [ashishkrishan1995](https://github.com/ashishkrishan1995)

#### Name: [Katherine S](https://github.com/kms6bn)
- Place: San Francisco
- Bio: Data Scientist
- Github: [kms6bn](https://github.com/kms6bn)

#### Name: [BrunoSXS](https://github.com/brunosxs)
- Brazil
- Bio: I like turtules.
- Github [BrunoSXS](https://github.com/brunosxs)

#### Name: [Alexander Miller](https://github.com/allesmi)
- Place: Salzburg, Austria
- Bio: Student/Web Developer
- GitHub: [allesmi](https://github.com/allesmi)

#### Name: [Bryan Wigianto](https://github.com/bwigianto)
- Place: USA
- Bio: Engineer
- GitHub: [bwigianto](https://github.com/bwigianto)

#### Name: [Ckpuna4](https://github.com/Ckpuna4)
- Place: Saint-petersburg, Russia
- Bio: Web Developer
- GitHub: [Ckpuna4](https://github.com/Ckpuna4)

#### Name: [Vaibhaw Agrawal](https://github.com/vaibhaw2731)
- Place: New Delhi, India
- Bio: I am a Machine Learning enthusiast.
- GitHub: [vaibhaw2731](https://github.com/vaibhaw2731)

#### Name: [Dhevi Rajendran](https://github.com/dhevi)
- Place: USA
- Bio: Software Engineer
- Github: [dhevi](https://github.com/dhevi)

#### Name: [Oluwadamilola Babalola](https://github.com/thedammyking)
- Place: Lagos, Nigeria
- Bio: JavaScript Developer
- GitHub: [Oluwadamilola Babalola](https://github.com/thedammyking)

### Name: [Trevor Meadows](https://github.com/tlm04070)
- Place: Charlotte, North Carolina.
- Bio: UNC Charlotte coding bootcamp student.
- GitHub: [tlm04070](https://github.com/tlm04070);

#### Name: [Ratchapol Tengrumpong](https://github.com/lullabies)
- Place: Bangkok, Thailand
- Bio: Programmer Analyst
- GitHub: [lullabies](https://github.com/lullabies)

#### Name: [Luke Taylor](https://github.com/lmcjt37)
- Place: Derby, UK
- Bio: Senior Software Engineer, child at heart
- GitHub: [Luke Taylor](https://github.com/lmcjt37)

#### Name: [Snehil Verma](https://github.com/vsnehil92)
- Place: Delhi, India
- Bio: Love to learn new technologies
- GitHub: [vsnehil92](https://github.com/vsnehil9

#### Name: [Akram Rameez](https://github.com/akram-rameez)
- Place: Bengaluru, India
- Bio: I like free T-shirts and I cannot lie.
- GitHub: [allesmi](https://github.com/akram-rameez)

#### Name: [Bryan Tylor](https://github.com/bryantylor)
- Place: Cincinnati, OH, USA
- Bio: Elixir Dev / Nuclear Engineer
- GitHub: [Bryan Tylor](https://github.com/bryantylor)

#### Name: [Matthias Kraus](https://github.com/brotkiste)
- Place: Munich, Germany
- Bio: Automotive Computer Science
- GitHub: [brotkiste](https://github.com/brotkiste)

#### Name: [Harshil Agrawal](https://github.com/harshil1712)
-Place: Vadodara, India
-Bio: Student,Web Developer
-GitHub: [harshil1712](https://github.com/harshil1712)

#### Name: [Bennett Treptow](https://github.com/bennett-treptow)
- Place: Milwaukee, WI, USA
- Bio: Computer Science Major / Web Developer
- Github: [bennett-treptow](https://github.com/bennett-treptow)

#### Name: [Cameron Smith](https://github.com/cameronzsmith)
- Place: Wichita, KS, USA
- Bio: Student
- GitHub: [cameronzsmith](https://github.com/cameronzsmith)

#### Name: [Jose Morales](https://github.com/castro732)
- Place: Buenos Aires, Argentina
- Bio: Developer
- GitHub: [castro732](https://github.com/castro732)

#### Name: [Hassan Sani](https://github.com/inidaname)
- Place: Bida, Niger State, Nigeria
- Bio: Web Developer at @ADPNigeria

#### Name: [Philip Terzic](https://github.com/PhilTerz)
- Place: Scottsdale, Arizona, USA
- Bio: Aspiring OSS Contributer
- GitHub: [PhilTerz](https://github.com/PhilTerz)

#### Name: [Gustavo Pacheco Ziaugra](https://github.com/GustavoZiaugra)
- Place: São Paulo, Brazil.
- Bio: Technology Guy / Student
- GitHub: [Gustavo Ziaugra](https://github.com/GustavoZiaugra)

#### Name: [Sarah Chen](https://github.com/sarovisk)
- Place: Sao Paulo/ Brazil
- Bio: Student
- GitHub: [sarovisk](https://github.com/sarovisk)

#### Name: [Jose David](https://github.com/jose4125)
- Place: Bogotá, Colombia
- Bio: Web Developer
- GitHub: [jose4125](https://github.com/jose4125)

#### Name: [Mayank Saxena](https://github.com/mayank26saxena)
- Place: New Delhi, India
- Bio: Student
- GitHub: [mayank26saxena](https://github.com/mayank26saxena)

#### Name: [Napat Rattanawaraha](https://github.com/peam1234)
- Place: Bangkok, Thailand
- Bio: Student / Junior Web Developer
- GitHub: [peam1234](https://github.com/peam1234)

#### Name: [Marion Fioen](https://github.com/marion59000)
- Place: Lille, France
- Bio: Developer
- GitHub: [marion59000](https://github.com/marion59000)

#### Name: [Akma Adhwa](https://github.com/akmadhwa)
- Place: Malaysia
- Bio: Web Developer
- GitHub: [akmadhwa](https://github.com/akmadhwa)

#### Name: [Ian James](https://inj.ms)
- Place: London, UK
- Bio: Web... person?
- GitHub: [injms](https://github.com/injms)

#### Name: [K Foster](https://foster.im)
- Place: West Sussex, UK
- Bio: Web Developer
- GitHub: [g33kcentric](https://github.com/g33kcentric)

#### Name: [Andin FOKUNANG](https://github.com/switchgirl95)
- Place: Yaounde , Cameroon
- Bio: Student - Otaku - Geek
- GitHub: [Switch](https://github.com/switchgirl95)

#### Name: [xenocideiwki] (https://github.com/xenocidewiki)
- Place: Norway
- Bio: Reverse Engineer
- GitHub: [xenocidewiki] (https://github.com/xenocidewiki)

#### Name: [George Hundmann](https://github.com/georgegsd)
- Place: Mannheim, Baden-Württemberg, Germany
- Bio: I'm a German Shepherd that likes eating
- GitHub: [georgegsd](https://github.com/georgegsd)

#### Name: [Ahmad Abdul-Aziz](https://github.com/a-m-a-z)
- Place: Abuja, Nigeria
- Bio: Web Developer
- GitHub: [a-m-a-z](https://github.com/a-m-a-z)

#### Name: [Allan Dorr](https://github.com/aldorr)
- Place: Hamburg, Germany
- Bio: Web Dev, Writer, Translator, Teacher
- GitHub: [aldorr](https://github.com/aldorr)

#### Name: [Musa Barighzaai](https://github.com/mbarighzaai)
- Place: Toronto, Canada
- Bio: Front End Developer
- GitHub: [mbarighzaai](https://github.com/mbarighzaai)

#### Name: [Lakston](https://github.com/Lakston)
- Place: Toulouse, France
- Bio: Front-End Dev
- GitHub: [Lakston](https://github.com/Lakston)

#### Name: [Shobhit Agarwal](https://github.com/shobhit1997)
- Place: JSSATE, NOIDA ,INDIA
- Bio: Student/Andriod Developer
- GitHub: [shobhit1997](https://github.com/shobhit1997)

#### Name: [Will Barker](https://github.com/billwarker)
- Place: Toronto, Canada
- Bio: A guy who wants to improve the world through AI!
- GitHub: [Will Barker](https://github.com/billwarker)

#### Name: [Christopher Bradshaw](https://github.com/kitsune7)
- Place: Provo, UT, USA
- Bio: I love FOXES!!! :fox:
- GitHub: [kitsune7](https://github.com/kitsune7)

#### Name: [Ben Edelson]
-Place: Newark NJ
-Bio: I.T.
-GitHub: https://github.com/Bed3150n

#### Name: [JOE SCHO](https://github.com/JoeScho)
- Place: London, UK
- Bio: I love guitar!
- GitHub: [JoeScho](https://github.com/JoeScho)

#### Name: [Anuraag Tummanapally](https://github.com/TummanapallyAnuraag)
- Place: Mumbai, India
- Bio: Student, System Administrator
- GitHub: [TummanapallyAnuraag](https://github.com/TummanapallyAnuraag)

#### Name: [Fran Acién](https://github.com/acien101)
- Place: Madrid, Spain
- Bio: Full of empty
- GitHub: [Fran Acién](https://github.com/acien101)

#### Name: [Piyush Sikarwal](https://github.com/psikarwal)
- Place: India
- Bio: Professional Geek
- GitHub: [Piyush Sikarwal](https://github.com/psikarwal)

#### Name: [Pratyum Jagannath](https://github.com/Pratyum)
- Place: Singapore
- Bio: I tell tales!
- GitHub: [Pratyum](https://github.com/Pratyum)

#### Name: [Jakub Bačo](https://github.com/vysocina)
- Place: Slovakia
- Bio: Student / Designer
- GitHub: [Jakub Bačo](https://github.com/vysocina)

#### Name: [Gabriel Obaldia](https://github.com/gobaldia)
- Place: Uruguay
- Bio: Full Stack Developer
- GitHub: [Gabriel Obaldia](https://github.com/gobaldia)

#### Name: [Antonio Jesus Pelaez](https://github.com/ajpelaez)
- Place: Granada, Spain
- Bio: IT Student at the University of Granada
- GitHub: [Antonio Jesus Pelaez](https://github.com/ajpelaez)

#### Name: [Lokesh Raj Arora](https://github.com/lokiiarora)
- Place: Darjeeling, India
- Bio: CS Student at SRM University, Full Stack Developer
- Github: [Lokesh Raj Arora](https://github.com/lokiiarora)

#### Name: [Mahdi Majidzadeh](https://github.com/MahdiMajidzadeh/)
- Place: Qom, Qom, Iran
- Bio: back-end develoer and seo expert
- GitHub: [Mahdi Majidzadeh](https://github.com/MahdiMajidzadeh/)
- Twitter: [Mahdi Majidzadeh](https://twitter.com/MahdiMajidzadeh/)

#### Name: [Pedro Mietto Bruini](https://github.com/bruini)
- Place: Jundiaí, São Paulo, Brazil
- Bio: Analyst/Developer Student at Fatec-Jd
- GitHub: [Pedro Mietto Bruini](https://github.com/bruini)

#### Name: [NIKOLETT HEGEDÜS](https://github.com/henikolett)
- Place: Debrecen, Hungary
- Bio: I'm a Developer / Music geek / Nature enthusiast
- GitHub: [Nikolett Hegedüs](https://github.com/henikolett)

#### Name: [Omar Mujahid](https://github.com/omarmjhd)
- Place: Austin, Texas, USA
- Bio: I write code, and play golf!
- GitHub: [Omar Mujahid](https://github.com/omarmjhd)

#### Name: [Kyle Johnson] (https://github.com/johnson90512)
- Place: United States
- Bio: Information System Administrator, former Information Systems student
- GitHub: [Kyle Johnson] (https://github.com/johnson90512)
#### Name: [Gilliano Menezes](https://github.com/gillianomenezes)
- Place: Recife, Brazil
- Bio: Software Engineer at www.neuroup.com.br
- GitHub: [Gilliano Menezes](https://github.com/gillianomenezes)

#### Name: [Luís Antonio Prado Lança](https://github.com/luisslanca)
- Place: Jundiaí, São Paulo, Brazil
- Bio: I'm a student in Fatec Jundiaí and Web Developer.
- GitHub: [Luís Antonio Prado Lança](https://github.com/luisslanca)

#### Name: [Anish Bhardwaj](https://github.com/bhardwajanish)
- Place: New Delhi, India
- Bio: CSD IIITD
- GitHub: [Anish Bhardwaj](https://github.com/bhardwajanish)

#### Name: [Ankur Sharma](https://github.com/ankurs287)
- Place: New Delhi, India
- Bio: CSAM, IIITD
- GitHub: [Ankur Sharma](https://github.com/ankurs287)

#### Name: [Siddhant Verma](https://github.com/siddver007)
- Place: Delhi, India
- Bio: Information Assurance and Cybersecurity Master's Student at Northeastern University
- GitHub: [Siddhant Verma](https://github.com/siddver007)

#### Name: [Cody Williams](https://github.com/codyw9524)
- Place: Dallas, Texas, USA
- Bio: Web Nerd
- GitHub: [Cody Williams](https://github.com/codyw9524)

#### Name: [Aayush Sharma](https://github.com/aayusharma)
- Place: Mandi, Himachal Pradesh, India
- Bio: IITian
- GitHub: [Aayush Sharma](https://github.com/aayusharma)

#### Name: [Jonas Fabisiak](https://github.com/RenCloud)
- Place: Hanover, Germany
- Bio: IT Student
- GitHub: [Jonas Fabisiak](https://github.com/RenCloud)

#### Name: [Mark Schultz](https://github.com/zynk)
- Place: Calgary, Alberta
- Bio: IT Student at SAIT
- GitHub: [Mark Schultz](https://github.com/zynk)

#### Name: [Juan Pablo Aguilar Lliguin](https://github.com/chefjuanpi)
- Place: Chicoutimi, QC, Canada
- Bio: Full Stack Developer
- GitHub: [Juan Pablo Aguilar Lliguin](https://github.com/chefjuanpi)

### Name: [Isaac Torres Michel](https://github.com/isaactorresmichel)
- Place: León, Mexico
- Bio: Software Engineer
- GitHub: [Isaac Torres Michel](https://github.com/isaactorresmichel)

#### Name: [Klaudia K.](https://github.com/KalpiKK)
- Place: Poland
- Bio: IT Student at the University of Wroclaw
- GitHub: [Klaudia K.](https://github.com/KalpiKK)

#### Name: [Luiz Gustavo Mattos](https://github.com/mano0012)
- Place: Brasil
- Bio: Computer Science Student
- Github: [Luiz Matos](https://github.com/mano0012)

#### Name: [Jeppe Ernst](https://github.com/Ern-st)
- Place: 🇩🇰
- Bio: fullstack/devops/security unicorn 🦄
- GitHub: [Jeppe Ernst](https://github.com/Ern-st)

#### Name: [Sergey Gorky](https://github.com/sergeygorky)
- Place: Ukraine
- Bio: I've Top Rated status in Upwork
- GitHub: [Sergey Gorky](https://github.com/sergeygorky)

#### Name: [Ayush Agarwal](https://github.com/thisisayaush)
- Place: Noida, India
- Bio: CSE Student at the Amity University
- GitHub: [Ayush Agarwal](https://github.com/thisisayush)

#### Name: [Arie Kurniawan](https://github.com/arkwrn)
- Place: Jakarta, Indonesia
- Bio: IT Student at Universiy of Muhammadiyah Jakarta
- GitHub: [Arie Kurniawan](https://github.com/arkwrn)

#### Name: [Ramón Didier Valdez Yocupicio](https://github.com/xDidier901)
- Place: Hermosillo, Sonora, México
- Bio: Software Developer / Student
- GitHub: [Didier Valdez](https://github.com/xDidier901)

#### Name: [Jamie Pinheiro](https://github.com/jamiepinheiro)
- Place: Canada
- Bio: Student @ uWaterloo
- GitHub: [jamiepinheiro](https://github.com/jamiepinheiro)

#### Name: [Alvin Abia](https://github.com/twist295)
- Place: NY, USA
- Bio: Lead Mobile Developer
- Github: [Alvin Abia](https://github.com/twist295)

### Name: [Carlos Federico Lahrssen](https://github.com/carloslahrssen)
- Place: Miami, Florida, USA
- Bio: CS Student at Florida International University
- GitHub: [Carlos Lahrssen](https://github.com/carloslahrssen)

#### Name: [Caio Calderari](https://github.com/caiocall)
- Place: Campinas, São Paulo, Brazil
- Bio: Designer
- GitHub: [Caio Calderari](https://github.com/caiocall)

#### Name: [Chashmeet Singh](https://github.com/chashmeetsingh)
- Place: New Delhi, India
- Bio: CS Student
- GitHub: [Chashmeet Singh](https://github.com/chashmeetsingh)

#### Name: [Aimee Tacchi](https://github.com/darkxangel84)
- Place: England, UK
- Bio: Female Front-End Developer From England, UK, I love Code, Cats and Tea. Also love travelling.
- GitHub: [darkxangel84](https://github.com/darkxangel84)

#### Name: [Stuart Wares](https://github.com/StuWares)
- Place: Tamworth, United Kingdom
- Bio: Learning web development to help with a career change!
- GitHub: [Stu Wares](https://github.com/StuWares)

#### Name: [Aitor Alonso](https://github.com/tairosonloa)
- Place: Madrid, Spain
- Bio: Computer Science and Engineering BSc student at Carlos III University of Madrid
- GitHub: [Aitor Alonso](https://github.com/tairosonloa)

#### Name: [Veronika Tolpeeva](https://github.com/ostyq)
- Place: Moscow, Russia
- Bio: Web developer
- GitHub: [Veronika Tolpeeva](https://github.com/ostyq)

#### Name: [Dzmitry Kasinets](https://github.com/dkasinets)
- Place: Brooklyn, NY, USA
- Bio: CS student at Brooklyn College, and The Game of Thrones fan :3
- Github: [Dzmitry Kasinets](https://github.com/dkasinets)

#### Name: [Anthony Mineo](https://github.com/amineo)
- Place: New Jersey, USA
- Bio: Web Design & Development
- GitHub: [Anthony Mineo](https://github.com/amineo)

#### Name: [Brent Scheppmann](https://github.com/bareon)
- Place: Garden Grove, CA, US
- Bio: Student, Geophysicist
- GitHub: [Brent Scheppmann](https://github.com/bareon)

#### Name: [Andrea Stringham](https://github.com/astringham)
- Place: Phoenix, AZ USA
- Bio: Coffee addict, dog person, developer.
- GitHub: [Andrea Stringham](https://github.com/astringham)

#### Name: [coastalchief](https://github.com/coastalchief)
- Place: Germany
- Bio: dev
- GitHub: [coastalchief](https://github.com/coastalchief)

#### Name: [Furkan Arabaci](https://github.com/illegaldisease)
- Place: Turkey
- Bio: Computer Science student
- GitHub: [Furkan Arabaci](https://github.com/illegaldisease)

#### Name: [Rizki Ramadhana](https://github.com/rizkiprof)
- Place: Yogyakarta, Indonesia
- Bio: Student / Front-end Developer
- GitHub: [Rizki Ramadhana](https://github.com/rizkiprof)

#### Name: [Sarthak Bhagat](https://github.com/sarthak268)
- Place: Delhi, India
- Bio: ECE Undergraduate
- GitHub: [Sarthak Bhagat](https://github.com/sarthak268)

#### Name: [Haley C Smith](https://github.com/haleycs)
- Place: Orlando, Florida
- Bio: Web Designer/Developer
- GitHub: [Haley C Smith](https://github.com/haleycs)

#### Name: [Lesyntheti](https://github.com/lesyntheti)
- Place : Troyes, France
- Bio : Network Engineer at University of Technology of Troyes
- Github: [lesyntheti](https://gitbub.com/lesyntheti)

#### Name: [Abdullateef](https://github.com/abdullateef97)
- Place: Lagos Island, Lagos State, Nigeria
- Bio: Student Developer
- GitHub: [Abdullateef](https://github.com/abdullateef97)

#### Name: [Juan Anaya Ortiz](https://github.com/JaoChaos)
- Place: Granada, Spain
- Bio: IT student at the University of Granada
- GitHub: [Juan Anaya Ortiz](https://github.com/JaoChaos)

#### Name: [Alexander Voigt](https://github.com/alexandvoigt)
- Place: San Francisco, CA, USA
- Bio: Software Engineer
- GitHub: [Alexander Voigt](https://github.com/alexandvoigt)

#### Name: [Michael Greene] (https://github.com/Greeneink4)
- Place: UT, USA
- Bio: Web Dev Student
- Github: [Michael Greene] (https://github.com/Greeneink4)

#### Name: [Lee Magbanua](https://github.com/leesenpai)
- Place: Philippines
- Bio: Student / Front-end Web Developer
- GitHub: [leesenpai](https://github.com/leesenpai)

#### Name: [Damodar Lohani](https://github.com/lohanidamodar)
- Place: Kathmandu, Nepal
- Bio: Technology Consultant at [LohaniTech](https://lohanitech.com)
- GitHub: [Damodar Lohani](https://github.com/lohanidamodar)

#### Name: [Hrafnkell Orri Sigurðsson](https://github.com/hrafnkellos)
- Place: Hafnarfjörður, Iceland
- Bio: Computer Scientist
- GitHub: [Hrafnkell Orri Sigurðsson](https://github.com/hrafnkellos)

#### Name: [Mitchell Haugen](https://github.com/haugenmitch)
- Place: VA, USA
- Bio: Programmer
- GitHub: [haugenmitch](https://github.com/haugenmitch)

#### Name: [Felipe Do Espirito Santo](https://github.com/felipez3r0)
- Place: Jaboticabal, SP, Brazil
- Bio: Professor at Fatec, Faculdade São Luís, and Mozilla Volunteer
- GitHub: [Felipe Do E. Santo](https://github.com/felipez3r0)

#### Name: [Jason Green](https://jason.green)
- Place: Seattle, WA
- Bio: Student of code, eater of sustainable sushi
- GitHub: [Jalence](https://github.com/jalence)

#### Name: [Elan Ripley](https//github.com/tattarrattat)
- Place: Raleigh, North Carolina, USA
- Bio: Programmer
- Github: [Elan Ripley](https//github.com/tattarrattat)

#### Name: [Justin Oliver](https://github.com/justinoliver)
- Place: Seattle, WA, USA, Earth!
- Bio: Trying to learn cool new things!
- GitHub: [Justin Oliver](https://github.com/justinoliver)

#### Name: [RYAN R SMITH](https://github.com/devronsoft)
- Place: Oxford, UK
- Bio: Kiwi dev
- GitHub: [Ryan Smith](https://github.com/devronsoft)
- Website: [Blog](https://devronsoft.github.io/)

#### Name: [Michael Kaiser](https://github.com/patheticpat)
- Place: Germany
- Bio: Ooooooh, nooooooo, not tonight!!
- GitHub: [Michael Kaiser](https://github.com/patheticpat)

#### Name: [Igor Rzegocki](https://github.com/ajgon)
- Place: Kraków, PL
- Bio: I do Ruby for living, and hacking for fun
- GitHub: [Igor Rzegocki](https://github.com/ajgon)
- Website: [Online Portfolio](https://rzegocki.pl/)

#### Name: [JULIE QIU](https://github.com/julieqiu)
- Place: New York City, NY, USA
- Bio: Software Engineer; Loves iced coffee
- GitHub: [Julie Qiu](https://github.com/julieqiu)

#### Name: [Luis Alducin](https://linkedin.com/luisalduucin)
- Place: Mexico City
- Bio: Software Engineer
- GitHub: [Luis Alducin](https://github.com/luisalduucin)

#### Name: [Hannah Zulueta](https://github.com/hanapotski)
- Place: North Hollywood, CA
- Bio: Web developer, Calligrapher, Musician, Entrepreneur
- GitHub: [Ryan Smith](https://github.com/hanapotski)
- Website: [Blog](https://homemadecoder.wordpress.com)

#### Name: [Michele Adduci](https://micheleadduci.net)
- Place: Germany
- Bio: Full Stack Developer, living on a CI/CD pipeline
- GitHub: [madduci](https://github.com/madduci)

#### Name: [Austin Carey](https://github.com/apcatx)
- Place: Austin, TX, USA
- Bio: Jr Full Stack Developer making my first contribution.
- GitHub: [apcatx](https://github.com/apcatx)

#### Name: [John Rexter Flores](https://github.com/alldeads)
- Place: Cebu, Philippines
- Bio: Full Stack Developer
- Github: [John Rexter Flores](https://github.com/alldeads)

#### Name: [Luciano Santana dos Santos](https://github.com/lucianosds)
- Place: Ponta Grossa, PR, Brasil
- Bio: Computer Network Professional
- Github: [Luciano Santana dos Santos](https://github.com/lucianosds)

#### Name: [Alex Choi](https://github.com/running-cool)
- Place: Athens, GA
- Bio: Student
- Github: [running-cool](https://github.com/running-cool)

#### Name: [Fernando Contreras](https://github.com/fercreek)
- Place: Nuevo Leon, Mexico
- Bio: Software Engineer
- Github: [fercreek](https://github.com/fercreek)
- Website: [Blog](https://fercontreras.com/)

#### Name: [Kshitiz Khanal](https://github.com/kshitizkhanal7)
- Place: Kathmandu, Nepal
- Bio: Open Data and Open Knowledge activist
- GitHub: [Kshitiz Khanal](https://github.com/kshitizkhanal7)

#### Name: [Manas kashyap](https://github.com/Manas-kashyap)
- Place: New Delhi, India
- Bio: Computer Science Engineering student at Amity University
Noida
-Github: [Manas kashyap](https://github.com/Manas-kashyap)

#### Name: [Daksh Chaturvedi](https://github.com/daksh249)
- Place: New Delhi, India
- Bio: ECE Undergraduate at IIIT-Delhi
- GitHub: [Daksh Chaturvedi](https://github.com/daksh249)

#### Name: [SHANAKA ANURADHA](https://github.com/shanaka95)
- Place: Sri Lanka
- Bio: Undergraduate
- GitHub: [Shanaka95](https://github.com/shanaka95)

### Name: [Brandon Fadairo](https://github.com/BFadairo)
- Place: Columbus, Ohio
- Bio: A guy looking to change career fields
- GitHub: [Brandon Fadairo](https://github.com/BFadairo)

#### Name: [Lukas A](https://github.com/lukbukkit)
- Place: Kassel, Hesse, Germany
- Bio: Student on his way to the Abitur
- GitHub: [LukBukkit](https://github.com/lukbukkit)

#### Name: [Valera Kushnir](https://github.com/kashura)
- Place: Tampa, FL, USA
- Bio: Scrum Master and passionate technologist.
- GitHub: [kashura](https://github.com/kashura)

#### Name: [Eric Briese](https://github.com/Atrolantra)
- Place: Brisbane, Australia
- Bio: Student studying LAw and IT. Currently working as a software engineer.
- GitHub: [Atrolantra](https://github.com/Atrolantra)

#### Name: [Ayushverma8](https://github.com/Ayushverma8)
- Place: Indore, TN, IN
- Bio: I'm living the best part of my life and the life that I always wanted to. Surrounded by amazing people everyday. Rich in happiness, meager in hate. Seduce me with bikes and roads, invite me to trekking and long drives. I love food and sleep. I'm driven by music and art.
- GitHub: [Ayush](https://github.com/Ayushverma8)

#### Name: [VEBER Arnaud](https://github.com/VEBERArnaud)
- Place: Paris, France
- Bio: Solution Architect @ Eleven-Labs
- GitHub: [VEBERArnaud](https://github.com/VEBERArnaud)

#### Name: [Dushyant Rathore](https://github.com/dushyantRathore)
- Place: New Delhi, India
- Bio: Student
- GitHub: [dushyantRathore](https://github.com/dushyantRathore)

#### Name: [Attila Blascsak](https://github.com/blascsi)
- Place: Hungary
- Bio: Front-end dev. Love React!
- GitHub: [Attila Blascsak](https://github.com/blascsi)

#### Name: [Acquila Santos Rocha](https://github.com/DJAcquila)
- Place: Goiânia, Brasil
- Bio: Computer Science Student
- GitHub: [Acquila Santos Rocha](https://github.com/DJAcquila)

#### Name: [Ankit Rai](https://github.com/ankitrai96)
- Place: Greater Noida, Uttar Pradesh, India
- Bio: A high functioning geek, et cetera.
- GitHub: [ankitrai96](https://github.com/ankitrai96)

#### Name: [Tiago Severino](https://github.com/TiagoSeverino)
- Place: Lisbon, Portugal
- Bio: I code for fun!
- GitHub: [TiagoSeverino](https://github.com/TiagoSeverino)

#### Name: [Patrick Hübl-Neschkudla](https://github.com/flipace)
- Place: Vienna, Austria
- Bio: Senior Developer @ ovos media gmbh. Happily married and father of 2 awesome kids. Oh and I like games. 
- GitHub: [flipace](https://github.com/flipace)

#### Name: [Zakaria Soufiani](https://github.com/zakaria-soufiani)
- Place: Agadir, Morocco
- Bio: Student
- GitHub: [Zakaria Soufiani](https://github.com/zakaria-soufiani)

#### Name: [Mathias Pihl](https://github.com/newspaperman57)
- Place: Aalborg, Denmark
- Bio: Software Engineering Student
- GitHub: [Newspaperman57](https://github.com/newspaperman57)

#### Name: [Bikibi](https://github.com/Bikibi)
- Place: Toulouse, France
- Bio: Front-end dev
- GitHub: [Bikibi](https://github.com/Bikibi)

#### Name: [Weilun](https://github.com/holah)
- Place: Singapore
- Bio: Engineer
- GitHub: [Weilun](https://github.com/holah)

#### Name: [Matteo Mensi](https://github.com/Snatched)
- Place: Italy
- Bio: Chemical Engineering student. C++ developer. I (try to) make high-performance computational programs to help with scientific research.
- GitHub: [Snatched](https://github.com/Snatched)

#### Name: [Oleksiy Ovdiyenko](https://github.com/doubledare704)
- Place: Kyiv, Ukraine
- Bio: Python Dev
- GitHub: [Oleksiy Ovdiyenko](https://github.com/doubledare704)

#### Name: [Jeremy](https://github.com/jremeh)
- Place: KL, Malaysia
- Bio: Applied Math with Computing Student
- GitHub: [Jeremy](https://github.com/jremeh)

#### Name: [KUMAR AKSHAY](https://github.com/kakshay21)
- Place: Indore, Madhya Pradesh, India
- Bio: Electronics and Communication student.
- GitHub: [Kumar Akshay](https://github.com/kakshay21)

#### Name: [Jibin Thomas Philipose](https://github.com/JIBIN-P)
- Place: Mumbai, India
- Bio: Full-Stack Development, Machine Learning and Having Fun!.
- GitHub: [Jibin Thomas Philipose](https://github.com/JIBIN-P)

### Name: [Matei David](https://github.com/Matei207)
- Place: Birmingham, UK
- Bio: BSc Student at University of Birmingham
- GitHub: [Matei David](https://github.com/Matei207)

#### Name: [CAPS Padilla](https://github.com/CarlosPadilla)
- Place: Jalisco, Mexico
- Bio: A handsome guy with the best work ever

#### Name: [Aiman Abdullah Anees](https://github.com/aimananees)
- Place: Hyderabad, India
- Bio: iOS Developer
- GitHub: [Aiman Abdullah Anees](https://github.com/aimananees)

#### Name: [Andrea Zanin](https://github.com/ZaninAndrea)
- Place: Trento, Italy
- Bio: High School Student, passionate about math, coding and open source
- Github: [ZaninAndrea](https://github.com/ZaninAndrea)

#### Name: [VENKATESH BELLALE] (http://venkateshbellale.github.io)
- place:pune , India
- bio : loves computer+science , student
- github: [venketsh bellale] (http://github.com/venkateshbellale)

#### Name: [Keith VenHuizen](https://github.com/keithvenh/)
- Place: Sioux Falls, South Dakota
- Bio: Hi, I'm Keith. I love my family, playing board games, Chicago sports and problem solving!
- GitHub: [Keith VenHuizen](https://github.com/keithvenh)

#### Name：[ Eason Xuan ](https://github.com/timemahcine)
- Place: City:Shao Xing, State:Zhe Jiang, Country:China
- Bio: computer science student,front-end developer
- GitHub: [ Eason Xuan](https://github.com/timemahcine)

#### Name: [Ocean](https://github.com/ocean0212)
- Place: Henan, China
- Bio: Chinese food :heart_eyes:
- GitHub: [Ocean](https://github.com/ocean0212)

#### Name: [Rohit Motwani](https://github.com/rohittm)
- Place: Kanpur, India
- Bio: Frontend Developer
- GitHub: [rohittm](https://github.com/rohittm)

#### Name: [Piotr](https://github.com/khorne55)
- Place: Limerick, Ireland
- Bio: Computer Engineering Student :)
- GitHub: [khorne55](https://github.com/khorne55)

#### Name: [Rafael Barbosa](https://github.com/rafaelmilanibarbosa)
- Place: Sao Bernardo do Campo, Sao Paulo, Brazil
- Bio: loves computer+science , Full Stack Developer
- GitHub: [Ocean](https://github.com/rafaelmilanibarbosa)

#### Name: [Eric Wolfe](https://github.com/erwolfe)
- Place: Edwardsville, IL, USA
- Bio: Programmer, Audiophile, Gamer
- GitHub: [Eric Wolfe](https://github.com/erwolfe)

#### Name: [Francis](https://github.com/borbefg)
- Place: Quezon City, PH
- Bio: Fueled by :coffee:
- GitHub: [Francis](https://github.com/borbefg)

#### Name: [Gowtham](https://github.com/gowtham1997)
- Place: Chennai
- Bio: Loves Data science

### Name: [Branden] (https://github.com/redbeardaz)
- Place: Phoenix, AZ
- Bio: Customer Success Manager
- GitHub: [RedBeardAZ] (https://github.com/redbeardaz)

#### Name: [Hussain Calcuttawala](https://github.com/hussainbadri21)
- Place: Bengaluru, India
- Bio: Android Developer, Student, Foodie
- GitHub: [hussainbadri21](https://github.com/hussainbadri21)

#### Name: [M K]
- Place: Ko Tao, Thailand
- Bio: I love code, coffee and the beach

#### Name: [Ahmad Thames](https://github.com/ahmadthames)
- Place: Houston, TX, USA
- Bio: UX Engineer, Traveler, Plant-Based Foodie
- GitHub: [ahmadthames](https://github.com/ahmadthames)

#### Name: [Skyler](https://github.com/huntleyreep)
- Place: South Carolina
- Bio: Computer Science Student / Free Code Camper
- GitHub: [huntleyreep](https://github.com/huntleyreep)

#### Name: [Steve K]
- Place: Philadelphia, PA
- Bio: Security Analyst

#### Name: [Siddharth Tankariya](https://github.com/siddharthtankariya/)
- Place: Mumbai, India
- Bio: Java Developer, Foodie
- GitHub: [siddharthtankariya](https://github.com/siddharthtankariya/)

#### Name: [Christoph](https://github.com/iamchrishckns)
- Place: Germany
- Bio: I'm a german developer who loves to create things :)
- GitHub: [iamchrishckns](https://github.com/iamchrishckns)

<<<<<<< HEAD
#### Name: [Aditya Yuvaraj](https://github.com/Screwed-Up-Head)
- Place: Pune, India
- Bio: Metalhead law student who loves hardware and code
- GitHub: [Screwed-Up-Head](https://github.com/Screwed-Up-Head)

#### Name: [Claire Tan](https://github.com/tab8748)
- Place: Vancouver, British Columbia, Canada
- Bio: Senior Business student. Coding freshman.
- GitHub: [tab8748](https://github.com/tab8748)
=======
#### Name: [Gareth Davies](https://github.com/gareth-d85)
- Place: UK
- Bio: Future Developer and Free code camp local group leader
- GitHub: [Gareth Davies](https://github.com/gareth-d85)

#### Name: [Daniel Tudares](https://github.com/dan1eltudares)
- Place: Ottawa, Ontario, Canada
- Bio: Network specialist, code n00b
- Github: [Daniel Tudares](https://github.com/dan1eltudares)
>>>>>>> b4b5deba
<|MERGE_RESOLUTION|>--- conflicted
+++ resolved
@@ -1312,7 +1312,6 @@
 - Bio: I'm a german developer who loves to create things :)
 - GitHub: [iamchrishckns](https://github.com/iamchrishckns)
 
-<<<<<<< HEAD
 #### Name: [Aditya Yuvaraj](https://github.com/Screwed-Up-Head)
 - Place: Pune, India
 - Bio: Metalhead law student who loves hardware and code
@@ -1322,7 +1321,7 @@
 - Place: Vancouver, British Columbia, Canada
 - Bio: Senior Business student. Coding freshman.
 - GitHub: [tab8748](https://github.com/tab8748)
-=======
+
 #### Name: [Gareth Davies](https://github.com/gareth-d85)
 - Place: UK
 - Bio: Future Developer and Free code camp local group leader
@@ -1331,5 +1330,4 @@
 #### Name: [Daniel Tudares](https://github.com/dan1eltudares)
 - Place: Ottawa, Ontario, Canada
 - Bio: Network specialist, code n00b
-- Github: [Daniel Tudares](https://github.com/dan1eltudares)
->>>>>>> b4b5deba
+- Github: [Daniel Tudares](https://github.com/dan1eltudares)