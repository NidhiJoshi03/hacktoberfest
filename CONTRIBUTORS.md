#### Name: [ALICE CHUANG](https://github.com/AliceWonderland)
- Place: New York City, NY, USA
- Bio: I love DOGS! And Knitting, Sewing, Crochet, and Food!
- GitHub: [Alice Chuang](https://github.com/AliceWonderland)

#### Name: [GABE DUNN](https://github.com/redxtech)
- Place: Canada
- Bio: I love VUE !!
- GitHub: [Gabe Dunn](https://github.com/redxtech)
- Website: [when.](https://when.redxte.ch)

#### Name: [GEORGE FOTOPOULOS](https://github.com/xorz57)
- Place: Patras, Achaia, Greece
- Bio: Technology Enthusiast
- GitHub: [George Fotopoulos](https://github.com/xorz57)

#### Name: [Stephen Dzialo](https://github.com/dzials)
- Place: USA
- Bio: Computer Science Major
- GitHub: [Stephen Dzialo](https://github.com/dzials)

#### Name: [Taf Meister](https://github.com/tashrafy)
- Place: NYC
- Bio: Developer =]

#### Name: [RAFAEL MENEZES](https://github.com/RafaelSa94)
- Place: Boa Vista, Roraima, Brazil
- Bio: Computer Science Major
- GitHub: [Rafael Sá](https://github.com/RafaelSa94)

#### Name: [Patrick S](https://github.com/patsteph)
- Place: USA
- Bio: Professional Geek
- GitHub: [Patrick S](https://github.com/patsteph)

#### Name: [Michael Cao](https://github.com/mcao)
- Place: PA, USA
- Bio: Student
- GitHub: [Michael Cao](https://github.com/mcao)

#### Name: [Amlaan Bhoi](https://github.com/amlaanb)
- Place: IL, USA
- Bio: CS Grad Student
- GitHub: [Amlaan Bhoi](https://github.com/amlaanb)

#### Name: [Cecy Correa](https://github.com/cecyc)
- Place: USA
- Bio: Software Engineer at ReturnPath
- Github: [cecyc](https://github.com/cecyc)

#### Name: [Billy Lee](https://github.com/leebilly0)
- Place: WI, USA
- Bio: Software Developer, Bachelors in Computer Science
- Github: [Billy Lee](https://github.com/leebilly0)

#### Name: [Leah Langfrod](https://github.com/leahlang4d2)
- Place: CA, USA
- Bio: Recent Bachelors in Computer Science
- Github: [Leah Langford](https://github.com/leahlang4d2)

#### Name: [Eric Nor](https://github.com/thateric)
- Place: Lake Forest, CA, USA
- Bio: Multiple corgi owner and a Senior Software Developer
- Github: [Eric Nord](https://github.com/thateric)

#### Name: [Campion Fellin](https://github.com/campionfellin)
- Place: Seattle, WA, USA
- Bio: I love open source and coffee! New grad looking for work!
- GitHub: [Campion Fellin](https://github.com/campionfellin)

#### Name: [Niket Mishra](https://github.com/niketmishra)
- Place: New Delhi, Delhi, India
- Bio: B.Tech Student in Information Technology
- GitHub: [Niket Mishra](https://github.com/niketmishra)

#### Name: [Shade Ruangwan](https://github.com/sruangwan)
- Place: Nara, Japan
- Bio: PhD student in Software Engineering
- Github: [Shade Ruangwan](https://github.com/sruangwan)

#### Name: [Michael Rodriguez](https://github.com/vinird)
- Place: Alajuea, Alajuela, Costa Rica
- Bio: Web dev adn graphic designer
- GitHub: [vinird](https://github.com/vinird)

#### Name: [Evan Culver](https://github.com/eculver)
- Place: San Francisco, CA, USA
- Bio: I work at Uber on data storage, tooling and OOS - checkout [our work](https://github.com/uber-go/dosa)!
- GitHub: [Evan Culver](https://github.com/eculver)

#### Name: [Vo Tan Tho](https://github.com/kensupermen)
- Place: Ho Chi Minh City, VietNam
- Bio: I'm Software Engineer at Dinosys
- GitHub: [Ken Supermen](https://github.com/kensupermen)

#### Name: [Franklyn Roth](https://github.com/far3)
- Place: Boulder, CO, USA
- Bio: I am a web developer working on finance sites. Specialize in accessibility.
- GitHub: [Franklyn Roth](https://github.com/far3)
<<<<<<< HEAD
=======

#### Name: [Karthick Thoppe](https://github.com/karthicktv)
- Place: Dublin, Ireland
- Bio: I am a Solution Architect and work for a large SaaS organization
- GitHub: [Karthick Thoppe](https://github.com/karthicktv)
>>>>>>> 0b7dab3d
<|MERGE_RESOLUTION|>--- conflicted
+++ resolved
@@ -97,11 +97,8 @@
 - Place: Boulder, CO, USA
 - Bio: I am a web developer working on finance sites. Specialize in accessibility.
 - GitHub: [Franklyn Roth](https://github.com/far3)
-<<<<<<< HEAD
-=======
 
 #### Name: [Karthick Thoppe](https://github.com/karthicktv)
 - Place: Dublin, Ireland
 - Bio: I am a Solution Architect and work for a large SaaS organization
 - GitHub: [Karthick Thoppe](https://github.com/karthicktv)
->>>>>>> 0b7dab3d
