#### Name: [ALICE CHUANG](https://github.com/AliceWonderland)
- Place: New York City, NY, USA
- Bio: I love DOGS! :dog:
- GitHub: [Alice Chuang](https://github.com/AliceWonderland)

#### Name: [GABE DUNN](https://github.com/redxtech)
- Place: Canada
- Bio: I love VUE !!
- GitHub: [Gabe Dunn](https://github.com/redxtech)
- Website: [when.](https://when.redxte.ch)

#### Name: [GEORGE FOTOPOULOS](https://github.com/xorz57)
- Place: Patras, Achaia, Greece
- Bio: Technology Enthusiast
- GitHub: [George Fotopoulos](https://github.com/xorz57)

#### Name: [Stephen Dzialo](https://github.com/dzials)
- Place: USA
- Bio: Computer Science Major
- GitHub: [Stephen Dzialo](https://github.com/dzials)

#### Name: [Taf Meister](https://github.com/tashrafy)
- Place: NYC
- Bio: Developer =]

#### Name: [RAFAEL MENEZES](https://github.com/RafaelSa94)
- Place: Boa Vista, Roraima, Brazil
- Bio: Computer Science Major
- GitHub: [Rafael Sá](https://github.com/RafaelSa94)

#### Name: [Patrick S](https://github.com/patsteph)
- Place: USA
- Bio: Professional Geek
- GitHub: [Patrick S](https://github.com/patsteph)

#### Name: [Michael Cao](https://github.com/mcao)
- Place: PA, USA
- Bio: Student
- GitHub: [Michael Cao](https://github.com/mcao)

#### Name: [Amlaan Bhoi](https://github.com/amlaanb)
- Place: IL, USA
- Bio: CS Grad Student
- GitHub: [Amlaan Bhoi](https://github.com/amlaanb)

#### Name: [Cecy Correa](https://github.com/cecyc)
- Place: USA
- Bio: Software Engineer at ReturnPath
- Github: [cecyc](https://github.com/cecyc)

#### Name: [Billy Lee](https://github.com/leebilly0)
- Place: WI, USA
- Bio: Software Developer, Bache



s in Computer Science
- Github: [Billy Lee](https://github.com/leebilly0)

#### Name: [AGNIESZKA MISZKURKA](https://github.com/agnieszka-miszkurka)
- Place: Poland
- Bio: second year Computer Science Student, in love with NYC <3
- GitHub: [agnieszka-miszkurka](https://github.com/agnieszka-miszkurka)

#### Name: [Leah Langfrod](https://github.com/leahlang4d2)
- Place: CA, USA
- Bio: Recent Bachelors in Computer Science
- Github: [Leah Langford](https://github.com/leahlang4d2)

#### Name: [Eric Nor](https://github.com/thateric)
- Place: Lake Forest, CA, USA
- Bio: Multiple corgi owner and a Senior Software Developer
- Github: [Eric Nord](https://github.com/thateric)

#### Name: [Campion Fellin](https://github.com/campionfellin)
- Place: Seattle, WA, USA
- Bio: I love open source and coffee! New grad looking for work!
- GitHub: [Campion Fellin](https://github.com/campionfellin)

#### Name: [Niket Mishra](https://github.com/niketmishra)
- Place: New Delhi, Delhi, India
- Bio: B.Tech Student in Information Technology
- GitHub: [Niket Mishra](https://github.com/niketmishra)

#### Name: [Shade Ruangwan](https://github.com/sruangwan)
- Place: Nara, Japan
- Bio: PhD student in Software Engineering
- Github: [Shade Ruangwan](https://github.com/sruangwan)

#### Name: [Michael Rodriguez](https://github.com/vinird)
- Place: Alajuea, Alajuela, Costa Rica
- Bio: Web dev adn graphic designer
- GitHub: [vinird](https://github.com/vinird)

#### Name: [Evan Culver](https://github.com/eculver)
- Place: San Francisco, CA, USA
- Bio: I work at Uber on data storage, tooling and OOS - checkout [our work](https://github.com/uber-go/dosa)!
- GitHub: [Evan Culver](https://github.com/eculver)

#### Name: [Vo Tan Tho](https://github.com/kensupermen)
- Place: Ho Chi Minh City, VietNam
- Bio: I'm Software Engineer at Dinosys
- GitHub: [Ken Supermen](https://github.com/kensupermen)

#### Name: [Franklyn Roth](https://github.com/far3)
- Place: Boulder, CO, USA
- Bio: I am a web developer working on finance sites. Specialize in accessibility.
- GitHub: [Franklyn Roth](https://github.com/far3)

#### Name: [Karthick Thoppe](https://github.com/karthicktv)
- Place: Dublin, Ireland
- Bio: I am a Solution Architect and work for a large SaaS organization
- GitHub: [Karthick Thoppe](https://github.com/karthicktv)

#### Name: [Brane](https://github.com/brane)
- Place: Turkey
- Bio: I am a caffeine based artificial life form.
- GitHub: [Brane](https://github.com/brane)

#### Name: [Ishan Jain](https://github.com/ishanjain28)
- Place: Roorkee, Uttrakhand, India
- Bio: I love working with Images, Crypto, Networking and opengl, Work as a Backend Engineer in Go. Also, Love Rust!.
- Github: [Ishan Jain](https://github.com/ishanjain28)

#### Name: [Anupam Dagar](https://github.com/Anupam-dagar)
- Place: Allahabad, India
- Bio: I am like a code currently in development.
- GitHub: [Anupam Dagar](https://github.com/Anupam-dagar)

#### Name: [Phil](https://github.com/bitbrain-za)
- Place: South Africa
- Bio: Avid Tinkerer
- GitHub: [bitbrain-za](https://github.com/bitbrain-za)

#### Name: [Jasdy Syarman](https://github.com/akutaktau)
- Place: Malaysia
- Bio: PHP Programmer
- GitHub: [akutaktau](https://github.com/akutaktau)

#### Name: [Rupesh Kumar](https://github.com/vmcniket)
- Place: India
- Bio: KIIT University IT student
- GitHub: [vmcniket](https://github.com/vmcniket)

#### Name: [Shelby Stanton](https://github.com/Minimilk93)
- Place: Leeds, England
- Bio: Front End Developer who loves cats and gaming!
- GitHub: [Minimilk93](https://github.com/Minimilk93)

#### Name: [Michael Nyamande](https://github.com/mikeyny)
- Place: Harare ,Zimbabwe
- Bio: Eat , ~~Sleep~~ , Code
- GitHub: [Mikeyny](https://github.com/mikeyny)

#### Name: [Anders Jürisoo](https://github.com/ajthinking)
- Place: Sweden
- Bio: What happens in Git stays in Git
- GitHub: [Anders Jürisoo](https://github.com/ajthinking)

#### Name: [Dvir](https://github.com/dvur12)
- Place: Israel
- Bio: \x90\x90\x90\x90
- GitHub: [Dvir](https://github.com/dvur12)

#### Name: [Xavier Marques](https://github.com/wolframtheta)
- Place: Corbera de Llobregat, Barcelona, Catalonia
- Bio: Computer Science Major
- GitHub: [WolframTheta](https://github.com/wolframtheta)

#### Name: [Vishal](https://dainvinc.github.io)
- Place: New York
- Bio: Software developer with a knack to learn things quickly.
- GitHub: [dainvinc](https://github.com/dainvinc)

### Name: [Niall Cartwright](https://github.com/Nairu)
- Place: Birmingham, UK
- Bio: Avid Games dev hobbyist, work for 3SDL as a software developer.
- GitHub: [Niall Cartwright](https://github.com/Nairu)

#### Name: [Justin I](https://github.com/Jish80)
- Place: IL, USA
- Bio: Work hard
- GitHub: [Jish80] (https://github.com/Jish80)

#### Name: [APOORVA SHARMA](https://github.com/okatticus)
- Place: Himachal Pradesh,India
- Bio: A student happy to write code and poetry.
- GitHub: [Apoorva Sharma](https://github.com/okatticus)

#### Name: [Prateek Pandey](https://github.com/prateekpandey14)
- Place: Bangalore, India
- Bio: Opensource Enthusiast, Opensource Golang developer
- GitHub: [Prateek Pandey](https://github.com/prateekpandey14)

#### Name: [CodHeK](https://github.com/CodHeK)
- Place: Mumbai, India
- Bio: Cuber/Coder
- GitHub: [CodHeK](https://github.com/CodHeK)

#### Name: [Søren Eriksen](https://github.com/soer7022)
- Place: Denmark
- Bio: Currently studying computerscience at Aarhus University
- Github: [Søren Eriksen](https://github.com/soer7022)

#### Name: [Cristiano Bianchi](https://github.com/crisbnk)
- Place: Italy
- Bio: Love to learn something new everyday
- GitHub: [crisbnk](https://github.com/crisbnk)


#### Name: [Paulo Henrique Scherer](https://github.com/phscherer)
- Place: Brazil
- Bio: Student and newbie software developer
- GitHub: [phscherer](https://github.com/phscherer)

#### Name: [Aldo Cano](https://github.com/aldocano)
- Place: Tirana, Albania
- Bio: A bug is never just a mistake...
- GitHub: [Aldo Cano](https://github.com/aldocano)

#### Name: [Timea Deák](https://github.com/DTimi)
- Place: Dublin, Ireland
- Bio: Molecular biologist
- GitHub: [Timea Deák](https://github.com/DTimi)

#### Name: [Christian Skala](https://github.com/chrishiggins29)
- Place: New York, USA
- Bio: Hire me! Need a VP of Engineering, Director of Software, CTO?
- GitHub: [Christian Skala](https://github.com/chrishiggins29)

#### Name: [filedesless](https://hightechlowlife.info)
- Place: Québec, Canada
- Bio: CompSci from ULaval reporting in
- GitHub: [aiglebleu](https://github.com/aiglebleu)

#### Name: [Jon Lee](https://github.com/githubbbbbbbbbbbbb)
- Place: Canada
- Bio: Student
- GitHub: [githubbbbbbbbbbbbb](https://github.com/githubbbbbbbbbbbbb)

#### Name: [Ren Cummings](https://github.com/nrenc027)
- Place: Dayton,OH, USA
- Bio: I like Code :sunglasses:, Coloring :art:, and Cardio :running:
- GitHub: [Ren Cummings](https://github.com/nrenc027)

#### Name: [S Stewart](https://github.com/tilda)
- Place: Denton, Texas, US
- Bio: Dude trying to become a IT guy somewhere. Also reads [The Register](https://www.theregister.co.uk).
- GitHub: [tilda](https://github.com/tilda)

#### Name: [Jose Gomera](https://github.com/josegomera)
- Place: Dominican Republic
- Bio: I'm web developer that love somehow to help.
- Github: [josegomera](https://github.com/josegomera)

#### Name: [Stephen Abrahim](https://github.com/lepah)
- Place: Huntington Beach, CA
- Bio: Games and things!
- GitHub: [Stephen Abrahim](https://github.com/lepah)

#### Name: [Rajeev Kumar Singh](https://github.com/rajeeviiit)
- Place: Gandhinagar,Gujrat, IN
- Bio: Games and music!
- GitHub: [Rajeev Kumar Singh](https://github.com/rajeeviiit)

### Name: [Benjamin Sanvoisin](https://github.com/Laudenlaruto)
- Place : Paris, FR
- Bio: Devops, Gamer and fun
- GitHub: [Benjamin Sanvoisin](https://github.com/Laudenlaruto)

#### Name: [Matthew Burke](https://github.com/MatthewBurke1995)
- Place: Sydney, Australia
- Bio: Big fan of Python + Data
- GitHub: [Matthew Burke](https://github.com/MatthewBurke1995)

#### Name: [Caio Perdona](https://github.com/perdona)
- Place: Ribeirao Preto, SP, Brazil
- Bio: Web and Mobile Engineer
- GitHub: [Caio Perdona](https://github.com/perdona)

#### Name: [Shankhalika Sarkar](https://github.com/Shankhalika)
- Place: Karnataka, India
- Bio: Current Final Year CS Undergrad. I love poetry, tea and dogs.
- Github: [Shankhalika Sarkar](https://github.com/Shankhalika)

#### Name: [Henrique Duarte](https://github.com/mustorze)
- Place: São Paulo, SP, BR
- Bio: Developer, I really like!
- GitHub: [Henrique Duarte](https://github.com/mustorze)

#### Name: [Akshit Kharbanda](https://github.com/akshit04)
- Place: Delhi, India
- Bio: 5th semester IT Undergrad. Machine Learning enthusiast. Black coffee <3
- GitHub: [Akshit Kharbanda](https://github.com/akshit04)

#### Name:[Avinash Jaiswal](https://github.com/littlestar642)
- Place:Surat,Gujarat,India.
- Bio:In love with the WEB,from age of 5!
- Github:[Avinash Jaiswal](https://github.com/littlestar642)

#### Name: [Alisson Vargas](https://github.com/alisson-mich)
- Place: Torres, RS, Brazil
- Bio: A guy who loves IT :D
- GitHub: [Alisson Vargas](https://github.com/alisson-mich)

#### Name: [Adiyat Mubarak](https://github.com/Keda87)
- Place: Jakarta, ID, Indonesia
- Bio: Technology Agnostic
- GitHub: [Adiyat Mubarak](https://github.com/Keda87)

#### Name: [Vishaal Udandarao](https://github.com/vishaal27)
- Place: New Delhi, India
- Bio: Professional Geek | Developer
- GitHub: [Vishaal Udandarao](https://github.com/vishaal27)

#### Name: [Sparsh Garg](https://github.com/sparsh789)
- Place: Hyderabad, Telangana, India
- Bio: Student@IIIT,Hyderabad
- GitHub: [sparsh789](https://github.com/sparsh789)

#### Name: [Zaki Akhmad](https://github.com/za)
- Place: Jakarta, Indonesia
- Bio: Python enthusiasts
- GitHub: [za](https://github.com/za)

### Name: [Joey Marshment-Howell](https://github.com/josephkmh)
- Place: Berlin, Germany
- Bio: A nice young man who likes web programming!
- GitHub: [Joey Marshment-Howell](https://github.com/josephkmh)

#### Name: [Chris Sullivan](https://github.com/codemastermd)
- Place: College Park, Maryland
- Bio: Comp Sci student at the University of Maryland
- GitHub: [Chris Sullivan](https://github.com/codemastermd)

### Name: [Owen Mitchell](https://github.com/ultimatezenzar)
- Place: Edmond, OK, United States
- Bio: Programmer for a high school robotics team
- Github: [ultimatezenzar] (https://github.com/ultimatezenzar)

#### Name: [Sravya Pullagura](https://github.com/sravya96)
- Place: Vijayawada, Andhra Pradesh, India
- Bio: Love learning, coding and sketching!!
- Github [Sravya Pullagura](https://github.com/sravya96)

#### Name: [Ahmad Musaddiq Mohammad](https://github.com/ahmadmusaddiq)
- Place: Kuala Belait, Brunei Darussalam
- Bio: Mechanical engineer
- Github: [ahmadmusaddiq](https://github.com/ahmadmusaddiq)

#### Name: [Rafael Lima](https://github.com/rafaelkalan)
- Place: Belo Horizonte, Minas Gerais, Brazil
- Bio: Youger software engineer
- GitHub: [Rafael Lima](https://github.com/rafaelkalan)

#### Name: [Saif Rehman Nasir](https://github.com/shyshin)
- Place: New Delhi, India
- Bio: Techie with a lot of horizontals but a low verticality :(
- Github: [Saif Rehman Nasir](https://github.com/shyshin)

#### Name: [Yash Mittra](https://github.com/mittrayash)
- Place: New Delhi, Delhi, India
- Bio: Web Developer, Coder | Entering the field of Machine Learning and Data Science
- GitHub: [mittrayash](https://github.com/mittrayash)

#### Name: [Dustin Woods](https://github.com/dustinywoods)
- Place: MN, USA
- Bio: Software Developer
- GitHub: [Dustin Woods](https://github.com/dustinywoods)

#### Name: [Ginanjar S.B](https://github.com/egin10)
- Place: Samarinda, Kalimantan Timur, Indonesia
- Bio: Someone who's intresting about web devlopment / Programming
- GitHub: [Ginanjar S.B | egin10](https://github.com/egin10)

#### Name: [Fush Chups](https://github.com/fushandchups)
- Place: Christchurch, Canterbury, New Zealand
- Bio: Earhquake enthusiast
- GitHub:[fushandchups] (https://github.com/fushandchups)

#### Name: [Francis Venne](https://github.com/NullSilence)
- Place: Montreal, Canada.
- Bio: Developer by day, cat lover by night. Canadian tech enthusiast.
- Github [Sravya Pullagura](https://github.com/NullSilence)

#### Name: [Leonardo Bonetti](https://github.com/LeonardoBonetti)
- Place: São Paulo, Brazil
- Bio: Associate Degree analysis and systems development
- GitHub: [Leonardo Bonetti](https://github.com/LeonardoBonetti)

#### Name: [Noveen Sachdeva](https://github.com/noveens)
- Place: Hyderabad, Telangana, India
- Bio: 3rd Year CS undergrad at IIIT Hyderabad.
- GitHub: [Noveen Sachdeva](https://github.com/noveens)

#### Name: [DENNIS ORZIKH](https://github.com/orzikhd)
- Place: Seattle, WA, USA
- Bio: Student at UW. Likes easy ways to make sure tools are set up in new environments (like this project)
- Github: Wow isn't this right up there ^ [Dennis Orzikh](https://github.com/orzikhd)

#### Name: [Pranav Bhasin](https://github.com/pranavbhasin96)
- Place: Hyderabad, Telangana, India
- Bio: Trying to fit in coding society.
- GitHub: [Pranav Bhasin](https://github.com/pranavbhasin96)

#### Name: [Vaibhav Agarwal](https://github.com/vaibhavagarwal220)
- Place: Mandi, Himachal Pradesh, India
- Bio: A passionate programmer and a beginner in Open Source
- Github [Vaibhav Agarwal](https://github.com/vaibhavagarwal220)

#### Name: [Arpit Gogia](https://github.com/arpitgogia)
- Place: Delhi, India
- Bio: Python Developer
- Github [Arpit Gogia](https://github.com/arpitgogia)

#### Name: [Charlie Stanton](https://github.com/shtanton)
- Place: Southend-On-Sea, England
- Bio: JavaScript Tinkerer, Lover of Vim
- Github [Charlie Stanton](https://github.com/shtanton)

#### Name: [James Henderson](https://github.com/prohunt)
- Place: Raleigh, NC, United States
- Bio: Inquisitive, Loves coding, also vegan
- Github [Sravya Pullagura](https://github.com/sravya96)

#### Name: [Loreleen Mae Sablot](https://github.com/loreleensablot)
- Place: Daet, Camarines Norte, Philippines
- Bio: I love designing beautiful websites. I also bike.
- Github [Loreleen Mae Sablot] (https://github.com/loreleensablot)

#### Name: [Ahmad Musaddiq Mohammad](https://github.com/ahmadmusaddiq)
- Place: Kuala Belait, Brunei Darussalam
- Bio: Mechanical engineer
- Github: [ahmadmusaddiq](https://github.com/ahmadmusaddiq)

#### Name: [Aleksandr Vorontsov](https://github.com/a-vorontsov)
- Place: London, England
- Bio: Student, Aspiring Front-end Web Dev
- Github [Aleksandr Vorontsov](https://github.com/a-vorontsov)
#### Name: [Ben Smith](https://github.com/ben-w-smith)
- Place: Salt Lake City, UT, USA
- Bio: A guy that loves writing bots and automation.
- GitHub: [Ben Smith](https://github.com/ben-w-smith)

#### Name: [Eric Bryant](https://github.com/shmickle)
- Place: Fairfax, Virginia, USA
- Bio: Web Developer
- GitHub: [shmickle](https://github.com/shmickle)

#### Name: [Emmanuel Akinde](https://github.com/harkindey)
- Place: Lagos, Nigeria
- Bio: Lets Code and Chill
- Github: [Harkindey](https://github.com/harkindey)

#### Name: [Ashish Krishan](https://github.com/ashishkrishan1995)
- Place: India
- Bio: Computer Science Major / UI/UX Designer
- GitHub: [ashishkrishan1995](https://github.com/ashishkrishan1995)

#### Name: [Katherine S](https://github.com/kms6bn)
- Place: San Francisco
- Bio: Data Scientist
- Github: [kms6bn](https://github.com/kms6bn)

#### Name: [BrunoSXS](https://github.com/brunosxs)
- Brazil
- Bio: I like turtules.
- Github [BrunoSXS](https://github.com/brunosxs)

#### Name: [Alexander Miller](https://github.com/allesmi)
- Place: Salzburg, Austria
- Bio: Student/Web Developer
- GitHub: [allesmi](https://github.com/allesmi)

#### Name: [Bryan Wigianto](https://github.com/bwigianto)
- Place: USA
- Bio: Engineer
- GitHub: [bwigianto](https://github.com/bwigianto)

#### Name: [Ckpuna4](https://github.com/Ckpuna4)
- Place: Saint-petersburg, Russia
- Bio: Web Developer
- GitHub: [Ckpuna4](https://github.com/Ckpuna4)

#### Name: [Vaibhaw Agrawal](https://github.com/vaibhaw2731)
- Place: New Delhi, India
- Bio: I am a Machine Learning enthusiast.
- GitHub: [vaibhaw2731](https://github.com/vaibhaw2731)

#### Name: [Dhevi Rajendran](https://github.com/dhevi)
- Place: USA
- Bio: Software Engineer
- Github: [dhevi](https://github.com/dhevi)

#### Name: [Oluwadamilola Babalola](https://github.com/thedammyking)
- Place: Lagos, Nigeria
- Bio: JavaScript Developer
- GitHub: [Oluwadamilola Babalola](https://github.com/thedammyking)

### Name: [Trevor Meadows](https://github.com/tlm04070)
- Place: Charlotte, North Carolina.
- Bio: UNC Charlotte coding bootcamp student.
- GitHub: [tlm04070](https://github.com/tlm04070);

#### Name: [Ratchapol Tengrumpong](https://github.com/lullabies)
- Place: Bangkok, Thailand
- Bio: Programmer Analyst
- GitHub: [lullabies](https://github.com/lullabies)

#### Name: [Luke Taylor](https://github.com/lmcjt37)
- Place: Derby, UK
- Bio: Senior Software Engineer, child at heart
- GitHub: [Luke Taylor](https://github.com/lmcjt37)

#### Name: [Snehil Verma](https://github.com/vsnehil92)
- Place: Delhi, India
- Bio: Love to learn new technologies
- GitHub: [vsnehil92](https://github.com/vsnehil9

#### Name: [Akram Rameez](https://github.com/akram-rameez)
- Place: Bengaluru, India
- Bio: I like free T-shirts and I cannot lie.
- GitHub: [allesmi](https://github.com/akram-rameez)

#### Name: [Bryan Tylor](https://github.com/bryantylor)
- Place: Cincinnati, OH, USA
- Bio: Elixir Dev / Nuclear Engineer
- GitHub: [Bryan Tylor](https://github.com/bryantylor)

#### Name: [Matthias Kraus](https://github.com/brotkiste)
- Place: Munich, Germany
- Bio: Automotive Computer Science

#### Name: [Harshil Agrawal](https://github.com/harshil1712)
-Place: Vadodara, India
-Bio: Student,Web Developer
-GitHub: [harshil1712](https://github.com/harshil1712)

#### Name: [Bennett Treptow](https://github.com/bennett-treptow)
- Place: Milwaukee, WI, USA
- Bio: Computer Science Major / Web Developer
- Github: [bennett-treptow](https://github.com/bennett-treptow)

#### Name: [Cameron Smith](https://github.com/cameronzsmith)
- Place: Wichita, KS, USA
- Bio: Student
- GitHub: [cameronzsmith](https://github.com/cameronzsmith)

#### Name: [Jose Morales](https://github.com/castro732)
- Place: Buenos Aires, Argentina
- Bio: Developer
- GitHub: [castro732](https://github.com/castro732)

#### Name: [Hassan Sani](https://github.com/inidaname)
- Place: Bida, Niger State, Nigeria
- Bio: Web Developer at @ADPNigeria

#### Name: [Philip Terzic](https://github.com/PhilTerz)
- Place: Scottsdale, Arizona, USA
- Bio: Aspiring OSS Contributer
- GitHub: [PhilTerz](https://github.com/PhilTerz)

#### Name: [Gustavo Pacheco Ziaugra](https://github.com/GustavoZiaugra)
- Place: São Paulo, Brazil.
- Bio: Technology Guy / Student
- GitHub: [Gustavo Ziaugra](https://github.com/GustavoZiaugra)

#### Name: [Sarah Chen](https://github.com/sarovisk)
- Place: Sao Paulo/ Brazil
- Bio: Student
- GitHub: [sarovisk](https://github.com/sarovisk)

#### Name: [Jose David](https://github.com/jose4125)
- Place: Bogotá, Colombia
- Bio: Web Developer
- GitHub: [jose4125](https://github.com/jose4125)

#### Name: [Mayank Saxena](https://github.com/mayank26saxena)
- Place: New Delhi, India
- Bio: Student
- GitHub: [mayank26saxena](https://github.com/mayank26saxena)

#### Name: [Napat Rattanawaraha](https://github.com/peam1234)
- Place: Bangkok, Thailand
- Bio: Student / Junior Web Developer
- GitHub: [peam1234](https://github.com/peam1234)

#### Name: [Marion Fioen](https://github.com/marion59000)
- Place: Lille, France
- Bio: Developer
- GitHub: [marion59000](https://github.com/marion59000)

#### Name: [Akma Adhwa](https://github.com/akmadhwa)
- Place: Malaysia
- Bio: Web Developer
- GitHub: [akmadhwa](https://github.com/akmadhwa)

#### Name: [Ian James](https://inj.ms)
- Place: London, UK
- Bio: Web... person?
- GitHub: [injms](https://github.com/injms)

#### Name: [K Foster](https://foster.im)
- Place: West Sussex, UK
- Bio: Web Developer
- GitHub: [g33kcentric](https://github.com/g33kcentric)

#### Name: [Andin FOKUNANG](https://github.com/switchgirl95)
- Place: Yaounde , Cameroon
- Bio: Student - Otaku - Geek
- GitHub: [Switch](https://github.com/switchgirl95)

#### Name: [xenocideiwki] (https://github.com/xenocidewiki)
- Place: Norway
- Bio: Reverse Engineer
- GitHub: [xenocidewiki] (https://github.com/xenocidewiki)

#### Name: [George Hundmann](https://github.com/georgegsd)
- Place: Mannheim, Baden-Württemberg, Germany
- Bio: I'm a German Shepherd that likes eating
- GitHub: [georgegsd](https://github.com/georgegsd)

#### Name: [Ahmad Abdul-Aziz](https://github.com/a-m-a-z)
- Place: Abuja, Nigeria
- Bio: Web Developer
- GitHub: [a-m-a-z](https://github.com/a-m-a-z)

#### Name: [Allan Dorr](https://github.com/aldorr)
- Place: Hamburg, Germany
- Bio: Web Dev, Writer, Translator, Teacher
- GitHub: [aldorr](https://github.com/aldorr)

#### Name: [Musa Barighzaai](https://github.com/mbarighzaai)
- Place: Toronto, Canada
- Bio: Front End Developer
- GitHub: [mbarighzaai](https://github.com/mbarighzaai)

#### Name: [Lakston](https://github.com/Lakston)
- Place: Toulouse, France
- Bio: Front-End Dev
- GitHub: [Lakston](https://github.com/Lakston)

#### Name: [Shobhit Agarwal](https://github.com/shobhit1997)
- Place: JSSATE, NOIDA ,INDIA
- Bio: Student/Andriod Developer
- GitHub: [shobhit1997](https://github.com/shobhit1997)

#### Name: [Will Barker](https://github.com/billwarker)
- Place: Toronto, Canada
- Bio: A guy who wants to improve the world through AI!
- GitHub: [Will Barker](https://github.com/billwarker)

#### Name: [Christopher Bradshaw](https://github.com/kitsune7)
- Place: Provo, UT, USA
- Bio: I love FOXES!!! :fox:
- GitHub: [kitsune7](https://github.com/kitsune7)

#### Name: [Ben Edelson]
-Place: Newark NJ
-Bio: I.T.
-GitHub: https://github.com/Bed3150n

#### Name: [JOE SCHO](https://github.com/JoeScho)
- Place: London, UK
- Bio: I love guitar!
- GitHub: [JoeScho](https://github.com/JoeScho)

#### Name: [Anuraag Tummanapally](https://github.com/TummanapallyAnuraag)
- Place: Mumbai, India
- Bio: Student, System Administrator
- GitHub: [TummanapallyAnuraag](https://github.com/TummanapallyAnuraag)

#### Name: [Fran Acién](https://github.com/acien101)
- Place: Madrid, Spain
- Bio: Full of empty
- GitHub: [Fran Acién](https://github.com/acien101)

#### Name: [Piyush Sikarwal](https://github.com/psikarwal)
- Place: India
- Bio: Professional Geek
- GitHub: [Piyush Sikarwal](https://github.com/psikarwal)

<<<<<<< HEAD
#### Name: [Pratyum Jagannath](https://github.com/Pratyum)
- Place: Singapore
- Bio: I tell tales! 
- GitHub: [Pratyum](https://github.com/Pratyum)
=======
#### Name: [Jakub Bačo](https://github.com/vysocina)
- Place: Slovakia
- Bio: Student / Designer
- GitHub: [Jakub Bačo](https://github.com/vysocina)

#### Name: [Gabriel Obaldia](https://github.com/gobaldia)
- Place: Uruguay
- Bio: Full Stack Developer
- GitHub: [Gabriel Obaldia](https://github.com/gobaldia)

#### Name: [Antonio Jesus Pelaez](https://github.com/ajpelaez)
- Place: Granada, Spain
- Bio: IT Student at the University of Granada
- GitHub: [Antonio Jesus Pelaez](https://github.com/ajpelaez)

#### Name: [Juan Anaya Ortiz](https://github.com/JaoChaos)
- Place: Granada, Spain
- Bio: IT student at the University of Granada
- GitHub: [Juan Anaya Ortiz](https://github.com/JaoChaos)

#### Name: [Alexander Voigt](https://github.com/alexandvoigt)
- Place: San Francisco, CA, USA
- Bio: Software Engineer
- GitHub: [Alexander Voigt](https://github.com/alexandvoigt)

#### Name: [Michael Greene] (https://github.com/Greeneink4)
- Place: UT, USA
- Bio: Web Dev Student
- Github: [Michael Greene] (https://github.com/Greeneink4)

#### Name: [Lee Magbanua](https://github.com/leesenpai)
- Place: Philippines
- Bio: Student / Front-end Web Developer
- GitHub: [leesenpai](https://github.com/leesenpai)

#### Name: [Damodar Lohani](https://github.com/lohanidamodar)
- Place: Kathmandu, Nepal
- Bio: Technology Consultant at [LohaniTech](https://lohanitech.com)
- GitHub: [Damodar Lohani](https://github.com/lohanidamodar)

#### Name: [Hrafnkell Orri Sigurðsson](https://github.com/hrafnkellos)
- Place: Hafnarfjörður, Iceland
- Bio: Computer Scientist
- GitHub: [Hrafnkell Orri Sigurðsson](https://github.com/hrafnkellos)

#### Name: [Mitchell Haugen](https://github.com/haugenmitch)
- Place: VA, USA
- Bio: Programmer
- GitHub: [haugenmitch](https://github.com/haugenmitch)

#### Name: [Felipe Do Espirito Santo](https://github.com/felipez3r0)
- Place: Jaboticabal, SP, Brazil
- Bio: Professor at Fatec, Faculdade São Luís, and Mozilla Volunteer
- GitHub: [Felipe Do E. Santo](https://github.com/felipez3r0)

#### Name: [Jason Green](https://jason.green)
- Place: Seattle, WA
- Bio: Student of code, eater of sustainable sushi
- GitHub: [Jalence](https://github.com/jalence)

#### Name: [Elan Ripley](https//github.com/tattarrattat)
- Place: Raleigh, North Carolina, USA
- Bio: Programmer
- Github: [Elan Ripley](https//github.com/tattarrattat)

#### Name: [Justin Oliver](https://github.com/justinoliver)
- Place: Seattle, WA, USA, Earth!
- Bio: Trying to learn cool new things!
- GitHub: [Justin Oliver](https://github.com/justinoliver)
>>>>>>> f67e0b6f
<|MERGE_RESOLUTION|>--- conflicted
+++ resolved
@@ -680,12 +680,11 @@
 - Bio: Professional Geek
 - GitHub: [Piyush Sikarwal](https://github.com/psikarwal)
 
-<<<<<<< HEAD
 #### Name: [Pratyum Jagannath](https://github.com/Pratyum)
 - Place: Singapore
 - Bio: I tell tales! 
 - GitHub: [Pratyum](https://github.com/Pratyum)
-=======
+
 #### Name: [Jakub Bačo](https://github.com/vysocina)
 - Place: Slovakia
 - Bio: Student / Designer
@@ -754,5 +753,4 @@
 #### Name: [Justin Oliver](https://github.com/justinoliver)
 - Place: Seattle, WA, USA, Earth!
 - Bio: Trying to learn cool new things!
-- GitHub: [Justin Oliver](https://github.com/justinoliver)
->>>>>>> f67e0b6f
+- GitHub: [Justin Oliver](https://github.com/justinoliver)