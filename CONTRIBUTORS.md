#### Name: [Faouzi Bouzar Amrouche](https://github.com/faouziamrouche)
- Place: Kolea, Tipaza, Algeria
- Bio: Fullstack Web developer, Computer Engineering Master student
- GitHub: [faouziamrouche](https://github.com/faouziamrouche)

﻿#### Name: [Rene Israel](https://github.com/reneisrael)
- Place: Mexico
- Bio: En decadencia
- GitHub: [Rene Israel](https://github.com/reneisrael)

#### Name: [Thomas Booker](https://github.com/thomas-booker)
- Place: Stockport, Cheshire, England
- Bio: Budding software developer, studying MSc Computing
- GitHub: [thomas-booker](https://github.com/thomas-booker)

#### Name: [Türker Yıldırım](https://github.com/turkerdotpy)		
 - Place: Tekirdağ, Turkey		
 - Bio: Literally gamer, geek and viking.		
 - GitHub: [turkerdotpy](https://github.com/turkerdotpy)		

#### Name: [OGUZCAN EMEGIL](https://github.com/oemegil)
- Place: Ankara
- Bio: Format atilir
- GitHub: [Oguzcan Emegil](https://github.com/oemegil)

#### Name: [Petar Popovic](https://github.com/Petar-np)
- Place: Nova Pazova, Serbia
- Bio: Blockchain and Fullstack Web Developer
- GitHub: [Petar-np](https://github.com/Petar-np)

#### Name: [Dalton](https://github.com/stormBandit)		
 - Place: Ontario, Canada		
 - Bio: Software Engineer		
 - GitHun: [Dalton](https://github.com/stormBandit)		

#### Name: [VICTOR PIOLIN](https://github.com/vico1993)
- Place: FRANCE
- Bio: Open Source Lover, and trying some go :p
- GitHub: [Victor Piolin](https://github.com/vico1993)

#### Name: [ALICE CHUANG](https://github.com/AliceWonderland)
- Place: New York City, NY, USA
- Bio: I love DOGS! :dog:
- GitHub: [Alice Chuang](https://github.com/AliceWonderland)

#### Name: [Jon Rinciari] (https://github.com/jonathanRinciari)
-Place: New Haven, CT, USA
-Bio: Web Developer
-GitHub: [Jon Rinciari] (https://github.com/jonathanRinciari)

#### Name: [AP PRANAV](https://github.com/pranav-cs)
- Place: India
- Bio: I like to code
- GitHub: [AP Pranav](https://github.com/pranav-cs)

#### Name: [GABE DUNN](https://github.com/redxtech)
- Place: Canada
- Bio: I love VUE !!
- GitHub: [Gabe Dunn](https://github.com/redxtech)
- Website: [when.](https://when.redxte.ch)

#### Name: [GEORGE FOTOPOULOS](https://github.com/xorz57)
- Place: Patras, Achaia, Greece
- Bio: Technology Enthusiast
- GitHub: [George Fotopoulos](https://github.com/xorz57)

#### Name: [Stephen Dzialo](https://github.com/dzials)
- Place: USA
- Bio: Computer Science Major
- GitHub: [Stephen Dzialo](https://github.com/dzials)

#### Name: [Taf Meister](https://github.com/tashrafy)
- Place: NYC
- Bio: Developer =]

#### Name: [RAFAEL MENEZES](https://github.com/RafaelSa94)
- Place: Boa Vista, Roraima, Brazil
- Bio: Computer Science Major
- GitHub: [Rafael Sá](https://github.com/RafaelSa94)

#### Name: [Patrick S](https://github.com/patsteph)
- Place: USA
- Bio: Professional Geek
- GitHub: [Patrick S](https://github.com/patsteph)

#### Name: [Michael Cao](https://github.com/mcao)
- Place: PA, USA
- Bio: Student
- GitHub: [Michael Cao](https://github.com/mcao)

#### Name: [Amlaan Bhoi](https://github.com/amlaanb)
- Place: IL, USA
- Bio: CS Grad Student
- GitHub: [Amlaan Bhoi](https://github.com/amlaanb)

#### Name: [Cecy Correa](https://github.com/cecyc)
- Place: USA
- Bio: Software Engineer at ReturnPath
- Github: [cecyc](https://github.com/cecyc)

#### Name: [Billy Lee](https://github.com/leebilly0)
- Place: WI, USA
- Bio: Software Developer, Bachelors in Computer Science
- Github: [Billy Lee](https://github.com/leebilly0)

#### Name: [AGNIESZKA MISZKURKA](https://github.com/agnieszka-miszkurka)
- Place: Poland
- Bio: second year Computer Science Student, in love with NYC <3
- GitHub: [agnieszka-miszkurka](https://github.com/agnieszka-miszkurka)

#### Name: [Leah Langfrod](https://github.com/leahlang4d2)
- Place: CA, USA
- Bio: Recent Bachelors in Computer Science
- Github: [Leah Langford](https://github.com/leahlang4d2)

#### Name: [Eric Nor](https://github.com/thateric)
- Place: Lake Forest, CA, USA
- Bio: Multiple corgi owner and a Senior Software Developer
- Github: [Eric Nord](https://github.com/thateric)

#### Name: [Campion Fellin](https://github.com/campionfellin)
- Place: Seattle, WA, USA
- Bio: I love open source and coffee! New grad looking for work!
- GitHub: [Campion Fellin](https://github.com/campionfellin)

#### Name: [Niket Mishra](https://github.com/niketmishra)
- Place: New Delhi, Delhi, India
- Bio: B.Tech Student in Information Technology
- GitHub: [Niket Mishra](https://github.com/niketmishra)

#### Name: [Shade Ruangwan](https://github.com/sruangwan)
- Place: Nara, Japan
- Bio: PhD student in Software Engineering
- Github: [Shade Ruangwan](https://github.com/sruangwan)

#### Name: [Michael Rodriguez](https://github.com/vinird)
- Place: Alajuea, Alajuela, Costa Rica
- Bio: Web dev adn graphic designer
- GitHub: [vinird](https://github.com/vinird)

#### Name: [Evan Culver](https://github.com/eculver)
- Place: San Francisco, CA, USA
- Bio: I work at Uber on data storage, tooling and OOS - checkout [our work](https://github.com/uber-go/dosa)!
- GitHub: [Evan Culver](https://github.com/eculver)

#### Name: [Vo Tan Tho](https://github.com/kensupermen)
- Place: Ho Chi Minh City, VietNam
- Bio: I'm Software Engineer at Dinosys
- GitHub: [Ken Supermen](https://github.com/kensupermen)

#### Name: [Franklyn Roth](https://github.com/far3)
- Place: Boulder, CO, USA
- Bio: I am a web developer working on finance sites. Specialize in accessibility.
- GitHub: [Franklyn Roth](https://github.com/far3)

#### Name: [Karthick Thoppe](https://github.com/karthicktv)
- Place: Dublin, Ireland
- Bio: I am a Solution Architect and work for a large SaaS organization
- GitHub: [Karthick Thoppe](https://github.com/karthicktv)

#### Name: [Brane](https://github.com/brane)
- Place: Turkey
- Bio: I am a caffeine based artificial life form.
- GitHub: [Brane](https://github.com/brane)

#### Name: [Ishan Jain](https://github.com/ishanjain28)
- Place: Roorkee, Uttrakhand, India
- Bio: I love working with Images, Crypto, Networking and opengl, Work as a Backend Engineer in Go. Also, Love Rust!.
- Github: [Ishan Jain](https://github.com/ishanjain28)

#### Name: [Anupam Dagar](https://github.com/Anupam-dagar)
- Place: Allahabad, India
- Bio: I am like a code currently in development.
- GitHub: [Anupam Dagar](https://github.com/Anupam-dagar)

#### Name: [Phil](https://github.com/bitbrain-za)
- Place: South Africa
- Bio: Avid Tinkerer
- GitHub: [bitbrain-za](https://github.com/bitbrain-za)

#### Name: [Jasdy Syarman](https://github.com/akutaktau)
- Place: Malaysia
- Bio: PHP Programmer
- GitHub: [akutaktau](https://github.com/akutaktau)

#### Name: [Rupesh Kumar](https://github.com/vmcniket)
- Place: India
- Bio: KIIT University IT student
- GitHub: [vmcniket](https://github.com/vmcniket)

#### Name: [Shelby Stanton](https://github.com/Minimilk93)
- Place: Leeds, England
- Bio: Front End Developer who loves cats and gaming!
- GitHub: [Minimilk93](https://github.com/Minimilk93)

#### Name: [Michael Nyamande](https://github.com/mikeyny)
- Place: Harare ,Zimbabwe
- Bio: Eat , ~~Sleep~~ , Code
- GitHub: [Mikeyny](https://github.com/mikeyny)

#### Name: [Anders Jürisoo](https://github.com/ajthinking)
- Place: Sweden
- Bio: What happens in Git stays in Git
- GitHub: [Anders Jürisoo](https://github.com/ajthinking)

#### Name: [Dvir](https://github.com/dvur12)
- Place: Israel
- Bio: \x90\x90\x90\x90
- GitHub: [Dvir](https://github.com/dvur12)

#### Name: [Xavier Marques](https://github.com/wolframtheta)
- Place: Corbera de Llobregat, Barcelona, Catalonia
- Bio: Computer Science Major
- GitHub: [WolframTheta](https://github.com/wolframtheta)

#### Name: [Vishal](https://dainvinc.github.io)
- Place: New York
- Bio: Software developer with a knack to learn things quickly.
- GitHub: [dainvinc](https://github.com/dainvinc)

### Name: [Niall Cartwright](https://github.com/Nairu)
- Place: Birmingham, UK
- Bio: Avid Games dev hobbyist, work for 3SDL as a software developer.
- GitHub: [Niall Cartwright](https://github.com/Nairu)

#### Name: [Justin I](https://github.com/Jish80)
- Place: IL, USA
- Bio: Work hard
- GitHub: [Jish80] (https://github.com/Jish80)

#### Name: [APOORVA SHARMA](https://github.com/okatticus)
- Place: Himachal Pradesh,India
- Bio: A student happy to write code and poetry.
- GitHub: [Apoorva Sharma](https://github.com/okatticus)

#### Name: [Prateek Pandey](https://github.com/prateekpandey14)
- Place: Bangalore, India
- Bio: Opensource Enthusiast, Opensource Golang developer
- GitHub: [Prateek Pandey](https://github.com/prateekpandey14)

#### Name: [CodHeK](https://github.com/CodHeK)
- Place: Mumbai, India
- Bio: Cuber/Coder
- GitHub: [CodHeK](https://github.com/CodHeK)

#### Name: [Søren Eriksen](https://github.com/soer7022)
- Place: Denmark
- Bio: Currently studying computerscience at Aarhus University
- Github: [Søren Eriksen](https://github.com/soer7022)

#### Name: [Cristiano Bianchi](https://github.com/crisbnk)
- Place: Italy
- Bio: Love to learn something new everyday
- GitHub: [crisbnk](https://github.com/crisbnk)


#### Name: [Paulo Henrique Scherer](https://github.com/phscherer)
- Place: Brazil
- Bio: Student and newbie software developer
- GitHub: [phscherer](https://github.com/phscherer)

#### Name: [Aldo Cano](https://github.com/aldocano)
- Place: Tirana, Albania
- Bio: A bug is never just a mistake...
- GitHub: [Aldo Cano](https://github.com/aldocano)

#### Name: [Timea Deák](https://github.com/DTimi)
- Place: Dublin, Ireland
- Bio: Molecular biologist
- GitHub: [Timea Deák](https://github.com/DTimi)

#### Name: [Christian Skala](https://github.com/chrishiggins29)
- Place: New York, USA
- Bio: Hire me! Need a VP of Engineering, Director of Software, CTO?
- GitHub: [Christian Skala](https://github.com/chrishiggins29)

#### Name: [filedesless](https://hightechlowlife.info)
- Place: Québec, Canada
- Bio: CompSci from ULaval reporting in
- GitHub: [aiglebleu](https://github.com/aiglebleu)

#### Name: [Jon Lee](https://github.com/githubbbbbbbbbbbbb)
- Place: Canada
- Bio: Student
- GitHub: [githubbbbbbbbbbbbb](https://github.com/githubbbbbbbbbbbbb)

#### Name: [Ren Cummings](https://github.com/nrenc027)
- Place: Dayton,OH, USA
- Bio: I like Code :sunglasses:, Coloring :art:, and Cardio :running:
- GitHub: [Ren Cummings](https://github.com/nrenc027)

#### Name: [Nefari0uss](https://github.com/nefari0uss)
- Place: USA
- Bio: Gamer, developer, and open source enthusiast!
- Github: [Nefari0uss](https://github.com/nefari0uss)

#### Name: [S Stewart](https://github.com/tilda)
- Place: Denton, Texas, US
- Bio: Dude trying to become a IT guy somewhere. Also reads [The Register](https://www.theregister.co.uk).
- GitHub: [tilda](https://github.com/tilda)

#### Name: [Jose Gomera](https://github.com/josegomera)
- Place: Dominican Republic
- Bio: I'm web developer that love somehow to help.
- Github: [josegomera](https://github.com/josegomera)

#### Name: [Stephen Abrahim](https://github.com/lepah)
- Place: Huntington Beach, CA
- Bio: Games and things!
- GitHub: [Stephen Abrahim](https://github.com/lepah)

#### Name: [Rajeev Kumar Singh](https://github.com/rajeeviiit)
- Place: Gandhinagar,Gujrat, IN
- Bio: Games and music!
- GitHub: [Rajeev Kumar Singh](https://github.com/rajeeviiit)

### Name: [Benjamin Sanvoisin](https://github.com/Laudenlaruto)
- Place : Paris, FR
- Bio: Devops, Gamer and fun
- GitHub: [Benjamin Sanvoisin](https://github.com/Laudenlaruto)

#### Name: [Matthew Burke](https://github.com/MatthewBurke1995)
- Place: Sydney, Australia
- Bio: Big fan of Python + Data
- GitHub: [Matthew Burke](https://github.com/MatthewBurke1995)

#### Name: [Caio Perdona](https://github.com/perdona)
- Place: Ribeirao Preto, SP, Brazil
- Bio: Web and Mobile Engineer
- GitHub: [Caio Perdona](https://github.com/perdona)

#### Name: [Shankhalika Sarkar](https://github.com/Shankhalika)
- Place: Karnataka, India
- Bio: Current Final Year CS Undergrad. I love poetry, tea and dogs.
- Github: [Shankhalika Sarkar](https://github.com/Shankhalika)

#### Name: [Henrique Duarte](https://github.com/mustorze)
- Place: São Paulo, SP, BR
- Bio: Developer, I really like!
- GitHub: [Henrique Duarte](https://github.com/mustorze)

#### Name: [Akshit Kharbanda](https://github.com/akshit04)
- Place: Delhi, India
- Bio: 5th semester IT Undergrad. Machine Learning enthusiast. Black coffee <3
- GitHub: [Akshit Kharbanda](https://github.com/akshit04)

#### Name:[Avinash Jaiswal](https://github.com/littlestar642)
- Place:Surat,Gujarat,India.
- Bio:In love with the WEB,from age of 5!
- Github:[Avinash Jaiswal](https://github.com/littlestar642)

#### Name: [JoeBanks13](https://github.com/JoeBanks13)
- Place: York, United Kingdom
- Bio: Backend web developer
- GitHub: [JoeBanks13](https://github.com/JoeBanks13)
- Webpage: [josephbanks.me](https://josephbanks.me)
- GitLab Server: [GitLab](https://gitlab.josephbanks.me/JoeBanks13)

#### Name: [Alisson Vargas](https://github.com/alisson-mich)
- Place: Torres, RS, Brazil
- Bio: A guy who loves IT :D
- GitHub: [Alisson Vargas](https://github.com/alisson-mich)

#### Name: [Mat.](https://github.com/pudkipz)
- Place: Stockholm, Sweden
- Bio: Random Swedish student.
- GitHub: [Mat.](https://github.com/pudkipz)

#### Name: [Adiyat Mubarak](https://github.com/Keda87)
- Place: Jakarta, ID, Indonesia
- Bio: Technology Agnostic
- GitHub: [Adiyat Mubarak](https://github.com/Keda87)

#### Name: [Vishaal Udandarao](https://github.com/vishaal27)
- Place: New Delhi, India
- Bio: Professional Geek | Developer
- GitHub: [Vishaal Udandarao](https://github.com/vishaal27)

#### Name: [Sparsh Garg](https://github.com/sparsh789)
- Place: Hyderabad, Telangana, India
- Bio: Student@IIIT,Hyderabad
- GitHub: [sparsh789](https://github.com/sparsh789)

#### Name: [Zaki Akhmad](https://github.com/za)
- Place: Jakarta, Indonesia
- Bio: Python enthusiasts
- GitHub: [za](https://github.com/za)

### Name: [Joey Marshment-Howell](https://github.com/josephkmh)
- Place: Berlin, Germany
- Bio: A nice young man who likes web programming!
- GitHub: [Joey Marshment-Howell](https://github.com/josephkmh)

#### Name: [Chris Sullivan](https://github.com/codemastermd)
- Place: College Park, Maryland
- Bio: Comp Sci student at the University of Maryland
- GitHub: [Chris Sullivan](https://github.com/codemastermd)

### Name: [Owen Mitchell](https://github.com/ultimatezenzar)
- Place: Edmond, OK, United States
- Bio: Programmer for a high school robotics team
- Github: [ultimatezenzar] (https://github.com/ultimatezenzar)

#### Name: [Sravya Pullagura](https://github.com/sravya96)
- Place: Vijayawada, Andhra Pradesh, India
- Bio: Love learning, coding and sketching!!
- Github [Sravya Pullagura](https://github.com/sravya96)

#### Name: [Ahmad Musaddiq Mohammad](https://github.com/ahmadmusaddiq)
- Place: Kuala Belait, Brunei Darussalam
- Bio: Mechanical engineer
- Github: [ahmadmusaddiq](https://github.com/ahmadmusaddiq)

#### Name: [Rafael Lima](https://github.com/rafaelkalan)
- Place: Belo Horizonte, Minas Gerais, Brazil
- Bio: Youger software engineer
- GitHub: [Rafael Lima](https://github.com/rafaelkalan)

#### Name: [Saif Rehman Nasir](https://github.com/shyshin)
- Place: New Delhi, India
- Bio: Techie with a lot of horizontals but a low verticality :(
- Github: [Saif Rehman Nasir](https://github.com/shyshin)

#### Name: [Yash Mittra](https://github.com/mittrayash)
- Place: New Delhi, Delhi, India
- Bio: Web Developer, Coder | Entering the field of Machine Learning and Data Science
- GitHub: [mittrayash](https://github.com/mittrayash)

#### Name: [Dustin Woods](https://github.com/dustinywoods)
- Place: MN, USA
- Bio: Software Developer
- GitHub: [Dustin Woods](https://github.com/dustinywoods)

#### Name: [Ginanjar S.B](https://github.com/egin10)
- Place: Samarinda, Kalimantan Timur, Indonesia
- Bio: Someone who's intresting about web devlopment / Programming
- GitHub: [Ginanjar S.B | egin10](https://github.com/egin10)

#### Name: [Fush Chups](https://github.com/fushandchups)
- Place: Christchurch, Canterbury, New Zealand
- Bio: Earhquake enthusiast
- GitHub:[fushandchups] (https://github.com/fushandchups)

#### Name: [Francis Venne](https://github.com/NullSilence)
- Place: Montreal, Canada.
- Bio: Developer by day, cat lover by night. Canadian tech enthusiast.
- Github [Sravya Pullagura](https://github.com/NullSilence)

#### Name: [Leonardo Bonetti](https://github.com/LeonardoBonetti)
- Place: São Paulo, Brazil
- Bio: Associate Degree analysis and systems development
- GitHub: [Leonardo Bonetti](https://github.com/LeonardoBonetti)

#### Name: [Noveen Sachdeva](https://github.com/noveens)
- Place: Hyderabad, Telangana, India
- Bio: 3rd Year CS undergrad at IIIT Hyderabad.
- GitHub: [Noveen Sachdeva](https://github.com/noveens)

#### Name: [DENNIS ORZIKH](https://github.com/orzikhd)
- Place: Seattle, WA, USA
- Bio: Student at UW. Likes easy ways to make sure tools are set up in new environments (like this project)
- Github: Wow isn't this right up there ^ [Dennis Orzikh](https://github.com/orzikhd)

#### Name: [Pranav Bhasin](https://github.com/pranavbhasin96)
- Place: Hyderabad, Telangana, India
- Bio: Trying to fit in coding society.
- GitHub: [Pranav Bhasin](https://github.com/pranavbhasin96)

#### Name: [Vaibhav Agarwal](https://github.com/vaibhavagarwal220)
- Place: Mandi, Himachal Pradesh, India
- Bio: A passionate programmer and a beginner in Open Source
- Github [Vaibhav Agarwal](https://github.com/vaibhavagarwal220)

#### Name: [Arpit Gogia](https://github.com/arpitgogia)
- Place: Delhi, India
- Bio: Python Developer
- Github [Arpit Gogia](https://github.com/arpitgogia)

#### Name: [Charlie Stanton](https://github.com/shtanton)
- Place: Southend-On-Sea, England
- Bio: JavaScript Tinkerer, Lover of Vim
- Github [Charlie Stanton](https://github.com/shtanton)

#### Name: [James Henderson](https://github.com/prohunt)
- Place: Raleigh, NC, United States
- Bio: Inquisitive, Loves coding, also vegan
- Github [Sravya Pullagura](https://github.com/sravya96)

#### Name: [Loreleen Mae Sablot](https://github.com/loreleensablot)
- Place: Daet, Camarines Norte, Philippines
- Bio: I love designing beautiful websites. I also bike.
- Github [Loreleen Mae Sablot] (https://github.com/loreleensablot)

#### Name: [Ahmad Musaddiq Mohammad](https://github.com/ahmadmusaddiq)
- Place: Kuala Belait, Brunei Darussalam
- Bio: Mechanical engineer
- Github: [ahmadmusaddiq](https://github.com/ahmadmusaddiq)

#### Name: [Aleksandr Vorontsov](https://github.com/a-vorontsov)
- Place: London, England
- Bio: Student, Aspiring Front-end Web Dev
- Github [Aleksandr Vorontsov](https://github.com/a-vorontsov)
#### Name: [Ben Smith](https://github.com/ben-w-smith)
- Place: Salt Lake City, UT, USA
- Bio: A guy that loves writing bots and automation.
- GitHub: [Ben Smith](https://github.com/ben-w-smith)

#### Name: [Eric Bryant](https://github.com/shmickle)
- Place: Fairfax, Virginia, USA
- Bio: Web Developer
- GitHub: [shmickle](https://github.com/shmickle)

#### Name: [Emmanuel Akinde](https://github.com/harkindey)
- Place: Lagos, Nigeria
- Bio: Lets Code and Chill
- Github: [Harkindey](https://github.com/harkindey)

#### Name: [Ashish Krishan](https://github.com/ashishkrishan1995)
- Place: India
- Bio: Computer Science Major / UI/UX Designer
- GitHub: [ashishkrishan1995](https://github.com/ashishkrishan1995)

#### Name: [Katherine S](https://github.com/kms6bn)
- Place: San Francisco
- Bio: Data Scientist
- Github: [kms6bn](https://github.com/kms6bn)

#### Name: [BrunoSXS](https://github.com/brunosxs)
- Brazil
- Bio: I like turtules.
- Github [BrunoSXS](https://github.com/brunosxs)

#### Name: [Alexander Miller](https://github.com/allesmi)
- Place: Salzburg, Austria
- Bio: Student/Web Developer
- GitHub: [allesmi](https://github.com/allesmi)

#### Name: [Bryan Wigianto](https://github.com/bwigianto)
- Place: USA
- Bio: Engineer
- GitHub: [bwigianto](https://github.com/bwigianto)

#### Name: [Ckpuna4](https://github.com/Ckpuna4)
- Place: Saint-petersburg, Russia
- Bio: Web Developer
- GitHub: [Ckpuna4](https://github.com/Ckpuna4)

#### Name: [Vaibhaw Agrawal](https://github.com/vaibhaw2731)
- Place: New Delhi, India
- Bio: I am a Machine Learning enthusiast.
- GitHub: [vaibhaw2731](https://github.com/vaibhaw2731)

#### Name: [Dhevi Rajendran](https://github.com/dhevi)
- Place: USA
- Bio: Software Engineer
- Github: [dhevi](https://github.com/dhevi)

#### Name: [Martns90](https://github.com/martns90)
- Place: The Gym
- Bio: enthusiast
- Github: [martns90](https:github.com/martns90)

#### Name: [Oluwadamilola Babalola](https://github.com/thedammyking)
- Place: Lagos, Nigeria
- Bio: JavaScript Developer
- GitHub: [Oluwadamilola Babalola](https://github.com/thedammyking)

### Name: [Trevor Meadows](https://github.com/tlm04070)
- Place: Charlotte, North Carolina.
- Bio: UNC Charlotte coding bootcamp student.
- GitHub: [tlm04070](https://github.com/tlm04070);

#### Name: [Ratchapol Tengrumpong](https://github.com/lullabies)
- Place: Bangkok, Thailand
- Bio: Programmer Analyst
- GitHub: [lullabies](https://github.com/lullabies)

#### Name: [Luke Taylor](https://github.com/lmcjt37)
- Place: Derby, UK
- Bio: Senior Software Engineer, child at heart
- GitHub: [Luke Taylor](https://github.com/lmcjt37)

#### Name: [Snehil Verma](https://github.com/vsnehil92)
- Place: Delhi, India
- Bio: Love to learn new technologies
- GitHub: [vsnehil92](https://github.com/vsnehil9

#### Name: [Akram Rameez](https://github.com/akram-rameez)
- Place: Bengaluru, India
- Bio: I like free T-shirts and I cannot lie.
- GitHub: [allesmi](https://github.com/akram-rameez)

#### Name: [Bryan Tylor](https://github.com/bryantylor)
- Place: Cincinnati, OH, USA
- Bio: Elixir Dev / Nuclear Engineer
- GitHub: [Bryan Tylor](https://github.com/bryantylor)

#### Name: [Matthias Kraus](https://github.com/brotkiste)
- Place: Munich, Germany
- Bio: Automotive Computer Science
- GitHub: [brotkiste](https://github.com/brotkiste)

#### Name: [Harshil Agrawal](https://github.com/harshil1712)
-Place: Vadodara, India
-Bio: Student,Web Developer
-GitHub: [harshil1712](https://github.com/harshil1712)

#### Name: [Bennett Treptow](https://github.com/bennett-treptow)
- Place: Milwaukee, WI, USA
- Bio: Computer Science Major / Web Developer
- Github: [bennett-treptow](https://github.com/bennett-treptow)

#### Name: [Cameron Smith](https://github.com/cameronzsmith)
- Place: Wichita, KS, USA
- Bio: Student
- GitHub: [cameronzsmith](https://github.com/cameronzsmith)

#### Name: [Jose Morales](https://github.com/castro732)
- Place: Buenos Aires, Argentina
- Bio: Developer
- GitHub: [castro732](https://github.com/castro732)

#### Name: [Hassan Sani](https://github.com/inidaname)
- Place: Bida, Niger State, Nigeria
- Bio: Web Developer at @ADPNigeria

#### Name: [Philip Terzic](https://github.com/PhilTerz)
- Place: Scottsdale, Arizona, USA
- Bio: Aspiring OSS Contributer
- GitHub: [PhilTerz](https://github.com/PhilTerz)

#### Name: [Gustavo Pacheco Ziaugra](https://github.com/GustavoZiaugra)
- Place: São Paulo, Brazil.
- Bio: Technology Guy / Student
- GitHub: [Gustavo Ziaugra](https://github.com/GustavoZiaugra)

#### Name: [Sarah Chen](https://github.com/sarovisk)
- Place: Sao Paulo/ Brazil
- Bio: Student
- GitHub: [sarovisk](https://github.com/sarovisk)

#### Name: [Jose David](https://github.com/jose4125)
- Place: Bogotá, Colombia
- Bio: Web Developer
- GitHub: [jose4125](https://github.com/jose4125)

#### Name: [Mayank Saxena](https://github.com/mayank26saxena)
- Place: New Delhi, India
- Bio: Student
- GitHub: [mayank26saxena](https://github.com/mayank26saxena)

#### Name: [Napat Rattanawaraha](https://github.com/peam1234)
- Place: Bangkok, Thailand
- Bio: Student / Junior Web Developer
- GitHub: [peam1234](https://github.com/peam1234)

#### Name: [Marion Fioen](https://github.com/marion59000)
- Place: Lille, France
- Bio: Developer
- GitHub: [marion59000](https://github.com/marion59000)

#### Name: [Akma Adhwa](https://github.com/akmadhwa)
- Place: Malaysia
- Bio: Web Developer
- GitHub: [akmadhwa](https://github.com/akmadhwa)

#### Name: [Ian James](https://inj.ms)
- Place: London, UK
- Bio: Web... person?
- GitHub: [injms](https://github.com/injms)

#### Name: [K Foster](https://foster.im)
- Place: West Sussex, UK
- Bio: Web Developer
- GitHub: [g33kcentric](https://github.com/g33kcentric)

#### Name: [Andin FOKUNANG](https://github.com/switchgirl95)
- Place: Yaounde , Cameroon
- Bio: Student - Otaku - Geek
- GitHub: [Switch](https://github.com/switchgirl95)

#### Name: [xenocideiwki] (https://github.com/xenocidewiki)
- Place: Norway
- Bio: Reverse Engineer
- GitHub: [xenocidewiki] (https://github.com/xenocidewiki)

#### Name: [George Hundmann](https://github.com/georgegsd)
- Place: Mannheim, Baden-Württemberg, Germany
- Bio: I'm a German Shepherd that likes eating
- GitHub: [georgegsd](https://github.com/georgegsd)

#### Name: [Ahmad Abdul-Aziz](https://github.com/a-m-a-z)
- Place: Abuja, Nigeria
- Bio: Web Developer
- GitHub: [a-m-a-z](https://github.com/a-m-a-z)

#### Name: [Allan Dorr](https://github.com/aldorr)
- Place: Hamburg, Germany
- Bio: Web Dev, Writer, Translator, Teacher
- GitHub: [aldorr](https://github.com/aldorr)

#### Name: [Musa Barighzaai](https://github.com/mbarighzaai)
- Place: Toronto, Canada
- Bio: Front End Developer
- GitHub: [mbarighzaai](https://github.com/mbarighzaai)

#### Name: [Lakston](https://github.com/Lakston)
- Place: Toulouse, France
- Bio: Front-End Dev
- GitHub: [Lakston](https://github.com/Lakston)

#### Name: [Shobhit Agarwal](https://github.com/shobhit1997)
- Place: JSSATE, NOIDA ,INDIA
- Bio: Student/Andriod Developer
- GitHub: [shobhit1997](https://github.com/shobhit1997)

#### Name: [Will Barker](https://github.com/billwarker)
- Place: Toronto, Canada
- Bio: A guy who wants to improve the world through AI!
- GitHub: [Will Barker](https://github.com/billwarker)

#### Name: [Christopher Bradshaw](https://github.com/kitsune7)
- Place: Provo, UT, USA
- Bio: I love FOXES!!! :fox:
- GitHub: [kitsune7](https://github.com/kitsune7)

#### Name: [Ben Edelson]
-Place: Newark NJ
-Bio: I.T.
-GitHub: https://github.com/Bed3150n

#### Name: [JOE SCHO](https://github.com/JoeScho)
- Place: London, UK
- Bio: I love guitar!
- GitHub: [JoeScho](https://github.com/JoeScho)

#### Name: [Anuraag Tummanapally](https://github.com/TummanapallyAnuraag)
- Place: Mumbai, India
- Bio: Student, System Administrator
- GitHub: [TummanapallyAnuraag](https://github.com/TummanapallyAnuraag)

#### Name: [Fran Acién](https://github.com/acien101)
- Place: Madrid, Spain
- Bio: Full of empty
- GitHub: [Fran Acién](https://github.com/acien101)

#### Name: [Piyush Sikarwal](https://github.com/psikarwal)
- Place: India
- Bio: Professional Geek
- GitHub: [Piyush Sikarwal](https://github.com/psikarwal)

#### Name: [Pratyum Jagannath](https://github.com/Pratyum)
- Place: Singapore
- Bio: I tell tales!
- GitHub: [Pratyum](https://github.com/Pratyum)

#### Name: [Jakub Bačo](https://github.com/vysocina)
- Place: Slovakia
- Bio: Student / Designer
- GitHub: [Jakub Bačo](https://github.com/vysocina)

#### Name: [Gabriel Obaldia](https://github.com/gobaldia)
- Place: Uruguay
- Bio: Full Stack Developer
- GitHub: [Gabriel Obaldia](https://github.com/gobaldia)

#### Name: [Antonio Jesus Pelaez](https://github.com/ajpelaez)
- Place: Granada, Spain
- Bio: IT Student at the University of Granada
- GitHub: [Antonio Jesus Pelaez](https://github.com/ajpelaez)

#### Name: [Lokesh Raj Arora](https://github.com/lokiiarora)
- Place: Darjeeling, India
- Bio: CS Student at SRM University, Full Stack Developer
- Github: [Lokesh Raj Arora](https://github.com/lokiiarora)

#### Name: [Mahdi Majidzadeh](https://github.com/MahdiMajidzadeh/)
- Place: Qom, Qom, Iran
- Bio: back-end develoer and seo expert
- GitHub: [Mahdi Majidzadeh](https://github.com/MahdiMajidzadeh/)
- Twitter: [Mahdi Majidzadeh](https://twitter.com/MahdiMajidzadeh/)

#### Name: [Pedro Mietto Bruini](https://github.com/bruini)
- Place: Jundiaí, São Paulo, Brazil
- Bio: Analyst/Developer Student at Fatec-Jd
- GitHub: [Pedro Mietto Bruini](https://github.com/bruini)

#### Name: [NIKOLETT HEGEDÜS](https://github.com/henikolett)
- Place: Debrecen, Hungary
- Bio: I'm a Developer / Music geek / Nature enthusiast
- GitHub: [Nikolett Hegedüs](https://github.com/henikolett)

#### Name: [Omar Mujahid](https://github.com/omarmjhd)
- Place: Austin, Texas, USA
- Bio: I write code, and play golf!
- GitHub: [Omar Mujahid](https://github.com/omarmjhd)

#### Name: [Kyle Johnson] (https://github.com/johnson90512)
- Place: United States
- Bio: Information System Administrator, former Information Systems student
- GitHub: [Kyle Johnson] (https://github.com/johnson90512)
#### Name: [Gilliano Menezes](https://github.com/gillianomenezes)
- Place: Recife, Brazil
- Bio: Software Engineer at www.neuroup.com.br
- GitHub: [Gilliano Menezes](https://github.com/gillianomenezes)

#### Name: [Luís Antonio Prado Lança](https://github.com/luisslanca)
- Place: Jundiaí, São Paulo, Brazil
- Bio: I'm a student in Fatec Jundiaí and Web Developer.
- GitHub: [Luís Antonio Prado Lança](https://github.com/luisslanca)

#### Name: [Anish Bhardwaj](https://github.com/bhardwajanish)
- Place: New Delhi, India
- Bio: CSD IIITD
- GitHub: [Anish Bhardwaj](https://github.com/bhardwajanish)

#### Name: [Ankur Sharma](https://github.com/ankurs287)
- Place: New Delhi, India
- Bio: CSAM, IIITD
- GitHub: [Ankur Sharma](https://github.com/ankurs287)

#### Name: [Siddhant Verma](https://github.com/siddver007)
- Place: Delhi, India
- Bio: Information Assurance and Cybersecurity Master's Student at Northeastern University
- GitHub: [Siddhant Verma](https://github.com/siddver007)

#### Name: [Cody Williams](https://github.com/codyw9524)
- Place: Dallas, Texas, USA
- Bio: Web Nerd
- GitHub: [Cody Williams](https://github.com/codyw9524)

#### Name: [Aayush Sharma](https://github.com/aayusharma)
- Place: Mandi, Himachal Pradesh, India
- Bio: IITian
- GitHub: [Aayush Sharma](https://github.com/aayusharma)

#### Name: [Jonas Fabisiak](https://github.com/RenCloud)
- Place: Hanover, Germany
- Bio: IT Student
- GitHub: [Jonas Fabisiak](https://github.com/RenCloud)

#### Name: [Mark Schultz](https://github.com/zynk)
- Place: Calgary, Alberta
- Bio: IT Student at SAIT
- GitHub: [Mark Schultz](https://github.com/zynk)

#### Name: [Juan Pablo Aguilar Lliguin](https://github.com/chefjuanpi)
- Place: Chicoutimi, QC, Canada
- Bio: Full Stack Developer
- GitHub: [Juan Pablo Aguilar Lliguin](https://github.com/chefjuanpi)

### Name: [Isaac Torres Michel](https://github.com/isaactorresmichel)
- Place: León, Mexico
- Bio: Software Engineer
- GitHub: [Isaac Torres Michel](https://github.com/isaactorresmichel)

#### Name: [Klaudia K.](https://github.com/KalpiKK)
- Place: Poland
- Bio: IT Student at the University of Wroclaw
- GitHub: [Klaudia K.](https://github.com/KalpiKK)

#### Name: [Luiz Gustavo Mattos](https://github.com/mano0012)
- Place: Brasil
- Bio: Computer Science Student
- Github: [Luiz Matos](https://github.com/mano0012)

#### Name: [Jeppe Ernst](https://github.com/Ern-st)
- Place: 🇩🇰
- Bio: fullstack/devops/security unicorn 🦄
- GitHub: [Jeppe Ernst](https://github.com/Ern-st)

#### Name: [Sergey Gorky](https://github.com/sergeygorky)
- Place: Ukraine
- Bio: I've Top Rated status in Upwork
- GitHub: [Sergey Gorky](https://github.com/sergeygorky)

#### Name: [Ayush Agarwal](https://github.com/thisisayaush)
- Place: Noida, India
- Bio: CSE Student at the Amity University
- GitHub: [Ayush Agarwal](https://github.com/thisisayush)

#### Name: [Arie Kurniawan](https://github.com/arkwrn)
- Place: Jakarta, Indonesia
- Bio: IT Student at Universiy of Muhammadiyah Jakarta
- GitHub: [Arie Kurniawan](https://github.com/arkwrn)

#### Name: [Ramón Didier Valdez Yocupicio](https://github.com/xDidier901)
- Place: Hermosillo, Sonora, México
- Bio: Software Developer / Student
- GitHub: [Didier Valdez](https://github.com/xDidier901)

#### Name: [Jamie Pinheiro](https://github.com/jamiepinheiro)
- Place: Canada
- Bio: Student @ uWaterloo
- GitHub: [jamiepinheiro](https://github.com/jamiepinheiro)

#### Name: [Alvin Abia](https://github.com/twist295)
- Place: NY, USA
- Bio: Lead Mobile Developer
- Github: [Alvin Abia](https://github.com/twist295)

### Name: [Carlos Federico Lahrssen](https://github.com/carloslahrssen)
- Place: Miami, Florida, USA
- Bio: CS Student at Florida International University
- GitHub: [Carlos Lahrssen](https://github.com/carloslahrssen)

#### Name: [Caio Calderari](https://github.com/caiocall)
- Place: Campinas, São Paulo, Brazil
- Bio: Designer
- GitHub: [Caio Calderari](https://github.com/caiocall)

#### Name: [Chashmeet Singh](https://github.com/chashmeetsingh)
- Place: New Delhi, India
- Bio: CS Student
- GitHub: [Chashmeet Singh](https://github.com/chashmeetsingh)

#### Name: [Aimee Tacchi](https://github.com/darkxangel84)
- Place: England, UK
- Bio: Female Front-End Developer From England, UK, I love Code, Cats and Tea. Also love travelling.
- GitHub: [darkxangel84](https://github.com/darkxangel84)

#### Name: [Stuart Wares](https://github.com/StuWares)
- Place: Tamworth, United Kingdom
- Bio: Learning web development to help with a career change!
- GitHub: [Stu Wares](https://github.com/StuWares)

#### Name: [Aitor Alonso](https://github.com/tairosonloa)
- Place: Madrid, Spain
- Bio: Computer Science and Engineering BSc student at Carlos III University of Madrid
- GitHub: [Aitor Alonso](https://github.com/tairosonloa)

#### Name: [Veronika Tolpeeva](https://github.com/ostyq)
- Place: Moscow, Russia
- Bio: Web developer
- GitHub: [Veronika Tolpeeva](https://github.com/ostyq)

#### Name: [Dzmitry Kasinets](https://github.com/dkasinets)
- Place: Brooklyn, NY, USA
- Bio: CS student at Brooklyn College, and The Game of Thrones fan :3
- Github: [Dzmitry Kasinets](https://github.com/dkasinets)

#### Name: [Anthony Mineo](https://github.com/amineo)
- Place: New Jersey, USA
- Bio: Web Design & Development
- GitHub: [Anthony Mineo](https://github.com/amineo)

#### Name: [Brent Scheppmann](https://github.com/bareon)
- Place: Garden Grove, CA, US
- Bio: Student, Geophysicist
- GitHub: [Brent Scheppmann](https://github.com/bareon)

#### Name: [Andrea Stringham](https://github.com/astringham)
- Place: Phoenix, AZ USA
- Bio: Coffee addict, dog person, developer.
- GitHub: [Andrea Stringham](https://github.com/astringham)

#### Name: [coastalchief](https://github.com/coastalchief)
- Place: Germany
- Bio: dev
- GitHub: [coastalchief](https://github.com/coastalchief)

#### Name: [Furkan Arabaci](https://github.com/illegaldisease)
- Place: Turkey
- Bio: Computer Science student
- GitHub: [Furkan Arabaci](https://github.com/illegaldisease)

#### Name: [Rizki Ramadhana](https://github.com/rizkiprof)
- Place: Yogyakarta, Indonesia
- Bio: Student / Front-end Developer
- GitHub: [Rizki Ramadhana](https://github.com/rizkiprof)

#### Name: [Sarthak Bhagat](https://github.com/sarthak268)
- Place: Delhi, India
- Bio: ECE Undergraduate
- GitHub: [Sarthak Bhagat](https://github.com/sarthak268)

#### Name: [Haley C Smith](https://github.com/haleycs)
- Place: Orlando, Florida
- Bio: Web Designer/Developer
- GitHub: [Haley C Smith](https://github.com/haleycs)

#### Name: [Lesyntheti](https://github.com/lesyntheti)
- Place : Troyes, France
- Bio : Network Engineer at University of Technology of Troyes
- Github: [lesyntheti](https://gitbub.com/lesyntheti)

#### Name: [Abdullateef](https://github.com/abdullateef97)
- Place: Lagos Island, Lagos State, Nigeria
- Bio: Student Developer
- GitHub: [Abdullateef](https://github.com/abdullateef97)

#### Name: [Juan Anaya Ortiz](https://github.com/JaoChaos)
- Place: Granada, Spain
- Bio: IT student at the University of Granada
- GitHub: [Juan Anaya Ortiz](https://github.com/JaoChaos)

#### Name: [Alexander Voigt](https://github.com/alexandvoigt)
- Place: San Francisco, CA, USA
- Bio: Software Engineer
- GitHub: [Alexander Voigt](https://github.com/alexandvoigt)

#### Name: [Michael Greene] (https://github.com/Greeneink4)
- Place: UT, USA
- Bio: Web Dev Student
- Github: [Michael Greene] (https://github.com/Greeneink4)

#### Name: [Lee Magbanua](https://github.com/leesenpai)
- Place: Philippines
- Bio: Student / Front-end Web Developer
- GitHub: [leesenpai](https://github.com/leesenpai)

#### Name: [Damodar Lohani](https://github.com/lohanidamodar)
- Place: Kathmandu, Nepal
- Bio: Technology Consultant at [LohaniTech](https://lohanitech.com)
- GitHub: [Damodar Lohani](https://github.com/lohanidamodar)

#### Name: [Hrafnkell Orri Sigurðsson](https://github.com/hrafnkellos)
- Place: Hafnarfjörður, Iceland
- Bio: Computer Scientist
- GitHub: [Hrafnkell Orri Sigurðsson](https://github.com/hrafnkellos)

#### Name: [Mitchell Haugen](https://github.com/haugenmitch)
- Place: VA, USA
- Bio: Programmer
- GitHub: [haugenmitch](https://github.com/haugenmitch)

#### Name: [Felipe Do Espirito Santo](https://github.com/felipez3r0)
- Place: Jaboticabal, SP, Brazil
- Bio: Professor at Fatec, Faculdade São Luís, and Mozilla Volunteer
- GitHub: [Felipe Do E. Santo](https://github.com/felipez3r0)

#### Name: [Jason Green](https://jason.green)
- Place: Seattle, WA
- Bio: Student of code, eater of sustainable sushi
- GitHub: [Jalence](https://github.com/jalence)

#### Name: [Elan Ripley](https//github.com/tattarrattat)
- Place: Raleigh, North Carolina, USA
- Bio: Programmer
- Github: [Elan Ripley](https//github.com/tattarrattat)

#### Name: [Justin Oliver](https://github.com/justinoliver)
- Place: Seattle, WA, USA, Earth!
- Bio: Trying to learn cool new things!
- GitHub: [Justin Oliver](https://github.com/justinoliver)

#### Name: [RYAN R SMITH](https://github.com/devronsoft)
- Place: Oxford, UK
- Bio: Kiwi dev
- GitHub: [Ryan Smith](https://github.com/devronsoft)
- Website: [Blog](https://devronsoft.github.io/)

#### Name: [Michael Kaiser](https://github.com/patheticpat)
- Place: Germany
- Bio: Ooooooh, nooooooo, not tonight!!
- GitHub: [Michael Kaiser](https://github.com/patheticpat)

#### Name: [Igor Rzegocki](https://github.com/ajgon)
- Place: Kraków, PL
- Bio: I do Ruby for living, and hacking for fun
- GitHub: [Igor Rzegocki](https://github.com/ajgon)
- Website: [Online Portfolio](https://rzegocki.pl/)

#### Name: [JULIE QIU](https://github.com/julieqiu)
- Place: New York City, NY, USA
- Bio: Software Engineer; Loves iced coffee
- GitHub: [Julie Qiu](https://github.com/julieqiu)

#### Name: [Luis Alducin](https://linkedin.com/luisalduucin)
- Place: Mexico City
- Bio: Software Engineer
- GitHub: [Luis Alducin](https://github.com/luisalduucin)

#### Name: [Hannah Zulueta](https://github.com/hanapotski)
- Place: North Hollywood, CA
- Bio: Web developer, Calligrapher, Musician, Entrepreneur
- GitHub: [Ryan Smith](https://github.com/hanapotski)
- Website: [Blog](https://homemadecoder.wordpress.com)

#### Name: [Michele Adduci](https://micheleadduci.net)
- Place: Germany
- Bio: Full Stack Developer, living on a CI/CD pipeline
- GitHub: [madduci](https://github.com/madduci)

#### Name: [Austin Carey](https://github.com/apcatx)
- Place: Austin, TX, USA
- Bio: Jr Full Stack Developer making my first contribution.
- GitHub: [apcatx](https://github.com/apcatx)

#### Name: [John Rexter Flores](https://github.com/alldeads)
- Place: Cebu, Philippines
- Bio: Full Stack Developer
- Github: [John Rexter Flores](https://github.com/alldeads)

#### Name: [Luciano Santana dos Santos](https://github.com/lucianosds)
- Place: Ponta Grossa, PR, Brasil
- Bio: Computer Network Professional
- Github: [Luciano Santana dos Santos](https://github.com/lucianosds)

#### Name: [Alex Choi](https://github.com/running-cool)
- Place: Athens, GA
- Bio: Student
- Github: [running-cool](https://github.com/running-cool)

#### Name: [Fernando Contreras](https://github.com/fercreek)
- Place: Nuevo Leon, Mexico
- Bio: Software Engineer
- Github: [fercreek](https://github.com/fercreek)
- Website: [Blog](https://fercontreras.com/)

#### Name: [Kshitiz Khanal](https://github.com/kshitizkhanal7)
- Place: Kathmandu, Nepal
- Bio: Open Data and Open Knowledge activist
- GitHub: [Kshitiz Khanal](https://github.com/kshitizkhanal7)

#### Name: [Manas kashyap](https://github.com/Manas-kashyap)
- Place: New Delhi, India
- Bio: Computer Science Engineering student at Amity University
Noida
-Github: [Manas kashyap](https://github.com/Manas-kashyap)

#### Name: [Daksh Chaturvedi](https://github.com/daksh249)
- Place: New Delhi, India
- Bio: ECE Undergraduate at IIIT-Delhi
- GitHub: [Daksh Chaturvedi](https://github.com/daksh249)

#### Name: [SHANAKA ANURADHA](https://github.com/shanaka95)
- Place: Sri Lanka
- Bio: Undergraduate
- GitHub: [Shanaka95](https://github.com/shanaka95)

### Name: [Brandon Fadairo](https://github.com/BFadairo)
- Place: Columbus, Ohio
- Bio: A guy looking to change career fields
- GitHub: [Brandon Fadairo](https://github.com/BFadairo)

#### Name: [Lukas A](https://github.com/lukbukkit)
- Place: Kassel, Hesse, Germany
- Bio: Student on his way to the Abitur
- GitHub: [LukBukkit](https://github.com/lukbukkit)

#### Name: [Dale Noe](https://github.com/dalenoe)
- Place: Fairbury, Illinois, US
- Bio: System administrator by day, devops by hobby.
- GitHub: [Dale Noe](https://github.com/dalenoe)

#### Name: [Valera Kushnir](https://github.com/kashura)
- Place: Tampa, FL, USA
- Bio: Scrum Master and passionate technologist.
- GitHub: [kashura](https://github.com/kashura)

#### Name: [Eric Briese](https://github.com/Atrolantra)
- Place: Brisbane, Australia
- Bio: Student studying LAw and IT. Currently working as a software engineer.
- GitHub: [Atrolantra](https://github.com/Atrolantra)


#### Name: [Jeevan Chapagain](https://github.com/jeevanc)
- Place: Kathmandu, Nepal
- Bio: Student studying BSc(CSIT).Currently working as a software engineer intern.
- GitHub: [Jeevan Chapagain](https://github.com/jeevanc)

#### Name: [Ayushverma8](https://github.com/Ayushverma8)
- Place: Indore, TN, IN
- Bio: I'm living the best part of my life and the life that I always wanted to. Surrounded by amazing people everyday. Rich in happiness, meager in hate. Seduce me with bikes and roads, invite me to trekking and long drives. I love food and sleep. I'm driven by music and art.
- GitHub: [Ayush](https://github.com/Ayushverma8)

#### Name: [VEBER Arnaud](https://github.com/VEBERArnaud)
- Place: Paris, France
- Bio: Solution Architect @ Eleven-Labs
- GitHub: [VEBERArnaud](https://github.com/VEBERArnaud)

#### Name: [Dushyant Rathore](https://github.com/dushyantRathore)
- Place: New Delhi, India
- Bio: Student
- GitHub: [dushyantRathore](https://github.com/dushyantRathore)

#### Name: [Attila Blascsak](https://github.com/blascsi)
- Place: Hungary
- Bio: Front-end dev. Love React!
- GitHub: [Attila Blascsak](https://github.com/blascsi)

#### Name: [Acquila Santos Rocha](https://github.com/DJAcquila)
- Place: Goiânia, Brasil
- Bio: Computer Science Student
- GitHub: [Acquila Santos Rocha](https://github.com/DJAcquila)

#### Name:[Roi Ben - Shaul](https://github.com/rughciatuk)
- Place: israel
- Bio: Android developer
- GitHub: [Roi Ben - Shaul](https://github.com/rughciatuk)

#### Name: [Konstantin](https://github.com/Kola50011)
- Place: Wiener Neustadt, Austria
- Bio: Computer Science Student
- GitHub: [Konstantin](https://github.com/Kola50011)

#### Name: [Ankit Rai](https://github.com/ankitrai96)
- Place: Greater Noida, Uttar Pradesh, India
- Bio: A high functioning geek, et cetera.
- GitHub: [ankitrai96](https://github.com/ankitrai96)

#### Name: [Tiago Severino](https://github.com/TiagoSeverino)
- Place: Lisbon, Portugal
- Bio: I code for fun!
- GitHub: [TiagoSeverino](https://github.com/TiagoSeverino)

#### Name: [Patrick Hübl-Neschkudla](https://github.com/flipace)
- Place: Vienna, Austria
- Bio: Senior Developer @ ovos media gmbh. Happily married and father of 2 awesome kids. Oh and I like games.
- GitHub: [flipace](https://github.com/flipace)

#### Name: [Zakaria Soufiani](https://github.com/zakaria-soufiani)
- Place: Agadir, Morocco
- Bio: Student
- GitHub: [Zakaria Soufiani](https://github.com/zakaria-soufiani)

#### Name: [Mathias Pihl](https://github.com/newspaperman57)
- Place: Aalborg, Denmark
- Bio: Software Engineering Student
- GitHub: [Newspaperman57](https://github.com/newspaperman57)

#### Name: [Bikibi](https://github.com/Bikibi)
- Place: Toulouse, France
- Bio: Front-end dev
- GitHub: [Bikibi](https://github.com/Bikibi)

#### Name: [Weilun](https://github.com/holah)
- Place: Singapore
- Bio: Engineer
- GitHub: [Weilun](https://github.com/holah)

#### Name: [Matteo Mensi](https://github.com/Snatched)
- Place: Italy
- Bio: Chemical Engineering student. C++ developer. I (try to) make high-performance computational programs to help with scientific research.
- GitHub: [Snatched](https://github.com/Snatched)

#### Name: [Oleksiy Ovdiyenko](https://github.com/doubledare704)
- Place: Kyiv, Ukraine
- Bio: Python Dev
- GitHub: [Oleksiy Ovdiyenko](https://github.com/doubledare704)

#### Name: [Jeremy](https://github.com/jremeh)
- Place: KL, Malaysia
- Bio: Applied Math with Computing Student
- GitHub: [Jeremy](https://github.com/jremeh)

#### Name: [KUMAR AKSHAY](https://github.com/kakshay21)
- Place: Indore, Madhya Pradesh, India
- Bio: Electronics and Communication student.
- GitHub: [Kumar Akshay](https://github.com/kakshay21)

#### Name: [Jibin Thomas Philipose](https://github.com/JIBIN-P)
- Place: Mumbai, India
- Bio: Full-Stack Development, Machine Learning and Having Fun!.
- GitHub: [Jibin Thomas Philipose](https://github.com/JIBIN-P)

### Name: [Matei David](https://github.com/Matei207)
- Place: Birmingham, UK
- Bio: BSc Student at University of Birmingham
- GitHub: [Matei David](https://github.com/Matei207)

#### Name: [CAPS Padilla](https://github.com/CarlosPadilla)
- Place: Jalisco, Mexico
- Bio: A handsome guy with the best work ever

#### Name: [Aiman Abdullah Anees](https://github.com/aimananees)
- Place: Hyderabad, India
- Bio: iOS Developer
- GitHub: [Aiman Abdullah Anees](https://github.com/aimananees)

#### Name: [Andrea Zanin](https://github.com/ZaninAndrea)
- Place: Trento, Italy
- Bio: High School Student, passionate about math, coding and open source
- Github: [ZaninAndrea](https://github.com/ZaninAndrea)

#### Name: [VENKATESH BELLALE] (http://venkateshbellale.github.io)
- place:pune , India
- bio : loves computer+science , student
- github: [venketsh bellale] (http://github.com/venkateshbellale)

#### Name: [Keith VenHuizen](https://github.com/keithvenh/)
- Place: Sioux Falls, South Dakota
- Bio: Hi, I'm Keith. I love my family, playing board games, Chicago sports and problem solving!
- GitHub: [Keith VenHuizen](https://github.com/keithvenh)

#### Name：[ Eason Xuan ](https://github.com/timemahcine)
- Place: City:Shao Xing, State:Zhe Jiang, Country:China
- Bio: computer science student,front-end developer
- GitHub: [ Eason Xuan](https://github.com/timemahcine)

#### Name: [Ocean](https://github.com/ocean0212)
- Place: Henan, China
- Bio: Chinese food :heart_eyes:
- GitHub: [Ocean](https://github.com/ocean0212)

#### Name: [Rohit Motwani](https://github.com/rohittm)
- Place: Kanpur, India
- Bio: Frontend Developer
- GitHub: [rohittm](https://github.com/rohittm)

#### Name: [Piotr](https://github.com/khorne55)
- Place: Limerick, Ireland
- Bio: Computer Engineering Student :)
- GitHub: [khorne55](https://github.com/khorne55)

#### Name: [Rafael Barbosa](https://github.com/rafaelmilanibarbosa)
- Place: Sao Bernardo do Campo, Sao Paulo, Brazil
- Bio: loves computer+science , Full Stack Developer
- GitHub: [Ocean](https://github.com/rafaelmilanibarbosa)

#### Name: [Eric Wolfe](https://github.com/erwolfe)
- Place: Edwardsville, IL, USA
- Bio: Programmer, Audiophile, Gamer
- GitHub: [Eric Wolfe](https://github.com/erwolfe)

#### Name: [Francis](https://github.com/borbefg)
- Place: Quezon City, PH
- Bio: Fueled by :coffee:
- GitHub: [Francis](https://github.com/borbefg)

#### Name: [Gowtham](https://github.com/gowtham1997)
- Place: Chennai
- Bio: Loves Data science

### Name: [Branden] (https://github.com/redbeardaz)
- Place: Phoenix, AZ
- Bio: Customer Success Manager
- GitHub: [RedBeardAZ] (https://github.com/redbeardaz)

#### Name: [Hussain Calcuttawala](https://github.com/hussainbadri21)
- Place: Bengaluru, India
- Bio: Android Developer, Student, Foodie
- GitHub: [hussainbadri21](https://github.com/hussainbadri21)

#### Name: [M K]
- Place: Ko Tao, Thailand
- Bio: I love code, coffee and the beach

#### Name: [Ahmad Thames](https://github.com/ahmadthames)
- Place: Houston, TX, USA
- Bio: UX Engineer, Traveler, Plant-Based Foodie
- GitHub: [ahmadthames](https://github.com/ahmadthames)

#### Name: [Skyler](https://github.com/huntleyreep)
- Place: South Carolina
- Bio: Computer Science Student / Free Code Camper
- GitHub: [huntleyreep](https://github.com/huntleyreep)

#### Name: [Steve K]
- Place: Philadelphia, PA
- Bio: Security Analyst

#### Name: [Siddharth Tankariya](https://github.com/siddharthtankariya/)
- Place: Mumbai, India
- Bio: Java Developer, Foodie
- GitHub: [siddharthtankariya](https://github.com/siddharthtankariya/)

#### Name: [Christoph](https://github.com/iamchrishckns)
- Place: Germany
- Bio: I'm a german developer who loves to create things :)
- GitHub: [iamchrishckns](https://github.com/iamchrishckns)

#### Name: [Aditya Yuvaraj](https://github.com/Screwed-Up-Head)
- Place: Pune, India
- Bio: Metalhead law student who loves hardware and code
- GitHub: [Screwed-Up-Head](https://github.com/Screwed-Up-Head)

#### Name: [Zoe Kafkes](https://github.com/zkafkes)
- Place: Atlanta, Georgia USA
- Bio: caffeinated and curious
- GitHub: [zkafkes](https://github.com/zkafkes)

#### Name: [Gareth Davies](https://github.com/gareth-d85)
- Place: UK
- Bio: Future Developer and Free code camp local group leader
- GitHub: [Gareth Davies](https://github.com/gareth-d85)

#### Name: [Daniel Tudares](https://github.com/dan1eltudares)
- Place: Ottawa, Ontario, Canada
- Bio: Network specialist, code n00b
- Github: [Daniel Tudares](https://github.com/dan1eltudares)

#### Name: [Ryan Sperzel](https://github.com/ryansperzel)
- Place: NYC, New York, USA
- Bio: Recent college grad attending Flatiron School coding bootcamp
- GitHub: [Ryan Sperzel](https://github.com/ryansperzel)

#### Name: [Thomas Lee](https://github.com/pbzweihander)
- Place: Seoul, Republic of Korea
- Bio: College student
- GitHub: [Thomas Lee](https://github.com/pbzweihander)

#### Name: [Ayush Aggarwal](https://github.com/aggarwal125ayush)
- Place: Delhi, India
- Bio: Data Scientist , Android Developer
- Github: [Ayush Agagrwal](https://github.com/aggarwal125ayush)

#### Name: [Margaret Kelley](https://github.com/mlouisekelley)
- Place: USA
- Bio: Cat lover
- GitHub: [mlouisekelley](https://github.com/mlouisekelley)

#### Name: [Simon Volpert](https://github.com/vol-pi)
- Place: Ulm, Germany
- Bio: DevOps, Hiking, Photography
- GitHub: [vol-pi](https://github.com/vol-pi)

#### Name: [Matteo Testa](https://github.com/maojh)
- Place: Milan, Italy
- Bio: Design&Arts
- GitHub: [maojh](https://github.com/maojh)

#### Name: [Lisa Nguyen](https://github.com/LisaNguyen)
- Place: Dublin, Ireland
- Bio: Front-end developer
- GitHub: [Lisa Nguyen](https://github.com/LisaNguyen)

#### Name: [Tyler Williams](https://github.com/Tyler-Williams)
- Place: Henderson, NV, USA
- Bio: Front-end Developer
- GitHub: [Tyler-Williams](https://github.com/Tyler-Williams)

#### Name: [Ítalo Epifânio](https://github.com/itepifanio)
- Place: Natal, Brazil
- Bio: Web developer PHP and Python
- Github: [Ítalo Epifânio](https://github.com/itepifanio)

#### Name: [Otto Bittencourt](https://github.com/OttoWBitt)
- Place: Belo Horizonte, Minas Gerais, Brazil
- Bio: Computer Science student at Puc-Mg ,Music lover
- GitHub: [OttoWBitt] (https://github.com/OttoWBitt)

#### Name: [Ana Perez](https://github.com/anacperez)
- Place: King City, California, United States
- Bio: Full-Stack developer, hiking, travel, art, photography
- GitHub: [Ana Perez](https://github.com/anacperez)

#### Name: [Matan](https://github.com/matan188)
- Place: TLV, IL
- Bio: Programmer
- GitHub: [Matan](https://github.com/matan188)

#### Name: [Moisés Ñañez](https://github.com/moisesnandres)
- Place: Ica, Perú
- Bio: Software developer and musician
- GitHub: [Moisés Ñañez](https://github.com/moisesnandres)

#### Name: [Joe Hanson](https://github.com/jahanson)
- Place: San Antonio, TX, United States
- Bio: Front-End Developer
- GitHub: [Joe Hanson](https://github.com/jahanson)

#### Name: [Tech Tide](https://github.com/techtide/)
- Place: Singapore, Singapore
- Bio: Young software developer.
- GitHub: [techtide](https://github.com/techtide/)

#### Name: [Raymond Duckworth](https://github.com/raymondxduckworth/)
- Place: California, USA
- Bio: Aspiring full-stack web developer/software engineer. Interested in IoT, AI, & Tech Business.
- GitHub: [Raymond Duckworth](https://github.com/raymondxduckworth/)

#### Name: [Tanner Lund](https://github.com/nylan17/)
- Place: Seattle
- Bio: Developer
- GitHub: [Nylan17](https://github.com/nylan17/)

#### Name: [Ermolaev Gleb](https://github.com/ermolaeff/)
- Place: Moscow, Russia
- Bio: Student-developer, fond of JAva, Web etc.
- GitHub: [Ermolaeff](https://github.com/ermoalaeff)

#### Name: [Jeffrey Ng](GitHub Link)
- Place: California, United States
- Bio: Student
- GitHub: [NgJeffrey](https://github.com/NgJeffrey/)

#### Name: [Peter Walsh](GitHub Link)
- Place: UK
- Bio: Learning to code through freeCodeCamp
- GitHub: [Peter Walsh](https://github.com/ddddamian/)

#### Name: [Michelle Uy](GitHub Link)
- Place: NYC
- Bio: CS student aspiring to become a better coder
- GitHub: [Michelle Uy](https://github.com/breindy/)

<<<<<<< HEAD
#### Name: [James Nuttall](https://github.com/JamesNuttall/)
- Place: UK
- Bio: Developing things. Learning Git
- GitHub: [James Nuttall](https://github.com/JamesNuttall/)
=======
#### Name: [Bruno](https://github.com/bbarao/)
- Place: Lisbon, Portugal
- Bio: Love stuff
- GitHub: [Bruno](https://github.com/bbarao/)

#### Name: [Taylor Lee](https://github.com/taylorlee1/)
- Place: California
- Bio: Developer
- GitHub: [taylorlee1](https://github.com/taylorlee1/)
>>>>>>> f96af185
<|MERGE_RESOLUTION|>--- conflicted
+++ resolved
@@ -1486,12 +1486,11 @@
 - Bio: CS student aspiring to become a better coder
 - GitHub: [Michelle Uy](https://github.com/breindy/)
 
-<<<<<<< HEAD
 #### Name: [James Nuttall](https://github.com/JamesNuttall/)
 - Place: UK
 - Bio: Developing things. Learning Git
 - GitHub: [James Nuttall](https://github.com/JamesNuttall/)
-=======
+
 #### Name: [Bruno](https://github.com/bbarao/)
 - Place: Lisbon, Portugal
 - Bio: Love stuff
@@ -1500,5 +1499,4 @@
 #### Name: [Taylor Lee](https://github.com/taylorlee1/)
 - Place: California
 - Bio: Developer
-- GitHub: [taylorlee1](https://github.com/taylorlee1/)
->>>>>>> f96af185
+- GitHub: [taylorlee1](https://github.com/taylorlee1/)