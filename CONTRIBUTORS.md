#### Name: [Sam Flores](https://github.com/samflores23)
 - Place: Chicago, IL, USA
 - Bio: Programming :desktop_computer: Games :video_game: Movies :popcorn: Food :cake:		
 - GitHub: [samflores23](https://github.com/samflores23)

#### Name: [Deepika Sunhare](https://github.com/deepikasunhare)
  - Place: Indore, India

 #### Name: [Deepika Sunhare](https://github.com/deepikasunhare)
  - Place: Indore, India
  - Bio: Engineering Student @ IET DAVV Indore
 
 #### Name: [Omid Nikrah](https://github.com/omidnikrah)		
 - Place: Tehran, Tehran, Iran	
 - Bio: Front-end developer
 - GitHub: [omidnikrah](https://github.com/omidnikrah)
 
 #### Name: [Deepika Sunhare](https://github.com/deepikasunhare) 
  - Place: Indore, India 
  - Bio: Engineering Student @ IET DAVV Indore 
  - Github: [deepikasunhare](https://github.com/deepikasunhare)
 
#### Name: [Daniel Hernandez](https://github.com/DHDaniel)
- Place: Caracas, Venezuela
- Bio: IB Diploma high school student.
- GitHub: [DHDaniel](https://github.com/DHDaniel)

#### Name: [Clark Weckmann](https://github.com/clarkhacks)
- Place: Illinois, USA
- Bio: Design, Develop, Produce!
- GitHub: [ClarkHacks](https://github.com/clarkhacks)

#### Name: [Mintoo Kumar](https://github.com/mintoo511)
- Place: New Delhi, India
- Bio: Software Engineer
- GitHub: [mintoo511](https://github.com/mintoo511)

#### Name: [GITHAE KEVIN](https://github.com/Kevogich)
- Place: Torino, Italy
- Bio: Everything Data !
- GitHub: [GITHAE KEVIN](https://github.com/Kevogich)

#### Name: [Sourav Verma](https://github.com/SrGrace)
- Place: Gwalior, Madhya Pradesh, India
- Bio: Machine Learning Enthusiast, Information Technology Undergraduate-18
- GitHub: [SrGrace](https://github.com/SrGrace)
#### Name: [Abhay Gawade](https://github.com/abhaygawade)
- Place: Pune, Maharashtra, India
- Bio: Technology enthusiastic!
- GitHub: [Abhay Gawade](https://github.com/abhaygawade)

#### Name: [Chong Jia Wei](https://github.com/heyjiawei)
- Place: Singapore
- Bio: Transformer in disguise
- GitHub: [heyjiawei](https://github.com/heyjiawei)

#### Name: [Indra Kusuma](https://github.com/idindrakusuma)
- Place: Semarang, Indonesia
- Bio: ♥ opensource ♥
- GitHub: [idindrakusuma](https://github.com/idindrakusuma)

### Name: [Terren Peterson](https:/github.com/terrenjpeterson)
- Place: Richmond, Virginia, United States
- Bio: Creator of Alexa Skills and Lex based chatbots
- GitHub: [Terren Peterson](https://github.com/terrenjpeterson)

### Name: [Raj Shekhar Kumar](https:/github.com/rja907)
- Place: Delhi, India
- Bio: CS Undergrad
- GitHub: [Raj Shekhar Kumar](https://github.com/rja907)

#### Name: [Darsh Naik](https://github.com/DarshNaik)
- Place: India
- Bio: Computer Engineering student
- GitHub: [DarshNaik](https://github.com/DarshNaik)

#### Name: [Ruta Puodziunaite](https://github.com/rutuke)
- Place: Dublin, Ireland
- Bio: Fullstack Web developer and a chemical sciences graduate.
- GitHub: [rutuke](https://github.com/rutuke)
- Website: [https://www.rutap.tech](https://www.rutap.tech)
- Starup: [EndorseU](http://www.endorseu.com)

#### Name: [DAVE HOWSON](https://github.com/davehowson)		
 - Place: Kandy, Sri Lanka		 
 - Bio: Software Engineering Student/ Web Developer		 
 - GitHub: [davehowson](https://github.com/davehowson)

#### Name: [Egi Nugraha](https://github.com/eginugraha)
- Place: Bandung, Jawa Barat, Indonesia
- Bio: I Love Code and Design.
- GitHub: [Egi Nugraha](https://github.com/eginugraha)

#### Name: [Faouzi Bouzar Amrouche](https://github.com/faouziamrouche)
- Place: Kolea, Tipaza, Algeria
- Bio: Fullstack Web developer, Computer Engineering Master student
- GitHub: [faouziamrouche](https://github.com/faouziamrouche)

#### Name: [Rene Israel](https://github.com/reneisrael)
- Place: Mexico
- Bio: En decadencia
- GitHub: [Rene Israel](https://github.com/reneisrael)

#### Name: [Thomas Booker](https://github.com/thomas-booker)
- Place: Stockport, Cheshire, England
- Bio: Budding software developer, studying MSc Computing
- GitHub: [thomas-booker](https://github.com/thomas-booker)

#### Name: [Türker Yıldırım](https://github.com/turkerdotpy)		
 - Place: Tekirdağ, Turkey		
 - Bio: Literally gamer, geek and viking.		
 - GitHub: [turkerdotpy](https://github.com/turkerdotpy)		

#### Name: [OGUZCAN EMEGIL](https://github.com/oemegil)
- Place: Ankara
- Bio: Format atilir
- GitHub: [Oguzcan Emegil](https://github.com/oemegil)

#### Name: [Colin Zhang](http://linkedin.com/in/colinzhang95)		
 - Place: Philadelphia, PA, USA		
 - Bio: Entrepreneur, product manager, traveller		 
 - Github: [colinzhang](https://github.com/colinzhang)		

#### Name: [Petar Popovic](https://github.com/Petar-np)
- Place: Nova Pazova, Serbia
- Bio: Blockchain and Fullstack Web Developer
- GitHub: [Petar-np](https://github.com/Petar-np)

#### Name: [Dalton](https://github.com/stormBandit)		
 - Place: Ontario, Canada		
 - Bio: Software Engineer		
 - GitHun: [Dalton](https://github.com/stormBandit)		

#### Name: [VICTOR PIOLIN](https://github.com/vico1993)
- Place: FRANCE
- Bio: Open Source Lover, and trying some go :p
- GitHub: [Victor Piolin](https://github.com/vico1993)

#### Name: [ALICE CHUANG](https://github.com/AliceWonderland)
- Place: New York City, NY, USA
- Bio: I love DOGS! :dog:
- GitHub: [Alice Chuang](https://github.com/AliceWonderland)

#### Name: [Jon Rinciari] (https://github.com/jonathanRinciari)
-Place: New Haven, CT, USA
-Bio: Web Developer
-GitHub: [Jon Rinciari] (https://github.com/jonathanRinciari)

#### Name: [AP PRANAV](https://github.com/pranav-cs)
- Place: India
- Bio: I like to code
- GitHub: [AP Pranav](https://github.com/pranav-cs)

#### Name: [GABE DUNN](https://github.com/redxtech)
- Place: Canada
- Bio: I love VUE !!
- GitHub: [Gabe Dunn](https://github.com/redxtech)
- Website: [when.](https://when.redxte.ch)

#### Name: [GEORGE FOTOPOULOS](https://github.com/xorz57)
- Place: Patras, Achaia, Greece
- Bio: Technology Enthusiast
- GitHub: [George Fotopoulos](https://github.com/xorz57)

#### Name: [Stephen Dzialo](https://github.com/dzials)
- Place: USA
- Bio: Computer Science Major
- GitHub: [Stephen Dzialo](https://github.com/dzials)

#### Name: [Taf Meister](https://github.com/tashrafy)
- Place: NYC
- Bio: Developer =]

#### Name: [RAFAEL MENEZES](https://github.com/RafaelSa94)
- Place: Boa Vista, Roraima, Brazil
- Bio: Computer Science Major
- GitHub: [Rafael Sá](https://github.com/RafaelSa94)

#### Name: [Patrick S](https://github.com/patsteph)
- Place: USA
- Bio: Professional Geek
- GitHub: [Patrick S](https://github.com/patsteph)

#### Name: [Michael Cao](https://github.com/mcao)
- Place: PA, USA
- Bio: Student
- GitHub: [Michael Cao](https://github.com/mcao)

#### Name: [Amlaan Bhoi](https://github.com/amlaanb)
- Place: IL, USA
- Bio: CS Grad Student
- GitHub: [Amlaan Bhoi](https://github.com/amlaanb)

#### Name: [Cecy Correa](https://github.com/cecyc)
- Place: USA
- Bio: Software Engineer at ReturnPath
- Github: [cecyc](https://github.com/cecyc)

#### Name: [Billy Lee](https://github.com/leebilly0)
- Place: WI, USA
- Bio: Software Developer, Bachelors in Computer Science
- Github: [Billy Lee](https://github.com/leebilly0)

#### Name: [AGNIESZKA MISZKURKA](https://github.com/agnieszka-miszkurka)
- Place: Poland
- Bio: second year Computer Science Student, in love with NYC <3
- GitHub: [agnieszka-miszkurka](https://github.com/agnieszka-miszkurka)

#### Name: [Leah Langfrod](https://github.com/leahlang4d2)
- Place: CA, USA
- Bio: Recent Bachelors in Computer Science
- Github: [Leah Langford](https://github.com/leahlang4d2)

#### Name: [Eric Nor](https://github.com/thateric)
- Place: Lake Forest, CA, USA
- Bio: Multiple corgi owner and a Senior Software Developer
- Github: [Eric Nord](https://github.com/thateric)

#### Name: [Campion Fellin](https://github.com/campionfellin)
- Place: Seattle, WA, USA
- Bio: I love open source and coffee! New grad looking for work!
- GitHub: [Campion Fellin](https://github.com/campionfellin)

#### Name: [Niket Mishra](https://github.com/niketmishra)
- Place: New Delhi, Delhi, India
- Bio: B.Tech Student in Information Technology
- GitHub: [Niket Mishra](https://github.com/niketmishra)

#### Name: [Shade Ruangwan](https://github.com/sruangwan)
- Place: Nara, Japan
- Bio: PhD student in Software Engineering
- Github: [Shade Ruangwan](https://github.com/sruangwan)

#### Name: [Michael Rodriguez](https://github.com/vinird)
- Place: Alajuea, Alajuela, Costa Rica
- Bio: Web dev adn graphic designer
- GitHub: [vinird](https://github.com/vinird)

#### Name: [Evan Culver](https://github.com/eculver)
- Place: San Francisco, CA, USA
- Bio: I work at Uber on data storage, tooling and OOS - checkout [our work](https://github.com/uber-go/dosa)!
- GitHub: [Evan Culver](https://github.com/eculver)

#### Name: [Vo Tan Tho](https://github.com/kensupermen)
- Place: Ho Chi Minh City, VietNam
- Bio: I'm Software Engineer at Dinosys
- GitHub: [Ken Supermen](https://github.com/kensupermen)

#### Name: [Franklyn Roth](https://github.com/far3)
- Place: Boulder, CO, USA
- Bio: I am a web developer working on finance sites. Specialize in accessibility.
- GitHub: [Franklyn Roth](https://github.com/far3)

#### Name: [Karthick Thoppe](https://github.com/karthicktv)
- Place: Dublin, Ireland
- Bio: I am a Solution Architect and work for a large SaaS organization
- GitHub: [Karthick Thoppe](https://github.com/karthicktv)

#### Name: [Brane](https://github.com/brane)
- Place: Turkey
- Bio: I am a caffeine based artificial life form.
- GitHub: [Brane](https://github.com/brane)

#### Name: [Ishan Jain](https://github.com/ishanjain28)
- Place: Roorkee, Uttrakhand, India
- Bio: I love working with Images, Crypto, Networking and opengl, Work as a Backend Engineer in Go. Also, Love Rust!.
- Github: [Ishan Jain](https://github.com/ishanjain28)

#### Name: [Anupam Dagar](https://github.com/Anupam-dagar)
- Place: Allahabad, India
- Bio: I am like a code currently in development.
- GitHub: [Anupam Dagar](https://github.com/Anupam-dagar)

#### Name: [Phil](https://github.com/bitbrain-za)
- Place: South Africa
- Bio: Avid Tinkerer
- GitHub: [bitbrain-za](https://github.com/bitbrain-za)

#### Name: [Jasdy Syarman](https://github.com/akutaktau)
- Place: Malaysia
- Bio: PHP Programmer
- GitHub: [akutaktau](https://github.com/akutaktau)

#### Name: [Rupesh Kumar](https://github.com/vmcniket)
- Place: India
- Bio: KIIT University IT student
- GitHub: [vmcniket](https://github.com/vmcniket)

#### Name: [Shelby Stanton](https://github.com/Minimilk93)
- Place: Leeds, England
- Bio: Front End Developer who loves cats and gaming!
- GitHub: [Minimilk93](https://github.com/Minimilk93)

#### Name: [Michael Nyamande](https://github.com/mikeyny)
- Place: Harare ,Zimbabwe
- Bio: Eat , ~~Sleep~~ , Code
- GitHub: [Mikeyny](https://github.com/mikeyny)

#### Name: [Anders Jürisoo](https://github.com/ajthinking)
- Place: Sweden
- Bio: What happens in Git stays in Git
- GitHub: [Anders Jürisoo](https://github.com/ajthinking)

#### Name: [Dvir](https://github.com/dvur12)
- Place: Israel
- Bio: \x90\x90\x90\x90
- GitHub: [Dvir](https://github.com/dvur12)

#### Name: [Xavier Marques](https://github.com/wolframtheta)
- Place: Corbera de Llobregat, Barcelona, Catalonia
- Bio: Computer Science Major
- GitHub: [WolframTheta](https://github.com/wolframtheta)

#### Name: [Vishal](https://dainvinc.github.io)
- Place: New York
- Bio: Software developer with a knack to learn things quickly.
- GitHub: [dainvinc](https://github.com/dainvinc)

### Name: [Niall Cartwright](https://github.com/Nairu)
- Place: Birmingham, UK
- Bio: Avid Games dev hobbyist, work for 3SDL as a software developer.
- GitHub: [Niall Cartwright](https://github.com/Nairu)

#### Name: [Justin I](https://github.com/Jish80)
- Place: IL, USA
- Bio: Work hard
- GitHub: [Jish80] (https://github.com/Jish80)

#### Name: [APOORVA SHARMA](https://github.com/okatticus)
- Place: Himachal Pradesh,India
- Bio: A student happy to write code and poetry.
- GitHub: [Apoorva Sharma](https://github.com/okatticus)

#### Name: [Prateek Pandey](https://github.com/prateekpandey14)
- Place: Bangalore, India
- Bio: Opensource Enthusiast, Opensource Golang developer
- GitHub: [Prateek Pandey](https://github.com/prateekpandey14)

#### Name: [CodHeK](https://github.com/CodHeK)
- Place: Mumbai, India
- Bio: Cuber/Coder
- GitHub: [CodHeK](https://github.com/CodHeK)

#### Name: [Søren Eriksen](https://github.com/soer7022)
- Place: Denmark
- Bio: Currently studying computerscience at Aarhus University
- Github: [Søren Eriksen](https://github.com/soer7022)

#### Name: [Cristiano Bianchi](https://github.com/crisbnk)
- Place: Italy
- Bio: Love to learn something new everyday
- GitHub: [crisbnk](https://github.com/crisbnk)


#### Name: [Paulo Henrique Scherer](https://github.com/phscherer)
- Place: Brazil
- Bio: Student and newbie software developer
- GitHub: [phscherer](https://github.com/phscherer)

#### Name: [Aldo Cano](https://github.com/aldocano)
- Place: Tirana, Albania
- Bio: A bug is never just a mistake...
- GitHub: [Aldo Cano](https://github.com/aldocano)

#### Name: [Timea Deák](https://github.com/DTimi)
- Place: Dublin, Ireland
- Bio: Molecular biologist
- GitHub: [Timea Deák](https://github.com/DTimi)

#### Name: [Christian Skala](https://github.com/chrishiggins29)
- Place: New York, USA
- Bio: Hire me! Need a VP of Engineering, Director of Software, CTO?
- GitHub: [Christian Skala](https://github.com/chrishiggins29)

#### Name: [filedesless](https://hightechlowlife.info)
- Place: Québec, Canada
- Bio: CompSci from ULaval reporting in
- GitHub: [aiglebleu](https://github.com/aiglebleu)

#### Name: [Jon Lee](https://github.com/githubbbbbbbbbbbbb)
- Place: Canada
- Bio: Student
- GitHub: [githubbbbbbbbbbbbb](https://github.com/githubbbbbbbbbbbbb)

#### Name: [Ren Cummings](https://github.com/nrenc027)
- Place: Dayton,OH, USA
- Bio: I like Code :sunglasses:, Coloring :art:, and Cardio :running:
- GitHub: [Ren Cummings](https://github.com/nrenc027)

#### Name: [Nefari0uss](https://github.com/nefari0uss)
- Place: USA
- Bio: Gamer, developer, and open source enthusiast!
- Github: [Nefari0uss](https://github.com/nefari0uss)

#### Name: [S Stewart](https://github.com/tilda)
- Place: Denton, Texas, US
- Bio: Dude trying to become a IT guy somewhere. Also reads [The Register](https://www.theregister.co.uk).
- GitHub: [tilda](https://github.com/tilda)

#### Name: [Jose Gomera](https://github.com/josegomera)
- Place: Dominican Republic
- Bio: I'm web developer that love somehow to help.
- Github: [josegomera](https://github.com/josegomera)

#### Name: [Stephen Abrahim](https://github.com/lepah)
- Place: Huntington Beach, CA
- Bio: Games and things!
- GitHub: [Stephen Abrahim](https://github.com/lepah)

#### Name: [Rajeev Kumar Singh](https://github.com/rajeeviiit)
- Place: Gandhinagar,Gujrat, IN
- Bio: Games and music!
- GitHub: [Rajeev Kumar Singh](https://github.com/rajeeviiit)

### Name: [Benjamin Sanvoisin](https://github.com/Laudenlaruto)
- Place : Paris, FR
- Bio: Devops, Gamer and fun
- GitHub: [Benjamin Sanvoisin](https://github.com/Laudenlaruto)

#### Name: [Matthew Burke](https://github.com/MatthewBurke1995)
- Place: Sydney, Australia
- Bio: Big fan of Python + Data
- GitHub: [Matthew Burke](https://github.com/MatthewBurke1995)

#### Name: [Caio Perdona](https://github.com/perdona)
- Place: Ribeirao Preto, SP, Brazil
- Bio: Web and Mobile Engineer
- GitHub: [Caio Perdona](https://github.com/perdona)

#### Name: [Shankhalika Sarkar](https://github.com/Shankhalika)
- Place: Karnataka, India
- Bio: Current Final Year CS Undergrad. I love poetry, tea and dogs.
- Github: [Shankhalika Sarkar](https://github.com/Shankhalika)

#### Name: [Henrique Duarte](https://github.com/mustorze)
- Place: São Paulo, SP, BR
- Bio: Developer, I really like!
- GitHub: [Henrique Duarte](https://github.com/mustorze)

#### Name: [Akshit Kharbanda](https://github.com/akshit04)
- Place: Delhi, India
- Bio: 5th semester IT Undergrad. Machine Learning enthusiast. Black coffee <3
- GitHub: [Akshit Kharbanda](https://github.com/akshit04)

#### Name:[Avinash Jaiswal](https://github.com/littlestar642)
- Place:Surat,Gujarat,India.
- Bio:In love with the WEB,from age of 5!
- Github:[Avinash Jaiswal](https://github.com/littlestar642)

#### Name: [JoeBanks13](https://github.com/JoeBanks13)
- Place: York, United Kingdom
- Bio: Backend web developer
- GitHub: [JoeBanks13](https://github.com/JoeBanks13)
- Webpage: [josephbanks.me](https://josephbanks.me)
- GitLab Server: [GitLab](https://gitlab.josephbanks.me/JoeBanks13)

#### Name: [Alisson Vargas](https://github.com/alisson-mich)
- Place: Torres, RS, Brazil
- Bio: A guy who loves IT :D
- GitHub: [Alisson Vargas](https://github.com/alisson-mich)

#### Name: [Mat.](https://github.com/pudkipz)
- Place: Stockholm, Sweden
- Bio: Random Swedish student.
- GitHub: [Mat.](https://github.com/pudkipz)

#### Name: [Adiyat Mubarak](https://github.com/Keda87)
- Place: Jakarta, ID, Indonesia
- Bio: Technology Agnostic
- GitHub: [Adiyat Mubarak](https://github.com/Keda87)

#### Name: [Vishaal Udandarao](https://github.com/vishaal27)
- Place: New Delhi, India
- Bio: Professional Geek | Developer
- GitHub: [Vishaal Udandarao](https://github.com/vishaal27)

#### Name: [Sparsh Garg](https://github.com/sparsh789)
- Place: Hyderabad, Telangana, India
- Bio: Student@IIIT,Hyderabad
- GitHub: [sparsh789](https://github.com/sparsh789)

#### Name: [Zaki Akhmad](https://github.com/za)
- Place: Jakarta, Indonesia
- Bio: Python enthusiasts
- GitHub: [za](https://github.com/za)

### Name: [Joey Marshment-Howell](https://github.com/josephkmh)
- Place: Berlin, Germany
- Bio: A nice young man who likes web programming!
- GitHub: [Joey Marshment-Howell](https://github.com/josephkmh)

#### Name: [Chris Sullivan](https://github.com/codemastermd)
- Place: College Park, Maryland
- Bio: Comp Sci student at the University of Maryland
- GitHub: [Chris Sullivan](https://github.com/codemastermd)

### Name: [Owen Mitchell](https://github.com/ultimatezenzar)
- Place: Edmond, OK, United States
- Bio: Programmer for a high school robotics team
- Github: [ultimatezenzar] (https://github.com/ultimatezenzar)

#### Name: [Sravya Pullagura](https://github.com/sravya96)
- Place: Vijayawada, Andhra Pradesh, India
- Bio: Love learning, coding and sketching!!
- Github [Sravya Pullagura](https://github.com/sravya96)

#### Name: [Ahmad Musaddiq Mohammad](https://github.com/ahmadmusaddiq)
- Place: Kuala Belait, Brunei Darussalam
- Bio: Mechanical engineer
- Github: [ahmadmusaddiq](https://github.com/ahmadmusaddiq)

#### Name: [Rafael Lima](https://github.com/rafaelkalan)
- Place: Belo Horizonte, Minas Gerais, Brazil
- Bio: Youger software engineer
- GitHub: [Rafael Lima](https://github.com/rafaelkalan)

#### Name: [Saif Rehman Nasir](https://github.com/shyshin)
- Place: New Delhi, India
- Bio: Techie with a lot of horizontals but a low verticality :(
- Github: [Saif Rehman Nasir](https://github.com/shyshin)

#### Name: [Yash Mittra](https://github.com/mittrayash)
- Place: New Delhi, Delhi, India
- Bio: Web Developer, Coder | Entering the field of Machine Learning and Data Science
- GitHub: [mittrayash](https://github.com/mittrayash)

#### Name: [Dustin Woods](https://github.com/dustinywoods)
- Place: MN, USA
- Bio: Software Developer
- GitHub: [Dustin Woods](https://github.com/dustinywoods)

#### Name: [Ginanjar S.B](https://github.com/egin10)
- Place: Samarinda, Kalimantan Timur, Indonesia
- Bio: Someone who's intresting about web devlopment / Programming
- GitHub: [Ginanjar S.B | egin10](https://github.com/egin10)

#### Name: [Fush Chups](https://github.com/fushandchups)
- Place: Christchurch, Canterbury, New Zealand
- Bio: Earhquake enthusiast
- GitHub:[fushandchups] (https://github.com/fushandchups)

#### Name: [Francis Venne](https://github.com/NullSilence)
- Place: Montreal, Canada.
- Bio: Developer by day, cat lover by night. Canadian tech enthusiast.
- Github [Sravya Pullagura](https://github.com/NullSilence)

#### Name: [Leonardo Bonetti](https://github.com/LeonardoBonetti)
- Place: São Paulo, Brazil
- Bio: Associate Degree analysis and systems development
- GitHub: [Leonardo Bonetti](https://github.com/LeonardoBonetti)

#### Name: [Noveen Sachdeva](https://github.com/noveens)
- Place: Hyderabad, Telangana, India
- Bio: 3rd Year CS undergrad at IIIT Hyderabad.
- GitHub: [Noveen Sachdeva](https://github.com/noveens)

#### Name: [DENNIS ORZIKH](https://github.com/orzikhd)
- Place: Seattle, WA, USA
- Bio: Student at UW. Likes easy ways to make sure tools are set up in new environments (like this project)
- Github: Wow isn't this right up there ^ [Dennis Orzikh](https://github.com/orzikhd)

#### Name: [Pranav Bhasin](https://github.com/pranavbhasin96)
- Place: Hyderabad, Telangana, India
- Bio: Trying to fit in coding society.
- GitHub: [Pranav Bhasin](https://github.com/pranavbhasin96)

#### Name: [Vaibhav Agarwal](https://github.com/vaibhavagarwal220)
- Place: Mandi, Himachal Pradesh, India
- Bio: A passionate programmer and a beginner in Open Source
- Github [Vaibhav Agarwal](https://github.com/vaibhavagarwal220)

#### Name: [Arpit Gogia](https://github.com/arpitgogia)
- Place: Delhi, India
- Bio: Python Developer
- Github [Arpit Gogia](https://github.com/arpitgogia)

#### Name: [Charlie Stanton](https://github.com/shtanton)
- Place: Southend-On-Sea, England
- Bio: JavaScript Tinkerer, Lover of Vim
- Github [Charlie Stanton](https://github.com/shtanton)

#### Name: [James Henderson](https://github.com/prohunt)
- Place: Raleigh, NC, United States
- Bio: Inquisitive, Loves coding, also vegan
- Github [Sravya Pullagura](https://github.com/sravya96)

#### Name: [Loreleen Mae Sablot](https://github.com/loreleensablot)
- Place: Daet, Camarines Norte, Philippines
- Bio: I love designing beautiful websites. I also bike.
- Github [Loreleen Mae Sablot] (https://github.com/loreleensablot)

#### Name: [Ahmad Musaddiq Mohammad](https://github.com/ahmadmusaddiq)
- Place: Kuala Belait, Brunei Darussalam
- Bio: Mechanical engineer
- Github: [ahmadmusaddiq](https://github.com/ahmadmusaddiq)

#### Name: [Aleksandr Vorontsov](https://github.com/a-vorontsov)
- Place: London, England
- Bio: Student, Aspiring Front-end Web Dev
- Github [Aleksandr Vorontsov](https://github.com/a-vorontsov)
#### Name: [Ben Smith](https://github.com/ben-w-smith)
- Place: Salt Lake City, UT, USA
- Bio: A guy that loves writing bots and automation.
- GitHub: [Ben Smith](https://github.com/ben-w-smith)

#### Name: [Eric Bryant](https://github.com/shmickle)
- Place: Fairfax, Virginia, USA
- Bio: Web Developer
- GitHub: [shmickle](https://github.com/shmickle)

#### Name: [Emmanuel Akinde](https://github.com/harkindey)
- Place: Lagos, Nigeria
- Bio: Lets Code and Chill
- Github: [Harkindey](https://github.com/harkindey)

#### Name: [Ashish Krishan](https://github.com/ashishkrishan1995)
- Place: India
- Bio: Computer Science Major / UI/UX Designer
- GitHub: [ashishkrishan1995](https://github.com/ashishkrishan1995)

#### Name: [Katherine S](https://github.com/kms6bn)
- Place: San Francisco
- Bio: Data Scientist
- Github: [kms6bn](https://github.com/kms6bn)

#### Name: [BrunoSXS](https://github.com/brunosxs)
- Brazil
- Bio: I like turtules.
- Github [BrunoSXS](https://github.com/brunosxs)

#### Name: [Alexander Miller](https://github.com/allesmi)
- Place: Salzburg, Austria
- Bio: Student/Web Developer
- GitHub: [allesmi](https://github.com/allesmi)

#### Name: [Bryan Wigianto](https://github.com/bwigianto)
- Place: USA
- Bio: Engineer
- GitHub: [bwigianto](https://github.com/bwigianto)

#### Name: [Ckpuna4](https://github.com/Ckpuna4)
- Place: Saint-petersburg, Russia
- Bio: Web Developer
- GitHub: [Ckpuna4](https://github.com/Ckpuna4)

#### Name: [Vaibhaw Agrawal](https://github.com/vaibhaw2731)
- Place: New Delhi, India
- Bio: I am a Machine Learning enthusiast.
- GitHub: [vaibhaw2731](https://github.com/vaibhaw2731)

#### Name: [Dhevi Rajendran](https://github.com/dhevi)
- Place: USA
- Bio: Software Engineer
- Github: [dhevi](https://github.com/dhevi)

#### Name: [Martns90](https://github.com/martns90)
- Place: The Gym
- Bio: enthusiast
- Github: [martns90](https:github.com/martns90)

#### Name: [Oluwadamilola Babalola](https://github.com/thedammyking)
- Place: Lagos, Nigeria
- Bio: JavaScript Developer
- GitHub: [Oluwadamilola Babalola](https://github.com/thedammyking)

### Name: [Trevor Meadows](https://github.com/tlm04070)
- Place: Charlotte, North Carolina.
- Bio: UNC Charlotte coding bootcamp student.
- GitHub: [tlm04070](https://github.com/tlm04070);

#### Name: [Ratchapol Tengrumpong](https://github.com/lullabies)
- Place: Bangkok, Thailand
- Bio: Programmer Analyst
- GitHub: [lullabies](https://github.com/lullabies)

#### Name: [Luke Taylor](https://github.com/lmcjt37)
- Place: Derby, UK
- Bio: Senior Software Engineer, child at heart
- GitHub: [Luke Taylor](https://github.com/lmcjt37)

#### Name: [Snehil Verma](https://github.com/vsnehil92)
- Place: Delhi, India
- Bio: Love to learn new technologies
- GitHub: [vsnehil92](https://github.com/vsnehil9

#### Name: [Akram Rameez](https://github.com/akram-rameez)
- Place: Bengaluru, India
- Bio: I like free T-shirts and I cannot lie.
- GitHub: [allesmi](https://github.com/akram-rameez)

#### Name: [Bryan Tylor](https://github.com/bryantylor)
- Place: Cincinnati, OH, USA
- Bio: Elixir Dev / Nuclear Engineer
- GitHub: [Bryan Tylor](https://github.com/bryantylor)

#### Name: [Matthias Kraus](https://github.com/brotkiste)
- Place: Munich, Germany
- Bio: Automotive Computer Science
- GitHub: [brotkiste](https://github.com/brotkiste)

#### Name: [Harshil Agrawal](https://github.com/harshil1712)
-Place: Vadodara, India
-Bio: Student,Web Developer
-GitHub: [harshil1712](https://github.com/harshil1712)

#### Name: [Bennett Treptow](https://github.com/bennett-treptow)
- Place: Milwaukee, WI, USA
- Bio: Computer Science Major / Web Developer
- Github: [bennett-treptow](https://github.com/bennett-treptow)

#### Name: [Cameron Smith](https://github.com/cameronzsmith)
- Place: Wichita, KS, USA
- Bio: Student
- GitHub: [cameronzsmith](https://github.com/cameronzsmith)

#### Name: [Jose Morales](https://github.com/castro732)
- Place: Buenos Aires, Argentina
- Bio: Developer
- GitHub: [castro732](https://github.com/castro732)

#### Name: [Hassan Sani](https://github.com/inidaname)
- Place: Bida, Niger State, Nigeria
- Bio: Web Developer at @ADPNigeria

#### Name: [Philip Terzic](https://github.com/PhilTerz)
- Place: Scottsdale, Arizona, USA
- Bio: Aspiring OSS Contributer
- GitHub: [PhilTerz](https://github.com/PhilTerz)

#### Name: [Gustavo Pacheco Ziaugra](https://github.com/GustavoZiaugra)
- Place: São Paulo, Brazil.
- Bio: Technology Guy / Student
- GitHub: [Gustavo Ziaugra](https://github.com/GustavoZiaugra)

#### Name: [Sarah Chen](https://github.com/sarovisk)
- Place: Sao Paulo/ Brazil
- Bio: Student
- GitHub: [sarovisk](https://github.com/sarovisk)

#### Name: [Jose David](https://github.com/jose4125)
- Place: Bogotá, Colombia
- Bio: Web Developer
- GitHub: [jose4125](https://github.com/jose4125)

#### Name: [Chathumina Vimukthi](https://github.com/ChathuminaVimukthi )
- Place: Bogotá, Colombia
- Bio: Second year undergraduate(Computer Science)
- GitHub: [ChathuminaVimukthi](https://github.com/ChathuminaVimukthi )

#### Name: [Mayank Saxena](https://github.com/mayank26saxena)
- Place: New Delhi, India
- Bio: Student
- GitHub: [mayank26saxena](https://github.com/mayank26saxena)

#### Name: [Napat Rattanawaraha](https://github.com/peam1234)
- Place: Bangkok, Thailand
- Bio: Student / Junior Web Developer
- GitHub: [peam1234](https://github.com/peam1234)

#### Name: [Marion Fioen](https://github.com/marion59000)
- Place: Lille, France
- Bio: Developer
- GitHub: [marion59000](https://github.com/marion59000)

#### Name: [Akma Adhwa](https://github.com/akmadhwa)
- Place: Malaysia
- Bio: Web Developer
- GitHub: [akmadhwa](https://github.com/akmadhwa)

#### Name: [Ian James](https://inj.ms)
- Place: London, UK
- Bio: Web... person?
- GitHub: [injms](https://github.com/injms)

#### Name: [K Foster](https://foster.im)
- Place: West Sussex, UK
- Bio: Web Developer
- GitHub: [g33kcentric](https://github.com/g33kcentric)

#### Name: [Andin FOKUNANG](https://github.com/switchgirl95)
- Place: Yaounde , Cameroon
- Bio: Student - Otaku - Geek
- GitHub: [Switch](https://github.com/switchgirl95)

#### Name: [xenocideiwki] (https://github.com/xenocidewiki)
- Place: Norway
- Bio: Reverse Engineer
- GitHub: [xenocidewiki] (https://github.com/xenocidewiki)

#### Name: [George Hundmann](https://github.com/georgegsd)
- Place: Mannheim, Baden-Württemberg, Germany
- Bio: I'm a German Shepherd that likes eating
- GitHub: [georgegsd](https://github.com/georgegsd)

#### Name: [Ahmad Abdul-Aziz](https://github.com/a-m-a-z)
- Place: Abuja, Nigeria
- Bio: Web Developer
- GitHub: [a-m-a-z](https://github.com/a-m-a-z)

#### Name: [Allan Dorr](https://github.com/aldorr)
- Place: Hamburg, Germany
- Bio: Web Dev, Writer, Translator, Teacher
- GitHub: [aldorr](https://github.com/aldorr)

#### Name: [Musa Barighzaai](https://github.com/mbarighzaai)
- Place: Toronto, Canada
- Bio: Front End Developer
- GitHub: [mbarighzaai](https://github.com/mbarighzaai)

#### Name: [Lakston](https://github.com/Lakston)
- Place: Toulouse, France
- Bio: Front-End Dev
- GitHub: [Lakston](https://github.com/Lakston)

#### Name: [Shobhit Agarwal](https://github.com/shobhit1997)
- Place: JSSATE, NOIDA ,INDIA
- Bio: Student/Andriod Developer
- GitHub: [shobhit1997](https://github.com/shobhit1997)

#### Name: [Will Barker](https://github.com/billwarker)
- Place: Toronto, Canada
- Bio: A guy who wants to improve the world through AI!
- GitHub: [Will Barker](https://github.com/billwarker)

#### Name: [Christopher Bradshaw](https://github.com/kitsune7)
- Place: Provo, UT, USA
- Bio: I love FOXES!!! :fox:
- GitHub: [kitsune7](https://github.com/kitsune7)

#### Name: [Ben Edelson]
-Place: Newark NJ
-Bio: I.T.
-GitHub: https://github.com/Bed3150n

#### Name: [JOE SCHO](https://github.com/JoeScho)
- Place: London, UK
- Bio: I love guitar!
- GitHub: [JoeScho](https://github.com/JoeScho)

#### Name: [Anuraag Tummanapally](https://github.com/TummanapallyAnuraag)
- Place: Mumbai, India
- Bio: Student, System Administrator
- GitHub: [TummanapallyAnuraag](https://github.com/TummanapallyAnuraag)

#### Name: [Fran Acién](https://github.com/acien101)
- Place: Madrid, Spain
- Bio: Full of empty
- GitHub: [Fran Acién](https://github.com/acien101)

#### Name: [Piyush Sikarwal](https://github.com/psikarwal)
- Place: India
- Bio: Professional Geek
- GitHub: [Piyush Sikarwal](https://github.com/psikarwal)

#### Name: [Pratyum Jagannath](https://github.com/Pratyum)
- Place: Singapore
- Bio: I tell tales!
- GitHub: [Pratyum](https://github.com/Pratyum)

#### Name: [Jakub Bačo](https://github.com/vysocina)
- Place: Slovakia
- Bio: Student / Designer
- GitHub: [Jakub Bačo](https://github.com/vysocina)

#### Name: [Gabriel Obaldia](https://github.com/gobaldia)
- Place: Uruguay
- Bio: Full Stack Developer
- GitHub: [Gabriel Obaldia](https://github.com/gobaldia)

#### Name: [Antonio Jesus Pelaez](https://github.com/ajpelaez)
- Place: Granada, Spain
- Bio: IT Student at the University of Granada
- GitHub: [Antonio Jesus Pelaez](https://github.com/ajpelaez)

#### Name: [Ivo Ketelaar](https://github.com/ikstreamivo)
- Place: Emmen, the Netherlands
- Bio: Game design studen & Hobbyist programmer
- GitHub: [IKStreamIvo](https://github.com/ikstreamivo)

#### Name: [Joshua Dennis Blackman](https://github.com/JDBlackman)
- Place: London, United Kingdom
- Bio: Computer Science Student at Swansea University
- GitHub: [Joshua Dennis Blackman](https://github.com/JDBlackman)

#### Name: [Suryatej Reddy](https://github.com/suryatejreddy)
- Place: New Delhi, India
- Bio: CSE Student at IIITD
- GitHub: [Suryatej Reddy](https://github.com/suryatejreddy)

#### Name: [Jerry Chong](https://github.com/zanglang)
- Place: Johor Bahru, Malaysia
- Bio: Software Engineer
- GitHub: [Jerry Chong](https://github.com/zanglang)

#### Name : [Pronomita Dey] (https://github.com/PronomitaDey)
- Place : India
- Bio : Front End Developer. Open Source Enthusiast. Learner.
- GitHub : [Pronomita Dey] (https://github.com/PronomitaDey)

#### Name: [PANAGIOTIS VLACHOS](https://github.com/PanosVl)
- Place: Athens, Greece
- Bio: Undergraduate CS student / Software Developer
- GitHub: [PanosVl](https://github.com/PanosVl)

#### Name: [PureHyd](https://github.com/PureHyd)
- Place: Evanston, IL
- Bio: EECS Student \@ NorthwesternU
- GitHub: [PureHyd](https://github.com/PureHyd)

#### Name: [Hoang Ha](https://github.com/halink0803)
- Place: Hanoi, Vietnam
- Bio: I love javascript! :cat:
- GitHub: [Hoang Ha](https://github.com/halink0803)

#### Name: [Will Tan](https://github.com/twillzy)
- Place: Sydney, Australia
- Bio: 2/4 into getting a free Hacktoberfest T-Shirt
- GitHub: [Antonio Jesus Pelaez](https://github.com/twillzy)

#### Name: [Santanaraj Esguerra](https://github.com/akiyamamio16)
- Place: San Fernando City, Pampanga, Philippines 2000
- Bio: I'm a 4th year Graduating I.T Student from Our Lady Of Fatima Univeristy Pampanga
- GitHub: [Haruka Mayumi](https://github.com/akiyamamio16)

#### Name: [Edwin Chui](https://github.com/Fly1nP4nda)
- Place: Georgia, United States
- Bio: Fulltime / Fullstack Web Developer
- GitHub: [Fly1nP4nda](https://github.com/Fly1nP4nda)

#### Name: [Mark Carlson](https://github.com/electrek)
- Place: Chicago, IL, USA
- Bio: Escape room maker
- GitHub: [Mark Carlson](https://github.com/electrek)

#### Name: [Warrin Pipon](https://github.com/lgdroidz)
- Place: Davao, Philippines
- Bio: Web Developer
- GitHub: [Warrin Pipon](https://github.com/lgdroidz)

#### Name: [David Buckle](https://github.com/met3or)
- Place: Manchester, UK
- Bio: Linux System Administrator
- GitHub: [met3or](https://github.com/met3or)

#### Name: [Aishwarya Pradhan](https://github.com/aishwaryapradhan)
- Place: Gurugram, India
- Bio: Learner, Coder,  INFJ, multipotentialite and a person who loves
to explore life. Also, Python and Django Developer
- Github: [Aishwarya Pradhan](https://github.com/aishwaryapradhan)
- Website: [Introverted Geek](http://introvertedgeek.com)

#### Name: [ALEX MARRUJO](https://github.com/marrujoalex)
- Place: California
- Bio: Software Developer
- GitHub: [Alex Marrujo](https://github.com/marrujoalex)

#### Name: [Ezequiel Pequeño Calvar](https://github.com/remohir)
- Place: London, United Kingdom
- Bio: FrontEnd Developer
- GitHub: [Ezequiel Pequeño Calvar](https://github.com/remohir)

### Name: [Elijah](https://github.com/raptosaur)
- Place: Swansea, UK
- Bio: Studying MEng at Swansea Uni and part time SysAdmin
- GitHub: [Raptosaur](https://github.com/raptosaur)

#### Name: [George Kunthara](https://github.com/gkunthara)
- Place: Seattle, WA USA
- Bio: Student at Gonzaga University
- GitHub: [George Kunthara](https://github.com/gkunthara)

#### Name: [Jamie Taylor](https://github.com/GaProgMan)
- Place: Leeds, UK
- Bio: Full stack .NET developer (and .NET Core blogger)
- GitHub: [GaProgMan](https://github.com/GaProgMan)

#### Name: [Lokesh Raj Arora](https://github.com/lokiiarora)
- Place: Darjeeling, India
- Bio: CS Student at SRM University, Full Stack Developer
- Github: [Lokesh Raj Arora](https://github.com/lokiiarora)

#### Name: [Mahdi Majidzadeh](https://github.com/MahdiMajidzadeh/)
- Place: Qom, Qom, Iran
- Bio: back-end develoer and seo expert
- GitHub: [Mahdi Majidzadeh](https://github.com/MahdiMajidzadeh/)
- Twitter: [Mahdi Majidzadeh](https://twitter.com/MahdiMajidzadeh/)

#### Name: [Pedro Mietto Bruini](https://github.com/bruini)
- Place: Jundiaí, São Paulo, Brazil
- Bio: Analyst/Developer Student at Fatec-Jd
- GitHub: [Pedro Mietto Bruini](https://github.com/bruini)

#### Name: [NIKOLETT HEGEDÜS](https://github.com/henikolett)
- Place: Debrecen, Hungary
- Bio: I'm a Developer / Music geek / Nature enthusiast
- GitHub: [Nikolett Hegedüs](https://github.com/henikolett)

#### Name: [Omar Mujahid](https://github.com/omarmjhd)
- Place: Austin, Texas, USA
- Bio: I write code, and play golf!
- GitHub: [Omar Mujahid](https://github.com/omarmjhd)

#### Name: [Kyle Johnson] (https://github.com/johnson90512)
- Place: United States
- Bio: Information System Administrator, former Information Systems student
- GitHub: [Kyle Johnson] (https://github.com/johnson90512)
#### Name: [Gilliano Menezes](https://github.com/gillianomenezes)
- Place: Recife, Brazil
- Bio: Software Engineer at www.neuroup.com.br
- GitHub: [Gilliano Menezes](https://github.com/gillianomenezes)

#### Name: [Luís Antonio Prado Lança](https://github.com/luisslanca)
- Place: Jundiaí, São Paulo, Brazil
- Bio: I'm a student in Fatec Jundiaí and Web Developer.
- GitHub: [Luís Antonio Prado Lança](https://github.com/luisslanca)

#### Name: [Anish Bhardwaj](https://github.com/bhardwajanish)
- Place: New Delhi, India
- Bio: CSD IIITD
- GitHub: [Anish Bhardwaj](https://github.com/bhardwajanish)

#### Name: [Ankur Sharma](https://github.com/ankurs287)
- Place: New Delhi, India
- Bio: CSAM, IIITD
- GitHub: [Ankur Sharma](https://github.com/ankurs287)

#### Name: [Siddhant Verma](https://github.com/siddver007)
- Place: Delhi, India
- Bio: Information Assurance and Cybersecurity Master's Student at Northeastern University
- GitHub: [Siddhant Verma](https://github.com/siddver007)

#### Name: [Cody Williams](https://github.com/codyw9524)
- Place: Dallas, Texas, USA
- Bio: Web Nerd
- GitHub: [Cody Williams](https://github.com/codyw9524)

#### Name: [Aayush Sharma](https://github.com/aayusharma)
- Place: Mandi, Himachal Pradesh, India
- Bio: IITian
- GitHub: [Aayush Sharma](https://github.com/aayusharma)

#### Name: [Jonas Fabisiak](https://github.com/RenCloud)
- Place: Hanover, Germany
- Bio: IT Student
- GitHub: [Jonas Fabisiak](https://github.com/RenCloud)

#### Name: [Mark Schultz](https://github.com/zynk)
- Place: Calgary, Alberta
- Bio: IT Student at SAIT
- GitHub: [Mark Schultz](https://github.com/zynk)

#### Name: [Juan Pablo Aguilar Lliguin](https://github.com/chefjuanpi)
- Place: Chicoutimi, QC, Canada
- Bio: Full Stack Developer
- GitHub: [Juan Pablo Aguilar Lliguin](https://github.com/chefjuanpi)

### Name: [Isaac Torres Michel](https://github.com/isaactorresmichel)
- Place: León, Mexico
- Bio: Software Engineer
- GitHub: [Isaac Torres Michel](https://github.com/isaactorresmichel)

#### Name: [Klaudia K.](https://github.com/KalpiKK)
- Place: Poland
- Bio: IT Student at the University of Wroclaw
- GitHub: [Klaudia K.](https://github.com/KalpiKK)

#### Name: [Luiz Gustavo Mattos](https://github.com/mano0012)
- Place: Brasil
- Bio: Computer Science Student
- Github: [Luiz Matos](https://github.com/mano0012)

#### Name: [Jeppe Ernst](https://github.com/Ern-st)
- Place: 🇩🇰
- Bio: fullstack/devops/security unicorn 🦄
- GitHub: [Jeppe Ernst](https://github.com/Ern-st)

#### Name: [Sergey Gorky](https://github.com/sergeygorky)
- Place: Ukraine
- Bio: I've Top Rated status in Upwork
- GitHub: [Sergey Gorky](https://github.com/sergeygorky)

#### Name: [Ayush Agarwal](https://github.com/thisisayaush)
- Place: Noida, India
- Bio: CSE Student at the Amity University
- GitHub: [Ayush Agarwal](https://github.com/thisisayush)

#### Name: [Arie Kurniawan](https://github.com/arkwrn)
- Place: Jakarta, Indonesia
- Bio: IT Student at Universiy of Muhammadiyah Jakarta
- GitHub: [Arie Kurniawan](https://github.com/arkwrn)

#### Name: [Ramón Didier Valdez Yocupicio](https://github.com/xDidier901)
- Place: Hermosillo, Sonora, México
- Bio: Software Developer / Student
- GitHub: [Didier Valdez](https://github.com/xDidier901)

#### Name: [Jamie Pinheiro](https://github.com/jamiepinheiro)
- Place: Canada
- Bio: Student @ uWaterloo
- GitHub: [jamiepinheiro](https://github.com/jamiepinheiro)

#### Name: [Alvin Abia](https://github.com/twist295)
- Place: NY, USA
- Bio: Lead Mobile Developer
- Github: [Alvin Abia](https://github.com/twist295)

### Name: [Carlos Federico Lahrssen](https://github.com/carloslahrssen)
- Place: Miami, Florida, USA
- Bio: CS Student at Florida International University
- GitHub: [Carlos Lahrssen](https://github.com/carloslahrssen)

#### Name: [Caio Calderari](https://github.com/caiocall)
- Place: Campinas, São Paulo, Brazil
- Bio: Designer
- GitHub: [Caio Calderari](https://github.com/caiocall)

#### Name: [Chashmeet Singh](https://github.com/chashmeetsingh)
- Place: New Delhi, India
- Bio: CS Student
- GitHub: [Chashmeet Singh](https://github.com/chashmeetsingh)

#### Name: [Aimee Tacchi](https://github.com/darkxangel84)
- Place: England, UK
- Bio: Female Front-End Developer From England, UK, I love Code, Cats and Tea. Also love travelling.
- GitHub: [darkxangel84](https://github.com/darkxangel84)

#### Name: [Stuart Wares](https://github.com/StuWares)
- Place: Tamworth, United Kingdom
- Bio: Learning web development to help with a career change!
- GitHub: [Stu Wares](https://github.com/StuWares)

#### Name: [Aitor Alonso](https://github.com/tairosonloa)
- Place: Madrid, Spain
- Bio: Computer Science and Engineering BSc student at Carlos III University of Madrid
- GitHub: [Aitor Alonso](https://github.com/tairosonloa)

#### Name: [Veronika Tolpeeva](https://github.com/ostyq)
- Place: Moscow, Russia
- Bio: Web developer
- GitHub: [Veronika Tolpeeva](https://github.com/ostyq)

#### Name: [Dzmitry Kasinets](https://github.com/dkasinets)
- Place: Brooklyn, NY, USA
- Bio: CS student at Brooklyn College, and The Game of Thrones fan :3
- Github: [Dzmitry Kasinets](https://github.com/dkasinets)

#### Name: [Anthony Mineo](https://github.com/amineo)
- Place: New Jersey, USA
- Bio: Web Design & Development
- GitHub: [Anthony Mineo](https://github.com/amineo)

#### Name: [Brent Scheppmann](https://github.com/bareon)
- Place: Garden Grove, CA, US
- Bio: Student, Geophysicist
- GitHub: [Brent Scheppmann](https://github.com/bareon)

#### Name: [Andrea Stringham](https://github.com/astringham)
- Place: Phoenix, AZ USA
- Bio: Coffee addict, dog person, developer.
- GitHub: [Andrea Stringham](https://github.com/astringham)

#### Name: [coastalchief](https://github.com/coastalchief)
- Place: Germany
- Bio: dev
- GitHub: [coastalchief](https://github.com/coastalchief)

#### Name: [Furkan Arabaci](https://github.com/illegaldisease)
- Place: Turkey
- Bio: Computer Science student
- GitHub: [Furkan Arabaci](https://github.com/illegaldisease)

#### Name: [Rizki Ramadhana](https://github.com/rizkiprof)
- Place: Yogyakarta, Indonesia
- Bio: Student / Front-end Developer
- GitHub: [Rizki Ramadhana](https://github.com/rizkiprof)

#### Name: [Sarthak Bhagat](https://github.com/sarthak268)
- Place: Delhi, India
- Bio: ECE Undergraduate
- GitHub: [Sarthak Bhagat](https://github.com/sarthak268)

#### Name: [Haley C Smith](https://github.com/haleycs)
- Place: Orlando, Florida
- Bio: Web Designer/Developer
- GitHub: [Haley C Smith](https://github.com/haleycs)

#### Name: [Lesyntheti](https://github.com/lesyntheti)
- Place : Troyes, France
- Bio : Network Engineer at University of Technology of Troyes
- Github: [lesyntheti](https://gitbub.com/lesyntheti)

#### Name: [Abdullateef](https://github.com/abdullateef97)
- Place: Lagos Island, Lagos State, Nigeria
- Bio: Student Developer
- GitHub: [Abdullateef](https://github.com/abdullateef97)

#### Name: [Juan Anaya Ortiz](https://github.com/JaoChaos)
- Place: Granada, Spain
- Bio: IT student at the University of Granada
- GitHub: [Juan Anaya Ortiz](https://github.com/JaoChaos)

#### Name: [Alexander Voigt](https://github.com/alexandvoigt)
- Place: San Francisco, CA, USA
- Bio: Software Engineer
- GitHub: [Alexander Voigt](https://github.com/alexandvoigt)

#### Name: [Michael Greene] (https://github.com/Greeneink4)
- Place: UT, USA
- Bio: Web Dev Student
- Github: [Michael Greene] (https://github.com/Greeneink4)

#### Name: [Lee Magbanua](https://github.com/leesenpai)
- Place: Philippines
- Bio: Student / Front-end Web Developer
- GitHub: [leesenpai](https://github.com/leesenpai)

#### Name: [Damodar Lohani](https://github.com/lohanidamodar)
- Place: Kathmandu, Nepal
- Bio: Technology Consultant at [LohaniTech](https://lohanitech.com)
- GitHub: [Damodar Lohani](https://github.com/lohanidamodar)

#### Name: [Hrafnkell Orri Sigurðsson](https://github.com/hrafnkellos)
- Place: Hafnarfjörður, Iceland
- Bio: Computer Scientist
- GitHub: [Hrafnkell Orri Sigurðsson](https://github.com/hrafnkellos)

#### Name: [Mitchell Haugen](https://github.com/haugenmitch)
- Place: VA, USA
- Bio: Programmer
- GitHub: [haugenmitch](https://github.com/haugenmitch)

#### Name: [Felipe Do Espirito Santo](https://github.com/felipez3r0)
- Place: Jaboticabal, SP, Brazil
- Bio: Professor at Fatec, Faculdade São Luís, and Mozilla Volunteer
- GitHub: [Felipe Do E. Santo](https://github.com/felipez3r0)

#### Name: [Jason Green](https://jason.green)
- Place: Seattle, WA
- Bio: Student of code, eater of sustainable sushi
- GitHub: [Jalence](https://github.com/jalence)

#### Name: [Elan Ripley](https//github.com/tattarrattat)
- Place: Raleigh, North Carolina, USA
- Bio: Programmer
- Github: [Elan Ripley](https//github.com/tattarrattat)

#### Name: [Akshat Maheshwari](https://github.com/akshat14714)		
 - Place: Hyderabad, India		
 - Bio: CSE Undergrad in IIIT Hyderabad		
 - Github: [akshat14714](https://github.com/akshat14714/)

#### Name: [Bennie Mosher](https://github.com/benniemosher)		
 - Place: Windsor, CO		
 - Bio: CTO of NOMO FOMO, Inc. && Software Engineer at NBC Universal		
 - GitHub: [Bennie Mosher](https://github.com/benniemosher)		

#### Name: [Justin Oliver](https://github.com/justinoliver)
- Place: Seattle, WA, USA, Earth!
- Bio: Trying to learn cool new things!
- GitHub: [Justin Oliver](https://github.com/justinoliver)

#### Name: [RYAN R SMITH](https://github.com/devronsoft)
- Place: Oxford, UK
- Bio: Kiwi dev
- GitHub: [Ryan Smith](https://github.com/devronsoft)
- Website: [Blog](https://devronsoft.github.io/)

#### Name: [Michael Kaiser](https://github.com/patheticpat)
- Place: Germany
- Bio: Ooooooh, nooooooo, not tonight!!
- GitHub: [Michael Kaiser](https://github.com/patheticpat)

#### Name: [Igor Rzegocki](https://github.com/ajgon)
- Place: Kraków, PL
- Bio: I do Ruby for living, and hacking for fun
- GitHub: [Igor Rzegocki](https://github.com/ajgon)
- Website: [Online Portfolio](https://rzegocki.pl/)

#### Name: [JULIE QIU](https://github.com/julieqiu)
- Place: New York City, NY, USA
- Bio: Software Engineer; Loves iced coffee
- GitHub: [Julie Qiu](https://github.com/julieqiu)

#### Name: [Luis Alducin](https://linkedin.com/luisalduucin)
- Place: Mexico City
- Bio: Software Engineer
- GitHub: [Luis Alducin](https://github.com/luisalduucin)

#### Name: [Hannah Zulueta](https://github.com/hanapotski)
- Place: North Hollywood, CA
- Bio: Web developer, Calligrapher, Musician, Entrepreneur
- GitHub: [Ryan Smith](https://github.com/hanapotski)
- Website: [Blog](https://homemadecoder.wordpress.com)

#### Name: [Michele Adduci](https://micheleadduci.net)
- Place: Germany
- Bio: Full Stack Developer, living on a CI/CD pipeline
- GitHub: [madduci](https://github.com/madduci)

#### Name: [Austin Carey](https://github.com/apcatx)
- Place: Austin, TX, USA
- Bio: Jr Full Stack Developer making my first contribution.
- GitHub: [apcatx](https://github.com/apcatx)

#### Name: [John Rexter Flores](https://github.com/alldeads)
- Place: Cebu, Philippines
- Bio: Full Stack Developer
- Github: [John Rexter Flores](https://github.com/alldeads)

#### Name: [Luciano Santana dos Santos](https://github.com/lucianosds)
- Place: Ponta Grossa, PR, Brasil
- Bio: Computer Network Professional
- Github: [Luciano Santana dos Santos](https://github.com/lucianosds)

#### Name: [Naman Doshi] (https://github.com/warmachine0609)
-Place: Chennai,India
-Bio: ML developer
-Github: [Naman Doshi] (https://github.com/warmachine0609)
#### Name: [Alex Choi](https://github.com/running-cool)
- Place: Athens, GA
- Bio: Student
- Github: [running-cool](https://github.com/running-cool)

#### Name: [Sebastian Schreck](https://schreck.berlin)
- Place: Berlin, Germany
- Bio: Software Engineer
- Github: [StegSchreck](https://github.com/StegSchreck)

#### Name: [Fernando Contreras](https://github.com/fercreek)
- Place: Nuevo Leon, Mexico
- Bio: Software Engineer
- Github: [fercreek](https://github.com/fercreek)
- Website: [Blog](https://fercontreras.com/)

#### Name: [Kshitiz Khanal](https://github.com/kshitizkhanal7)
- Place: Kathmandu, Nepal
- Bio: Open Data and Open Knowledge activist
- GitHub: [Kshitiz Khanal](https://github.com/kshitizkhanal7)

#### Name: [Manas kashyap](https://github.com/Manas-kashyap)
- Place: New Delhi, India
- Bio: Computer Science Engineering student at Amity University
Noida
-Github: [Manas kashyap](https://github.com/Manas-kashyap)

#### Name: [Daksh Chaturvedi](https://github.com/daksh249)
- Place: New Delhi, India
- Bio: ECE Undergraduate at IIIT-Delhi
- GitHub: [Daksh Chaturvedi](https://github.com/daksh249)

#### Name: [SHANAKA ANURADHA](https://github.com/shanaka95)
- Place: Sri Lanka
- Bio: Undergraduate
- GitHub: [Shanaka95](https://github.com/shanaka95)

### Name: [Brandon Fadairo](https://github.com/BFadairo)
- Place: Columbus, Ohio
- Bio: A guy looking to change career fields
- GitHub: [Brandon Fadairo](https://github.com/BFadairo)

#### Name: [Lukas A](https://github.com/lukbukkit)
- Place: Kassel, Hesse, Germany
- Bio: Student on his way to the Abitur
- GitHub: [LukBukkit](https://github.com/lukbukkit)

#### Name: [Leticiafatimaa](https://github.com/leticiafatimaa)
- Place: Florianopolis, SC, Brazil
- Bio: I have 19 years, course Analysis and Development System.
- GitHub: [LeticiaFatimaa](https://github.com/leticiafatimaa)

#### Name: [Dale Noe](https://github.com/dalenoe)
- Place: Fairbury, Illinois, US
- Bio: System administrator by day, devops by hobby.
- GitHub: [Dale Noe](https://github.com/dalenoe)

#### Name: [Valera Kushnir](https://github.com/kashura)
- Place: Tampa, FL, USA
- Bio: Scrum Master and passionate technologist.
- GitHub: [kashura](https://github.com/kashura)

#### Name: [Eric Briese](https://github.com/Atrolantra)
- Place: Brisbane, Australia
- Bio: Student studying LAw and IT. Currently working as a software engineer.
- GitHub: [Atrolantra](https://github.com/Atrolantra)


#### Name: [Jeevan Chapagain](https://github.com/jeevanc)
- Place: Kathmandu, Nepal
- Bio: Student studying BSc(CSIT).Currently working as a software engineer intern.
- GitHub: [Jeevan Chapagain](https://github.com/jeevanc)

#### Name: [Ayushverma8](https://github.com/Ayushverma8)
- Place: Indore, TN, IN
- Bio: I'm living the best part of my life and the life that I always wanted to. Surrounded by amazing people everyday. Rich in happiness, meager in hate. Seduce me with bikes and roads, invite me to trekking and long drives. I love food and sleep. I'm driven by music and art.
- GitHub: [Ayush](https://github.com/Ayushverma8)

#### Name: [VEBER Arnaud](https://github.com/VEBERArnaud)
- Place: Paris, France
- Bio: Solution Architect @ Eleven-Labs
- GitHub: [VEBERArnaud](https://github.com/VEBERArnaud)

#### Name: [Dushyant Rathore](https://github.com/dushyantRathore)
- Place: New Delhi, India
- Bio: Student
- GitHub: [dushyantRathore](https://github.com/dushyantRathore)

#### Name: [Attila Blascsak](https://github.com/blascsi)
- Place: Hungary
- Bio: Front-end dev. Love React!
- GitHub: [Attila Blascsak](https://github.com/blascsi)

#### Name: [Acquila Santos Rocha](https://github.com/DJAcquila)
- Place: Goiânia, Brasil
- Bio: Computer Science Student
- GitHub: [Acquila Santos Rocha](https://github.com/DJAcquila)

#### Name: [Jasen Wyatt](https://github.com/jasenwyatt)
- Place: Detroit, Michigan, USA
- Bio: Director UX & Development; music-lover; father;
- GitHub: [Jasen Wyatt](https://github.com/jasenwyatt)

#### Name: [Larizza Noelly Tueros Garcia](https://github.com/skayablars)
- Place: Santiago de los Caballeros, República Dominicana
- Bio: Software Engineer, Web Developer, Design unicorn
- GitHub: [Larizza Tueros](https://github.com/skayablars)

#### Name: [Gaurav Lalchandani](https://github.com/return007)
- Place: India
- Bio: Computer Science Student, Eat, code and sleep :P
- GitHub: [return007](https://github.com/return007)

#### Name: [Jianhao Tan](https://github.com/jaanhio)
- Place: Singapore
- Bio: I like spending time in chlorinated water and spitting out codes.
- GitHub: [Jianhao Tan](https://github.com/jaanhio)

#### Name:[Roi Ben - Shaul](https://github.com/rughciatuk)
- Place: israel
- Bio: Android developer
- GitHub: [Roi Ben - Shaul](https://github.com/rughciatuk)

#### Name: [Konstantin](https://github.com/Kola50011)
- Place: Wiener Neustadt, Austria
- Bio: Computer Science Student
- GitHub: [Konstantin](https://github.com/Kola50011)

#### Name: [Ankit Rai](https://github.com/ankitrai96)
- Place: Greater Noida, Uttar Pradesh, India
- Bio: A high functioning geek, et cetera.
- GitHub: [ankitrai96](https://github.com/ankitrai96)

#### Name: [Tiago Severino](https://github.com/TiagoSeverino)
- Place: Lisbon, Portugal
- Bio: I code for fun!
- GitHub: [TiagoSeverino](https://github.com/TiagoSeverino)

#### Name: [Patrick Hübl-Neschkudla](https://github.com/flipace)
- Place: Vienna, Austria
- Bio: Senior Developer @ ovos media gmbh. Happily married and father of 2 awesome kids. Oh and I like games.
- GitHub: [flipace](https://github.com/flipace)

#### Name: [Zakaria Soufiani](https://github.com/zakaria-soufiani)
- Place: Agadir, Morocco
- Bio: Student
- GitHub: [Zakaria Soufiani](https://github.com/zakaria-soufiani)

#### Name: [Mathias Pihl](https://github.com/newspaperman57)
- Place: Aalborg, Denmark
- Bio: Software Engineering Student
- GitHub: [Newspaperman57](https://github.com/newspaperman57)

#### Name: [Bikibi](https://github.com/Bikibi)
- Place: Toulouse, France
- Bio: Front-end dev
- GitHub: [Bikibi](https://github.com/Bikibi)

#### Name: [Weilun](https://github.com/holah)
- Place: Singapore
- Bio: Engineer
- GitHub: [Weilun](https://github.com/holah)

#### Name: [Matteo Mensi](https://github.com/Snatched)
- Place: Italy
- Bio: Chemical Engineering student. C++ developer. I (try to) make high-performance computational programs to help with scientific research.
- GitHub: [Snatched](https://github.com/Snatched)

#### Name: [Oleksiy Ovdiyenko](https://github.com/doubledare704)
- Place: Kyiv, Ukraine
- Bio: Python Dev
- GitHub: [Oleksiy Ovdiyenko](https://github.com/doubledare704)

#### Name: [Jeremy](https://github.com/jremeh)
- Place: KL, Malaysia
- Bio: Applied Math with Computing Student
- GitHub: [Jeremy](https://github.com/jremeh)

#### Name: [KUMAR AKSHAY](https://github.com/kakshay21)
- Place: Indore, Madhya Pradesh, India
- Bio: Electronics and Communication student.
- GitHub: [Kumar Akshay](https://github.com/kakshay21)

#### Name: [Jibin Thomas Philipose](https://github.com/JIBIN-P)
- Place: Mumbai, India
- Bio: Full-Stack Development, Machine Learning and Having Fun!.
- GitHub: [Jibin Thomas Philipose](https://github.com/JIBIN-P)

### Name: [Matei David](https://github.com/Matei207)
- Place: Birmingham, UK
- Bio: BSc Student at University of Birmingham
- GitHub: [Matei David](https://github.com/Matei207)

#### Name: [CAPS Padilla](https://github.com/CarlosPadilla)
- Place: Jalisco, Mexico
- Bio: A handsome guy with the best work ever

#### Name: [Aiman Abdullah Anees](https://github.com/aimananees)
- Place: Hyderabad, India
- Bio: iOS Developer
- GitHub: [Aiman Abdullah Anees](https://github.com/aimananees)

#### Name: [Andrea Zanin](https://github.com/ZaninAndrea)
- Place: Trento, Italy
- Bio: High School Student, passionate about math, coding and open source
- Github: [ZaninAndrea](https://github.com/ZaninAndrea)

#### Name: [VENKATESH BELLALE] (http://venkateshbellale.github.io)
- place:pune , India
- bio : loves computer+science , student
- github: [venketsh bellale] (http://github.com/venkateshbellale)

#### Name: [Keith VenHuizen](https://github.com/keithvenh/)
- Place: Sioux Falls, South Dakota
- Bio: Hi, I'm Keith. I love my family, playing board games, Chicago sports and problem solving!
- GitHub: [Keith VenHuizen](https://github.com/keithvenh)

#### Name：[ Eason Xuan ](https://github.com/timemahcine)
- Place: City:Shao Xing, State:Zhe Jiang, Country:China
- Bio: computer science student,front-end developer
- GitHub: [ Eason Xuan](https://github.com/timemahcine)

#### Name: [Ocean](https://github.com/ocean0212)
- Place: Henan, China
- Bio: Chinese food :heart_eyes:
- GitHub: [Ocean](https://github.com/ocean0212)

#### Name: [Rohit Motwani](https://github.com/rohittm)
- Place: Kanpur, India
- Bio: Frontend Developer
- GitHub: [rohittm](https://github.com/rohittm)

#### Name: [Piotr](https://github.com/khorne55)
- Place: Limerick, Ireland
- Bio: Computer Engineering Student :)
- GitHub: [khorne55](https://github.com/khorne55)

#### Name: [Rafael Barbosa](https://github.com/rafaelmilanibarbosa)
- Place: Sao Bernardo do Campo, Sao Paulo, Brazil
- Bio: loves computer+science , Full Stack Developer
- GitHub: [Ocean](https://github.com/rafaelmilanibarbosa)

#### Name: [Eric Wolfe](https://github.com/erwolfe)
- Place: Edwardsville, IL, USA
- Bio: Programmer, Audiophile, Gamer
- GitHub: [Eric Wolfe](https://github.com/erwolfe)

#### Name: [Francis](https://github.com/borbefg)
- Place: Quezon City, PH
- Bio: Fueled by :coffee:
- GitHub: [Francis](https://github.com/borbefg)

#### Name: [Gowtham](https://github.com/gowtham1997)
- Place: Chennai
- Bio: Loves Data science

### Name: [Branden] (https://github.com/redbeardaz)
- Place: Phoenix, AZ
- Bio: Customer Success Manager
- GitHub: [RedBeardAZ] (https://github.com/redbeardaz)

#### Name: [Hussain Calcuttawala](https://github.com/hussainbadri21)
- Place: Bengaluru, India
- Bio: Android Developer, Student, Foodie
- GitHub: [hussainbadri21](https://github.com/hussainbadri21)

#### Name: [M K]
- Place: Ko Tao, Thailand
- Bio: I love code, coffee and the beach

#### Name: [Ahmad Thames](https://github.com/ahmadthames)
- Place: Houston, TX, USA
- Bio: UX Engineer, Traveler, Plant-Based Foodie
- GitHub: [ahmadthames](https://github.com/ahmadthames)

#### Name: [Skyler](https://github.com/huntleyreep)
- Place: South Carolina
- Bio: Computer Science Student / Free Code Camper
- GitHub: [huntleyreep](https://github.com/huntleyreep)

#### Name: [Steve K]
- Place: Philadelphia, PA
- Bio: Security Analyst

#### Name: [Siddharth Tankariya](https://github.com/siddharthtankariya/)
- Place: Mumbai, India
- Bio: Java Developer, Foodie
- GitHub: [siddharthtankariya](https://github.com/siddharthtankariya/)

#### Name: [Christoph](https://github.com/iamchrishckns)
- Place: Germany
- Bio: I'm a german developer who loves to create things :)
- GitHub: [iamchrishckns](https://github.com/iamchrishckns)

#### Name: [Aditya Yuvaraj](https://github.com/Screwed-Up-Head)
- Place: Pune, India
- Bio: Metalhead law student who loves hardware and code
- GitHub: [Screwed-Up-Head](https://github.com/Screwed-Up-Head)

#### Name: [Zoe Kafkes](https://github.com/zkafkes)
- Place: Atlanta, Georgia USA
- Bio: caffeinated and curious
- GitHub: [zkafkes](https://github.com/zkafkes)

#### Name: [Gareth Davies](https://github.com/gareth-d85)
- Place: UK
- Bio: Future Developer and Free code camp local group leader
- GitHub: [Gareth Davies](https://github.com/gareth-d85)

#### Name: [Daniel Tudares](https://github.com/dan1eltudares)
- Place: Ottawa, Ontario, Canada
- Bio: Network specialist, code n00b
- Github: [Daniel Tudares](https://github.com/dan1eltudares)

#### Name: [Ryan Sperzel](https://github.com/ryansperzel)
- Place: NYC, New York, USA
- Bio: Recent college grad attending Flatiron School coding bootcamp
- GitHub: [Ryan Sperzel](https://github.com/ryansperzel)

#### Name: [Thomas Lee](https://github.com/pbzweihander)
- Place: Seoul, Republic of Korea
- Bio: College student
- GitHub: [Thomas Lee](https://github.com/pbzweihander)

#### Name: [Ayush Aggarwal](https://github.com/aggarwal125ayush)
- Place: Delhi, India
- Bio: Data Scientist , Android Developer
- Github: [Ayush Agagrwal](https://github.com/aggarwal125ayush)

#### Name: [Taylor Hudson](https://github.com/AllenCompSci)
- Place: Allen, Texas, USA
- Bio: Computer Scientist , C++ Developer, Java Developer, NodeJS, High School Computer Science Teacher, Math Teacher, Mathematicain
- Github: [Allen Comp Sci](https://github.com/AllenCompSci)

#### Name: [Margaret Kelley](https://github.com/mlouisekelley)
- Place: USA
- Bio: Cat lover
- GitHub: [mlouisekelley](https://github.com/mlouisekelley)

#### Name: [Simon Volpert](https://github.com/vol-pi)
- Place: Ulm, Germany
- Bio: DevOps, Hiking, Photography
- GitHub: [vol-pi](https://github.com/vol-pi)

#### Name: [Matteo Testa](https://github.com/maojh)
- Place: Milan, Italy
- Bio: Design&Arts
- GitHub: [maojh](https://github.com/maojh)

#### Name: [SAIDEEP DICHOLKAR](https://github.com/saideepd)
- Place: Mumbai, India
- Bio: Computer Science Engineering Student & Tech Enthusiast
- GitHub: [Saideep Dicholkar](https://github.com/saideepd)

#### Name: [Lisa Nguyen](https://github.com/LisaNguyen)
- Place: Dublin, Ireland
- Bio: Front-end developer
- GitHub: [Lisa Nguyen](https://github.com/LisaNguyen)

#### Name: [Tyler Williams](https://github.com/Tyler-Williams)
- Place: Henderson, NV, USA
- Bio: Front-end Developer
- GitHub: [Tyler-Williams](https://github.com/Tyler-Williams)

#### Name: [Ítalo Epifânio](https://github.com/itepifanio)
- Place: Natal, Brazil
- Bio: Web developer PHP and Python
- Github: [Ítalo Epifânio](https://github.com/itepifanio)

#### Name: [Otto Bittencourt](https://github.com/OttoWBitt)
- Place: Belo Horizonte, Minas Gerais, Brazil
- Bio: Computer Science student at Puc-Mg ,Music lover
- GitHub: [OttoWBitt] (https://github.com/OttoWBitt)

#### Name: [Ana Perez](https://github.com/anacperez)
- Place: King City, California, United States
- Bio: Full-Stack developer, hiking, travel, art, photography
- GitHub: [Ana Perez](https://github.com/anacperez)

#### Name: [Matan](https://github.com/matan188)
- Place: TLV, IL
- Bio: Programmer
- GitHub: [Matan](https://github.com/matan188)

#### Name: [Moisés Ñañez](https://github.com/moisesnandres)
- Place: Ica, Perú
- Bio: Software developer and musician
- GitHub: [Moisés Ñañez](https://github.com/moisesnandres)

#### Name: [Joe Hanson](https://github.com/jahanson)
- Place: San Antonio, TX, United States
- Bio: Front-End Developer
- GitHub: [Joe Hanson](https://github.com/jahanson)

#### Name: [Tech Tide](https://github.com/techtide/)
- Place: Singapore, Singapore
- Bio: Young software developer.
- GitHub: [techtide](https://github.com/techtide/)

#### Name: [Raymond Duckworth](https://github.com/raymondxduckworth/)
- Place: California, USA
- Bio: Aspiring full-stack web developer/software engineer. Interested in IoT, AI, & Tech Business.
- GitHub: [Raymond Duckworth](https://github.com/raymondxduckworth/)

#### Name: [Tanner Lund](https://github.com/nylan17/)
- Place: Seattle
- Bio: Developer
- GitHub: [Nylan17](https://github.com/nylan17/)

#### Name: [Ermolaev Gleb](https://github.com/ermolaeff/)
- Place: Moscow, Russia
- Bio: Student-developer, fond of JAva, Web etc.
- GitHub: [Ermolaeff](https://github.com/ermoalaeff)

#### Name: [Jeffrey Ng](https://github.com/NgJeffrey/)
- Place: California, United States
- Bio: Student
- GitHub: [NgJeffrey](https://github.com/NgJeffrey/)

#### Name: [Peter Walsh](https://github.com/ddddamian/)
- Place: UK
- Bio: Learning to code through freeCodeCamp
- GitHub: [Peter Walsh](https://github.com/ddddamian/)

#### Name: [Michelle Uy](https://github.com/breindy/)
- Place: NYC
- Bio: CS student aspiring to become a better coder
- GitHub: [Michelle Uy](https://github.com/breindy/)

#### Name: [James Nuttall](https://github.com/JamesNuttall/)
- Place: UK
- Bio: Developing things. Learning Git
- GitHub: [James Nuttall](https://github.com/JamesNuttall/)

#### Name: [Bruno](https://github.com/bbarao/)
- Place: Lisbon, Portugal
- Bio: Love stuff
- GitHub: [Bruno](https://github.com/bbarao/)

#### Name: [Taylor Lee](https://github.com/taylorlee1/)
- Place: California
- Bio: Developer
- GitHub: [taylorlee1](https://github.com/taylorlee1/)

#### Name: [José](https://github.com/JJPO96/)
- Place: Porto, Portugal
- Bio: Informatics Student
- GitHub: [JJPO96](https://github.com/JJPO96/)

#### Name: [Rafael Barbosa Conceição](https://github.com/darthmasters/)
- Place: Sergipe, Brasil
- Bio: Web Developer
- GitHub: [Rafael Barbosa Conceição](https://github.com/darthmasters/)

#### Name: [Eric](https://github.com/Eric-Tadeja/)
- Place: Redmond, Washington
- Bio: service engineer
- GitHub: [Eric-Tadeja](https://github.com/Eric-Tadeja/)

#### Name: [Grégoire](https://github.com/navispeed/)
- Place: Quebec, Canada
- Bio: Scala developer
- GitHub: [navispeed](https://github.com/navispeed/)

#### Name: [Spencer](https://github.com/leaous/)
- Place: Pittsburgh, Pennsylvania
- Bio: student :)
- GitHub: [leaous](https://github.com/leaous/)

#### Name：[Akani] (htpps://github.com/akanijade/)
- Place: Jakarta, Indonesia
- Bio: Student
- GitHub: [akanijade] (https://github.com/akanijade/)

#### Name: [Udit Mittal](https://github.com/udit-001)
- Place: New Delhi, India
- Bio: Programmer
- Github: [Udit Mittal](https://github.com/udit-001)


#### Name: [Nneoma Oradiegwu](https://github.com/noradiegwu)
- Place: Illinois
- Bio: Student
- Github: [noradiegwu](https://github.com/noradiegwu)

#### Name: [Sai Praneeth](https://github.com/saip009)
- Place: Mumbai, India
- Bio: Programmer
- Github: [Sai Praneeth](https://github.com/saip009)

#### Name: [Abhishek Bhatt](https://github.com/ab-bh)		
 - Place: New Delhi, India		
 - Bio: Software developer, studying B.Tech CSE		
 - GitHub: [Abhishek Bhatt](https://github.com/ab-bh)

#### Name: [Aniket](https://github.com/AniketRoy)
- Place: New Delhi, India
- Bio: Computer Science Under Graduate, Open Source Lover
- GitHub: [Aniket](https://github.com/AniketRoy)

#### Name: [Nelson Estevão](https://github.com/nelsonmestevao)
- Place: Braga, Portugal
- Bio: Student of Software Engineering who likes puzzles.
- GitHub: [nelsonmestevao](https://github.com/nelsonmestevao)

#### Name: [Tom Michel](https://github.com/tomichel)
- Place: Berlin, Germany
- Bio: Developer
- Github: [Tom Michel](https://github.com/tomichel)

#### Name: [Abhishek Bhatt](https://github.com/ab-bh)
- Place: New Delhi, India
- Bio: Software developer, studying B.Tech CSE
- GitHub: [Abhishek Bhatt](https://github.com/ab-bh)

#### Name: [Rohit Mathew](https://github.com/rohitjmathew)
- Place: Bangalore, Karnataka, India
- Bio: Android Developer, Freelancer and Tech Enthusiast
- GitHub: [Rohit Mathew](https://github.com/rohitjmathew)

#### Name: [Aditya Giri](https://github.com/BrainBuzzer)
- Place: Latur, India
- Bio: Student
- Github: [Udit Mittal](https://github.com/BrainBuzzer)

#### Name: [syamkumar](https://github.com/syam3526)
- Place:kerala,india
- Bio: data scientist
- Github: [syamkumar](https://github.com/syam3526)

#### Name: [Gui An Lee](https://github.com/piroton)
- Place: Singapore, Singapore
- Bio: Student
- Github: [Gui An Lee](https://github.com/piroton)

#### Name: [Hardik Surana](https://github.com/hardiksurana)
- Place: Bangalore, India
- Bio: Programmer, Student
- Github: [Hardik Surana](https://github.com/hardiksurana)

#### Name: [Curian lee Zhen Jie](https://github.com/finalight)		
 - Place: Singapore
 - Bio: Fullstack, devops practitioner
 - GitHub: [turkerdotpy](https://github.com/finalight)

#### Name: [Ayushman KB](https://github.com/namhsuya/)
- Place: Calcutta, India
- Bio: Life sciences student|Dev|Linux enthusiast
- GitHub: [namhsuya](https://github.com/namhsuya/)

#### Name: [Michael Rogers](https://github.com/widgyrogers)
- Place: London, England
- Bio: Management Consultant
- Github: [widgyrogers] (https://github.com/widgyrogers)

#### Name: [Ipaye Alameen](https://github.com/ipaye)
- Place: Lagos, Nigeria
- Bio: Coumpter Engeering Undergrad | Front-end Developer | Javascript enthusiast
- Github: [ipaye] (https://github.com/ipaye)

#### Name: [Audrey Delgado](https://github.com/AudreyLin)
- Place: CA, USA
- Bio: It Network & Security graduate turned newb developer...lol.  
- Github: [AudreyLin](https://github.com/AudreyLin)

#### Name: [Kutsoragi](https://github.com/Kutsoragi)
- Place: Madrid, Spain
- Bio: Software Student
- Github: [Kutsoragi] (https://github.com/Kutsoragi)

#### Name: [Shreyansh Dwivedi](https://github.com/shreyanshdwivedi)
- Place: Varanasi, Uttar Pradesh, India
- Bio: Undergrad at IIITA
- Github: [Shreyansh Dwivedi] (https://github.com/shreyanshdwivedi)

#### Name: [Jochen Kirstätter](https://github.com/jochenkirstaetter)
- Place: Mauritius
- Bio: Family guy, geek, entrepreneur, software craftsman: Microsoft MVP Visual Studio, C#, Xamarin, SQL Server, VFP, MySQL, Linux consultant, conference speaker
- GitHub: [jochenkirstaetter](https://github.com/jochenkirstaetter)
- Website: [Get Blogged by JoKi](https://jochen.kirstaetter.name/)

#### Name: [Paul Schmidt](https://github.com/pschmidt88)
 - Place: Kassel, Germany
 - Bio: Software Engineer @ plentymarkets
 - Github [pschmidt88](https://github.com/pschmidt88)

#### Name: [Josh McKenzie](https://github.com/mckenzieja)
 - Place: Louisville, Kentucky USA
 - Bio: Full Stack JavaScript/WoW - Hyjal(Horde)
 - GitHub: [mckenzieja](https://github.com/mckenzieja)]

 #### Name: [Sanjeev Kumar](https://github.com/sanjeevbitx)
 - Place: Kolkata, India
 - Bio: Electronics Undergrad @Jadavpur University 
 - Github [sanjeevbitx](https://github.com/sanjeevbitx)

#### Name: [Neelansh Sahai](https://www.linkedin.com/in/neelansh-sahai-555a693b/)
- Place: Lucknow, Uttar Pradesh, INDIA
- Bio: Flirty Allrounder with a knack of Programming, Sports and Music
- Github: [Neelansh Sahai](https://github.com/neelanshsahai)

#### Name: [Bryen Vieira](https://www.linkedin.com/in/bryen95/)
- Place: London, UK
- Bio: Android development and a sprinkle of back end web!
- Github: [Bryen V](https://github.com/bryen95)

#### Name: [Matt Wszolek](https://github.com/mattwszolek)
- Place: Chicago, IL, USA
- Bio: Softweare Engineer for SteelSeries
- Github: [Matt Wszolek](https://github.com/mattwszolek)

#### Name: [Wan Wan](https://github.com/lf2com)
- Place: Taipei, Taiwan
- Bio: Front-end Developer
- GitHub: [Wan Wan](https://github.com/lf2com)

#### Name: [Nawed Imroze](https://github.com/nawedx)
- Place: Bhubaneswar, Odisha, India
- Bio: Sophomore IT undergraduate, tech enthusiast, programmer and quizzer.
- GitHub: [Nawed Imroze](https://github.com/nawedx)

#### Name: [Henri Idrovo](https://github.com/henriguy1210)
- Place: Chicago, Illinois, USA
- Bio: Java Software Engineer. Illinois Institute of Technology graduate.
- Github: [Henri Idrovo](https://github.com/henriguy1210)

#### Name: [Mateus Fernandes Machado](https://github.com/mateusfmachado)
- Place: Patrocínio, MG, BRA
- Bio: Graduated in CS, Full Stack Javascript Consultant/Freelancer, Founder of Ampliee.com, Tech Enthusiast
- Github: [Mateus Machado](https://github.com/mateusfmachado)

#### Name: [Glen J Fergo](https://github.com/gfergo)
- Place: Long Island, New York, USA
- Bio: Professional Web Developer since 1995
- Github: [Glen J Fergo](https://github.com/gfergo)

#### Name: [Shashwat Pulak](https://github.com/shpulak)
- Place: Pune, Maharashtra, India
- Bio: Full Stack developer and Tech enthusiast
- Github: [shpulak](https://github.com/shpulak)

#### Name: [Joel Vilanilam Zachariah](https://github.com/JoelVZachariah)
- Place: Ernakulam, Kerala, India
- Bio: Sophomore CS undergraduate, MUNner,  programmer
- Github : [Joel V Zachariah](https://github.com/JoelVZachariah)

#### Name: [tbdees](https://github.com/tbdees/)
- Place: Laguna Beach, CA
- Bio: financial software consultant
- Github: [tbdees](https://github.com/tbdees/)

#### Name: [Mateo Pool](https://github.com/IAmMyself)
- Place: Chattanooga, Tennesse, USA
- Bio: Full Stack hobbyiest, Hacking enthusiast, Fluent in several languages
- GitHub: [Mateo Pool](https://github.com/IAmMyself)

#### Name: [Murilo Arruda](https://github.com/Passok11)
- Place: Petrópolis, Rio de Janeiro, Brazil
- Bio: Full Stack Student
- GitHub: [Murilo Arruda](https://github.com/Passok11)

#### Name: [Douglas Feuser](https://github.com/Douglasfeuser)
- Place: Santa Catarina, Brazil
- Bio: Front end web developer.
- GitHub: [Douglasfeuser](https://github.com/Douglasfeuser)
#### Name: [Sam Flores](https://github.com/samflores23)		
 - Place: Chicago, IL, USA		
 - Bio: Programming :desktop_computer: Games :video_game: Movies :popcorn: Food :cake:		
 - GitHub: [samflores23](https://github.com/samflores23)
 
 #### Name: [Omid Nikrah](https://github.com/omidnikrah)		
 - Place: Tehran, Tehran, Iran	
 - Bio: Front-end developer
 - GitHub: [omidnikrah](https://github.com/omidnikrah)
 
 #### Name: [Deepika Sunhare](https://github.com/deepikasunhare) 
  - Place: Indore, India 
  - Bio: Engineering Student @ IET DAVV Indore 
  - Github: [deepikasunhare](https://github.com/deepikasunhare)

#### Name: [Daniel Hernandez](https://github.com/DHDaniel)
- Place: Caracas, Venezuela
- Bio: IB Diploma high school student.
- GitHub: [DHDaniel](https://github.com/DHDaniel)

#### Name: [Christian Heinrichs](https://github.com/christianheinrichs)
- Place: Germany
- Bio: Technology enthusiast (mostly IT)
- GitHub: [christianheinrichs](https://github.com/christianheinrichs)

#### Name: [Clark Weckmann](https://github.com/clarkhacks)
- Place: Illinois, USA
- Bio: Design, Develop, Produce!
- GitHub: [ClarkHacks](https://github.com/clarkhacks)

#### Name: [Mintoo Kumar](https://github.com/mintoo511)
- Place: New Delhi, India
- Bio: Software Engineer
- GitHub: [mintoo511](https://github.com/mintoo511)

#### Name: [GITHAE KEVIN](https://github.com/Kevogich)
- Place: Torino, Italy
- Bio: Everything Data !
- GitHub: [GITHAE KEVIN](https://github.com/Kevogich)

#### Name: [Sourav Verma](https://github.com/SrGrace)
- Place: Gwalior, Madhya Pradesh, India
- Bio: Machine Learning Enthusiast, Information Technology Undergraduate-18
- GitHub: [SrGrace](https://github.com/SrGrace)

#### Name: [Abhay Gawade](https://github.com/abhaygawade)
- Place: Pune, Maharashtra, India
- Bio: Technology enthusiastic!
- GitHub: [Abhay Gawade](https://github.com/abhaygawade)

#### Name: [Chong Jia Wei](https://github.com/heyjiawei)
- Place: Singapore
- Bio: Transformer in disguise
- GitHub: [heyjiawei](https://github.com/heyjiawei)

#### Name: [Indra Kusuma](https://github.com/idindrakusuma)
- Place: Semarang, Indonesia
- Bio: ♥ opensource ♥
- GitHub: [idindrakusuma](https://github.com/idindrakusuma)

### Name: [Terren Peterson](https:/github.com/terrenjpeterson)
- Place: Richmond, Virginia, United States
- Bio: Creator of Alexa Skills and Lex based chatbots
- GitHub: [Terren Peterson](https://github.com/terrenjpeterson)

### Name: [Raj Shekhar Kumar](https:/github.com/rja907)
- Place: Delhi, India
- Bio: CS Undergrad
- GitHub: [Raj Shekhar Kumar](https://github.com/rja907)

#### Name: [Darsh Naik](https://github.com/DarshNaik)
- Place: India
- Bio: Computer Engineering student
- GitHub: [DarshNaik](https://github.com/DarshNaik)

#### Name: [Ruta Puodziunaite](https://github.com/rutuke)
- Place: Dublin, Ireland
- Bio: Fullstack Web developer and a chemical sciences graduate.
- GitHub: [rutuke](https://github.com/rutuke)
- Website: [https://www.rutap.tech](https://www.rutap.tech)
- Starup: [EndorseU](http://www.endorseu.com)

#### Name: [DAVE HOWSON](https://github.com/davehowson)		
 - Place: Kandy, Sri Lanka		 
 - Bio: Software Engineering Student/ Web Developer		 
 - GitHub: [davehowson](https://github.com/davehowson)

#### Name: [Egi Nugraha](https://github.com/eginugraha)
- Place: Bandung, Jawa Barat, Indonesia
- Bio: I Love Code and Design.
- GitHub: [Egi Nugraha](https://github.com/eginugraha)

#### Name: [Faouzi Bouzar Amrouche](https://github.com/faouziamrouche)
- Place: Kolea, Tipaza, Algeria
- Bio: Fullstack Web developer, Computer Engineering Master student
- GitHub: [faouziamrouche](https://github.com/faouziamrouche)

#### Name: [Rene Israel](https://github.com/reneisrael)
- Place: Mexico
- Bio: En decadencia
- GitHub: [Rene Israel](https://github.com/reneisrael)

#### Name: [Thomas Booker](https://github.com/thomas-booker)
- Place: Stockport, Cheshire, England
- Bio: Budding software developer, studying MSc Computing
- GitHub: [thomas-booker](https://github.com/thomas-booker)

#### Name: [Türker Yıldırım](https://github.com/turkerdotpy)		
 - Place: Tekirdağ, Turkey		
 - Bio: Literally gamer, geek and viking.		
 - GitHub: [turkerdotpy](https://github.com/turkerdotpy)		

#### Name: [OGUZCAN EMEGIL](https://github.com/oemegil)
- Place: Ankara
- Bio: Format atilir
- GitHub: [Oguzcan Emegil](https://github.com/oemegil)

#### Name: [Colin Zhang](http://linkedin.com/in/colinzhang95)		
 - Place: Philadelphia, PA, USA		
 - Bio: Entrepreneur, product manager, traveller		 
 - Github: [colinzhang](https://github.com/colinzhang)		

#### Name: [Petar Popovic](https://github.com/Petar-np)
- Place: Nova Pazova, Serbia
- Bio: Blockchain and Fullstack Web Developer
- GitHub: [Petar-np](https://github.com/Petar-np)

#### Name: [Dalton](https://github.com/stormBandit)		
 - Place: Ontario, Canada		
 - Bio: Software Engineer		
 - GitHun: [Dalton](https://github.com/stormBandit)		

#### Name: [VICTOR PIOLIN](https://github.com/vico1993)
- Place: FRANCE
- Bio: Open Source Lover, and trying some go :p
- GitHub: [Victor Piolin](https://github.com/vico1993)

#### Name: [ALICE CHUANG](https://github.com/AliceWonderland)
- Place: New York City, NY, USA
- Bio: I love DOGS! :dog:
- GitHub: [Alice Chuang](https://github.com/AliceWonderland)

#### Name: [Jon Rinciari] (https://github.com/jonathanRinciari)
- Place: New Haven, CT, USA
- Bio: Web Developer
- GitHub: [Jon Rinciari] (https://github.com/jonathanRinciari)

#### Name: [AP PRANAV](https://github.com/pranav-cs)
- Place: India
- Bio: I like to code
- GitHub: [AP Pranav](https://github.com/pranav-cs)

#### Name: [GABE DUNN](https://github.com/redxtech)
- Place: Canada
- Bio: I love VUE !!
- GitHub: [Gabe Dunn](https://github.com/redxtech)
- Website: [when.](https://when.redxte.ch)

#### Name: [GEORGE FOTOPOULOS](https://github.com/xorz57)
- Place: Patras, Achaia, Greece
- Bio: Technology Enthusiast
- GitHub: [George Fotopoulos](https://github.com/xorz57)

#### Name: [Stephen Dzialo](https://github.com/dzials)
- Place: USA
- Bio: Computer Science Major
- GitHub: [Stephen Dzialo](https://github.com/dzials)

#### Name: [Taf Meister](https://github.com/tashrafy)
- Place: NYC
- Bio: Developer =]

#### Name: [RAFAEL MENEZES](https://github.com/RafaelSa94)
- Place: Boa Vista, Roraima, Brazil
- Bio: Computer Science Major
- GitHub: [Rafael Sá](https://github.com/RafaelSa94)

#### Name: [Patrick S](https://github.com/patsteph)
- Place: USA
- Bio: Professional Geek
- GitHub: [Patrick S](https://github.com/patsteph)

#### Name: [Michael Cao](https://github.com/mcao)
- Place: PA, USA
- Bio: Student
- GitHub: [Michael Cao](https://github.com/mcao)

#### Name: [Amlaan Bhoi](https://github.com/amlaanb)
- Place: IL, USA
- Bio: CS Grad Student
- GitHub: [Amlaan Bhoi](https://github.com/amlaanb)

#### Name: [Cecy Correa](https://github.com/cecyc)
- Place: USA
- Bio: Software Engineer at ReturnPath
- Github: [cecyc](https://github.com/cecyc)

#### Name: [Billy Lee](https://github.com/leebilly0)
- Place: WI, USA
- Bio: Software Developer, Bachelors in Computer Science
- Github: [Billy Lee](https://github.com/leebilly0)

#### Name: [AGNIESZKA MISZKURKA](https://github.com/agnieszka-miszkurka)
- Place: Poland
- Bio: second year Computer Science Student, in love with NYC <3
- GitHub: [agnieszka-miszkurka](https://github.com/agnieszka-miszkurka)

#### Name: [Leah Langfrod](https://github.com/leahlang4d2)
- Place: CA, USA
- Bio: Recent Bachelors in Computer Science
- Github: [Leah Langford](https://github.com/leahlang4d2)

#### Name: [Eric Nor](https://github.com/thateric)
- Place: Lake Forest, CA, USA
- Bio: Multiple corgi owner and a Senior Software Developer
- Github: [Eric Nord](https://github.com/thateric)

#### Name: [Campion Fellin](https://github.com/campionfellin)
- Place: Seattle, WA, USA
- Bio: I love open source and coffee! New grad looking for work!
- GitHub: [Campion Fellin](https://github.com/campionfellin)

#### Name: [Niket Mishra](https://github.com/niketmishra)
- Place: New Delhi, Delhi, India
- Bio: B.Tech Student in Information Technology
- GitHub: [Niket Mishra](https://github.com/niketmishra)

#### Name: [Shade Ruangwan](https://github.com/sruangwan)
- Place: Nara, Japan
- Bio: PhD student in Software Engineering
- Github: [Shade Ruangwan](https://github.com/sruangwan)

#### Name: [Michael Rodriguez](https://github.com/vinird)
- Place: Alajuea, Alajuela, Costa Rica
- Bio: Web dev adn graphic designer
- GitHub: [vinird](https://github.com/vinird)

#### Name: [Evan Culver](https://github.com/eculver)
- Place: San Francisco, CA, USA
- Bio: I work at Uber on data storage, tooling and OOS - checkout [our work](https://github.com/uber-go/dosa)!
- GitHub: [Evan Culver](https://github.com/eculver)

#### Name: [Vo Tan Tho](https://github.com/kensupermen)
- Place: Ho Chi Minh City, VietNam
- Bio: I'm Software Engineer at Dinosys
- GitHub: [Ken Supermen](https://github.com/kensupermen)

#### Name: [Franklyn Roth](https://github.com/far3)
- Place: Boulder, CO, USA
- Bio: I am a web developer working on finance sites. Specialize in accessibility.
- GitHub: [Franklyn Roth](https://github.com/far3)

#### Name: [Karthick Thoppe](https://github.com/karthicktv)
- Place: Dublin, Ireland
- Bio: I am a Solution Architect and work for a large SaaS organization
- GitHub: [Karthick Thoppe](https://github.com/karthicktv)

#### Name: [Brane](https://github.com/brane)
- Place: Turkey
- Bio: I am a caffeine based artificial life form.
- GitHub: [Brane](https://github.com/brane)

#### Name: [Ishan Jain](https://github.com/ishanjain28)
- Place: Roorkee, Uttrakhand, India
- Bio: I love working with Images, Crypto, Networking and opengl, Work as a Backend Engineer in Go. Also, Love Rust!.
- Github: [Ishan Jain](https://github.com/ishanjain28)

#### Name: [Anupam Dagar](https://github.com/Anupam-dagar)
- Place: Allahabad, India
- Bio: I am like a code currently in development.
- GitHub: [Anupam Dagar](https://github.com/Anupam-dagar)

#### Name: [Phil](https://github.com/bitbrain-za)
- Place: South Africa
- Bio: Avid Tinkerer
- GitHub: [bitbrain-za](https://github.com/bitbrain-za)

#### Name: [Jasdy Syarman](https://github.com/akutaktau)
- Place: Malaysia
- Bio: PHP Programmer
- GitHub: [akutaktau](https://github.com/akutaktau)

#### Name: [Rupesh Kumar](https://github.com/vmcniket)
- Place: India
- Bio: KIIT University IT student
- GitHub: [vmcniket](https://github.com/vmcniket)

#### Name: [Shelby Stanton](https://github.com/Minimilk93)
- Place: Leeds, England
- Bio: Front End Developer who loves cats and gaming!
- GitHub: [Minimilk93](https://github.com/Minimilk93)

#### Name: [Michael Nyamande](https://github.com/mikeyny)
- Place: Harare ,Zimbabwe
- Bio: Eat , ~~Sleep~~ , Code
- GitHub: [Mikeyny](https://github.com/mikeyny)

#### Name: [Anders Jürisoo](https://github.com/ajthinking)
- Place: Sweden
- Bio: What happens in Git stays in Git
- GitHub: [Anders Jürisoo](https://github.com/ajthinking)

#### Name: [Dvir](https://github.com/dvur12)
- Place: Israel
- Bio: \x90\x90\x90\x90
- GitHub: [Dvir](https://github.com/dvur12)

#### Name: [Xavier Marques](https://github.com/wolframtheta)
- Place: Corbera de Llobregat, Barcelona, Catalonia
- Bio: Computer Science Major
- GitHub: [WolframTheta](https://github.com/wolframtheta)

#### Name: [Vishal](https://dainvinc.github.io)
- Place: New York
- Bio: Software developer with a knack to learn things quickly.
- GitHub: [dainvinc](https://github.com/dainvinc)

### Name: [Niall Cartwright](https://github.com/Nairu)
- Place: Birmingham, UK
- Bio: Avid Games dev hobbyist, work for 3SDL as a software developer.
- GitHub: [Niall Cartwright](https://github.com/Nairu)

#### Name: [Justin I](https://github.com/Jish80)
- Place: IL, USA
- Bio: Work hard
- GitHub: [Jish80] (https://github.com/Jish80)

#### Name: [APOORVA SHARMA](https://github.com/okatticus)
- Place: Himachal Pradesh,India
- Bio: A student happy to write code and poetry.
- GitHub: [Apoorva Sharma](https://github.com/okatticus)

#### Name: [Prateek Pandey](https://github.com/prateekpandey14)
- Place: Bangalore, India
- Bio: Opensource Enthusiast, Opensource Golang developer
- GitHub: [Prateek Pandey](https://github.com/prateekpandey14)

#### Name: [CodHeK](https://github.com/CodHeK)
- Place: Mumbai, India
- Bio: Cuber/Coder
- GitHub: [CodHeK](https://github.com/CodHeK)

#### Name: [Søren Eriksen](https://github.com/soer7022)
- Place: Denmark
- Bio: Currently studying computerscience at Aarhus University
- Github: [Søren Eriksen](https://github.com/soer7022)

#### Name: [Cristiano Bianchi](https://github.com/crisbnk)
- Place: Italy
- Bio: Love to learn something new everyday
- GitHub: [crisbnk](https://github.com/crisbnk)


#### Name: [Paulo Henrique Scherer](https://github.com/phscherer)
- Place: Brazil
- Bio: Student and newbie software developer
- GitHub: [phscherer](https://github.com/phscherer)

#### Name: [Aldo Cano](https://github.com/aldocano)
- Place: Tirana, Albania
- Bio: A bug is never just a mistake...
- GitHub: [Aldo Cano](https://github.com/aldocano)

#### Name: [Timea Deák](https://github.com/DTimi)
- Place: Dublin, Ireland
- Bio: Molecular biologist
- GitHub: [Timea Deák](https://github.com/DTimi)

#### Name: [Christian Skala](https://github.com/chrishiggins29)
- Place: New York, USA
- Bio: Hire me! Need a VP of Engineering, Director of Software, CTO?
- GitHub: [Christian Skala](https://github.com/chrishiggins29)

#### Name: [filedesless](https://hightechlowlife.info)
- Place: Québec, Canada
- Bio: CompSci from ULaval reporting in
- GitHub: [aiglebleu](https://github.com/aiglebleu)

#### Name: [Jon Lee](https://github.com/githubbbbbbbbbbbbb)
- Place: Canada
- Bio: Student
- GitHub: [githubbbbbbbbbbbbb](https://github.com/githubbbbbbbbbbbbb)

#### Name: [Ren Cummings](https://github.com/nrenc027)
- Place: Dayton,OH, USA
- Bio: I like Code :sunglasses:, Coloring :art:, and Cardio :running:
- GitHub: [Ren Cummings](https://github.com/nrenc027)

#### Name: [Nefari0uss](https://github.com/nefari0uss)
- Place: USA
- Bio: Gamer, developer, and open source enthusiast!
- Github: [Nefari0uss](https://github.com/nefari0uss)

#### Name: [S Stewart](https://github.com/tilda)
- Place: Denton, Texas, US
- Bio: Dude trying to become a IT guy somewhere. Also reads [The Register](https://www.theregister.co.uk).
- GitHub: [tilda](https://github.com/tilda)

#### Name: [Jose Gomera](https://github.com/josegomera)
- Place: Dominican Republic
- Bio: I'm web developer that love somehow to help.
- Github: [josegomera](https://github.com/josegomera)

#### Name: [Stephen Abrahim](https://github.com/lepah)
- Place: Huntington Beach, CA
- Bio: Games and things!
- GitHub: [Stephen Abrahim](https://github.com/lepah)

#### Name: [Rajeev Kumar Singh](https://github.com/rajeeviiit)
- Place: Gandhinagar,Gujrat, IN
- Bio: Games and music!
- GitHub: [Rajeev Kumar Singh](https://github.com/rajeeviiit)

### Name: [Benjamin Sanvoisin](https://github.com/Laudenlaruto)
- Place : Paris, FR
- Bio: Devops, Gamer and fun
- GitHub: [Benjamin Sanvoisin](https://github.com/Laudenlaruto)

#### Name: [Matthew Burke](https://github.com/MatthewBurke1995)
- Place: Sydney, Australia
- Bio: Big fan of Python + Data
- GitHub: [Matthew Burke](https://github.com/MatthewBurke1995)

#### Name: [Caio Perdona](https://github.com/perdona)
- Place: Ribeirao Preto, SP, Brazil
- Bio: Web and Mobile Engineer
- GitHub: [Caio Perdona](https://github.com/perdona)

#### Name: [Shankhalika Sarkar](https://github.com/Shankhalika)
- Place: Karnataka, India
- Bio: Current Final Year CS Undergrad. I love poetry, tea and dogs.
- Github: [Shankhalika Sarkar](https://github.com/Shankhalika)

#### Name: [Henrique Duarte](https://github.com/mustorze)
- Place: São Paulo, SP, BR
- Bio: Developer, I really like!
- GitHub: [Henrique Duarte](https://github.com/mustorze)

#### Name: [Akshit Kharbanda](https://github.com/akshit04)
- Place: Delhi, India
- Bio: 5th semester IT Undergrad. Machine Learning enthusiast. Black coffee <3
- GitHub: [Akshit Kharbanda](https://github.com/akshit04)

#### Name:[Avinash Jaiswal](https://github.com/littlestar642)
- Place:Surat,Gujarat,India.
- Bio:In love with the WEB,from age of 5!
- Github:[Avinash Jaiswal](https://github.com/littlestar642)

#### Name: [JoeBanks13](https://github.com/JoeBanks13)
- Place: York, United Kingdom
- Bio: Backend web developer
- GitHub: [JoeBanks13](https://github.com/JoeBanks13)
- Webpage: [josephbanks.me](https://josephbanks.me)
- GitLab Server: [GitLab](https://gitlab.josephbanks.me/JoeBanks13)

#### Name: [Alisson Vargas](https://github.com/alisson-mich)
- Place: Torres, RS, Brazil
- Bio: A guy who loves IT :D
- GitHub: [Alisson Vargas](https://github.com/alisson-mich)

#### Name: [Mat.](https://github.com/pudkipz)
- Place: Stockholm, Sweden
- Bio: Random Swedish student.
- GitHub: [Mat.](https://github.com/pudkipz)

#### Name: [Adiyat Mubarak](https://github.com/Keda87)
- Place: Jakarta, ID, Indonesia
- Bio: Technology Agnostic
- GitHub: [Adiyat Mubarak](https://github.com/Keda87)

#### Name: [Vishaal Udandarao](https://github.com/vishaal27)
- Place: New Delhi, India
- Bio: Professional Geek | Developer
- GitHub: [Vishaal Udandarao](https://github.com/vishaal27)

#### Name: [Sparsh Garg](https://github.com/sparsh789)
- Place: Hyderabad, Telangana, India
- Bio: Student@IIIT,Hyderabad
- GitHub: [sparsh789](https://github.com/sparsh789)

#### Name: [Zaki Akhmad](https://github.com/za)
- Place: Jakarta, Indonesia
- Bio: Python enthusiasts
- GitHub: [za](https://github.com/za)

### Name: [Joey Marshment-Howell](https://github.com/josephkmh)
- Place: Berlin, Germany
- Bio: A nice young man who likes web programming!
- GitHub: [Joey Marshment-Howell](https://github.com/josephkmh)

#### Name: [Chris Sullivan](https://github.com/codemastermd)
- Place: College Park, Maryland
- Bio: Comp Sci student at the University of Maryland
- GitHub: [Chris Sullivan](https://github.com/codemastermd)

### Name: [Owen Mitchell](https://github.com/ultimatezenzar)
- Place: Edmond, OK, United States
- Bio: Programmer for a high school robotics team
- Github: [ultimatezenzar] (https://github.com/ultimatezenzar)

#### Name: [Sravya Pullagura](https://github.com/sravya96)
- Place: Vijayawada, Andhra Pradesh, India
- Bio: Love learning, coding and sketching!!
- Github [Sravya Pullagura](https://github.com/sravya96)

#### Name: [Ahmad Musaddiq Mohammad](https://github.com/ahmadmusaddiq)
- Place: Kuala Belait, Brunei Darussalam
- Bio: Mechanical engineer
- Github: [ahmadmusaddiq](https://github.com/ahmadmusaddiq)

#### Name: [Rafael Lima](https://github.com/rafaelkalan)
- Place: Belo Horizonte, Minas Gerais, Brazil
- Bio: Youger software engineer
- GitHub: [Rafael Lima](https://github.com/rafaelkalan)

#### Name: [Saif Rehman Nasir](https://github.com/shyshin)
- Place: New Delhi, India
- Bio: Techie with a lot of horizontals but a low verticality :(
- Github: [Saif Rehman Nasir](https://github.com/shyshin)

#### Name: [Yash Mittra](https://github.com/mittrayash)
- Place: New Delhi, Delhi, India
- Bio: Web Developer, Coder | Entering the field of Machine Learning and Data Science
- GitHub: [mittrayash](https://github.com/mittrayash)

#### Name: [Dustin Woods](https://github.com/dustinywoods)
- Place: MN, USA
- Bio: Software Developer
- GitHub: [Dustin Woods](https://github.com/dustinywoods)

#### Name: [Ginanjar S.B](https://github.com/egin10)
- Place: Samarinda, Kalimantan Timur, Indonesia
- Bio: Someone who's intresting about web devlopment / Programming
- GitHub: [Ginanjar S.B | egin10](https://github.com/egin10)

#### Name: [Fush Chups](https://github.com/fushandchups)
- Place: Christchurch, Canterbury, New Zealand
- Bio: Earhquake enthusiast
- GitHub:[fushandchups] (https://github.com/fushandchups)

#### Name: [Francis Venne](https://github.com/NullSilence)
- Place: Montreal, Canada.
- Bio: Developer by day, cat lover by night. Canadian tech enthusiast.
- Github [Sravya Pullagura](https://github.com/NullSilence)

#### Name: [Leonardo Bonetti](https://github.com/LeonardoBonetti)
- Place: São Paulo, Brazil
- Bio: Associate Degree analysis and systems development
- GitHub: [Leonardo Bonetti](https://github.com/LeonardoBonetti)

#### Name: [Noveen Sachdeva](https://github.com/noveens)
- Place: Hyderabad, Telangana, India
- Bio: 3rd Year CS undergrad at IIIT Hyderabad.
- GitHub: [Noveen Sachdeva](https://github.com/noveens)

#### Name: [DENNIS ORZIKH](https://github.com/orzikhd)
- Place: Seattle, WA, USA
- Bio: Student at UW. Likes easy ways to make sure tools are set up in new environments (like this project)
- Github: Wow isn't this right up there ^ [Dennis Orzikh](https://github.com/orzikhd)

#### Name: [Pranav Bhasin](https://github.com/pranavbhasin96)
- Place: Hyderabad, Telangana, India
- Bio: Trying to fit in coding society.
- GitHub: [Pranav Bhasin](https://github.com/pranavbhasin96)

#### Name: [Vaibhav Agarwal](https://github.com/vaibhavagarwal220)
- Place: Mandi, Himachal Pradesh, India
- Bio: A passionate programmer and a beginner in Open Source
- Github [Vaibhav Agarwal](https://github.com/vaibhavagarwal220)

#### Name: [Arpit Gogia](https://github.com/arpitgogia)
- Place: Delhi, India
- Bio: Python Developer
- Github [Arpit Gogia](https://github.com/arpitgogia)

#### Name: [Charlie Stanton](https://github.com/shtanton)
- Place: Southend-On-Sea, England
- Bio: JavaScript Tinkerer, Lover of Vim
- Github [Charlie Stanton](https://github.com/shtanton)

#### Name: [James Henderson](https://github.com/prohunt)
- Place: Raleigh, NC, United States
- Bio: Inquisitive, Loves coding, also vegan
- Github [Sravya Pullagura](https://github.com/sravya96)

#### Name: [Loreleen Mae Sablot](https://github.com/loreleensablot)
- Place: Daet, Camarines Norte, Philippines
- Bio: I love designing beautiful websites. I also bike.
- Github [Loreleen Mae Sablot] (https://github.com/loreleensablot)

#### Name: [Ahmad Musaddiq Mohammad](https://github.com/ahmadmusaddiq)
- Place: Kuala Belait, Brunei Darussalam
- Bio: Mechanical engineer
- Github: [ahmadmusaddiq](https://github.com/ahmadmusaddiq)

#### Name: [Aleksandr Vorontsov](https://github.com/a-vorontsov)
- Place: London, England
- Bio: Student, Aspiring Front-end Web Dev
- Github [Aleksandr Vorontsov](https://github.com/a-vorontsov)
#### Name: [Ben Smith](https://github.com/ben-w-smith)
- Place: Salt Lake City, UT, USA
- Bio: A guy that loves writing bots and automation.
- GitHub: [Ben Smith](https://github.com/ben-w-smith)

#### Name: [Eric Bryant](https://github.com/shmickle)
- Place: Fairfax, Virginia, USA
- Bio: Web Developer
- GitHub: [shmickle](https://github.com/shmickle)

#### Name: [Emmanuel Akinde](https://github.com/harkindey)
- Place: Lagos, Nigeria
- Bio: Lets Code and Chill
- Github: [Harkindey](https://github.com/harkindey)

#### Name: [Ashish Krishan](https://github.com/ashishkrishan1995)
- Place: India
- Bio: Computer Science Major / UI/UX Designer
- GitHub: [ashishkrishan1995](https://github.com/ashishkrishan1995)

#### Name: [Katherine S](https://github.com/kms6bn)
- Place: San Francisco
- Bio: Data Scientist
- Github: [kms6bn](https://github.com/kms6bn)

#### Name: [BrunoSXS](https://github.com/brunosxs)
- Brazil
- Bio: I like turtules.
- Github [BrunoSXS](https://github.com/brunosxs)

#### Name: [Alexander Miller](https://github.com/allesmi)
- Place: Salzburg, Austria
- Bio: Student/Web Developer
- GitHub: [allesmi](https://github.com/allesmi)

#### Name: [Bryan Wigianto](https://github.com/bwigianto)
- Place: USA
- Bio: Engineer
- GitHub: [bwigianto](https://github.com/bwigianto)

#### Name: [Ckpuna4](https://github.com/Ckpuna4)
- Place: Saint-petersburg, Russia
- Bio: Web Developer
- GitHub: [Ckpuna4](https://github.com/Ckpuna4)

#### Name: [Vaibhaw Agrawal](https://github.com/vaibhaw2731)
- Place: New Delhi, India
- Bio: I am a Machine Learning enthusiast.
- GitHub: [vaibhaw2731](https://github.com/vaibhaw2731)

#### Name: [Dhevi Rajendran](https://github.com/dhevi)
- Place: USA
- Bio: Software Engineer
- Github: [dhevi](https://github.com/dhevi)

#### Name: [Martns90](https://github.com/martns90)
- Place: The Gym
- Bio: enthusiast
- Github: [martns90](https:github.com/martns90)

#### Name: [Oluwadamilola Babalola](https://github.com/thedammyking)
- Place: Lagos, Nigeria
- Bio: JavaScript Developer
- GitHub: [Oluwadamilola Babalola](https://github.com/thedammyking)

### Name: [Trevor Meadows](https://github.com/tlm04070)
- Place: Charlotte, North Carolina.
- Bio: UNC Charlotte coding bootcamp student.
- GitHub: [tlm04070](https://github.com/tlm04070);

#### Name: [Ratchapol Tengrumpong](https://github.com/lullabies)
- Place: Bangkok, Thailand
- Bio: Programmer Analyst
- GitHub: [lullabies](https://github.com/lullabies)

#### Name: [Luke Taylor](https://github.com/lmcjt37)
- Place: Derby, UK
- Bio: Senior Software Engineer, child at heart
- GitHub: [Luke Taylor](https://github.com/lmcjt37)

#### Name: [Snehil Verma](https://github.com/vsnehil92)
- Place: Delhi, India
- Bio: Love to learn new technologies
- GitHub: [vsnehil92](https://github.com/vsnehil9

#### Name: [Akram Rameez](https://github.com/akram-rameez)
- Place: Bengaluru, India
- Bio: I like free T-shirts and I cannot lie.
- GitHub: [allesmi](https://github.com/akram-rameez)

#### Name: [Bryan Tylor](https://github.com/bryantylor)
- Place: Cincinnati, OH, USA
- Bio: Elixir Dev / Nuclear Engineer
- GitHub: [Bryan Tylor](https://github.com/bryantylor)

#### Name: [Matthias Kraus](https://github.com/brotkiste)
- Place: Munich, Germany
- Bio: Automotive Computer Science
- GitHub: [brotkiste](https://github.com/brotkiste)

#### Name: [Harshil Agrawal](https://github.com/harshil1712)
-Place: Vadodara, India
-Bio: Student,Web Developer
-GitHub: [harshil1712](https://github.com/harshil1712)

#### Name: [Bennett Treptow](https://github.com/bennett-treptow)
- Place: Milwaukee, WI, USA
- Bio: Computer Science Major / Web Developer
- Github: [bennett-treptow](https://github.com/bennett-treptow)

#### Name: [Cameron Smith](https://github.com/cameronzsmith)
- Place: Wichita, KS, USA
- Bio: Student
- GitHub: [cameronzsmith](https://github.com/cameronzsmith)

#### Name: [Jose Morales](https://github.com/castro732)
- Place: Buenos Aires, Argentina
- Bio: Developer
- GitHub: [castro732](https://github.com/castro732)

#### Name: [Hassan Sani](https://github.com/inidaname)
- Place: Bida, Niger State, Nigeria
- Bio: Web Developer at @ADPNigeria

#### Name: [Philip Terzic](https://github.com/PhilTerz)
- Place: Scottsdale, Arizona, USA
- Bio: Aspiring OSS Contributer
- GitHub: [PhilTerz](https://github.com/PhilTerz)

#### Name: [Gustavo Pacheco Ziaugra](https://github.com/GustavoZiaugra)
- Place: São Paulo, Brazil.
- Bio: Technology Guy / Student
- GitHub: [Gustavo Ziaugra](https://github.com/GustavoZiaugra)

#### Name: [Sarah Chen](https://github.com/sarovisk)
- Place: Sao Paulo/ Brazil
- Bio: Student
- GitHub: [sarovisk](https://github.com/sarovisk)

#### Name: [Jose David](https://github.com/jose4125)
- Place: Bogotá, Colombia
- Bio: Web Developer
- GitHub: [jose4125](https://github.com/jose4125)

#### Name: [Chathumina Vimukthi](https://github.com/ChathuminaVimukthi )
- Place: Bogotá, Colombia
- Bio: Second year undergraduate(Computer Science)
- GitHub: [ChathuminaVimukthi](https://github.com/ChathuminaVimukthi )

#### Name: [Mayank Saxena](https://github.com/mayank26saxena)
- Place: New Delhi, India
- Bio: Student
- GitHub: [mayank26saxena](https://github.com/mayank26saxena)

#### Name: [Napat Rattanawaraha](https://github.com/peam1234)
- Place: Bangkok, Thailand
- Bio: Student / Junior Web Developer
- GitHub: [peam1234](https://github.com/peam1234)

#### Name: [Marion Fioen](https://github.com/marion59000)
- Place: Lille, France
- Bio: Developer
- GitHub: [marion59000](https://github.com/marion59000)

#### Name: [Akma Adhwa](https://github.com/akmadhwa)
- Place: Malaysia
- Bio: Web Developer
- GitHub: [akmadhwa](https://github.com/akmadhwa)

#### Name: [Ian James](https://inj.ms)
- Place: London, UK
- Bio: Web... person?
- GitHub: [injms](https://github.com/injms)

#### Name: [K Foster](https://foster.im)
- Place: West Sussex, UK
- Bio: Web Developer
- GitHub: [g33kcentric](https://github.com/g33kcentric)

#### Name: [Andin FOKUNANG](https://github.com/switchgirl95)
- Place: Yaounde , Cameroon
- Bio: Student - Otaku - Geek
- GitHub: [Switch](https://github.com/switchgirl95)

#### Name: [xenocideiwki] (https://github.com/xenocidewiki)
- Place: Norway
- Bio: Reverse Engineer
- GitHub: [xenocidewiki] (https://github.com/xenocidewiki)

#### Name: [George Hundmann](https://github.com/georgegsd)
- Place: Mannheim, Baden-Württemberg, Germany
- Bio: I'm a German Shepherd that likes eating
- GitHub: [georgegsd](https://github.com/georgegsd)

#### Name: [Ahmad Abdul-Aziz](https://github.com/a-m-a-z)
- Place: Abuja, Nigeria
- Bio: Web Developer
- GitHub: [a-m-a-z](https://github.com/a-m-a-z)

#### Name: [Allan Dorr](https://github.com/aldorr)
- Place: Hamburg, Germany
- Bio: Web Dev, Writer, Translator, Teacher
- GitHub: [aldorr](https://github.com/aldorr)

#### Name: [Musa Barighzaai](https://github.com/mbarighzaai)
- Place: Toronto, Canada
- Bio: Front End Developer
- GitHub: [mbarighzaai](https://github.com/mbarighzaai)

#### Name: [Lakston](https://github.com/Lakston)
- Place: Toulouse, France
- Bio: Front-End Dev
- GitHub: [Lakston](https://github.com/Lakston)

#### Name: [Shobhit Agarwal](https://github.com/shobhit1997)
- Place: JSSATE, NOIDA ,INDIA
- Bio: Student/Andriod Developer
- GitHub: [shobhit1997](https://github.com/shobhit1997)

#### Name: [Will Barker](https://github.com/billwarker)
- Place: Toronto, Canada
- Bio: A guy who wants to improve the world through AI!
- GitHub: [Will Barker](https://github.com/billwarker)

#### Name: [Christopher Bradshaw](https://github.com/kitsune7)
- Place: Provo, UT, USA
- Bio: I love FOXES!!! :fox:
- GitHub: [kitsune7](https://github.com/kitsune7)

#### Name: [Ben Edelson]
-Place: Newark NJ
-Bio: I.T.
-GitHub: https://github.com/Bed3150n

#### Name: [JOE SCHO](https://github.com/JoeScho)
- Place: London, UK
- Bio: I love guitar!
- GitHub: [JoeScho](https://github.com/JoeScho)

#### Name: [Anuraag Tummanapally](https://github.com/TummanapallyAnuraag)
- Place: Mumbai, India
- Bio: Student, System Administrator
- GitHub: [TummanapallyAnuraag](https://github.com/TummanapallyAnuraag)

#### Name: [Fran Acién](https://github.com/acien101)
- Place: Madrid, Spain
- Bio: Full of empty
- GitHub: [Fran Acién](https://github.com/acien101)

#### Name: [Piyush Sikarwal](https://github.com/psikarwal)
- Place: India
- Bio: Professional Geek
- GitHub: [Piyush Sikarwal](https://github.com/psikarwal)

#### Name: [Pratyum Jagannath](https://github.com/Pratyum)
- Place: Singapore
- Bio: I tell tales!
- GitHub: [Pratyum](https://github.com/Pratyum)

#### Name: [Jakub Bačo](https://github.com/vysocina)
- Place: Slovakia
- Bio: Student / Designer
- GitHub: [Jakub Bačo](https://github.com/vysocina)

#### Name: [Gabriel Obaldia](https://github.com/gobaldia)
- Place: Uruguay
- Bio: Full Stack Developer
- GitHub: [Gabriel Obaldia](https://github.com/gobaldia)

#### Name: [Antonio Jesus Pelaez](https://github.com/ajpelaez)
- Place: Granada, Spain
- Bio: IT Student at the University of Granada
- GitHub: [Antonio Jesus Pelaez](https://github.com/ajpelaez)

#### Name: [Ivo Ketelaar](https://github.com/ikstreamivo)
- Place: Emmen, the Netherlands
- Bio: Game design studen & Hobbyist programmer
- GitHub: [IKStreamIvo](https://github.com/ikstreamivo)

#### Name: [Joshua Dennis Blackman](https://github.com/JDBlackman)
- Place: London, United Kingdom
- Bio: Computer Science Student at Swansea University
- GitHub: [Joshua Dennis Blackman](https://github.com/JDBlackman)

#### Name: [Suryatej Reddy](https://github.com/suryatejreddy)
- Place: New Delhi, India
- Bio: CSE Student at IIITD
- GitHub: [Suryatej Reddy](https://github.com/suryatejreddy)

#### Name: [Jerry Chong](https://github.com/zanglang)
- Place: Johor Bahru, Malaysia
- Bio: Software Engineer
- GitHub: [Jerry Chong](https://github.com/zanglang)

#### Name : [Pronomita Dey] (https://github.com/PronomitaDey)
- Place : India
- Bio : Front End Developer. Open Source Enthusiast. Learner.
- GitHub : [Pronomita Dey] (https://github.com/PronomitaDey)

#### Name: [PANAGIOTIS VLACHOS](https://github.com/PanosVl)
- Place: Athens, Greece
- Bio: Undergraduate CS student / Software Developer
- GitHub: [PanosVl](https://github.com/PanosVl)

#### Name: [PureHyd](https://github.com/PureHyd)
- Place: Evanston, IL
- Bio: EECS Student \@ NorthwesternU
- GitHub: [PureHyd](https://github.com/PureHyd)

#### Name: [Hoang Ha](https://github.com/halink0803)
- Place: Hanoi, Vietnam
- Bio: I love javascript! :cat:
- GitHub: [Hoang Ha](https://github.com/halink0803)

#### Name: [Will Tan](https://github.com/twillzy)
- Place: Sydney, Australia
- Bio: 2/4 into getting a free Hacktoberfest T-Shirt
- GitHub: [Antonio Jesus Pelaez](https://github.com/twillzy)

#### Name: [Santanaraj Esguerra](https://github.com/akiyamamio16)
- Place: San Fernando City, Pampanga, Philippines 2000
- Bio: I'm a 4th year Graduating I.T Student from Our Lady Of Fatima Univeristy Pampanga
- GitHub: [Haruka Mayumi](https://github.com/akiyamamio16)

#### Name: [Edwin Chui](https://github.com/Fly1nP4nda)
- Place: Georgia, United States
- Bio: Fulltime / Fullstack Web Developer
- GitHub: [Fly1nP4nda](https://github.com/Fly1nP4nda)

#### Name: [Mark Carlson](https://github.com/electrek)
- Place: Chicago, IL, USA
- Bio: Escape room maker
- GitHub: [Mark Carlson](https://github.com/electrek)

#### Name: [Warrin Pipon](https://github.com/lgdroidz)
- Place: Davao, Philippines
- Bio: Web Developer
- GitHub: [Warrin Pipon](https://github.com/lgdroidz)

#### Name: [David Buckle](https://github.com/met3or)
- Place: Manchester, UK
- Bio: Linux System Administrator
- GitHub: [met3or](https://github.com/met3or)

#### Name: [Aishwarya Pradhan](https://github.com/aishwaryapradhan)
- Place: Gurugram, India
- Bio: Learner, Coder,  INFJ, multipotentialite and a person who loves
to explore life. Also, Python and Django Developer
- Github: [Aishwarya Pradhan](https://github.com/aishwaryapradhan)
- Website: [Introverted Geek](http://introvertedgeek.com)

#### Name: [ALEX MARRUJO](https://github.com/marrujoalex)
- Place: California
- Bio: Software Developer
- GitHub: [Alex Marrujo](https://github.com/marrujoalex)

#### Name: [Ezequiel Pequeño Calvar](https://github.com/remohir)
- Place: London, United Kingdom
- Bio: FrontEnd Developer
- GitHub: [Ezequiel Pequeño Calvar](https://github.com/remohir)

### Name: [Elijah](https://github.com/raptosaur)
- Place: Swansea, UK
- Bio: Studying MEng at Swansea Uni and part time SysAdmin
- GitHub: [Raptosaur](https://github.com/raptosaur)

#### Name: [George Kunthara](https://github.com/gkunthara)
- Place: Seattle, WA USA
- Bio: Student at Gonzaga University
- GitHub: [George Kunthara](https://github.com/gkunthara)

#### Name: [Jamie Taylor](https://github.com/GaProgMan)
- Place: Leeds, UK
- Bio: Full stack .NET developer (and .NET Core blogger)
- GitHub: [GaProgMan](https://github.com/GaProgMan)

#### Name: [Lokesh Raj Arora](https://github.com/lokiiarora)
- Place: Darjeeling, India
- Bio: CS Student at SRM University, Full Stack Developer
- Github: [Lokesh Raj Arora](https://github.com/lokiiarora)

#### Name: [Mahdi Majidzadeh](https://github.com/MahdiMajidzadeh/)
- Place: Qom, Qom, Iran
- Bio: back-end develoer and seo expert
- GitHub: [Mahdi Majidzadeh](https://github.com/MahdiMajidzadeh/)
- Twitter: [Mahdi Majidzadeh](https://twitter.com/MahdiMajidzadeh/)

#### Name: [Pedro Mietto Bruini](https://github.com/bruini)
- Place: Jundiaí, São Paulo, Brazil
- Bio: Analyst/Developer Student at Fatec-Jd
- GitHub: [Pedro Mietto Bruini](https://github.com/bruini)

#### Name: [NIKOLETT HEGEDÜS](https://github.com/henikolett)
- Place: Debrecen, Hungary
- Bio: I'm a Developer / Music geek / Nature enthusiast
- GitHub: [Nikolett Hegedüs](https://github.com/henikolett)

#### Name: [Omar Mujahid](https://github.com/omarmjhd)
- Place: Austin, Texas, USA
- Bio: I write code, and play golf!
- GitHub: [Omar Mujahid](https://github.com/omarmjhd)

#### Name: [Kyle Johnson] (https://github.com/johnson90512)
- Place: United States
- Bio: Information System Administrator, former Information Systems student
- GitHub: [Kyle Johnson] (https://github.com/johnson90512)
#### Name: [Gilliano Menezes](https://github.com/gillianomenezes)
- Place: Recife, Brazil
- Bio: Software Engineer at www.neuroup.com.br
- GitHub: [Gilliano Menezes](https://github.com/gillianomenezes)

#### Name: [Luís Antonio Prado Lança](https://github.com/luisslanca)
- Place: Jundiaí, São Paulo, Brazil
- Bio: I'm a student in Fatec Jundiaí and Web Developer.
- GitHub: [Luís Antonio Prado Lança](https://github.com/luisslanca)

#### Name: [Anish Bhardwaj](https://github.com/bhardwajanish)
- Place: New Delhi, India
- Bio: CSD IIITD
- GitHub: [Anish Bhardwaj](https://github.com/bhardwajanish)

#### Name: [Ankur Sharma](https://github.com/ankurs287)
- Place: New Delhi, India
- Bio: CSAM, IIITD
- GitHub: [Ankur Sharma](https://github.com/ankurs287)

#### Name: [Siddhant Verma](https://github.com/siddver007)
- Place: Delhi, India
- Bio: Information Assurance and Cybersecurity Master's Student at Northeastern University
- GitHub: [Siddhant Verma](https://github.com/siddver007)

#### Name: [Cody Williams](https://github.com/codyw9524)
- Place: Dallas, Texas, USA
- Bio: Web Nerd
- GitHub: [Cody Williams](https://github.com/codyw9524)

#### Name: [Aayush Sharma](https://github.com/aayusharma)
- Place: Mandi, Himachal Pradesh, India
- Bio: IITian
- GitHub: [Aayush Sharma](https://github.com/aayusharma)

#### Name: [Jonas Fabisiak](https://github.com/RenCloud)
- Place: Hanover, Germany
- Bio: IT Student
- GitHub: [Jonas Fabisiak](https://github.com/RenCloud)

#### Name: [Mark Schultz](https://github.com/zynk)
- Place: Calgary, Alberta
- Bio: IT Student at SAIT
- GitHub: [Mark Schultz](https://github.com/zynk)

#### Name: [Juan Pablo Aguilar Lliguin](https://github.com/chefjuanpi)
- Place: Chicoutimi, QC, Canada
- Bio: Full Stack Developer
- GitHub: [Juan Pablo Aguilar Lliguin](https://github.com/chefjuanpi)

### Name: [Isaac Torres Michel](https://github.com/isaactorresmichel)
- Place: León, Mexico
- Bio: Software Engineer
- GitHub: [Isaac Torres Michel](https://github.com/isaactorresmichel)

#### Name: [Klaudia K.](https://github.com/KalpiKK)
- Place: Poland
- Bio: IT Student at the University of Wroclaw
- GitHub: [Klaudia K.](https://github.com/KalpiKK)

#### Name: [Luiz Gustavo Mattos](https://github.com/mano0012)
- Place: Brasil
- Bio: Computer Science Student
- Github: [Luiz Matos](https://github.com/mano0012)

#### Name: [Jeppe Ernst](https://github.com/Ern-st)
- Place: 🇩🇰
- Bio: fullstack/devops/security unicorn 🦄
- GitHub: [Jeppe Ernst](https://github.com/Ern-st)

#### Name: [Sergey Gorky](https://github.com/sergeygorky)
- Place: Ukraine
- Bio: I've Top Rated status in Upwork
- GitHub: [Sergey Gorky](https://github.com/sergeygorky)

#### Name: [Ayush Agarwal](https://github.com/thisisayaush)
- Place: Noida, India
- Bio: CSE Student at the Amity University
- GitHub: [Ayush Agarwal](https://github.com/thisisayush)

#### Name: [Arie Kurniawan](https://github.com/arkwrn)
- Place: Jakarta, Indonesia
- Bio: IT Student at Universiy of Muhammadiyah Jakarta
- GitHub: [Arie Kurniawan](https://github.com/arkwrn)

#### Name: [Ramón Didier Valdez Yocupicio](https://github.com/xDidier901)
- Place: Hermosillo, Sonora, México
- Bio: Software Developer / Student
- GitHub: [Didier Valdez](https://github.com/xDidier901)

#### Name: [Jamie Pinheiro](https://github.com/jamiepinheiro)
- Place: Canada
- Bio: Student @ uWaterloo
- GitHub: [jamiepinheiro](https://github.com/jamiepinheiro)

#### Name: [Alvin Abia](https://github.com/twist295)
- Place: NY, USA
- Bio: Lead Mobile Developer
- Github: [Alvin Abia](https://github.com/twist295)

### Name: [Carlos Federico Lahrssen](https://github.com/carloslahrssen)
- Place: Miami, Florida, USA
- Bio: CS Student at Florida International University
- GitHub: [Carlos Lahrssen](https://github.com/carloslahrssen)

#### Name: [Caio Calderari](https://github.com/caiocall)
- Place: Campinas, São Paulo, Brazil
- Bio: Designer
- GitHub: [Caio Calderari](https://github.com/caiocall)

#### Name: [Chashmeet Singh](https://github.com/chashmeetsingh)
- Place: New Delhi, India
- Bio: CS Student
- GitHub: [Chashmeet Singh](https://github.com/chashmeetsingh)

#### Name: [Aimee Tacchi](https://github.com/darkxangel84)
- Place: England, UK
- Bio: Female Front-End Developer From England, UK, I love Code, Cats and Tea. Also love travelling.
- GitHub: [darkxangel84](https://github.com/darkxangel84)

#### Name: [Stuart Wares](https://github.com/StuWares)
- Place: Tamworth, United Kingdom
- Bio: Learning web development to help with a career change!
- GitHub: [Stu Wares](https://github.com/StuWares)

#### Name: [Aitor Alonso](https://github.com/tairosonloa)
- Place: Madrid, Spain
- Bio: Computer Science and Engineering BSc student at Carlos III University of Madrid
- GitHub: [Aitor Alonso](https://github.com/tairosonloa)

#### Name: [Veronika Tolpeeva](https://github.com/ostyq)
- Place: Moscow, Russia
- Bio: Web developer
- GitHub: [Veronika Tolpeeva](https://github.com/ostyq)

#### Name: [Dzmitry Kasinets](https://github.com/dkasinets)
- Place: Brooklyn, NY, USA
- Bio: CS student at Brooklyn College, and The Game of Thrones fan :3
- Github: [Dzmitry Kasinets](https://github.com/dkasinets)

#### Name: [Anthony Mineo](https://github.com/amineo)
- Place: New Jersey, USA
- Bio: Web Design & Development
- GitHub: [Anthony Mineo](https://github.com/amineo)

#### Name: [Brent Scheppmann](https://github.com/bareon)
- Place: Garden Grove, CA, US
- Bio: Student, Geophysicist
- GitHub: [Brent Scheppmann](https://github.com/bareon)

#### Name: [Andrea Stringham](https://github.com/astringham)
- Place: Phoenix, AZ USA
- Bio: Coffee addict, dog person, developer.
- GitHub: [Andrea Stringham](https://github.com/astringham)

#### Name: [coastalchief](https://github.com/coastalchief)
- Place: Germany
- Bio: dev
- GitHub: [coastalchief](https://github.com/coastalchief)

#### Name: [Furkan Arabaci](https://github.com/illegaldisease)
- Place: Turkey
- Bio: Computer Science student
- GitHub: [Furkan Arabaci](https://github.com/illegaldisease)

#### Name: [Rizki Ramadhana](https://github.com/rizkiprof)
- Place: Yogyakarta, Indonesia
- Bio: Student / Front-end Developer
- GitHub: [Rizki Ramadhana](https://github.com/rizkiprof)

#### Name: [Sarthak Bhagat](https://github.com/sarthak268)
- Place: Delhi, India
- Bio: ECE Undergraduate
- GitHub: [Sarthak Bhagat](https://github.com/sarthak268)

#### Name: [Haley C Smith](https://github.com/haleycs)
- Place: Orlando, Florida
- Bio: Web Designer/Developer
- GitHub: [Haley C Smith](https://github.com/haleycs)

#### Name: [Lesyntheti](https://github.com/lesyntheti)
- Place : Troyes, France
- Bio : Network Engineer at University of Technology of Troyes
- Github: [lesyntheti](https://gitbub.com/lesyntheti)

#### Name: [Abdullateef](https://github.com/abdullateef97)
- Place: Lagos Island, Lagos State, Nigeria
- Bio: Student Developer
- GitHub: [Abdullateef](https://github.com/abdullateef97)

#### Name: [Juan Anaya Ortiz](https://github.com/JaoChaos)
- Place: Granada, Spain
- Bio: IT student at the University of Granada
- GitHub: [Juan Anaya Ortiz](https://github.com/JaoChaos)

#### Name: [Alexander Voigt](https://github.com/alexandvoigt)
- Place: San Francisco, CA, USA
- Bio: Software Engineer
- GitHub: [Alexander Voigt](https://github.com/alexandvoigt)

#### Name: [Michael Greene] (https://github.com/Greeneink4)
- Place: UT, USA
- Bio: Web Dev Student
- Github: [Michael Greene] (https://github.com/Greeneink4)

#### Name: [Lee Magbanua](https://github.com/leesenpai)
- Place: Philippines
- Bio: Student / Front-end Web Developer
- GitHub: [leesenpai](https://github.com/leesenpai)

#### Name: [Damodar Lohani](https://github.com/lohanidamodar)
- Place: Kathmandu, Nepal
- Bio: Technology Consultant at [LohaniTech](https://lohanitech.com)
- GitHub: [Damodar Lohani](https://github.com/lohanidamodar)

#### Name: [Hrafnkell Orri Sigurðsson](https://github.com/hrafnkellos)
- Place: Hafnarfjörður, Iceland
- Bio: Computer Scientist
- GitHub: [Hrafnkell Orri Sigurðsson](https://github.com/hrafnkellos)

#### Name: [Mitchell Haugen](https://github.com/haugenmitch)
- Place: VA, USA
- Bio: Programmer
- GitHub: [haugenmitch](https://github.com/haugenmitch)

#### Name: [Felipe Do Espirito Santo](https://github.com/felipez3r0)
- Place: Jaboticabal, SP, Brazil
- Bio: Professor at Fatec, Faculdade São Luís, and Mozilla Volunteer
- GitHub: [Felipe Do E. Santo](https://github.com/felipez3r0)

#### Name: [Jason Green](https://jason.green)
- Place: Seattle, WA
- Bio: Student of code, eater of sustainable sushi
- GitHub: [Jalence](https://github.com/jalence)

#### Name: [Elan Ripley](https//github.com/tattarrattat)
- Place: Raleigh, North Carolina, USA
- Bio: Programmer
- Github: [Elan Ripley](https//github.com/tattarrattat)

#### Name: [Akshat Maheshwari](https://github.com/akshat14714)		
 - Place: Hyderabad, India		
 - Bio: CSE Undergrad in IIIT Hyderabad		
 - Github: [akshat14714](https://github.com/akshat14714/)

#### Name: [Bennie Mosher](https://github.com/benniemosher)		
 - Place: Windsor, CO		
 - Bio: CTO of NOMO FOMO, Inc. && Software Engineer at NBC Universal		
 - GitHub: [Bennie Mosher](https://github.com/benniemosher)		

#### Name: [Justin Oliver](https://github.com/justinoliver)
- Place: Seattle, WA, USA, Earth!
- Bio: Trying to learn cool new things!
- GitHub: [Justin Oliver](https://github.com/justinoliver)

#### Name: [RYAN R SMITH](https://github.com/devronsoft)
- Place: Oxford, UK
- Bio: Kiwi dev
- GitHub: [Ryan Smith](https://github.com/devronsoft)
- Website: [Blog](https://devronsoft.github.io/)

#### Name: [Michael Kaiser](https://github.com/patheticpat)
- Place: Germany
- Bio: Ooooooh, nooooooo, not tonight!!
- GitHub: [Michael Kaiser](https://github.com/patheticpat)

#### Name: [Igor Rzegocki](https://github.com/ajgon)
- Place: Kraków, PL
- Bio: I do Ruby for living, and hacking for fun
- GitHub: [Igor Rzegocki](https://github.com/ajgon)
- Website: [Online Portfolio](https://rzegocki.pl/)

#### Name: [JULIE QIU](https://github.com/julieqiu)
- Place: New York City, NY, USA
- Bio: Software Engineer; Loves iced coffee
- GitHub: [Julie Qiu](https://github.com/julieqiu)

#### Name: [Luis Alducin](https://linkedin.com/luisalduucin)
- Place: Mexico City
- Bio: Software Engineer
- GitHub: [Luis Alducin](https://github.com/luisalduucin)

#### Name: [Hannah Zulueta](https://github.com/hanapotski)
- Place: North Hollywood, CA
- Bio: Web developer, Calligrapher, Musician, Entrepreneur
- GitHub: [Ryan Smith](https://github.com/hanapotski)
- Website: [Blog](https://homemadecoder.wordpress.com)

#### Name: [Michele Adduci](https://micheleadduci.net)
- Place: Germany
- Bio: Full Stack Developer, living on a CI/CD pipeline
- GitHub: [madduci](https://github.com/madduci)

#### Name: [Austin Carey](https://github.com/apcatx)
- Place: Austin, TX, USA
- Bio: Jr Full Stack Developer making my first contribution.
- GitHub: [apcatx](https://github.com/apcatx)

#### Name: [John Rexter Flores](https://github.com/alldeads)
- Place: Cebu, Philippines
- Bio: Full Stack Developer
- Github: [John Rexter Flores](https://github.com/alldeads)

#### Name: [Luciano Santana dos Santos](https://github.com/lucianosds)
- Place: Ponta Grossa, PR, Brasil
- Bio: Computer Network Professional
- Github: [Luciano Santana dos Santos](https://github.com/lucianosds)

#### Name: [Naman Doshi] (https://github.com/warmachine0609)
-Place: Chennai,India
-Bio: ML developer
-Github: [Naman Doshi] (https://github.com/warmachine0609)
#### Name: [Alex Choi](https://github.com/running-cool)
- Place: Athens, GA
- Bio: Student
- Github: [running-cool](https://github.com/running-cool)

#### Name: [Sebastian Schreck](https://schreck.berlin)
- Place: Berlin, Germany
- Bio: Software Engineer
- Github: [StegSchreck](https://github.com/StegSchreck)

#### Name: [Fernando Contreras](https://github.com/fercreek)
- Place: Nuevo Leon, Mexico
- Bio: Software Engineer
- Github: [fercreek](https://github.com/fercreek)
- Website: [Blog](https://fercontreras.com/)

#### Name: [Kshitiz Khanal](https://github.com/kshitizkhanal7)
- Place: Kathmandu, Nepal
- Bio: Open Data and Open Knowledge activist
- GitHub: [Kshitiz Khanal](https://github.com/kshitizkhanal7)

#### Name: [Manas kashyap](https://github.com/Manas-kashyap)
- Place: New Delhi, India
- Bio: Computer Science Engineering student at Amity University
Noida
-Github: [Manas kashyap](https://github.com/Manas-kashyap)

#### Name: [Daksh Chaturvedi](https://github.com/daksh249)
- Place: New Delhi, India
- Bio: ECE Undergraduate at IIIT-Delhi
- GitHub: [Daksh Chaturvedi](https://github.com/daksh249)

#### Name: [SHANAKA ANURADHA](https://github.com/shanaka95)
- Place: Sri Lanka
- Bio: Undergraduate
- GitHub: [Shanaka95](https://github.com/shanaka95)

### Name: [Brandon Fadairo](https://github.com/BFadairo)
- Place: Columbus, Ohio
- Bio: A guy looking to change career fields
- GitHub: [Brandon Fadairo](https://github.com/BFadairo)

#### Name: [Lukas A](https://github.com/lukbukkit)
- Place: Kassel, Hesse, Germany
- Bio: Student on his way to the Abitur
- GitHub: [LukBukkit](https://github.com/lukbukkit)

#### Name: [Leticiafatimaa](https://github.com/leticiafatimaa)
- Place: Florianopolis, SC, Brazil
- Bio: I have 19 years, course Analysis and Development System.
- GitHub: [LeticiaFatimaa](https://github.com/leticiafatimaa)

#### Name: [Dale Noe](https://github.com/dalenoe)
- Place: Fairbury, Illinois, US
- Bio: System administrator by day, devops by hobby.
- GitHub: [Dale Noe](https://github.com/dalenoe)

#### Name: [Valera Kushnir](https://github.com/kashura)
- Place: Tampa, FL, USA
- Bio: Scrum Master and passionate technologist.
- GitHub: [kashura](https://github.com/kashura)

#### Name: [Eric Briese](https://github.com/Atrolantra)
- Place: Brisbane, Australia
- Bio: Student studying LAw and IT. Currently working as a software engineer.
- GitHub: [Atrolantra](https://github.com/Atrolantra)


#### Name: [Jeevan Chapagain](https://github.com/jeevanc)
- Place: Kathmandu, Nepal
- Bio: Student studying BSc(CSIT).Currently working as a software engineer intern.
- GitHub: [Jeevan Chapagain](https://github.com/jeevanc)

#### Name: [Ayushverma8](https://github.com/Ayushverma8)
- Place: Indore, TN, IN
- Bio: I'm living the best part of my life and the life that I always wanted to. Surrounded by amazing people everyday. Rich in happiness, meager in hate. Seduce me with bikes and roads, invite me to trekking and long drives. I love food and sleep. I'm driven by music and art.
- GitHub: [Ayush](https://github.com/Ayushverma8)

#### Name: [VEBER Arnaud](https://github.com/VEBERArnaud)
- Place: Paris, France
- Bio: Solution Architect @ Eleven-Labs
- GitHub: [VEBERArnaud](https://github.com/VEBERArnaud)

#### Name: [Dushyant Rathore](https://github.com/dushyantRathore)
- Place: New Delhi, India
- Bio: Student
- GitHub: [dushyantRathore](https://github.com/dushyantRathore)

#### Name: [Attila Blascsak](https://github.com/blascsi)
- Place: Hungary
- Bio: Front-end dev. Love React!
- GitHub: [Attila Blascsak](https://github.com/blascsi)

#### Name: [Acquila Santos Rocha](https://github.com/DJAcquila)
- Place: Goiânia, Brasil
- Bio: Computer Science Student
- GitHub: [Acquila Santos Rocha](https://github.com/DJAcquila)

#### Name: [Jasen Wyatt](https://github.com/jasenwyatt)
- Place: Detroit, Michigan, USA
- Bio: Director UX & Development; music-lover; father;
- GitHub: [Jasen Wyatt](https://github.com/jasenwyatt)

#### Name: [Larizza Noelly Tueros Garcia](https://github.com/skayablars)
- Place: Santiago de los Caballeros, República Dominicana
- Bio: Software Engineer, Web Developer, Design unicorn
- GitHub: [Larizza Tueros](https://github.com/skayablars)

#### Name: [Gaurav Lalchandani](https://github.com/return007)
- Place: India
- Bio: Computer Science Student, Eat, code and sleep :P
- GitHub: [return007](https://github.com/return007)

#### Name: [Jianhao Tan](https://github.com/jaanhio)
- Place: Singapore
- Bio: I like spending time in chlorinated water and spitting out codes.
- GitHub: [Jianhao Tan](https://github.com/jaanhio)

#### Name:[Roi Ben - Shaul](https://github.com/rughciatuk)
- Place: israel
- Bio: Android developer
- GitHub: [Roi Ben - Shaul](https://github.com/rughciatuk)

#### Name: [Konstantin](https://github.com/Kola50011)
- Place: Wiener Neustadt, Austria
- Bio: Computer Science Student
- GitHub: [Konstantin](https://github.com/Kola50011)

#### Name: [Ankit Rai](https://github.com/ankitrai96)
- Place: Greater Noida, Uttar Pradesh, India
- Bio: A high functioning geek, et cetera.
- GitHub: [ankitrai96](https://github.com/ankitrai96)

#### Name: [Tiago Severino](https://github.com/TiagoSeverino)
- Place: Lisbon, Portugal
- Bio: I code for fun!
- GitHub: [TiagoSeverino](https://github.com/TiagoSeverino)

#### Name: [Patrick Hübl-Neschkudla](https://github.com/flipace)
- Place: Vienna, Austria
- Bio: Senior Developer @ ovos media gmbh. Happily married and father of 2 awesome kids. Oh and I like games.
- GitHub: [flipace](https://github.com/flipace)

#### Name: [Zakaria Soufiani](https://github.com/zakaria-soufiani)
- Place: Agadir, Morocco
- Bio: Student
- GitHub: [Zakaria Soufiani](https://github.com/zakaria-soufiani)

#### Name: [Mathias Pihl](https://github.com/newspaperman57)
- Place: Aalborg, Denmark
- Bio: Software Engineering Student
- GitHub: [Newspaperman57](https://github.com/newspaperman57)

#### Name: [Bikibi](https://github.com/Bikibi)
- Place: Toulouse, France
- Bio: Front-end dev
- GitHub: [Bikibi](https://github.com/Bikibi)

#### Name: [Weilun](https://github.com/holah)
- Place: Singapore
- Bio: Engineer
- GitHub: [Weilun](https://github.com/holah)

#### Name: [Matteo Mensi](https://github.com/Snatched)
- Place: Italy
- Bio: Chemical Engineering student. C++ developer. I (try to) make high-performance computational programs to help with scientific research.
- GitHub: [Snatched](https://github.com/Snatched)

#### Name: [Oleksiy Ovdiyenko](https://github.com/doubledare704)
- Place: Kyiv, Ukraine
- Bio: Python Dev
- GitHub: [Oleksiy Ovdiyenko](https://github.com/doubledare704)

#### Name: [Jeremy](https://github.com/jremeh)
- Place: KL, Malaysia
- Bio: Applied Math with Computing Student
- GitHub: [Jeremy](https://github.com/jremeh)

#### Name: [KUMAR AKSHAY](https://github.com/kakshay21)
- Place: Indore, Madhya Pradesh, India
- Bio: Electronics and Communication student.
- GitHub: [Kumar Akshay](https://github.com/kakshay21)

#### Name: [Jibin Thomas Philipose](https://github.com/JIBIN-P)
- Place: Mumbai, India
- Bio: Full-Stack Development, Machine Learning and Having Fun!.
- GitHub: [Jibin Thomas Philipose](https://github.com/JIBIN-P)

### Name: [Matei David](https://github.com/Matei207)
- Place: Birmingham, UK
- Bio: BSc Student at University of Birmingham
- GitHub: [Matei David](https://github.com/Matei207)

#### Name: [CAPS Padilla](https://github.com/CarlosPadilla)
- Place: Jalisco, Mexico
- Bio: A handsome guy with the best work ever

#### Name: [Aiman Abdullah Anees](https://github.com/aimananees)
- Place: Hyderabad, India
- Bio: iOS Developer
- GitHub: [Aiman Abdullah Anees](https://github.com/aimananees)

#### Name: [Andrea Zanin](https://github.com/ZaninAndrea)
- Place: Trento, Italy
- Bio: High School Student, passionate about math, coding and open source
- Github: [ZaninAndrea](https://github.com/ZaninAndrea)

#### Name: [VENKATESH BELLALE] (http://venkateshbellale.github.io)
- place:pune , India
- bio : loves computer+science , student
- github: [venketsh bellale] (http://github.com/venkateshbellale)

#### Name: [Keith VenHuizen](https://github.com/keithvenh/)
- Place: Sioux Falls, South Dakota
- Bio: Hi, I'm Keith. I love my family, playing board games, Chicago sports and problem solving!
- GitHub: [Keith VenHuizen](https://github.com/keithvenh)

#### Name：[ Eason Xuan ](https://github.com/timemahcine)
- Place: City:Shao Xing, State:Zhe Jiang, Country:China
- Bio: computer science student,front-end developer
- GitHub: [ Eason Xuan](https://github.com/timemahcine)

#### Name: [Ocean](https://github.com/ocean0212)
- Place: Henan, China
- Bio: Chinese food :heart_eyes:
- GitHub: [Ocean](https://github.com/ocean0212)

#### Name: [Rohit Motwani](https://github.com/rohittm)
- Place: Kanpur, India
- Bio: Frontend Developer
- GitHub: [rohittm](https://github.com/rohittm)

#### Name: [Piotr](https://github.com/khorne55)
- Place: Limerick, Ireland
- Bio: Computer Engineering Student :)
- GitHub: [khorne55](https://github.com/khorne55)

#### Name: [Rafael Barbosa](https://github.com/rafaelmilanibarbosa)
- Place: Sao Bernardo do Campo, Sao Paulo, Brazil
- Bio: loves computer+science , Full Stack Developer
- GitHub: [Ocean](https://github.com/rafaelmilanibarbosa)

#### Name: [Eric Wolfe](https://github.com/erwolfe)
- Place: Edwardsville, IL, USA
- Bio: Programmer, Audiophile, Gamer
- GitHub: [Eric Wolfe](https://github.com/erwolfe)

#### Name: [Francis](https://github.com/borbefg)
- Place: Quezon City, PH
- Bio: Fueled by :coffee:
- GitHub: [Francis](https://github.com/borbefg)

#### Name: [Gowtham](https://github.com/gowtham1997)
- Place: Chennai
- Bio: Loves Data science

### Name: [Branden] (https://github.com/redbeardaz)
- Place: Phoenix, AZ
- Bio: Customer Success Manager
- GitHub: [RedBeardAZ] (https://github.com/redbeardaz)

#### Name: [Hussain Calcuttawala](https://github.com/hussainbadri21)
- Place: Bengaluru, India
- Bio: Android Developer, Student, Foodie
- GitHub: [hussainbadri21](https://github.com/hussainbadri21)

#### Name: [M K]
- Place: Ko Tao, Thailand
- Bio: I love code, coffee and the beach

#### Name: [Ahmad Thames](https://github.com/ahmadthames)
- Place: Houston, TX, USA
- Bio: UX Engineer, Traveler, Plant-Based Foodie
- GitHub: [ahmadthames](https://github.com/ahmadthames)

#### Name: [Skyler](https://github.com/huntleyreep)
- Place: South Carolina
- Bio: Computer Science Student / Free Code Camper
- GitHub: [huntleyreep](https://github.com/huntleyreep)

#### Name: [Steve K]
- Place: Philadelphia, PA
- Bio: Security Analyst

#### Name: [Siddharth Tankariya](https://github.com/siddharthtankariya/)
- Place: Mumbai, India
- Bio: Java Developer, Foodie
- GitHub: [siddharthtankariya](https://github.com/siddharthtankariya/)

#### Name: [Christoph](https://github.com/iamchrishckns)
- Place: Germany
- Bio: I'm a german developer who loves to create things :)
- GitHub: [iamchrishckns](https://github.com/iamchrishckns)

#### Name: [Aditya Yuvaraj](https://github.com/Screwed-Up-Head)
- Place: Pune, India
- Bio: Metalhead law student who loves hardware and code
- GitHub: [Screwed-Up-Head](https://github.com/Screwed-Up-Head)

#### Name: [Zoe Kafkes](https://github.com/zkafkes)
- Place: Atlanta, Georgia USA
- Bio: caffeinated and curious
- GitHub: [zkafkes](https://github.com/zkafkes)

#### Name: [Gareth Davies](https://github.com/gareth-d85)
- Place: UK
- Bio: Future Developer and Free code camp local group leader
- GitHub: [Gareth Davies](https://github.com/gareth-d85)

#### Name: [Daniel Tudares](https://github.com/dan1eltudares)
- Place: Ottawa, Ontario, Canada
- Bio: Network specialist, code n00b
- Github: [Daniel Tudares](https://github.com/dan1eltudares)

#### Name: [Ryan Sperzel](https://github.com/ryansperzel)
- Place: NYC, New York, USA
- Bio: Recent college grad attending Flatiron School coding bootcamp
- GitHub: [Ryan Sperzel](https://github.com/ryansperzel)

#### Name: [Thomas Lee](https://github.com/pbzweihander)
- Place: Seoul, Republic of Korea
- Bio: College student
- GitHub: [Thomas Lee](https://github.com/pbzweihander)

#### Name: [Ayush Aggarwal](https://github.com/aggarwal125ayush)
- Place: Delhi, India
- Bio: Data Scientist , Android Developer
- Github: [Ayush Agagrwal](https://github.com/aggarwal125ayush)

#### Name: [Taylor Hudson](https://github.com/AllenCompSci)
- Place: Allen, Texas, USA
- Bio: Computer Scientist , C++ Developer, Java Developer, NodeJS, High School Computer Science Teacher, Math Teacher, Mathematicain
- Github: [Allen Comp Sci](https://github.com/AllenCompSci)

#### Name: [Margaret Kelley](https://github.com/mlouisekelley)
- Place: USA
- Bio: Cat lover
- GitHub: [mlouisekelley](https://github.com/mlouisekelley)

#### Name: [Simon Volpert](https://github.com/vol-pi)
- Place: Ulm, Germany
- Bio: DevOps, Hiking, Photography
- GitHub: [vol-pi](https://github.com/vol-pi)

#### Name: [Matteo Testa](https://github.com/maojh)
- Place: Milan, Italy
- Bio: Design&Arts
- GitHub: [maojh](https://github.com/maojh)

#### Name: [SAIDEEP DICHOLKAR](https://github.com/saideepd)
- Place: Mumbai, India
- Bio: Computer Science Engineering Student & Tech Enthusiast
- GitHub: [Saideep Dicholkar](https://github.com/saideepd)

#### Name: [Lisa Nguyen](https://github.com/LisaNguyen)
- Place: Dublin, Ireland
- Bio: Front-end developer
- GitHub: [Lisa Nguyen](https://github.com/LisaNguyen)

#### Name: [Tyler Williams](https://github.com/Tyler-Williams)
- Place: Henderson, NV, USA
- Bio: Front-end Developer
- GitHub: [Tyler-Williams](https://github.com/Tyler-Williams)

#### Name: [Ítalo Epifânio](https://github.com/itepifanio)
- Place: Natal, Brazil
- Bio: Web developer PHP and Python
- Github: [Ítalo Epifânio](https://github.com/itepifanio)

#### Name: [Otto Bittencourt](https://github.com/OttoWBitt)
- Place: Belo Horizonte, Minas Gerais, Brazil
- Bio: Computer Science student at Puc-Mg ,Music lover
- GitHub: [OttoWBitt] (https://github.com/OttoWBitt)

#### Name: [Ana Perez](https://github.com/anacperez)
- Place: King City, California, United States
- Bio: Full-Stack developer, hiking, travel, art, photography
- GitHub: [Ana Perez](https://github.com/anacperez)

#### Name: [Matan](https://github.com/matan188)
- Place: TLV, IL
- Bio: Programmer
- GitHub: [Matan](https://github.com/matan188)

#### Name: [Moisés Ñañez](https://github.com/moisesnandres)
- Place: Ica, Perú
- Bio: Software developer and musician
- GitHub: [Moisés Ñañez](https://github.com/moisesnandres)

#### Name: [Joe Hanson](https://github.com/jahanson)
- Place: San Antonio, TX, United States
- Bio: Front-End Developer
- GitHub: [Joe Hanson](https://github.com/jahanson)

#### Name: [Tech Tide](https://github.com/techtide/)
- Place: Singapore, Singapore
- Bio: Young software developer.
- GitHub: [techtide](https://github.com/techtide/)

#### Name: [Raymond Duckworth](https://github.com/raymondxduckworth/)
- Place: California, USA
- Bio: Aspiring full-stack web developer/software engineer. Interested in IoT, AI, & Tech Business.
- GitHub: [Raymond Duckworth](https://github.com/raymondxduckworth/)

#### Name: [Tanner Lund](https://github.com/nylan17/)
- Place: Seattle
- Bio: Developer
- GitHub: [Nylan17](https://github.com/nylan17/)

#### Name: [Ermolaev Gleb](https://github.com/ermolaeff/)
- Place: Moscow, Russia
- Bio: Student-developer, fond of JAva, Web etc.
- GitHub: [Ermolaeff](https://github.com/ermoalaeff)

#### Name: [Jeffrey Ng](https://github.com/NgJeffrey/)
- Place: California, United States
- Bio: Student
- GitHub: [NgJeffrey](https://github.com/NgJeffrey/)

#### Name: [Peter Walsh](https://github.com/ddddamian/)
- Place: UK
- Bio: Learning to code through freeCodeCamp
- GitHub: [Peter Walsh](https://github.com/ddddamian/)

#### Name: [Michelle Uy](https://github.com/breindy/)
- Place: NYC
- Bio: CS student aspiring to become a better coder
- GitHub: [Michelle Uy](https://github.com/breindy/)

#### Name: [James Nuttall](https://github.com/JamesNuttall/)
- Place: UK
- Bio: Developing things. Learning Git
- GitHub: [James Nuttall](https://github.com/JamesNuttall/)

#### Name: [Bruno](https://github.com/bbarao/)
- Place: Lisbon, Portugal
- Bio: Love stuff
- GitHub: [Bruno](https://github.com/bbarao/)

#### Name: [Taylor Lee](https://github.com/taylorlee1/)
- Place: California
- Bio: Developer
- GitHub: [taylorlee1](https://github.com/taylorlee1/)

#### Name: [José](https://github.com/JJPO96/)
- Place: Porto, Portugal
- Bio: Informatics Student
- GitHub: [JJPO96](https://github.com/JJPO96/)

#### Name: [Rafael Barbosa Conceição](https://github.com/darthmasters/)
- Place: Sergipe, Brasil
- Bio: Web Developer
- GitHub: [Rafael Barbosa Conceição](https://github.com/darthmasters/)

#### Name: [Eric](https://github.com/Eric-Tadeja/)
- Place: Redmond, Washington
- Bio: service engineer
- GitHub: [Eric-Tadeja](https://github.com/Eric-Tadeja/)

#### Name: [Grégoire](https://github.com/navispeed/)
- Place: Quebec, Canada
- Bio: Scala developer
- GitHub: [navispeed](https://github.com/navispeed/)

#### Name: [Spencer](https://github.com/leaous/)
- Place: Pittsburgh, Pennsylvania
- Bio: student :)
- GitHub: [leaous](https://github.com/leaous/)

#### Name：[Akani] (htpps://github.com/akanijade/)
- Place: Jakarta, Indonesia
- Bio: Student
- GitHub: [akanijade] (https://github.com/akanijade/)

#### Name: [Udit Mittal](https://github.com/udit-001)
- Place: New Delhi, India
- Bio: Programmer
- Github: [Udit Mittal](https://github.com/udit-001)


#### Name: [Nneoma Oradiegwu](https://github.com/noradiegwu)
- Place: Illinois
- Bio: Student
- Github: [noradiegwu](https://github.com/noradiegwu)

#### Name: [Sai Praneeth](https://github.com/saip009)
- Place: Mumbai, India
- Bio: Programmer
- Github: [Sai Praneeth](https://github.com/saip009)

#### Name: [Abhishek Bhatt](https://github.com/ab-bh)		
 - Place: New Delhi, India		
 - Bio: Software developer, studying B.Tech CSE		
 - GitHub: [Abhishek Bhatt](https://github.com/ab-bh)

#### Name: [Aniket](https://github.com/AniketRoy)
- Place: New Delhi, India
- Bio: Computer Science Under Graduate, Open Source Lover
- GitHub: [Aniket](https://github.com/AniketRoy)

#### Name: [Nelson Estevão](https://github.com/nelsonmestevao)
- Place: Braga, Portugal
- Bio: Student of Software Engineering who likes puzzles.
- GitHub: [nelsonmestevao](https://github.com/nelsonmestevao)

#### Name: [Tom Michel](https://github.com/tomichel)
- Place: Berlin, Germany
- Bio: Developer
- Github: [Tom Michel](https://github.com/tomichel)

#### Name: [Abhishek Bhatt](https://github.com/ab-bh)
- Place: New Delhi, India
- Bio: Software developer, studying B.Tech CSE
- GitHub: [Abhishek Bhatt](https://github.com/ab-bh)

#### Name: [Rohit Mathew](https://github.com/rohitjmathew)
- Place: Bangalore, Karnataka, India
- Bio: Android Developer, Freelancer and Tech Enthusiast
- GitHub: [Rohit Mathew](https://github.com/rohitjmathew)

#### Name: [Aditya Giri](https://github.com/BrainBuzzer)
- Place: Latur, India
- Bio: Student
- Github: [Udit Mittal](https://github.com/BrainBuzzer)

#### Name: [syamkumar](https://github.com/syam3526)
- Place:kerala,india
- Bio: data scientist
- Github: [syamkumar](https://github.com/syam3526)

#### Name: [Gui An Lee](https://github.com/piroton)
- Place: Singapore, Singapore
- Bio: Student
- Github: [Gui An Lee](https://github.com/piroton)

#### Name: [Hardik Surana](https://github.com/hardiksurana)
- Place: Bangalore, India
- Bio: Programmer, Student
- Github: [Hardik Surana](https://github.com/hardiksurana)

#### Name: [Curian lee Zhen Jie](https://github.com/finalight)		
 - Place: Singapore
 - Bio: Fullstack, devops practitioner
 - GitHub: [turkerdotpy](https://github.com/finalight)

#### Name: [Ayushman KB](https://github.com/namhsuya/)
- Place: Calcutta, India
- Bio: Life sciences student|Dev|Linux enthusiast
- GitHub: [namhsuya](https://github.com/namhsuya/)

#### Name: [Michael Rogers](https://github.com/widgyrogers)
- Place: London, England
- Bio: Management Consultant
- Github: [widgyrogers] (https://github.com/widgyrogers)

#### Name: [Ipaye Alameen](https://github.com/ipaye)
- Place: Lagos, Nigeria
- Bio: Coumpter Engeering Undergrad | Front-end Developer | Javascript enthusiast
- Github: [ipaye] (https://github.com/ipaye)

#### Name: [Audrey Delgado](https://github.com/AudreyLin)
- Place: CA, USA
- Bio: It Network & Security graduate turned newb developer...lol.  
- Github: [AudreyLin](https://github.com/AudreyLin)

#### Name: [Kutsoragi](https://github.com/Kutsoragi)
- Place: Madrid, Spain
- Bio: Software Student
- Github: [Kutsoragi] (https://github.com/Kutsoragi)

#### Name: [Shreyansh Dwivedi](https://github.com/shreyanshdwivedi)
- Place: Varanasi, Uttar Pradesh, India
- Bio: Undergrad at IIITA
- Github: [Shreyansh Dwivedi] (https://github.com/shreyanshdwivedi)

#### Name: [Jochen Kirstätter](https://github.com/jochenkirstaetter)
- Place: Mauritius
- Bio: Family guy, geek, entrepreneur, software craftsman: Microsoft MVP Visual Studio, C#, Xamarin, SQL Server, VFP, MySQL, Linux consultant, conference speaker
- GitHub: [jochenkirstaetter](https://github.com/jochenkirstaetter)
- Website: [Get Blogged by JoKi](https://jochen.kirstaetter.name/)

#### Name: [Paul Schmidt](https://github.com/pschmidt88)
 - Place: Kassel, Germany
 - Bio: Software Engineer @ plentymarkets
 - Github [pschmidt88](https://github.com/pschmidt88)

#### Name: [Josh McKenzie](https://github.com/mckenzieja)
 - Place: Louisville, Kentucky USA
 - Bio: Full Stack JavaScript/WoW - Hyjal(Horde)
 - GitHub: [mckenzieja](https://github.com/mckenzieja)]

 #### Name: [Sanjeev Kumar](https://github.com/sanjeevbitx)
 - Place: Kolkata, India
 - Bio: Electronics Undergrad @Jadavpur University 
 - Github [sanjeevbitx](https://github.com/sanjeevbitx)

#### Name: [Neelansh Sahai](https://www.linkedin.com/in/neelansh-sahai-555a693b/)
- Place: Lucknow, Uttar Pradesh, INDIA
- Bio: Flirty Allrounder with a knack of Programming, Sports and Music
- Github: [Neelansh Sahai](https://github.com/neelanshsahai)

#### Name: [Bryen Vieira](https://www.linkedin.com/in/bryen95/)
- Place: London, UK
- Bio: Android development and a sprinkle of back end web!
- Github: [Bryen V](https://github.com/bryen95)

#### Name: [Matt Wszolek](https://github.com/mattwszolek)
- Place: Chicago, IL, USA
- Bio: Softweare Engineer for SteelSeries
- Github: [Matt Wszolek](https://github.com/mattwszolek)

#### Name: [Wan Wan](https://github.com/lf2com)
- Place: Taipei, Taiwan
- Bio: Front-end Developer
- GitHub: [Wan Wan](https://github.com/lf2com)

#### Name: [Nawed Imroze](https://github.com/nawedx)
- Place: Bhubaneswar, Odisha, India
- Bio: Sophomore IT undergraduate, tech enthusiast, programmer and quizzer.
- GitHub: [Nawed Imroze](https://github.com/nawedx)

#### Name: [Henri Idrovo](https://github.com/henriguy1210)
- Place: Chicago, Illinois, USA
- Bio: Java Software Engineer. Illinois Institute of Technology graduate.
- Github: [Henri Idrovo](https://github.com/henriguy1210)

#### Name: [Mateus Fernandes Machado](https://github.com/mateusfmachado)
- Place: Patrocínio, MG, BRA
- Bio: Graduated in CS, Full Stack Javascript Consultant/Freelancer, Founder of Ampliee.com, Tech Enthusiast
- Github: [Mateus Machado](https://github.com/mateusfmachado)

#### Name: [Glen J Fergo](https://github.com/gfergo)
- Place: Long Island, New York, USA
- Bio: Professional Web Developer since 1995
- Github: [Glen J Fergo](https://github.com/gfergo)

#### Name: [Shashwat Pulak](https://github.com/shpulak)
- Place: Pune, Maharashtra, India
- Bio: Full Stack developer and Tech enthusiast
- Github: [shpulak](https://github.com/shpulak)

#### Name: [Joel Vilanilam Zachariah](https://github.com/JoelVZachariah)
- Place: Ernakulam, Kerala, India
- Bio: Sophomore CS undergraduate, MUNner,  programmer
- Github : [Joel V Zachariah](https://github.com/JoelVZachariah)

#### Name: [tbdees](https://github.com/tbdees/)
- Place: Laguna Beach, CA
- Bio: financial software consultant
- Github: [tbdees](https://github.com/tbdees/)

#### Name: [Mateo Pool](https://github.com/IAmMyself)
- Place: Chattanooga, Tennesse, USA
- Bio: Full Stack hobbyiest, Hacking enthusiast, Fluent in several languages
- GitHub: [Mateo Pool](https://github.com/IAmMyself)

#### Name: [Murilo Arruda](https://github.com/Passok11)
- Place: Petrópolis, Rio de Janeiro, Brazil
- Bio: Full Stack Student
- GitHub: [Murilo Arruda](https://github.com/Passok11)

#### Name: [Douglas Feuser](https://github.com/Douglasfeuser)
- Place: Santa Catarina, Brazil
- Bio: Front end web developer.
- GitHub: [Douglasfeuser](https://github.com/Douglasfeuser)

#### Name: [Kyle Lawson](https://github.com/KyleLawson16/)
- Place: Merrimack, New Hampshire, USA
- Bio: Business Student/Entrepreneur/Self-taught Developer
- Github: [KyleLawson16](https://github.com/KyleLawson16/)

#### Name: [V3NG](https://github.com/ianklemm)
- Place: Germany
- Bio: Webdeveloper, Sysadmin

#### Name: [John "JB" Brock](https://github.com/peppertech)
- Place: Seattle, Washington, USA
- Bio: Product Manager at Oracle. Owner of Oracle JavaScript Extension Toolkit(JET) open source project
- GitHub: [Peppertech](https://github.com/peppertech)

#### Name: [Mark](https://github.com/Mxrk)
 - Place: /
 - Bio: love informatics
 - GitHub: [Mark](https://github.com/Mxrk)

 #### Name: [Narendra Pal](https://github.com/npcoder2k14)
- Place: Allahabad, Uttar Pradesh, India
- Bio: Love to Code. Competetive Programming. Web Developer. OpenSource Lover. Data Mining.
- Github: [npcoder2k14](https://github.com/npcoder2k14)

#### Name: [Alistair](https://github.com/aowongster)		 
- Place: San Diego, CA
- Bio: love to read, learn, and code
- GitHub: [Alistair](https://github.com/aowongster)

#### Name: [Rishabh Thaney](https://github.com/Rishabh42)
- Place: New Delhi,India
- Bio: Student,Open source enthusiast,GSOC '17 participant, InOut 4.0 blockchain track winner
- GitHub: [Rishabh42](https://github.com/Rishabh42)

#### Name:[Michelle Bergin](https://github.com/ironsketch)
- Place: Olympia, WA, USA
- Bio: I am an artist, programmer. I make robots, I crochet, etc. artmew.com
- GitHub: [ironsketch](https://github.com/ironsketch)

#### Name: [Daniel Baker](https://github.com/djbaker)
- Place: New Orleans, LA
- Bio: Software Engineer
- GitHub: [djbaker](https://github.com/djbaker)

#### Name: [Jenn Chu](https://github.com/jquinnie)		 
- Place: Houston, TX
- Bio: Foodnatic | Code Enthusiast | Perfectionista Obsessed
- GitHub: [JQuinnie](https://github.com/jquinnie)

#### Name: [Matt Gabriel](https://github.com/xanlaeron)
- Place: United States, Earth, Milky Way Galaxy
- Bio: Former healthcare professional, Full stack student-developer
- Github: [xanlaeron](https://github.com/xanlaeron)

#### Name: [Alina Christenbury](https://github.com/AlinaWithAFace)		 
- Place: Newark, DE
- Bio: Student studying Computer Science at the University of Delaware, aspiring VR dev and/or gamedev
- GitHub: [AlinaWithAFace](https://github.com/AlinaWithAFace)

#### Name: [Sylwester](https://github.com/sla)		 
- Place: Poland
- Bio: JAVA
- GitHub: [sla](https://github.com/sla)

#### Name: [Nikki](https://github.com/smilesandcode)		 
- Place: Florida, USA
- Bio: Web Developer
- GitHub: [SmilesandCode](https://github.com/smilesandcode)

#### Name: [Ronald](https://github.com/codealtgeek)
- Place: South Bend, Indiana, USA
- Bio: A Coder!!
- GitHub: [codealtgeek](https://github.com/codealtgeek)

#### Name: [Paula Paysan](https://github.com/paulapaysan)
- Place: Austin, TX
- Bio: Student
- Github: [paulapaysan](https://github.com/paulapaysan)

#### Name: [J. Fehrman](https://github.com/jfehrman)
- Place: Virginia
- Bio: Student
- Github: [jfehrman](https://github.com/jfehrman)

#### Name: [SierraOG](https://github.com/SierraOG/)
- Place: Austin, TX
- Bio: taco enthusiast
- Github: [SierraOG](https://github.com/SierraOG/)

#### Name: [Justin de Leon](https://github.com/jusdeleon)		 
 - Place: Philippines		 
 - Bio: PHP Developer		 
 - Github: [jusdeleon](https://github.com/jusdeleon)

#### Name: [Civitas](https://github.com/civitas07)
- Place: Australia
- Bio: Student
- Github [Civitas07](https://github.com/civitas07)

<<<<<<< HEAD

#### Name: [Yasmin Zulfati Yusrina](https://github.com/yasminzy)
- Place: Samarinda, Indonesia
- Bio: Freelancer
- Github [yasminzy]((https://github.com/yasminzy)
=======
#### Name: [ZH2018](https://github.com/zh2018)
- Place: USA
- Bio: Newbie :D
- Github [zh2018](https://github.com/zh2018)
>>>>>>> 15dfbc40
<|MERGE_RESOLUTION|>--- conflicted
+++ resolved
@@ -4063,15 +4063,12 @@
 - Bio: Student
 - Github [Civitas07](https://github.com/civitas07)
 
-<<<<<<< HEAD
-
 #### Name: [Yasmin Zulfati Yusrina](https://github.com/yasminzy)
 - Place: Samarinda, Indonesia
 - Bio: Freelancer
 - Github [yasminzy]((https://github.com/yasminzy)
-=======
+
 #### Name: [ZH2018](https://github.com/zh2018)
 - Place: USA
 - Bio: Newbie :D
-- Github [zh2018](https://github.com/zh2018)
->>>>>>> 15dfbc40
+- Github [zh2018](https://github.com/zh2018)