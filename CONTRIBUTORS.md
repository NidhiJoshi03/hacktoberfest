﻿

#### Name: [ALICE CHUANG](https://github.com/AliceWonderland)
- Place: New York City, NY, USA
- Bio: I love DOGS! :dog:
- GitHub: [Alice Chuang](https://github.com/AliceWonderland)

#### Name: [GABE DUNN](https://github.com/redxtech)
- Place: Canada
- Bio: I love VUE !!
- GitHub: [Gabe Dunn](https://github.com/redxtech)
- Website: [when.](https://when.redxte.ch)

#### Name: [GEORGE FOTOPOULOS](https://github.com/xorz57)
- Place: Patras, Achaia, Greece
- Bio: Technology Enthusiast
- GitHub: [George Fotopoulos](https://github.com/xorz57)

#### Name: [Stephen Dzialo](https://github.com/dzials)
- Place: USA
- Bio: Computer Science Major
- GitHub: [Stephen Dzialo](https://github.com/dzials)

#### Name: [Taf Meister](https://github.com/tashrafy)
- Place: NYC
- Bio: Developer =]

#### Name: [RAFAEL MENEZES](https://github.com/RafaelSa94)
- Place: Boa Vista, Roraima, Brazil
- Bio: Computer Science Major
- GitHub: [Rafael Sá](https://github.com/RafaelSa94)

#### Name: [Patrick S](https://github.com/patsteph)
- Place: USA
- Bio: Professional Geek
- GitHub: [Patrick S](https://github.com/patsteph)

#### Name: [Michael Cao](https://github.com/mcao)
- Place: PA, USA
- Bio: Student
- GitHub: [Michael Cao](https://github.com/mcao)

#### Name: [Amlaan Bhoi](https://github.com/amlaanb)
- Place: IL, USA
- Bio: CS Grad Student
- GitHub: [Amlaan Bhoi](https://github.com/amlaanb)

#### Name: [Cecy Correa](https://github.com/cecyc)
- Place: USA
- Bio: Software Engineer at ReturnPath
- Github: [cecyc](https://github.com/cecyc)

#### Name: [Billy Lee](https://github.com/leebilly0)
- Place: WI, USA
- Bio: Software Developer, Bachelors in Computer Science
- Github: [Billy Lee](https://github.com/leebilly0)

#### Name: [AGNIESZKA MISZKURKA](https://github.com/agnieszka-miszkurka)
- Place: Poland
- Bio: second year Computer Science Student, in love with NYC <3
- GitHub: [agnieszka-miszkurka](https://github.com/agnieszka-miszkurka)

#### Name: [Leah Langfrod](https://github.com/leahlang4d2)
- Place: CA, USA
- Bio: Recent Bachelors in Computer Science
- Github: [Leah Langford](https://github.com/leahlang4d2)

#### Name: [Eric Nor](https://github.com/thateric)
- Place: Lake Forest, CA, USA
- Bio: Multiple corgi owner and a Senior Software Developer
- Github: [Eric Nord](https://github.com/thateric)

#### Name: [Campion Fellin](https://github.com/campionfellin)
- Place: Seattle, WA, USA
- Bio: I love open source and coffee! New grad looking for work!
- GitHub: [Campion Fellin](https://github.com/campionfellin)

#### Name: [Niket Mishra](https://github.com/niketmishra)
- Place: New Delhi, Delhi, India
- Bio: B.Tech Student in Information Technology
- GitHub: [Niket Mishra](https://github.com/niketmishra)

#### Name: [Shade Ruangwan](https://github.com/sruangwan)
- Place: Nara, Japan
- Bio: PhD student in Software Engineering
- Github: [Shade Ruangwan](https://github.com/sruangwan)

#### Name: [Michael Rodriguez](https://github.com/vinird)
- Place: Alajuea, Alajuela, Costa Rica
- Bio: Web dev adn graphic designer
- GitHub: [vinird](https://github.com/vinird)

#### Name: [Evan Culver](https://github.com/eculver)
- Place: San Francisco, CA, USA
- Bio: I work at Uber on data storage, tooling and OOS - checkout [our work](https://github.com/uber-go/dosa)!
- GitHub: [Evan Culver](https://github.com/eculver)

#### Name: [Vo Tan Tho](https://github.com/kensupermen)
- Place: Ho Chi Minh City, VietNam
- Bio: I'm Software Engineer at Dinosys
- GitHub: [Ken Supermen](https://github.com/kensupermen)

#### Name: [Franklyn Roth](https://github.com/far3)
- Place: Boulder, CO, USA
- Bio: I am a web developer working on finance sites. Specialize in accessibility.
- GitHub: [Franklyn Roth](https://github.com/far3)

#### Name: [Karthick Thoppe](https://github.com/karthicktv)
- Place: Dublin, Ireland
- Bio: I am a Solution Architect and work for a large SaaS organization
- GitHub: [Karthick Thoppe](https://github.com/karthicktv)

#### Name: [Brane](https://github.com/brane)
- Place: Turkey
- Bio: I am a caffeine based artificial life form.
- GitHub: [Brane](https://github.com/brane)

#### Name: [Ishan Jain](https://github.com/ishanjain28)
- Place: Roorkee, Uttrakhand, India
- Bio: I love working with Images, Crypto, Networking and opengl, Work as a Backend Engineer in Go. Also, Love Rust!.
- Github: [Ishan Jain](https://github.com/ishanjain28)

#### Name: [Anupam Dagar](https://github.com/Anupam-dagar)
- Place: Allahabad, India
- Bio: I am like a code currently in development.
- GitHub: [Anupam Dagar](https://github.com/Anupam-dagar)

#### Name: [Phil](https://github.com/bitbrain-za)
- Place: South Africa
- Bio: Avid Tinkerer
- GitHub: [bitbrain-za](https://github.com/bitbrain-za)

#### Name: [Jasdy Syarman](https://github.com/akutaktau)
- Place: Malaysia
- Bio: PHP Programmer
- GitHub: [akutaktau](https://github.com/akutaktau)

#### Name: [Rupesh Kumar](https://github.com/vmcniket)
- Place: India
- Bio: KIIT University IT student
- GitHub: [vmcniket](https://github.com/vmcniket)

#### Name: [Shelby Stanton](https://github.com/Minimilk93)
- Place: Leeds, England
- Bio: Front End Developer who loves cats and gaming!
- GitHub: [Minimilk93](https://github.com/Minimilk93)

#### Name: [Michael Nyamande](https://github.com/mikeyny)
- Place: Harare ,Zimbabwe
- Bio: Eat , ~~Sleep~~ , Code
- GitHub: [Mikeyny](https://github.com/mikeyny)

#### Name: [Anders Jürisoo](https://github.com/ajthinking)
- Place: Sweden
- Bio: What happens in Git stays in Git
- GitHub: [Anders Jürisoo](https://github.com/ajthinking)

#### Name: [Dvir](https://github.com/dvur12)
- Place: Israel
- Bio: \x90\x90\x90\x90
- GitHub: [Dvir](https://github.com/dvur12)

#### Name: [Xavier Marques](https://github.com/wolframtheta)
- Place: Corbera de Llobregat, Barcelona, Catalonia
- Bio: Computer Science Major
- GitHub: [WolframTheta](https://github.com/wolframtheta)

#### Name: [Vishal](https://dainvinc.github.io)
- Place: New York
- Bio: Software developer with a knack to learn things quickly.
- GitHub: [dainvinc](https://github.com/dainvinc)

### Name: [Niall Cartwright](https://github.com/Nairu)
- Place: Birmingham, UK
- Bio: Avid Games dev hobbyist, work for 3SDL as a software developer.
- GitHub: [Niall Cartwright](https://github.com/Nairu)

#### Name: [Justin I](https://github.com/Jish80)
- Place: IL, USA
- Bio: Work hard
- GitHub: [Jish80] (https://github.com/Jish80)

#### Name: [APOORVA SHARMA](https://github.com/okatticus)
- Place: Himachal Pradesh,India
- Bio: A student happy to write code and poetry.
- GitHub: [Apoorva Sharma](https://github.com/okatticus)

#### Name: [Prateek Pandey](https://github.com/prateekpandey14)
- Place: Bangalore, India
- Bio: Opensource Enthusiast, Opensource Golang developer
- GitHub: [Prateek Pandey](https://github.com/prateekpandey14)

#### Name: [CodHeK](https://github.com/CodHeK)
- Place: Mumbai, India
- Bio: Cuber/Coder
- GitHub: [CodHeK](https://github.com/CodHeK)

#### Name: [Søren Eriksen](https://github.com/soer7022)
- Place: Denmark
- Bio: Currently studying computerscience at Aarhus University
- Github: [Søren Eriksen](https://github.com/soer7022)

#### Name: [Cristiano Bianchi](https://github.com/crisbnk)
- Place: Italy
- Bio: Love to learn something new everyday
- GitHub: [crisbnk](https://github.com/crisbnk)


#### Name: [Paulo Henrique Scherer](https://github.com/phscherer)
- Place: Brazil
- Bio: Student and newbie software developer
- GitHub: [phscherer](https://github.com/phscherer)

#### Name: [Aldo Cano](https://github.com/aldocano)
- Place: Tirana, Albania
- Bio: A bug is never just a mistake...
- GitHub: [Aldo Cano](https://github.com/aldocano)

#### Name: [Timea Deák](https://github.com/DTimi)
- Place: Dublin, Ireland
- Bio: Molecular biologist
- GitHub: [Timea Deák](https://github.com/DTimi)

#### Name: [Christian Skala](https://github.com/chrishiggins29)
- Place: New York, USA
- Bio: Hire me! Need a VP of Engineering, Director of Software, CTO?
- GitHub: [Christian Skala](https://github.com/chrishiggins29)

#### Name: [filedesless](https://hightechlowlife.info)
- Place: Québec, Canada
- Bio: CompSci from ULaval reporting in
- GitHub: [aiglebleu](https://github.com/aiglebleu)

#### Name: [Jon Lee](https://github.com/githubbbbbbbbbbbbb)
- Place: Canada
- Bio: Student
- GitHub: [githubbbbbbbbbbbbb](https://github.com/githubbbbbbbbbbbbb)

#### Name: [Ren Cummings](https://github.com/nrenc027)
- Place: Dayton,OH, USA
- Bio: I like Code :sunglasses:, Coloring :art:, and Cardio :running:
- GitHub: [Ren Cummings](https://github.com/nrenc027)

#### Name: [S Stewart](https://github.com/tilda)
- Place: Denton, Texas, US
- Bio: Dude trying to become a IT guy somewhere. Also reads [The Register](https://www.theregister.co.uk).
- GitHub: [tilda](https://github.com/tilda)

#### Name: [Jose Gomera](https://github.com/josegomera)
- Place: Dominican Republic
- Bio: I'm web developer that love somehow to help.
- Github: [josegomera](https://github.com/josegomera)

#### Name: [Stephen Abrahim](https://github.com/lepah)
- Place: Huntington Beach, CA
- Bio: Games and things!
- GitHub: [Stephen Abrahim](https://github.com/lepah)

#### Name: [Rajeev Kumar Singh](https://github.com/rajeeviiit)
- Place: Gandhinagar,Gujrat, IN
- Bio: Games and music!
- GitHub: [Rajeev Kumar Singh](https://github.com/rajeeviiit)

### Name: [Benjamin Sanvoisin](https://github.com/Laudenlaruto)
- Place : Paris, FR
- Bio: Devops, Gamer and fun
- GitHub: [Benjamin Sanvoisin](https://github.com/Laudenlaruto)

#### Name: [Matthew Burke](https://github.com/MatthewBurke1995)
- Place: Sydney, Australia
- Bio: Big fan of Python + Data
- GitHub: [Matthew Burke](https://github.com/MatthewBurke1995)

#### Name: [Caio Perdona](https://github.com/perdona)
- Place: Ribeirao Preto, SP, Brazil
- Bio: Web and Mobile Engineer
- GitHub: [Caio Perdona](https://github.com/perdona)

#### Name: [Shankhalika Sarkar](https://github.com/Shankhalika)
- Place: Karnataka, India
- Bio: Current Final Year CS Undergrad. I love poetry, tea and dogs.
- Github: [Shankhalika Sarkar](https://github.com/Shankhalika)

#### Name: [Henrique Duarte](https://github.com/mustorze)
- Place: São Paulo, SP, BR
- Bio: Developer, I really like!
- GitHub: [Henrique Duarte](https://github.com/mustorze)

#### Name: [Akshit Kharbanda](https://github.com/akshit04)
- Place: Delhi, India
- Bio: 5th semester IT Undergrad. Machine Learning enthusiast. Black coffee <3
- GitHub: [Akshit Kharbanda](https://github.com/akshit04)

#### Name:[Avinash Jaiswal](https://github.com/littlestar642)
- Place:Surat,Gujarat,India.
- Bio:In love with the WEB,from age of 5!
- Github:[Avinash Jaiswal](https://github.com/littlestar642)

#### Name: [Alisson Vargas](https://github.com/alisson-mich)
- Place: Torres, RS, Brazil
- Bio: A guy who loves IT :D
- GitHub: [Alisson Vargas](https://github.com/alisson-mich)

#### Name: [Adiyat Mubarak](https://github.com/Keda87)
- Place: Jakarta, ID, Indonesia
- Bio: Technology Agnostic
- GitHub: [Adiyat Mubarak](https://github.com/Keda87)

#### Name: [Vishaal Udandarao](https://github.com/vishaal27)
- Place: New Delhi, India
- Bio: Professional Geek | Developer
- GitHub: [Vishaal Udandarao](https://github.com/vishaal27)

#### Name: [Sparsh Garg](https://github.com/sparsh789)
- Place: Hyderabad, Telangana, India
- Bio: Student@IIIT,Hyderabad
- GitHub: [sparsh789](https://github.com/sparsh789)

#### Name: [Zaki Akhmad](https://github.com/za)
- Place: Jakarta, Indonesia
- Bio: Python enthusiasts
- GitHub: [za](https://github.com/za)

### Name: [Joey Marshment-Howell](https://github.com/josephkmh)
- Place: Berlin, Germany
- Bio: A nice young man who likes web programming!
- GitHub: [Joey Marshment-Howell](https://github.com/josephkmh)

#### Name: [Chris Sullivan](https://github.com/codemastermd)
- Place: College Park, Maryland
- Bio: Comp Sci student at the University of Maryland
- GitHub: [Chris Sullivan](https://github.com/codemastermd)

### Name: [Owen Mitchell] (https://github.com/ultimatezenzar)
- Place: Edmond, OK, United States
- Bio: Programmer for a high school robotics team
- Github: [ultimatezenzar] (https://github.com/ultimatezenzar)

#### Name: [Sravya Pullagura](https://github.com/sravya96)
- Place: Vijayawada, Andhra Pradesh, India
- Bio: Love learning, coding and sketching!!
- Github [Sravya Pullagura](https://github.com/sravya96)

<<<<<<< HEAD
#### Name: [Fush Chups](https://github.com/fushandchups)
- Place: Christchurch, Canterbury, New Zealand
- Bio: Earhquake enthusiast
- GitHub:[fushandchups] (https://github.com/fushandchups) 
=======
#### Name: [Rafael Lima](https://github.com/rafaelkalan)
- Place: Belo Horizonte, Minas Gerais, Brazil
- Bio: Youger software engineer
- GitHub: [Rafael Lima](https://github.com/rafaelkalan)

#### Name: [Saif Rehman Nasir](https://github.com/shyshin)
- Place: New Delhi, India
- Bio: Techie with a lot of horizontals but a low verticality :(
- Github: [Saif Rehman Nasir](https://github.com/shyshin)

- Github [Sravya Pullagura](https://github.com/sravya96)  

#### Name: [Yash Mittra](https://github.com/mittrayash)
- Place: New Delhi, Delhi, India
- Bio: Web Developer, Coder | Entering the field of Machine Learning and Data Science
- GitHub: [mittrayash](https://github.com/mittrayash)

#### Name: [Dustin Woods](https://github.com/dustinywoods)
- Place: MN, USA
- Bio: Software Developer
- GitHub: [Dustin Woods](https://github.com/dustinywoods)

#### Name: [Ginanjar S.B](https://github.com/egin10)
- Place: Samarinda, Kalimantan Timur, Indonesia
- Bio: Someone who's intresting about web devlopment / Programming
- GitHub: [Ginanjar S.B | egin10](https://github.com/egin10)
>>>>>>> 88c94448
<|MERGE_RESOLUTION|>--- conflicted
+++ resolved
@@ -341,12 +341,6 @@
 - Bio: Love learning, coding and sketching!!
 - Github [Sravya Pullagura](https://github.com/sravya96)
 
-<<<<<<< HEAD
-#### Name: [Fush Chups](https://github.com/fushandchups)
-- Place: Christchurch, Canterbury, New Zealand
-- Bio: Earhquake enthusiast
-- GitHub:[fushandchups] (https://github.com/fushandchups) 
-=======
 #### Name: [Rafael Lima](https://github.com/rafaelkalan)
 - Place: Belo Horizonte, Minas Gerais, Brazil
 - Bio: Youger software engineer
@@ -373,4 +367,8 @@
 - Place: Samarinda, Kalimantan Timur, Indonesia
 - Bio: Someone who's intresting about web devlopment / Programming
 - GitHub: [Ginanjar S.B | egin10](https://github.com/egin10)
->>>>>>> 88c94448
+
+#### Name: [Fush Chups](https://github.com/fushandchups)
+- Place: Christchurch, Canterbury, New Zealand
+- Bio: Earhquake enthusiast
+- GitHub:[fushandchups] (https://github.com/fushandchups) 