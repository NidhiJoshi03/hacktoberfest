#### Name: [Daniel Hernandez](https://github.com/DHDaniel)
- Place: Caracas, Venezuela
- Bio: IB Diploma high school student.
- GitHub: [DHDaniel](https://github.com/DHDaniel)

#### Name: [Clark Weckmann](https://github.com/clarkhacks)
- Place: Illinois, USA
- Bio: Design, Develop, Produce!
- GitHub: [ClarkHacks](https://github.com/clarkhacks)

#### Name: [Mintoo Kumar](https://github.com/mintoo511)
- Place: New Delhi, India 
- Bio: Software Engineer
- GitHub: [mintoo511](https://github.com/mintoo511)

#### Name: [GITHAE KEVIN](https://github.com/Kevogich)
- Place: Torino, Italy 
- Bio: Everything Data !
- GitHub: [GITHAE KEVIN](https://github.com/Kevogich)

#### Name: [Sourav Verma](https://github.com/SrGrace)
- Place: Gwalior, Madhya Pradesh, India
- Bio: Machine Learning Enthusiast, Information Technology Undergraduate-18
- GitHub: [SrGrace](https://github.com/SrGrace)
#### Name: [Abhay Gawade](https://github.com/abhaygawade)
- Place: Pune, Maharashtra, India
- Bio: Technology enthusiastic!
- GitHub: [Abhay Gawade](https://github.com/abhaygawade)

#### Name: [Chong Jia Wei](https://github.com/heyjiawei)
- Place: Singapore
- Bio: Transformer in disguise
- GitHub: [heyjiawei](https://github.com/heyjiawei)

#### Name: [Indra Kusuma](https://github.com/idindrakusuma)
- Place: Semarang, Indonesia
- Bio: ♥ opensource ♥
- GitHub: [idindrakusuma](https://github.com/idindrakusuma)

### Name: [Terren Peterson](https:/github.com/terrenjpeterson)
- Place: Richmond, Virginia, United States
- Bio: Creator of Alexa Skills and Lex based chatbots
- GitHub: [Terren Peterson](https://github.com/terrenjpeterson)

### Name: [Raj Shekhar Kumar](https:/github.com/rja907)
- Place: Delhi, India
- Bio: CS Undergrad
- GitHub: [Raj Shekhar Kumar](https://github.com/rja907)

#### Name: [Darsh Naik](https://github.com/DarshNaik)
- Place: India
- Bio: Computer Engineering student
- GitHub: [DarshNaik](https://github.com/DarshNaik)

#### Name: [Ruta Puodziunaite](https://github.com/rutuke)
- Place: Dublin, Ireland
- Bio: Fullstack Web developer and a chemical sciences graduate.
- GitHub: [rutuke](https://github.com/rutuke)
- Website: [https://www.rutap.tech](https://www.rutap.tech)
- Starup: [EndorseU](http://www.endorseu.com)

#### Name: [DAVE HOWSON](https://github.com/davehowson)		
 - Place: Kandy, Sri Lanka		 
 - Bio: Software Engineering Student/ Web Developer		 
 - GitHub: [davehowson](https://github.com/davehowson)

#### Name: [Egi Nugraha](https://github.com/eginugraha)
- Place: Bandung, Jawa Barat, Indonesia
- Bio: I Love Code and Design.
- GitHub: [Egi Nugraha](https://github.com/eginugraha)

#### Name: [Faouzi Bouzar Amrouche](https://github.com/faouziamrouche)
- Place: Kolea, Tipaza, Algeria
- Bio: Fullstack Web developer, Computer Engineering Master student
- GitHub: [faouziamrouche](https://github.com/faouziamrouche)

#### Name: [Rene Israel](https://github.com/reneisrael)
- Place: Mexico
- Bio: En decadencia
- GitHub: [Rene Israel](https://github.com/reneisrael)

#### Name: [Thomas Booker](https://github.com/thomas-booker)
- Place: Stockport, Cheshire, England
- Bio: Budding software developer, studying MSc Computing
- GitHub: [thomas-booker](https://github.com/thomas-booker)

#### Name: [Türker Yıldırım](https://github.com/turkerdotpy)		
 - Place: Tekirdağ, Turkey		
 - Bio: Literally gamer, geek and viking.		
 - GitHub: [turkerdotpy](https://github.com/turkerdotpy)		

#### Name: [OGUZCAN EMEGIL](https://github.com/oemegil)
- Place: Ankara
- Bio: Format atilir
- GitHub: [Oguzcan Emegil](https://github.com/oemegil)

#### Name: [Colin Zhang](http://linkedin.com/in/colinzhang95)		
 - Place: Philadelphia, PA, USA		
 - Bio: Entrepreneur, product manager, traveller		 
 - Github: [colinzhang](https://github.com/colinzhang)		

#### Name: [Petar Popovic](https://github.com/Petar-np)
- Place: Nova Pazova, Serbia
- Bio: Blockchain and Fullstack Web Developer
- GitHub: [Petar-np](https://github.com/Petar-np)

#### Name: [Dalton](https://github.com/stormBandit)		
 - Place: Ontario, Canada		
 - Bio: Software Engineer		
 - GitHun: [Dalton](https://github.com/stormBandit)		

#### Name: [VICTOR PIOLIN](https://github.com/vico1993)
- Place: FRANCE
- Bio: Open Source Lover, and trying some go :p
- GitHub: [Victor Piolin](https://github.com/vico1993)

#### Name: [ALICE CHUANG](https://github.com/AliceWonderland)
- Place: New York City, NY, USA
- Bio: I love DOGS! :dog:
- GitHub: [Alice Chuang](https://github.com/AliceWonderland)

#### Name: [Jon Rinciari] (https://github.com/jonathanRinciari)
-Place: New Haven, CT, USA
-Bio: Web Developer
-GitHub: [Jon Rinciari] (https://github.com/jonathanRinciari)

#### Name: [AP PRANAV](https://github.com/pranav-cs)
- Place: India
- Bio: I like to code
- GitHub: [AP Pranav](https://github.com/pranav-cs)

#### Name: [GABE DUNN](https://github.com/redxtech)
- Place: Canada
- Bio: I love VUE !!
- GitHub: [Gabe Dunn](https://github.com/redxtech)
- Website: [when.](https://when.redxte.ch)

#### Name: [GEORGE FOTOPOULOS](https://github.com/xorz57)
- Place: Patras, Achaia, Greece
- Bio: Technology Enthusiast
- GitHub: [George Fotopoulos](https://github.com/xorz57)

#### Name: [Stephen Dzialo](https://github.com/dzials)
- Place: USA
- Bio: Computer Science Major
- GitHub: [Stephen Dzialo](https://github.com/dzials)

#### Name: [Taf Meister](https://github.com/tashrafy)
- Place: NYC
- Bio: Developer =]

#### Name: [RAFAEL MENEZES](https://github.com/RafaelSa94)
- Place: Boa Vista, Roraima, Brazil
- Bio: Computer Science Major
- GitHub: [Rafael Sá](https://github.com/RafaelSa94)

#### Name: [Patrick S](https://github.com/patsteph)
- Place: USA
- Bio: Professional Geek
- GitHub: [Patrick S](https://github.com/patsteph)

#### Name: [Michael Cao](https://github.com/mcao)
- Place: PA, USA
- Bio: Student
- GitHub: [Michael Cao](https://github.com/mcao)

#### Name: [Amlaan Bhoi](https://github.com/amlaanb)
- Place: IL, USA
- Bio: CS Grad Student
- GitHub: [Amlaan Bhoi](https://github.com/amlaanb)

#### Name: [Cecy Correa](https://github.com/cecyc)
- Place: USA
- Bio: Software Engineer at ReturnPath
- Github: [cecyc](https://github.com/cecyc)

#### Name: [Billy Lee](https://github.com/leebilly0)
- Place: WI, USA
- Bio: Software Developer, Bachelors in Computer Science
- Github: [Billy Lee](https://github.com/leebilly0)

#### Name: [AGNIESZKA MISZKURKA](https://github.com/agnieszka-miszkurka)
- Place: Poland
- Bio: second year Computer Science Student, in love with NYC <3
- GitHub: [agnieszka-miszkurka](https://github.com/agnieszka-miszkurka)

#### Name: [Leah Langfrod](https://github.com/leahlang4d2)
- Place: CA, USA
- Bio: Recent Bachelors in Computer Science
- Github: [Leah Langford](https://github.com/leahlang4d2)

#### Name: [Eric Nor](https://github.com/thateric)
- Place: Lake Forest, CA, USA
- Bio: Multiple corgi owner and a Senior Software Developer
- Github: [Eric Nord](https://github.com/thateric)

#### Name: [Campion Fellin](https://github.com/campionfellin)
- Place: Seattle, WA, USA
- Bio: I love open source and coffee! New grad looking for work!
- GitHub: [Campion Fellin](https://github.com/campionfellin)

#### Name: [Niket Mishra](https://github.com/niketmishra)
- Place: New Delhi, Delhi, India
- Bio: B.Tech Student in Information Technology
- GitHub: [Niket Mishra](https://github.com/niketmishra)

#### Name: [Shade Ruangwan](https://github.com/sruangwan)
- Place: Nara, Japan
- Bio: PhD student in Software Engineering
- Github: [Shade Ruangwan](https://github.com/sruangwan)

#### Name: [Michael Rodriguez](https://github.com/vinird)
- Place: Alajuea, Alajuela, Costa Rica
- Bio: Web dev adn graphic designer
- GitHub: [vinird](https://github.com/vinird)

#### Name: [Evan Culver](https://github.com/eculver)
- Place: San Francisco, CA, USA
- Bio: I work at Uber on data storage, tooling and OOS - checkout [our work](https://github.com/uber-go/dosa)!
- GitHub: [Evan Culver](https://github.com/eculver)

#### Name: [Vo Tan Tho](https://github.com/kensupermen)
- Place: Ho Chi Minh City, VietNam
- Bio: I'm Software Engineer at Dinosys
- GitHub: [Ken Supermen](https://github.com/kensupermen)

#### Name: [Franklyn Roth](https://github.com/far3)
- Place: Boulder, CO, USA
- Bio: I am a web developer working on finance sites. Specialize in accessibility.
- GitHub: [Franklyn Roth](https://github.com/far3)

#### Name: [Karthick Thoppe](https://github.com/karthicktv)
- Place: Dublin, Ireland
- Bio: I am a Solution Architect and work for a large SaaS organization
- GitHub: [Karthick Thoppe](https://github.com/karthicktv)

#### Name: [Brane](https://github.com/brane)
- Place: Turkey
- Bio: I am a caffeine based artificial life form.
- GitHub: [Brane](https://github.com/brane)

#### Name: [Ishan Jain](https://github.com/ishanjain28)
- Place: Roorkee, Uttrakhand, India
- Bio: I love working with Images, Crypto, Networking and opengl, Work as a Backend Engineer in Go. Also, Love Rust!.
- Github: [Ishan Jain](https://github.com/ishanjain28)

#### Name: [Anupam Dagar](https://github.com/Anupam-dagar)
- Place: Allahabad, India
- Bio: I am like a code currently in development.
- GitHub: [Anupam Dagar](https://github.com/Anupam-dagar)

#### Name: [Phil](https://github.com/bitbrain-za)
- Place: South Africa
- Bio: Avid Tinkerer
- GitHub: [bitbrain-za](https://github.com/bitbrain-za)

#### Name: [Jasdy Syarman](https://github.com/akutaktau)
- Place: Malaysia
- Bio: PHP Programmer
- GitHub: [akutaktau](https://github.com/akutaktau)

#### Name: [Rupesh Kumar](https://github.com/vmcniket)
- Place: India
- Bio: KIIT University IT student
- GitHub: [vmcniket](https://github.com/vmcniket)

#### Name: [Shelby Stanton](https://github.com/Minimilk93)
- Place: Leeds, England
- Bio: Front End Developer who loves cats and gaming!
- GitHub: [Minimilk93](https://github.com/Minimilk93)

#### Name: [Michael Nyamande](https://github.com/mikeyny)
- Place: Harare ,Zimbabwe
- Bio: Eat , ~~Sleep~~ , Code
- GitHub: [Mikeyny](https://github.com/mikeyny)

#### Name: [Anders Jürisoo](https://github.com/ajthinking)
- Place: Sweden
- Bio: What happens in Git stays in Git
- GitHub: [Anders Jürisoo](https://github.com/ajthinking)

#### Name: [Dvir](https://github.com/dvur12)
- Place: Israel
- Bio: \x90\x90\x90\x90
- GitHub: [Dvir](https://github.com/dvur12)

#### Name: [Xavier Marques](https://github.com/wolframtheta)
- Place: Corbera de Llobregat, Barcelona, Catalonia
- Bio: Computer Science Major
- GitHub: [WolframTheta](https://github.com/wolframtheta)

#### Name: [Vishal](https://dainvinc.github.io)
- Place: New York
- Bio: Software developer with a knack to learn things quickly.
- GitHub: [dainvinc](https://github.com/dainvinc)

### Name: [Niall Cartwright](https://github.com/Nairu)
- Place: Birmingham, UK
- Bio: Avid Games dev hobbyist, work for 3SDL as a software developer.
- GitHub: [Niall Cartwright](https://github.com/Nairu)

#### Name: [Justin I](https://github.com/Jish80)
- Place: IL, USA
- Bio: Work hard
- GitHub: [Jish80] (https://github.com/Jish80)

#### Name: [APOORVA SHARMA](https://github.com/okatticus)
- Place: Himachal Pradesh,India
- Bio: A student happy to write code and poetry.
- GitHub: [Apoorva Sharma](https://github.com/okatticus)

#### Name: [Prateek Pandey](https://github.com/prateekpandey14)
- Place: Bangalore, India
- Bio: Opensource Enthusiast, Opensource Golang developer
- GitHub: [Prateek Pandey](https://github.com/prateekpandey14)

#### Name: [CodHeK](https://github.com/CodHeK)
- Place: Mumbai, India
- Bio: Cuber/Coder
- GitHub: [CodHeK](https://github.com/CodHeK)

#### Name: [Søren Eriksen](https://github.com/soer7022)
- Place: Denmark
- Bio: Currently studying computerscience at Aarhus University
- Github: [Søren Eriksen](https://github.com/soer7022)

#### Name: [Cristiano Bianchi](https://github.com/crisbnk)
- Place: Italy
- Bio: Love to learn something new everyday
- GitHub: [crisbnk](https://github.com/crisbnk)


#### Name: [Paulo Henrique Scherer](https://github.com/phscherer)
- Place: Brazil
- Bio: Student and newbie software developer
- GitHub: [phscherer](https://github.com/phscherer)

#### Name: [Aldo Cano](https://github.com/aldocano)
- Place: Tirana, Albania
- Bio: A bug is never just a mistake...
- GitHub: [Aldo Cano](https://github.com/aldocano)

#### Name: [Timea Deák](https://github.com/DTimi)
- Place: Dublin, Ireland
- Bio: Molecular biologist
- GitHub: [Timea Deák](https://github.com/DTimi)

#### Name: [Christian Skala](https://github.com/chrishiggins29)
- Place: New York, USA
- Bio: Hire me! Need a VP of Engineering, Director of Software, CTO?
- GitHub: [Christian Skala](https://github.com/chrishiggins29)

#### Name: [filedesless](https://hightechlowlife.info)
- Place: Québec, Canada
- Bio: CompSci from ULaval reporting in
- GitHub: [aiglebleu](https://github.com/aiglebleu)

#### Name: [Jon Lee](https://github.com/githubbbbbbbbbbbbb)
- Place: Canada
- Bio: Student
- GitHub: [githubbbbbbbbbbbbb](https://github.com/githubbbbbbbbbbbbb)

#### Name: [Ren Cummings](https://github.com/nrenc027)
- Place: Dayton,OH, USA
- Bio: I like Code :sunglasses:, Coloring :art:, and Cardio :running:
- GitHub: [Ren Cummings](https://github.com/nrenc027)

#### Name: [Nefari0uss](https://github.com/nefari0uss)
- Place: USA
- Bio: Gamer, developer, and open source enthusiast!
- Github: [Nefari0uss](https://github.com/nefari0uss)

#### Name: [S Stewart](https://github.com/tilda)
- Place: Denton, Texas, US
- Bio: Dude trying to become a IT guy somewhere. Also reads [The Register](https://www.theregister.co.uk).
- GitHub: [tilda](https://github.com/tilda)

#### Name: [Jose Gomera](https://github.com/josegomera)
- Place: Dominican Republic
- Bio: I'm web developer that love somehow to help.
- Github: [josegomera](https://github.com/josegomera)

#### Name: [Stephen Abrahim](https://github.com/lepah)
- Place: Huntington Beach, CA
- Bio: Games and things!
- GitHub: [Stephen Abrahim](https://github.com/lepah)

#### Name: [Rajeev Kumar Singh](https://github.com/rajeeviiit)
- Place: Gandhinagar,Gujrat, IN
- Bio: Games and music!
- GitHub: [Rajeev Kumar Singh](https://github.com/rajeeviiit)

### Name: [Benjamin Sanvoisin](https://github.com/Laudenlaruto)
- Place : Paris, FR
- Bio: Devops, Gamer and fun
- GitHub: [Benjamin Sanvoisin](https://github.com/Laudenlaruto)

#### Name: [Matthew Burke](https://github.com/MatthewBurke1995)
- Place: Sydney, Australia
- Bio: Big fan of Python + Data
- GitHub: [Matthew Burke](https://github.com/MatthewBurke1995)

#### Name: [Caio Perdona](https://github.com/perdona)
- Place: Ribeirao Preto, SP, Brazil
- Bio: Web and Mobile Engineer
- GitHub: [Caio Perdona](https://github.com/perdona)

#### Name: [Shankhalika Sarkar](https://github.com/Shankhalika)
- Place: Karnataka, India
- Bio: Current Final Year CS Undergrad. I love poetry, tea and dogs.
- Github: [Shankhalika Sarkar](https://github.com/Shankhalika)

#### Name: [Henrique Duarte](https://github.com/mustorze)
- Place: São Paulo, SP, BR
- Bio: Developer, I really like!
- GitHub: [Henrique Duarte](https://github.com/mustorze)

#### Name: [Akshit Kharbanda](https://github.com/akshit04)
- Place: Delhi, India
- Bio: 5th semester IT Undergrad. Machine Learning enthusiast. Black coffee <3
- GitHub: [Akshit Kharbanda](https://github.com/akshit04)

#### Name:[Avinash Jaiswal](https://github.com/littlestar642)
- Place:Surat,Gujarat,India.
- Bio:In love with the WEB,from age of 5!
- Github:[Avinash Jaiswal](https://github.com/littlestar642)

#### Name: [JoeBanks13](https://github.com/JoeBanks13)
- Place: York, United Kingdom
- Bio: Backend web developer
- GitHub: [JoeBanks13](https://github.com/JoeBanks13)
- Webpage: [josephbanks.me](https://josephbanks.me)
- GitLab Server: [GitLab](https://gitlab.josephbanks.me/JoeBanks13)

#### Name: [Alisson Vargas](https://github.com/alisson-mich)
- Place: Torres, RS, Brazil
- Bio: A guy who loves IT :D
- GitHub: [Alisson Vargas](https://github.com/alisson-mich)

#### Name: [Mat.](https://github.com/pudkipz)
- Place: Stockholm, Sweden
- Bio: Random Swedish student.
- GitHub: [Mat.](https://github.com/pudkipz)

#### Name: [Adiyat Mubarak](https://github.com/Keda87)
- Place: Jakarta, ID, Indonesia
- Bio: Technology Agnostic
- GitHub: [Adiyat Mubarak](https://github.com/Keda87)

#### Name: [Vishaal Udandarao](https://github.com/vishaal27)
- Place: New Delhi, India
- Bio: Professional Geek | Developer
- GitHub: [Vishaal Udandarao](https://github.com/vishaal27)

#### Name: [Sparsh Garg](https://github.com/sparsh789)
- Place: Hyderabad, Telangana, India
- Bio: Student@IIIT,Hyderabad
- GitHub: [sparsh789](https://github.com/sparsh789)

#### Name: [Zaki Akhmad](https://github.com/za)
- Place: Jakarta, Indonesia
- Bio: Python enthusiasts
- GitHub: [za](https://github.com/za)

### Name: [Joey Marshment-Howell](https://github.com/josephkmh)
- Place: Berlin, Germany
- Bio: A nice young man who likes web programming!
- GitHub: [Joey Marshment-Howell](https://github.com/josephkmh)

#### Name: [Chris Sullivan](https://github.com/codemastermd)
- Place: College Park, Maryland
- Bio: Comp Sci student at the University of Maryland
- GitHub: [Chris Sullivan](https://github.com/codemastermd)

### Name: [Owen Mitchell](https://github.com/ultimatezenzar)
- Place: Edmond, OK, United States
- Bio: Programmer for a high school robotics team
- Github: [ultimatezenzar] (https://github.com/ultimatezenzar)

#### Name: [Sravya Pullagura](https://github.com/sravya96)
- Place: Vijayawada, Andhra Pradesh, India
- Bio: Love learning, coding and sketching!!
- Github [Sravya Pullagura](https://github.com/sravya96)

#### Name: [Ahmad Musaddiq Mohammad](https://github.com/ahmadmusaddiq)
- Place: Kuala Belait, Brunei Darussalam
- Bio: Mechanical engineer
- Github: [ahmadmusaddiq](https://github.com/ahmadmusaddiq)

#### Name: [Rafael Lima](https://github.com/rafaelkalan)
- Place: Belo Horizonte, Minas Gerais, Brazil
- Bio: Youger software engineer
- GitHub: [Rafael Lima](https://github.com/rafaelkalan)

#### Name: [Saif Rehman Nasir](https://github.com/shyshin)
- Place: New Delhi, India
- Bio: Techie with a lot of horizontals but a low verticality :(
- Github: [Saif Rehman Nasir](https://github.com/shyshin)

#### Name: [Yash Mittra](https://github.com/mittrayash)
- Place: New Delhi, Delhi, India
- Bio: Web Developer, Coder | Entering the field of Machine Learning and Data Science
- GitHub: [mittrayash](https://github.com/mittrayash)

#### Name: [Dustin Woods](https://github.com/dustinywoods)
- Place: MN, USA
- Bio: Software Developer
- GitHub: [Dustin Woods](https://github.com/dustinywoods)

#### Name: [Ginanjar S.B](https://github.com/egin10)
- Place: Samarinda, Kalimantan Timur, Indonesia
- Bio: Someone who's intresting about web devlopment / Programming
- GitHub: [Ginanjar S.B | egin10](https://github.com/egin10)

#### Name: [Fush Chups](https://github.com/fushandchups)
- Place: Christchurch, Canterbury, New Zealand
- Bio: Earhquake enthusiast
- GitHub:[fushandchups] (https://github.com/fushandchups)

#### Name: [Francis Venne](https://github.com/NullSilence)
- Place: Montreal, Canada.
- Bio: Developer by day, cat lover by night. Canadian tech enthusiast.
- Github [Sravya Pullagura](https://github.com/NullSilence)

#### Name: [Leonardo Bonetti](https://github.com/LeonardoBonetti)
- Place: São Paulo, Brazil
- Bio: Associate Degree analysis and systems development
- GitHub: [Leonardo Bonetti](https://github.com/LeonardoBonetti)

#### Name: [Noveen Sachdeva](https://github.com/noveens)
- Place: Hyderabad, Telangana, India
- Bio: 3rd Year CS undergrad at IIIT Hyderabad.
- GitHub: [Noveen Sachdeva](https://github.com/noveens)

#### Name: [DENNIS ORZIKH](https://github.com/orzikhd)
- Place: Seattle, WA, USA
- Bio: Student at UW. Likes easy ways to make sure tools are set up in new environments (like this project)
- Github: Wow isn't this right up there ^ [Dennis Orzikh](https://github.com/orzikhd)

#### Name: [Pranav Bhasin](https://github.com/pranavbhasin96)
- Place: Hyderabad, Telangana, India
- Bio: Trying to fit in coding society.
- GitHub: [Pranav Bhasin](https://github.com/pranavbhasin96)

#### Name: [Vaibhav Agarwal](https://github.com/vaibhavagarwal220)
- Place: Mandi, Himachal Pradesh, India
- Bio: A passionate programmer and a beginner in Open Source
- Github [Vaibhav Agarwal](https://github.com/vaibhavagarwal220)

#### Name: [Arpit Gogia](https://github.com/arpitgogia)
- Place: Delhi, India
- Bio: Python Developer
- Github [Arpit Gogia](https://github.com/arpitgogia)

#### Name: [Charlie Stanton](https://github.com/shtanton)
- Place: Southend-On-Sea, England
- Bio: JavaScript Tinkerer, Lover of Vim
- Github [Charlie Stanton](https://github.com/shtanton)

#### Name: [James Henderson](https://github.com/prohunt)
- Place: Raleigh, NC, United States
- Bio: Inquisitive, Loves coding, also vegan
- Github [Sravya Pullagura](https://github.com/sravya96)

#### Name: [Loreleen Mae Sablot](https://github.com/loreleensablot)
- Place: Daet, Camarines Norte, Philippines
- Bio: I love designing beautiful websites. I also bike.
- Github [Loreleen Mae Sablot] (https://github.com/loreleensablot)

#### Name: [Ahmad Musaddiq Mohammad](https://github.com/ahmadmusaddiq)
- Place: Kuala Belait, Brunei Darussalam
- Bio: Mechanical engineer
- Github: [ahmadmusaddiq](https://github.com/ahmadmusaddiq)

#### Name: [Aleksandr Vorontsov](https://github.com/a-vorontsov)
- Place: London, England
- Bio: Student, Aspiring Front-end Web Dev
- Github [Aleksandr Vorontsov](https://github.com/a-vorontsov)
#### Name: [Ben Smith](https://github.com/ben-w-smith)
- Place: Salt Lake City, UT, USA
- Bio: A guy that loves writing bots and automation.
- GitHub: [Ben Smith](https://github.com/ben-w-smith)

#### Name: [Eric Bryant](https://github.com/shmickle)
- Place: Fairfax, Virginia, USA
- Bio: Web Developer
- GitHub: [shmickle](https://github.com/shmickle)

#### Name: [Emmanuel Akinde](https://github.com/harkindey)
- Place: Lagos, Nigeria
- Bio: Lets Code and Chill
- Github: [Harkindey](https://github.com/harkindey)

#### Name: [Ashish Krishan](https://github.com/ashishkrishan1995)
- Place: India
- Bio: Computer Science Major / UI/UX Designer
- GitHub: [ashishkrishan1995](https://github.com/ashishkrishan1995)

#### Name: [Katherine S](https://github.com/kms6bn)
- Place: San Francisco
- Bio: Data Scientist
- Github: [kms6bn](https://github.com/kms6bn)

#### Name: [BrunoSXS](https://github.com/brunosxs)
- Brazil
- Bio: I like turtules.
- Github [BrunoSXS](https://github.com/brunosxs)

#### Name: [Alexander Miller](https://github.com/allesmi)
- Place: Salzburg, Austria
- Bio: Student/Web Developer
- GitHub: [allesmi](https://github.com/allesmi)

#### Name: [Bryan Wigianto](https://github.com/bwigianto)
- Place: USA
- Bio: Engineer
- GitHub: [bwigianto](https://github.com/bwigianto)

#### Name: [Ckpuna4](https://github.com/Ckpuna4)
- Place: Saint-petersburg, Russia
- Bio: Web Developer
- GitHub: [Ckpuna4](https://github.com/Ckpuna4)

#### Name: [Vaibhaw Agrawal](https://github.com/vaibhaw2731)
- Place: New Delhi, India
- Bio: I am a Machine Learning enthusiast.
- GitHub: [vaibhaw2731](https://github.com/vaibhaw2731)

#### Name: [Dhevi Rajendran](https://github.com/dhevi)
- Place: USA
- Bio: Software Engineer
- Github: [dhevi](https://github.com/dhevi)

#### Name: [Martns90](https://github.com/martns90)
- Place: The Gym
- Bio: enthusiast
- Github: [martns90](https:github.com/martns90)

#### Name: [Oluwadamilola Babalola](https://github.com/thedammyking)
- Place: Lagos, Nigeria
- Bio: JavaScript Developer
- GitHub: [Oluwadamilola Babalola](https://github.com/thedammyking)

### Name: [Trevor Meadows](https://github.com/tlm04070)
- Place: Charlotte, North Carolina.
- Bio: UNC Charlotte coding bootcamp student.
- GitHub: [tlm04070](https://github.com/tlm04070);

#### Name: [Ratchapol Tengrumpong](https://github.com/lullabies)
- Place: Bangkok, Thailand
- Bio: Programmer Analyst
- GitHub: [lullabies](https://github.com/lullabies)

#### Name: [Luke Taylor](https://github.com/lmcjt37)
- Place: Derby, UK
- Bio: Senior Software Engineer, child at heart
- GitHub: [Luke Taylor](https://github.com/lmcjt37)

#### Name: [Snehil Verma](https://github.com/vsnehil92)
- Place: Delhi, India
- Bio: Love to learn new technologies
- GitHub: [vsnehil92](https://github.com/vsnehil9

#### Name: [Akram Rameez](https://github.com/akram-rameez)
- Place: Bengaluru, India
- Bio: I like free T-shirts and I cannot lie.
- GitHub: [allesmi](https://github.com/akram-rameez)

#### Name: [Bryan Tylor](https://github.com/bryantylor)
- Place: Cincinnati, OH, USA
- Bio: Elixir Dev / Nuclear Engineer
- GitHub: [Bryan Tylor](https://github.com/bryantylor)

#### Name: [Matthias Kraus](https://github.com/brotkiste)
- Place: Munich, Germany
- Bio: Automotive Computer Science
- GitHub: [brotkiste](https://github.com/brotkiste)

#### Name: [Harshil Agrawal](https://github.com/harshil1712)
-Place: Vadodara, India
-Bio: Student,Web Developer
-GitHub: [harshil1712](https://github.com/harshil1712)

#### Name: [Bennett Treptow](https://github.com/bennett-treptow)
- Place: Milwaukee, WI, USA
- Bio: Computer Science Major / Web Developer
- Github: [bennett-treptow](https://github.com/bennett-treptow)

#### Name: [Cameron Smith](https://github.com/cameronzsmith)
- Place: Wichita, KS, USA
- Bio: Student
- GitHub: [cameronzsmith](https://github.com/cameronzsmith)

#### Name: [Jose Morales](https://github.com/castro732)
- Place: Buenos Aires, Argentina
- Bio: Developer
- GitHub: [castro732](https://github.com/castro732)

#### Name: [Hassan Sani](https://github.com/inidaname)
- Place: Bida, Niger State, Nigeria
- Bio: Web Developer at @ADPNigeria

#### Name: [Philip Terzic](https://github.com/PhilTerz)
- Place: Scottsdale, Arizona, USA
- Bio: Aspiring OSS Contributer
- GitHub: [PhilTerz](https://github.com/PhilTerz)

#### Name: [Gustavo Pacheco Ziaugra](https://github.com/GustavoZiaugra)
- Place: São Paulo, Brazil.
- Bio: Technology Guy / Student
- GitHub: [Gustavo Ziaugra](https://github.com/GustavoZiaugra)

#### Name: [Sarah Chen](https://github.com/sarovisk)
- Place: Sao Paulo/ Brazil
- Bio: Student
- GitHub: [sarovisk](https://github.com/sarovisk)

#### Name: [Jose David](https://github.com/jose4125)
- Place: Bogotá, Colombia
- Bio: Web Developer
- GitHub: [jose4125](https://github.com/jose4125)

#### Name: [Mayank Saxena](https://github.com/mayank26saxena)
- Place: New Delhi, India
- Bio: Student
- GitHub: [mayank26saxena](https://github.com/mayank26saxena)

#### Name: [Napat Rattanawaraha](https://github.com/peam1234)
- Place: Bangkok, Thailand
- Bio: Student / Junior Web Developer
- GitHub: [peam1234](https://github.com/peam1234)

#### Name: [Marion Fioen](https://github.com/marion59000)
- Place: Lille, France
- Bio: Developer
- GitHub: [marion59000](https://github.com/marion59000)

#### Name: [Akma Adhwa](https://github.com/akmadhwa)
- Place: Malaysia
- Bio: Web Developer
- GitHub: [akmadhwa](https://github.com/akmadhwa)

#### Name: [Ian James](https://inj.ms)
- Place: London, UK
- Bio: Web... person?
- GitHub: [injms](https://github.com/injms)

#### Name: [K Foster](https://foster.im)
- Place: West Sussex, UK
- Bio: Web Developer
- GitHub: [g33kcentric](https://github.com/g33kcentric)

#### Name: [Andin FOKUNANG](https://github.com/switchgirl95)
- Place: Yaounde , Cameroon
- Bio: Student - Otaku - Geek
- GitHub: [Switch](https://github.com/switchgirl95)

#### Name: [xenocideiwki] (https://github.com/xenocidewiki)
- Place: Norway
- Bio: Reverse Engineer
- GitHub: [xenocidewiki] (https://github.com/xenocidewiki)

#### Name: [George Hundmann](https://github.com/georgegsd)
- Place: Mannheim, Baden-Württemberg, Germany
- Bio: I'm a German Shepherd that likes eating
- GitHub: [georgegsd](https://github.com/georgegsd)

#### Name: [Ahmad Abdul-Aziz](https://github.com/a-m-a-z)
- Place: Abuja, Nigeria
- Bio: Web Developer
- GitHub: [a-m-a-z](https://github.com/a-m-a-z)

#### Name: [Allan Dorr](https://github.com/aldorr)
- Place: Hamburg, Germany
- Bio: Web Dev, Writer, Translator, Teacher
- GitHub: [aldorr](https://github.com/aldorr)

#### Name: [Musa Barighzaai](https://github.com/mbarighzaai)
- Place: Toronto, Canada
- Bio: Front End Developer
- GitHub: [mbarighzaai](https://github.com/mbarighzaai)

#### Name: [Lakston](https://github.com/Lakston)
- Place: Toulouse, France
- Bio: Front-End Dev
- GitHub: [Lakston](https://github.com/Lakston)

#### Name: [Shobhit Agarwal](https://github.com/shobhit1997)
- Place: JSSATE, NOIDA ,INDIA
- Bio: Student/Andriod Developer
- GitHub: [shobhit1997](https://github.com/shobhit1997)

#### Name: [Will Barker](https://github.com/billwarker)
- Place: Toronto, Canada
- Bio: A guy who wants to improve the world through AI!
- GitHub: [Will Barker](https://github.com/billwarker)

#### Name: [Christopher Bradshaw](https://github.com/kitsune7)
- Place: Provo, UT, USA
- Bio: I love FOXES!!! :fox:
- GitHub: [kitsune7](https://github.com/kitsune7)

#### Name: [Ben Edelson]
-Place: Newark NJ
-Bio: I.T.
-GitHub: https://github.com/Bed3150n

#### Name: [JOE SCHO](https://github.com/JoeScho)
- Place: London, UK
- Bio: I love guitar!
- GitHub: [JoeScho](https://github.com/JoeScho)

#### Name: [Anuraag Tummanapally](https://github.com/TummanapallyAnuraag)
- Place: Mumbai, India
- Bio: Student, System Administrator
- GitHub: [TummanapallyAnuraag](https://github.com/TummanapallyAnuraag)

#### Name: [Fran Acién](https://github.com/acien101)
- Place: Madrid, Spain
- Bio: Full of empty
- GitHub: [Fran Acién](https://github.com/acien101)

#### Name: [Piyush Sikarwal](https://github.com/psikarwal)
- Place: India
- Bio: Professional Geek
- GitHub: [Piyush Sikarwal](https://github.com/psikarwal)

#### Name: [Pratyum Jagannath](https://github.com/Pratyum)
- Place: Singapore
- Bio: I tell tales!
- GitHub: [Pratyum](https://github.com/Pratyum)

#### Name: [Jakub Bačo](https://github.com/vysocina)
- Place: Slovakia
- Bio: Student / Designer
- GitHub: [Jakub Bačo](https://github.com/vysocina)

#### Name: [Gabriel Obaldia](https://github.com/gobaldia)
- Place: Uruguay
- Bio: Full Stack Developer
- GitHub: [Gabriel Obaldia](https://github.com/gobaldia)

#### Name: [Antonio Jesus Pelaez](https://github.com/ajpelaez)
- Place: Granada, Spain
- Bio: IT Student at the University of Granada
- GitHub: [Antonio Jesus Pelaez](https://github.com/ajpelaez)

#### Name: [PureHyd](https://github.com/PureHyd)
- Place: Evanston, IL
- Bio: EECS Student \@ NorthwesternU
- GitHub: [PureHyd](https://github.com/PureHyd)

#### Name: [Hoang Ha](https://github.com/halink0803)
- Place: Hanoi, Vietnam
- Bio: I love javascript! :cat:
- GitHub: [Hoang Ha](https://github.com/halink0803)

#### Name: [Will Tan](https://github.com/twillzy)
- Place: Sydney, Australia
- Bio: 2/4 into getting a free Hacktoberfest T-Shirt
- GitHub: [Antonio Jesus Pelaez](https://github.com/twillzy)

#### Name: [Santanaraj Esguerra](https://github.com/akiyamamio16)
- Place: San Fernando City, Pampanga, Philippines 2000
- Bio: I'm a 4th year Graduating I.T Student from Our Lady Of Fatima Univeristy Pampanga
- GitHub: [Haruka Mayumi](https://github.com/akiyamamio16)

#### Name: [Edwin Chui](https://github.com/Fly1nP4nda)
- Place: Georgia, United States
- Bio: Fulltime / Fullstack Web Developer
- GitHub: [Fly1nP4nda](https://github.com/Fly1nP4nda)

#### Name: [Mark Carlson](https://github.com/electrek)
- Place: Chicago, IL, USA
- Bio: Escape room maker
- GitHub: [Mark Carlson](https://github.com/electrek)

#### Name: [Warrin Pipon](https://github.com/lgdroidz)
- Place: Davao, Philippines
- Bio: Web Developer
- GitHub: [Warrin Pipon](https://github.com/lgdroidz)

#### Name: [David Buckle](https://github.com/met3or)
- Place: Manchester, UK
- Bio: Linux System Administrator
- GitHub: [met3or](https://github.com/met3or)

#### Name: [Aishwarya Pradhan](https://github.com/aishwaryapradhan)
- Place: Gurugram, India
- Bio: Learner, Coder,  INFJ, multipotentialite and a person who loves
to explore life. Also, Python and Django Developer
- Github: [Aishwarya Pradhan](https://github.com/aishwaryapradhan)
- Website: [Introverted Geek](http://introvertedgeek.com)

#### Name: [ALEX MARRUJO](https://github.com/marrujoalex)
- Place: California
- Bio: Software Developer
- GitHub: [Alex Marrujo](https://github.com/marrujoalex)

#### Name: [Ezequiel Pequeño Calvar](https://github.com/remohir)
- Place: London, United Kingdom
- Bio: FrontEnd Developer
- GitHub: [Ezequiel Pequeño Calvar](https://github.com/remohir)

### Name: [Elijah](https://github.com/raptosaur)
- Place: Swansea, UK
- Bio: Studying MEng at Swansea Uni and part time SysAdmin
- GitHub: [Raptosaur](https://github.com/raptosaur)

#### Name: [George Kunthara](https://github.com/gkunthara)
- Place: Seattle, WA USA
- Bio: Student at Gonzaga University
- GitHub: [George Kunthara](https://github.com/gkunthara)

#### Name: [Jamie Taylor](https://github.com/GaProgMan)
- Place: Leeds, UK
- Bio: Full stack .NET developer (and .NET Core blogger)
- GitHub: [GaProgMan](https://github.com/GaProgMan)

#### Name: [Lokesh Raj Arora](https://github.com/lokiiarora)
- Place: Darjeeling, India
- Bio: CS Student at SRM University, Full Stack Developer
- Github: [Lokesh Raj Arora](https://github.com/lokiiarora)

#### Name: [Mahdi Majidzadeh](https://github.com/MahdiMajidzadeh/)
- Place: Qom, Qom, Iran
- Bio: back-end develoer and seo expert
- GitHub: [Mahdi Majidzadeh](https://github.com/MahdiMajidzadeh/)
- Twitter: [Mahdi Majidzadeh](https://twitter.com/MahdiMajidzadeh/)

#### Name: [Pedro Mietto Bruini](https://github.com/bruini)
- Place: Jundiaí, São Paulo, Brazil
- Bio: Analyst/Developer Student at Fatec-Jd
- GitHub: [Pedro Mietto Bruini](https://github.com/bruini)

#### Name: [NIKOLETT HEGEDÜS](https://github.com/henikolett)
- Place: Debrecen, Hungary
- Bio: I'm a Developer / Music geek / Nature enthusiast
- GitHub: [Nikolett Hegedüs](https://github.com/henikolett)

#### Name: [Omar Mujahid](https://github.com/omarmjhd)
- Place: Austin, Texas, USA
- Bio: I write code, and play golf!
- GitHub: [Omar Mujahid](https://github.com/omarmjhd)

#### Name: [Kyle Johnson] (https://github.com/johnson90512)
- Place: United States
- Bio: Information System Administrator, former Information Systems student
- GitHub: [Kyle Johnson] (https://github.com/johnson90512)
#### Name: [Gilliano Menezes](https://github.com/gillianomenezes)
- Place: Recife, Brazil
- Bio: Software Engineer at www.neuroup.com.br
- GitHub: [Gilliano Menezes](https://github.com/gillianomenezes)

#### Name: [Luís Antonio Prado Lança](https://github.com/luisslanca)
- Place: Jundiaí, São Paulo, Brazil
- Bio: I'm a student in Fatec Jundiaí and Web Developer.
- GitHub: [Luís Antonio Prado Lança](https://github.com/luisslanca)

#### Name: [Anish Bhardwaj](https://github.com/bhardwajanish)
- Place: New Delhi, India
- Bio: CSD IIITD
- GitHub: [Anish Bhardwaj](https://github.com/bhardwajanish)

#### Name: [Ankur Sharma](https://github.com/ankurs287)
- Place: New Delhi, India
- Bio: CSAM, IIITD
- GitHub: [Ankur Sharma](https://github.com/ankurs287)

#### Name: [Siddhant Verma](https://github.com/siddver007)
- Place: Delhi, India
- Bio: Information Assurance and Cybersecurity Master's Student at Northeastern University
- GitHub: [Siddhant Verma](https://github.com/siddver007)

#### Name: [Cody Williams](https://github.com/codyw9524)
- Place: Dallas, Texas, USA
- Bio: Web Nerd
- GitHub: [Cody Williams](https://github.com/codyw9524)

#### Name: [Aayush Sharma](https://github.com/aayusharma)
- Place: Mandi, Himachal Pradesh, India
- Bio: IITian
- GitHub: [Aayush Sharma](https://github.com/aayusharma)

#### Name: [Jonas Fabisiak](https://github.com/RenCloud)
- Place: Hanover, Germany
- Bio: IT Student
- GitHub: [Jonas Fabisiak](https://github.com/RenCloud)

#### Name: [Mark Schultz](https://github.com/zynk)
- Place: Calgary, Alberta
- Bio: IT Student at SAIT
- GitHub: [Mark Schultz](https://github.com/zynk)

#### Name: [Juan Pablo Aguilar Lliguin](https://github.com/chefjuanpi)
- Place: Chicoutimi, QC, Canada
- Bio: Full Stack Developer
- GitHub: [Juan Pablo Aguilar Lliguin](https://github.com/chefjuanpi)

### Name: [Isaac Torres Michel](https://github.com/isaactorresmichel)
- Place: León, Mexico
- Bio: Software Engineer
- GitHub: [Isaac Torres Michel](https://github.com/isaactorresmichel)

#### Name: [Klaudia K.](https://github.com/KalpiKK)
- Place: Poland
- Bio: IT Student at the University of Wroclaw
- GitHub: [Klaudia K.](https://github.com/KalpiKK)

#### Name: [Luiz Gustavo Mattos](https://github.com/mano0012)
- Place: Brasil
- Bio: Computer Science Student
- Github: [Luiz Matos](https://github.com/mano0012)

#### Name: [Jeppe Ernst](https://github.com/Ern-st)
- Place: 🇩🇰
- Bio: fullstack/devops/security unicorn 🦄
- GitHub: [Jeppe Ernst](https://github.com/Ern-st)

#### Name: [Sergey Gorky](https://github.com/sergeygorky)
- Place: Ukraine
- Bio: I've Top Rated status in Upwork
- GitHub: [Sergey Gorky](https://github.com/sergeygorky)

#### Name: [Ayush Agarwal](https://github.com/thisisayaush)
- Place: Noida, India
- Bio: CSE Student at the Amity University
- GitHub: [Ayush Agarwal](https://github.com/thisisayush)

#### Name: [Arie Kurniawan](https://github.com/arkwrn)
- Place: Jakarta, Indonesia
- Bio: IT Student at Universiy of Muhammadiyah Jakarta
- GitHub: [Arie Kurniawan](https://github.com/arkwrn)

#### Name: [Ramón Didier Valdez Yocupicio](https://github.com/xDidier901)
- Place: Hermosillo, Sonora, México
- Bio: Software Developer / Student
- GitHub: [Didier Valdez](https://github.com/xDidier901)

#### Name: [Jamie Pinheiro](https://github.com/jamiepinheiro)
- Place: Canada
- Bio: Student @ uWaterloo
- GitHub: [jamiepinheiro](https://github.com/jamiepinheiro)

#### Name: [Alvin Abia](https://github.com/twist295)
- Place: NY, USA
- Bio: Lead Mobile Developer
- Github: [Alvin Abia](https://github.com/twist295)

### Name: [Carlos Federico Lahrssen](https://github.com/carloslahrssen)
- Place: Miami, Florida, USA
- Bio: CS Student at Florida International University
- GitHub: [Carlos Lahrssen](https://github.com/carloslahrssen)

#### Name: [Caio Calderari](https://github.com/caiocall)
- Place: Campinas, São Paulo, Brazil
- Bio: Designer
- GitHub: [Caio Calderari](https://github.com/caiocall)

#### Name: [Chashmeet Singh](https://github.com/chashmeetsingh)
- Place: New Delhi, India
- Bio: CS Student
- GitHub: [Chashmeet Singh](https://github.com/chashmeetsingh)

#### Name: [Aimee Tacchi](https://github.com/darkxangel84)
- Place: England, UK
- Bio: Female Front-End Developer From England, UK, I love Code, Cats and Tea. Also love travelling.
- GitHub: [darkxangel84](https://github.com/darkxangel84)

#### Name: [Stuart Wares](https://github.com/StuWares)
- Place: Tamworth, United Kingdom
- Bio: Learning web development to help with a career change!
- GitHub: [Stu Wares](https://github.com/StuWares)

#### Name: [Aitor Alonso](https://github.com/tairosonloa)
- Place: Madrid, Spain
- Bio: Computer Science and Engineering BSc student at Carlos III University of Madrid
- GitHub: [Aitor Alonso](https://github.com/tairosonloa)

#### Name: [Veronika Tolpeeva](https://github.com/ostyq)
- Place: Moscow, Russia
- Bio: Web developer
- GitHub: [Veronika Tolpeeva](https://github.com/ostyq)

#### Name: [Dzmitry Kasinets](https://github.com/dkasinets)
- Place: Brooklyn, NY, USA
- Bio: CS student at Brooklyn College, and The Game of Thrones fan :3
- Github: [Dzmitry Kasinets](https://github.com/dkasinets)

#### Name: [Anthony Mineo](https://github.com/amineo)
- Place: New Jersey, USA
- Bio: Web Design & Development
- GitHub: [Anthony Mineo](https://github.com/amineo)

#### Name: [Brent Scheppmann](https://github.com/bareon)
- Place: Garden Grove, CA, US
- Bio: Student, Geophysicist
- GitHub: [Brent Scheppmann](https://github.com/bareon)

#### Name: [Andrea Stringham](https://github.com/astringham)
- Place: Phoenix, AZ USA
- Bio: Coffee addict, dog person, developer.
- GitHub: [Andrea Stringham](https://github.com/astringham)

#### Name: [coastalchief](https://github.com/coastalchief)
- Place: Germany
- Bio: dev
- GitHub: [coastalchief](https://github.com/coastalchief)

#### Name: [Furkan Arabaci](https://github.com/illegaldisease)
- Place: Turkey
- Bio: Computer Science student
- GitHub: [Furkan Arabaci](https://github.com/illegaldisease)

#### Name: [Rizki Ramadhana](https://github.com/rizkiprof)
- Place: Yogyakarta, Indonesia
- Bio: Student / Front-end Developer
- GitHub: [Rizki Ramadhana](https://github.com/rizkiprof)

#### Name: [Sarthak Bhagat](https://github.com/sarthak268)
- Place: Delhi, India
- Bio: ECE Undergraduate
- GitHub: [Sarthak Bhagat](https://github.com/sarthak268)

#### Name: [Haley C Smith](https://github.com/haleycs)
- Place: Orlando, Florida
- Bio: Web Designer/Developer
- GitHub: [Haley C Smith](https://github.com/haleycs)

#### Name: [Lesyntheti](https://github.com/lesyntheti)
- Place : Troyes, France
- Bio : Network Engineer at University of Technology of Troyes
- Github: [lesyntheti](https://gitbub.com/lesyntheti)

#### Name: [Abdullateef](https://github.com/abdullateef97)
- Place: Lagos Island, Lagos State, Nigeria
- Bio: Student Developer
- GitHub: [Abdullateef](https://github.com/abdullateef97)

#### Name: [Juan Anaya Ortiz](https://github.com/JaoChaos)
- Place: Granada, Spain
- Bio: IT student at the University of Granada
- GitHub: [Juan Anaya Ortiz](https://github.com/JaoChaos)

#### Name: [Alexander Voigt](https://github.com/alexandvoigt)
- Place: San Francisco, CA, USA
- Bio: Software Engineer
- GitHub: [Alexander Voigt](https://github.com/alexandvoigt)

#### Name: [Michael Greene] (https://github.com/Greeneink4)
- Place: UT, USA
- Bio: Web Dev Student
- Github: [Michael Greene] (https://github.com/Greeneink4)

#### Name: [Lee Magbanua](https://github.com/leesenpai)
- Place: Philippines
- Bio: Student / Front-end Web Developer
- GitHub: [leesenpai](https://github.com/leesenpai)

#### Name: [Damodar Lohani](https://github.com/lohanidamodar)
- Place: Kathmandu, Nepal
- Bio: Technology Consultant at [LohaniTech](https://lohanitech.com)
- GitHub: [Damodar Lohani](https://github.com/lohanidamodar)

#### Name: [Hrafnkell Orri Sigurðsson](https://github.com/hrafnkellos)
- Place: Hafnarfjörður, Iceland
- Bio: Computer Scientist
- GitHub: [Hrafnkell Orri Sigurðsson](https://github.com/hrafnkellos)

#### Name: [Mitchell Haugen](https://github.com/haugenmitch)
- Place: VA, USA
- Bio: Programmer
- GitHub: [haugenmitch](https://github.com/haugenmitch)

#### Name: [Felipe Do Espirito Santo](https://github.com/felipez3r0)
- Place: Jaboticabal, SP, Brazil
- Bio: Professor at Fatec, Faculdade São Luís, and Mozilla Volunteer
- GitHub: [Felipe Do E. Santo](https://github.com/felipez3r0)

#### Name: [Jason Green](https://jason.green)
- Place: Seattle, WA
- Bio: Student of code, eater of sustainable sushi
- GitHub: [Jalence](https://github.com/jalence)

#### Name: [Elan Ripley](https//github.com/tattarrattat)
- Place: Raleigh, North Carolina, USA
- Bio: Programmer
- Github: [Elan Ripley](https//github.com/tattarrattat)

#### Name: [Bennie Mosher](https://github.com/benniemosher)		
 - Place: Windsor, CO		
 - Bio: CTO of NOMO FOMO, Inc. && Software Engineer at NBC Universal		
 - GitHub: [Bennie Mosher](https://github.com/benniemosher)		

#### Name: [Justin Oliver](https://github.com/justinoliver)
- Place: Seattle, WA, USA, Earth!
- Bio: Trying to learn cool new things!
- GitHub: [Justin Oliver](https://github.com/justinoliver)

#### Name: [RYAN R SMITH](https://github.com/devronsoft)
- Place: Oxford, UK
- Bio: Kiwi dev
- GitHub: [Ryan Smith](https://github.com/devronsoft)
- Website: [Blog](https://devronsoft.github.io/)

#### Name: [Michael Kaiser](https://github.com/patheticpat)
- Place: Germany
- Bio: Ooooooh, nooooooo, not tonight!!
- GitHub: [Michael Kaiser](https://github.com/patheticpat)

#### Name: [Igor Rzegocki](https://github.com/ajgon)
- Place: Kraków, PL
- Bio: I do Ruby for living, and hacking for fun
- GitHub: [Igor Rzegocki](https://github.com/ajgon)
- Website: [Online Portfolio](https://rzegocki.pl/)

#### Name: [JULIE QIU](https://github.com/julieqiu)
- Place: New York City, NY, USA
- Bio: Software Engineer; Loves iced coffee
- GitHub: [Julie Qiu](https://github.com/julieqiu)

#### Name: [Luis Alducin](https://linkedin.com/luisalduucin)
- Place: Mexico City
- Bio: Software Engineer
- GitHub: [Luis Alducin](https://github.com/luisalduucin)

#### Name: [Hannah Zulueta](https://github.com/hanapotski)
- Place: North Hollywood, CA
- Bio: Web developer, Calligrapher, Musician, Entrepreneur
- GitHub: [Ryan Smith](https://github.com/hanapotski)
- Website: [Blog](https://homemadecoder.wordpress.com)

#### Name: [Michele Adduci](https://micheleadduci.net)
- Place: Germany
- Bio: Full Stack Developer, living on a CI/CD pipeline
- GitHub: [madduci](https://github.com/madduci)

#### Name: [Austin Carey](https://github.com/apcatx)
- Place: Austin, TX, USA
- Bio: Jr Full Stack Developer making my first contribution.
- GitHub: [apcatx](https://github.com/apcatx)

#### Name: [John Rexter Flores](https://github.com/alldeads)
- Place: Cebu, Philippines
- Bio: Full Stack Developer
- Github: [John Rexter Flores](https://github.com/alldeads)

#### Name: [Luciano Santana dos Santos](https://github.com/lucianosds)
- Place: Ponta Grossa, PR, Brasil
- Bio: Computer Network Professional
- Github: [Luciano Santana dos Santos](https://github.com/lucianosds)

#### Name: [Naman Doshi] (https://github.com/warmachine0609)
-Place: Chennai,India
-Bio: ML developer
-Github: [Naman Doshi] (https://github.com/warmachine0609)
#### Name: [Alex Choi](https://github.com/running-cool)
- Place: Athens, GA
- Bio: Student
- Github: [running-cool](https://github.com/running-cool)

#### Name: [Sebastian Schreck](https://schreck.berlin)
- Place: Berlin, Germany
- Bio: Software Engineer
- Github: [StegSchreck](https://github.com/StegSchreck)

#### Name: [Fernando Contreras](https://github.com/fercreek)
- Place: Nuevo Leon, Mexico
- Bio: Software Engineer
- Github: [fercreek](https://github.com/fercreek)
- Website: [Blog](https://fercontreras.com/)

#### Name: [Kshitiz Khanal](https://github.com/kshitizkhanal7)
- Place: Kathmandu, Nepal
- Bio: Open Data and Open Knowledge activist
- GitHub: [Kshitiz Khanal](https://github.com/kshitizkhanal7)

#### Name: [Manas kashyap](https://github.com/Manas-kashyap)
- Place: New Delhi, India
- Bio: Computer Science Engineering student at Amity University
Noida
-Github: [Manas kashyap](https://github.com/Manas-kashyap)

#### Name: [Daksh Chaturvedi](https://github.com/daksh249)
- Place: New Delhi, India
- Bio: ECE Undergraduate at IIIT-Delhi
- GitHub: [Daksh Chaturvedi](https://github.com/daksh249)

#### Name: [SHANAKA ANURADHA](https://github.com/shanaka95)
- Place: Sri Lanka
- Bio: Undergraduate
- GitHub: [Shanaka95](https://github.com/shanaka95)

### Name: [Brandon Fadairo](https://github.com/BFadairo)
- Place: Columbus, Ohio
- Bio: A guy looking to change career fields
- GitHub: [Brandon Fadairo](https://github.com/BFadairo)

#### Name: [Lukas A](https://github.com/lukbukkit)
- Place: Kassel, Hesse, Germany
- Bio: Student on his way to the Abitur
- GitHub: [LukBukkit](https://github.com/lukbukkit)

#### Name: [Dale Noe](https://github.com/dalenoe)
- Place: Fairbury, Illinois, US
- Bio: System administrator by day, devops by hobby.
- GitHub: [Dale Noe](https://github.com/dalenoe)

#### Name: [Valera Kushnir](https://github.com/kashura)
- Place: Tampa, FL, USA
- Bio: Scrum Master and passionate technologist.
- GitHub: [kashura](https://github.com/kashura)

#### Name: [Eric Briese](https://github.com/Atrolantra)
- Place: Brisbane, Australia
- Bio: Student studying LAw and IT. Currently working as a software engineer.
- GitHub: [Atrolantra](https://github.com/Atrolantra)


#### Name: [Jeevan Chapagain](https://github.com/jeevanc)
- Place: Kathmandu, Nepal
- Bio: Student studying BSc(CSIT).Currently working as a software engineer intern.
- GitHub: [Jeevan Chapagain](https://github.com/jeevanc)

#### Name: [Ayushverma8](https://github.com/Ayushverma8)
- Place: Indore, TN, IN
- Bio: I'm living the best part of my life and the life that I always wanted to. Surrounded by amazing people everyday. Rich in happiness, meager in hate. Seduce me with bikes and roads, invite me to trekking and long drives. I love food and sleep. I'm driven by music and art.
- GitHub: [Ayush](https://github.com/Ayushverma8)

#### Name: [VEBER Arnaud](https://github.com/VEBERArnaud)
- Place: Paris, France
- Bio: Solution Architect @ Eleven-Labs
- GitHub: [VEBERArnaud](https://github.com/VEBERArnaud)

#### Name: [Dushyant Rathore](https://github.com/dushyantRathore)
- Place: New Delhi, India
- Bio: Student
- GitHub: [dushyantRathore](https://github.com/dushyantRathore)

#### Name: [Attila Blascsak](https://github.com/blascsi)
- Place: Hungary
- Bio: Front-end dev. Love React!
- GitHub: [Attila Blascsak](https://github.com/blascsi)

#### Name: [Acquila Santos Rocha](https://github.com/DJAcquila)
- Place: Goiânia, Brasil
- Bio: Computer Science Student
- GitHub: [Acquila Santos Rocha](https://github.com/DJAcquila)

#### Name: [Jasen Wyatt](https://github.com/jasenwyatt)
- Place: Detroit, Michigan, USA
- Bio: Director UX & Development; music-lover; father;
- GitHub: [Jasen Wyatt](https://github.com/jasenwyatt)

#### Name: [Larizza Noelly Tueros Garcia](https://github.com/skayablars)
- Place: Santiago de los Caballeros, República Dominicana
- Bio: Software Engineer, Web Developer, Design unicorn
- GitHub: [Larizza Tueros](https://github.com/skayablars)

#### Name: [Gaurav Lalchandani](https://github.com/return007)
- Place: India
- Bio: Computer Science Student, Eat, code and sleep :P
- GitHub: [return007](https://github.com/return007)

#### Name: [Jianhao Tan](https://github.com/jaanhio)
- Place: Singapore
- Bio: I like spending time in chlorinated water and spitting out codes.
- GitHub: [Jianhao Tan](https://github.com/jaanhio)

#### Name:[Roi Ben - Shaul](https://github.com/rughciatuk)
- Place: israel
- Bio: Android developer
- GitHub: [Roi Ben - Shaul](https://github.com/rughciatuk)

#### Name: [Konstantin](https://github.com/Kola50011)
- Place: Wiener Neustadt, Austria
- Bio: Computer Science Student
- GitHub: [Konstantin](https://github.com/Kola50011)

#### Name: [Ankit Rai](https://github.com/ankitrai96)
- Place: Greater Noida, Uttar Pradesh, India
- Bio: A high functioning geek, et cetera.
- GitHub: [ankitrai96](https://github.com/ankitrai96)

#### Name: [Tiago Severino](https://github.com/TiagoSeverino)
- Place: Lisbon, Portugal
- Bio: I code for fun!
- GitHub: [TiagoSeverino](https://github.com/TiagoSeverino)

#### Name: [Patrick Hübl-Neschkudla](https://github.com/flipace)
- Place: Vienna, Austria
- Bio: Senior Developer @ ovos media gmbh. Happily married and father of 2 awesome kids. Oh and I like games.
- GitHub: [flipace](https://github.com/flipace)

#### Name: [Zakaria Soufiani](https://github.com/zakaria-soufiani)
- Place: Agadir, Morocco
- Bio: Student
- GitHub: [Zakaria Soufiani](https://github.com/zakaria-soufiani)

#### Name: [Mathias Pihl](https://github.com/newspaperman57)
- Place: Aalborg, Denmark
- Bio: Software Engineering Student
- GitHub: [Newspaperman57](https://github.com/newspaperman57)

#### Name: [Bikibi](https://github.com/Bikibi)
- Place: Toulouse, France
- Bio: Front-end dev
- GitHub: [Bikibi](https://github.com/Bikibi)

#### Name: [Weilun](https://github.com/holah)
- Place: Singapore
- Bio: Engineer
- GitHub: [Weilun](https://github.com/holah)

#### Name: [Matteo Mensi](https://github.com/Snatched)
- Place: Italy
- Bio: Chemical Engineering student. C++ developer. I (try to) make high-performance computational programs to help with scientific research.
- GitHub: [Snatched](https://github.com/Snatched)

#### Name: [Oleksiy Ovdiyenko](https://github.com/doubledare704)
- Place: Kyiv, Ukraine
- Bio: Python Dev
- GitHub: [Oleksiy Ovdiyenko](https://github.com/doubledare704)

#### Name: [Jeremy](https://github.com/jremeh)
- Place: KL, Malaysia
- Bio: Applied Math with Computing Student
- GitHub: [Jeremy](https://github.com/jremeh)

#### Name: [KUMAR AKSHAY](https://github.com/kakshay21)
- Place: Indore, Madhya Pradesh, India
- Bio: Electronics and Communication student.
- GitHub: [Kumar Akshay](https://github.com/kakshay21)

#### Name: [Jibin Thomas Philipose](https://github.com/JIBIN-P)
- Place: Mumbai, India
- Bio: Full-Stack Development, Machine Learning and Having Fun!.
- GitHub: [Jibin Thomas Philipose](https://github.com/JIBIN-P)

### Name: [Matei David](https://github.com/Matei207)
- Place: Birmingham, UK
- Bio: BSc Student at University of Birmingham
- GitHub: [Matei David](https://github.com/Matei207)

#### Name: [CAPS Padilla](https://github.com/CarlosPadilla)
- Place: Jalisco, Mexico
- Bio: A handsome guy with the best work ever

#### Name: [Aiman Abdullah Anees](https://github.com/aimananees)
- Place: Hyderabad, India
- Bio: iOS Developer
- GitHub: [Aiman Abdullah Anees](https://github.com/aimananees)

#### Name: [Andrea Zanin](https://github.com/ZaninAndrea)
- Place: Trento, Italy
- Bio: High School Student, passionate about math, coding and open source
- Github: [ZaninAndrea](https://github.com/ZaninAndrea)

#### Name: [VENKATESH BELLALE] (http://venkateshbellale.github.io)
- place:pune , India
- bio : loves computer+science , student
- github: [venketsh bellale] (http://github.com/venkateshbellale)

#### Name: [Keith VenHuizen](https://github.com/keithvenh/)
- Place: Sioux Falls, South Dakota
- Bio: Hi, I'm Keith. I love my family, playing board games, Chicago sports and problem solving!
- GitHub: [Keith VenHuizen](https://github.com/keithvenh)

#### Name：[ Eason Xuan ](https://github.com/timemahcine)
- Place: City:Shao Xing, State:Zhe Jiang, Country:China
- Bio: computer science student,front-end developer
- GitHub: [ Eason Xuan](https://github.com/timemahcine)

#### Name: [Ocean](https://github.com/ocean0212)
- Place: Henan, China
- Bio: Chinese food :heart_eyes:
- GitHub: [Ocean](https://github.com/ocean0212)

#### Name: [Rohit Motwani](https://github.com/rohittm)
- Place: Kanpur, India
- Bio: Frontend Developer
- GitHub: [rohittm](https://github.com/rohittm)

#### Name: [Piotr](https://github.com/khorne55)
- Place: Limerick, Ireland
- Bio: Computer Engineering Student :)
- GitHub: [khorne55](https://github.com/khorne55)

#### Name: [Rafael Barbosa](https://github.com/rafaelmilanibarbosa)
- Place: Sao Bernardo do Campo, Sao Paulo, Brazil
- Bio: loves computer+science , Full Stack Developer
- GitHub: [Ocean](https://github.com/rafaelmilanibarbosa)

#### Name: [Eric Wolfe](https://github.com/erwolfe)
- Place: Edwardsville, IL, USA
- Bio: Programmer, Audiophile, Gamer
- GitHub: [Eric Wolfe](https://github.com/erwolfe)

#### Name: [Francis](https://github.com/borbefg)
- Place: Quezon City, PH
- Bio: Fueled by :coffee:
- GitHub: [Francis](https://github.com/borbefg)

#### Name: [Gowtham](https://github.com/gowtham1997)
- Place: Chennai
- Bio: Loves Data science

### Name: [Branden] (https://github.com/redbeardaz)
- Place: Phoenix, AZ
- Bio: Customer Success Manager
- GitHub: [RedBeardAZ] (https://github.com/redbeardaz)

#### Name: [Hussain Calcuttawala](https://github.com/hussainbadri21)
- Place: Bengaluru, India
- Bio: Android Developer, Student, Foodie
- GitHub: [hussainbadri21](https://github.com/hussainbadri21)

#### Name: [M K]
- Place: Ko Tao, Thailand
- Bio: I love code, coffee and the beach

#### Name: [Ahmad Thames](https://github.com/ahmadthames)
- Place: Houston, TX, USA
- Bio: UX Engineer, Traveler, Plant-Based Foodie
- GitHub: [ahmadthames](https://github.com/ahmadthames)

#### Name: [Skyler](https://github.com/huntleyreep)
- Place: South Carolina
- Bio: Computer Science Student / Free Code Camper
- GitHub: [huntleyreep](https://github.com/huntleyreep)

#### Name: [Steve K]
- Place: Philadelphia, PA
- Bio: Security Analyst

#### Name: [Siddharth Tankariya](https://github.com/siddharthtankariya/)
- Place: Mumbai, India
- Bio: Java Developer, Foodie
- GitHub: [siddharthtankariya](https://github.com/siddharthtankariya/)

#### Name: [Christoph](https://github.com/iamchrishckns)
- Place: Germany
- Bio: I'm a german developer who loves to create things :)
- GitHub: [iamchrishckns](https://github.com/iamchrishckns)

#### Name: [Aditya Yuvaraj](https://github.com/Screwed-Up-Head)
- Place: Pune, India
- Bio: Metalhead law student who loves hardware and code
- GitHub: [Screwed-Up-Head](https://github.com/Screwed-Up-Head)

#### Name: [Zoe Kafkes](https://github.com/zkafkes)
- Place: Atlanta, Georgia USA
- Bio: caffeinated and curious
- GitHub: [zkafkes](https://github.com/zkafkes)

#### Name: [Gareth Davies](https://github.com/gareth-d85)
- Place: UK
- Bio: Future Developer and Free code camp local group leader
- GitHub: [Gareth Davies](https://github.com/gareth-d85)

#### Name: [Daniel Tudares](https://github.com/dan1eltudares)
- Place: Ottawa, Ontario, Canada
- Bio: Network specialist, code n00b
- Github: [Daniel Tudares](https://github.com/dan1eltudares)

#### Name: [Ryan Sperzel](https://github.com/ryansperzel)
- Place: NYC, New York, USA
- Bio: Recent college grad attending Flatiron School coding bootcamp
- GitHub: [Ryan Sperzel](https://github.com/ryansperzel)

#### Name: [Thomas Lee](https://github.com/pbzweihander)
- Place: Seoul, Republic of Korea
- Bio: College student
- GitHub: [Thomas Lee](https://github.com/pbzweihander)

#### Name: [Ayush Aggarwal](https://github.com/aggarwal125ayush)
- Place: Delhi, India
- Bio: Data Scientist , Android Developer
- Github: [Ayush Agagrwal](https://github.com/aggarwal125ayush)

#### Name: [Taylor Hudson](https://github.com/AllenCompSci)
- Place: Allen, Texas, USA
- Bio: Computer Scientist , C++ Developer, Java Developer, NodeJS, High School Computer Science Teacher, Math Teacher, Mathematicain
- Github: [Allen Comp Sci](https://github.com/AllenCompSci)

#### Name: [Margaret Kelley](https://github.com/mlouisekelley)
- Place: USA
- Bio: Cat lover
- GitHub: [mlouisekelley](https://github.com/mlouisekelley)

#### Name: [Simon Volpert](https://github.com/vol-pi)
- Place: Ulm, Germany
- Bio: DevOps, Hiking, Photography
- GitHub: [vol-pi](https://github.com/vol-pi)

#### Name: [Matteo Testa](https://github.com/maojh)
- Place: Milan, Italy
- Bio: Design&Arts
- GitHub: [maojh](https://github.com/maojh)

#### Name: [SAIDEEP DICHOLKAR](https://github.com/saideepd)
- Place: Mumbai, India
- Bio: Computer Science Engineering Student & Tech Enthusiast
- GitHub: [Saideep Dicholkar](https://github.com/saideepd)

#### Name: [Lisa Nguyen](https://github.com/LisaNguyen)
- Place: Dublin, Ireland
- Bio: Front-end developer
- GitHub: [Lisa Nguyen](https://github.com/LisaNguyen)

#### Name: [Tyler Williams](https://github.com/Tyler-Williams)
- Place: Henderson, NV, USA
- Bio: Front-end Developer
- GitHub: [Tyler-Williams](https://github.com/Tyler-Williams)

#### Name: [Ítalo Epifânio](https://github.com/itepifanio)
- Place: Natal, Brazil
- Bio: Web developer PHP and Python
- Github: [Ítalo Epifânio](https://github.com/itepifanio)

#### Name: [Otto Bittencourt](https://github.com/OttoWBitt)
- Place: Belo Horizonte, Minas Gerais, Brazil
- Bio: Computer Science student at Puc-Mg ,Music lover
- GitHub: [OttoWBitt] (https://github.com/OttoWBitt)

#### Name: [Ana Perez](https://github.com/anacperez)
- Place: King City, California, United States
- Bio: Full-Stack developer, hiking, travel, art, photography
- GitHub: [Ana Perez](https://github.com/anacperez)

#### Name: [Matan](https://github.com/matan188)
- Place: TLV, IL
- Bio: Programmer
- GitHub: [Matan](https://github.com/matan188)

#### Name: [Moisés Ñañez](https://github.com/moisesnandres)
- Place: Ica, Perú
- Bio: Software developer and musician
- GitHub: [Moisés Ñañez](https://github.com/moisesnandres)

#### Name: [Joe Hanson](https://github.com/jahanson)
- Place: San Antonio, TX, United States
- Bio: Front-End Developer
- GitHub: [Joe Hanson](https://github.com/jahanson)

#### Name: [Tech Tide](https://github.com/techtide/)
- Place: Singapore, Singapore
- Bio: Young software developer.
- GitHub: [techtide](https://github.com/techtide/)

#### Name: [Raymond Duckworth](https://github.com/raymondxduckworth/)
- Place: California, USA
- Bio: Aspiring full-stack web developer/software engineer. Interested in IoT, AI, & Tech Business.
- GitHub: [Raymond Duckworth](https://github.com/raymondxduckworth/)

#### Name: [Tanner Lund](https://github.com/nylan17/)
- Place: Seattle
- Bio: Developer
- GitHub: [Nylan17](https://github.com/nylan17/)

#### Name: [Ermolaev Gleb](https://github.com/ermolaeff/)
- Place: Moscow, Russia
- Bio: Student-developer, fond of JAva, Web etc.
- GitHub: [Ermolaeff](https://github.com/ermoalaeff)

#### Name: [Jeffrey Ng](https://github.com/NgJeffrey/)
- Place: California, United States
- Bio: Student
- GitHub: [NgJeffrey](https://github.com/NgJeffrey/)

#### Name: [Peter Walsh](https://github.com/ddddamian/)
- Place: UK
- Bio: Learning to code through freeCodeCamp
- GitHub: [Peter Walsh](https://github.com/ddddamian/)

#### Name: [Michelle Uy](https://github.com/breindy/)
- Place: NYC
- Bio: CS student aspiring to become a better coder
- GitHub: [Michelle Uy](https://github.com/breindy/)

#### Name: [James Nuttall](https://github.com/JamesNuttall/)
- Place: UK
- Bio: Developing things. Learning Git
- GitHub: [James Nuttall](https://github.com/JamesNuttall/)

#### Name: [Bruno](https://github.com/bbarao/)
- Place: Lisbon, Portugal
- Bio: Love stuff
- GitHub: [Bruno](https://github.com/bbarao/)

#### Name: [Taylor Lee](https://github.com/taylorlee1/)
- Place: California
- Bio: Developer
- GitHub: [taylorlee1](https://github.com/taylorlee1/)

#### Name: [José](https://github.com/JJPO96/)
- Place: Porto, Portugal
- Bio: Informatics Student
- GitHub: [JJPO96](https://github.com/JJPO96/)

#### Name: [Rafael Barbosa Conceição](https://github.com/darthmasters/)
- Place: Sergipe, Brasil
- Bio: Web Developer
- GitHub: [Rafael Barbosa Conceição](https://github.com/darthmasters/)

#### Name: [Eric](https://github.com/Eric-Tadeja/)
- Place: Redmond, Washington
- Bio: service engineer
- GitHub: [Eric-Tadeja](https://github.com/Eric-Tadeja/)

#### Name: [Grégoire](https://github.com/navispeed/)
- Place: Quebec, Canada
- Bio: Scala developer
- GitHub: [navispeed](https://github.com/navispeed/)

#### Name: [Spencer](https://github.com/leaous/)
- Place: Pittsburgh, Pennsylvania
- Bio: student :)
- GitHub: [leaous](https://github.com/leaous/)

#### Name：[Akani] (htpps://github.com/akanijade/)
- Place: Jakarta, Indonesia
- Bio: Student
- GitHub: [akanijade] (https://github.com/akanijade/)

#### Name: [Udit Mittal](https://github.com/udit-001)
- Place: New Delhi, India
- Bio: Programmer
- Github: [Udit Mittal](https://github.com/udit-001)

#### Name: [Sai Praneeth](https://github.com/saip009)
- Place: Mumbai, India
- Bio: Programmer
- Github: [Sai Praneeth](https://github.com/saip009)

#### Name: [Abhishek Bhatt](https://github.com/ab-bh)		
 - Place: New Delhi, India		
 - Bio: Software developer, studying B.Tech CSE		
 - GitHub: [Abhishek Bhatt](https://github.com/ab-bh)

#### Name: [Aniket](https://github.com/AniketRoy)
- Place: New Delhi, India
- Bio: Computer Science Under Graduate, Open Source Lover
- GitHub: [Aniket](https://github.com/AniketRoy)

#### Name: [Nelson Estevão](https://github.com/nelsonmestevao)
- Place: Braga, Portugal
- Bio: Student of Software Engineering who likes puzzles.
- GitHub: [nelsonmestevao](https://github.com/nelsonmestevao)

#### Name: [Tom Michel](https://github.com/tomichel)
- Place: Berlin, Germany
- Bio: Developer
- Github: [Tom Michel](https://github.com/tomichel)

#### Name: [Abhishek Bhatt](https://github.com/ab-bh)
- Place: New Delhi, India
- Bio: Software developer, studying B.Tech CSE
- GitHub: [Abhishek Bhatt](https://github.com/ab-bh)

#### Name: [Rohit Mathew](https://github.com/rohitjmathew)
- Place: Bangalore, Karnataka, India
- Bio: Android Developer, Freelancer and Tech Enthusiast
- GitHub: [Rohit Mathew](https://github.com/rohitjmathew)

#### Name: [Aditya Giri](https://github.com/BrainBuzzer)
- Place: Latur, India
- Bio: Student
- Github: [Udit Mittal](https://github.com/BrainBuzzer)

#### Name: [syamkumar](https://github.com/syam3526)
- Place:kerala,india
- Bio: data scientist
- Github: [syamkumar](https://github.com/syam3526)

#### Name: [Gui An Lee](https://github.com/piroton)
- Place: Singapore, Singapore
- Bio: Student
- Github: [Gui An Lee](https://github.com/piroton)

#### Name: [Hardik Surana](https://github.com/hardiksurana)
- Place: Bangalore, India
- Bio: Programmer, Student
- Github: [Hardik Surana](https://github.com/hardiksurana)

#### Name: [Curian lee Zhen Jie](https://github.com/finalight)		
 - Place: Singapore
 - Bio: Fullstack, devops practitioner
 - GitHub: [turkerdotpy](https://github.com/finalight)

#### Name: [Ayushman KB](https://github.com/namhsuya/)
- Place: Calcutta, India
- Bio: Life sciences student|Dev|Linux enthusiast
- GitHub: [namhsuya](https://github.com/namhsuya/)

#### Name: [Michael Rogers](https://github.com/widgyrogers)
- Place: London, England
- Bio: Management Consultant
- Github: [widgyrogers] (https://github.com/widgyrogers)

#### Name: [Ipaye Alameen](https://github.com/ipaye)
- Place: Lagos, Nigeria
- Bio: Coumpter Engeering Undergrad | Front-end Developer | Javascript enthusiast
- Github: [ipaye] (https://github.com/ipaye)

#### Name: [Audrey Delgado](https://github.com/AudreyLin)
- Place: CA, USA
- Bio: It Network & Security graduate turned newb developer...lol.  
- Github: [AudreyLin](https://github.com/AudreyLin)

#### Name: [Kutsoragi](https://github.com/Kutsoragi)
- Place: Madrid, Spain
- Bio: Software Student
- Github: [Kutsoragi] (https://github.com/Kutsoragi)

#### Name: [Shreyansh Dwivedi](https://github.com/shreyanshdwivedi)
- Place: Varanasi, Uttar Pradesh, India
- Bio: Undergrad at IIITA
- Github: [Shreyansh Dwivedi] (https://github.com/shreyanshdwivedi)

#### Name: [Jochen Kirstätter](https://github.com/jochenkirstaetter)
- Place: Mauritius
- Bio: Family guy, geek, entrepreneur, software craftsman: Microsoft MVP Visual Studio, C#, Xamarin, SQL Server, VFP, MySQL, Linux consultant, conference speaker
- GitHub: [jochenkirstaetter](https://github.com/jochenkirstaetter)
- Website: [Get Blogged by JoKi](https://jochen.kirstaetter.name/)

#### Name: [Paul Schmidt](https://github.com/pschmidt88)
 - Place: Kassel, Germany
 - Bio: Software Engineer @ plentymarkets
 - Github [pschmidt88](https://github.com/pschmidt88)

#### Name: [Josh McKenzie](https://github.com/mckenzieja)
 - Place: Louisville, Kentucky USA
 - Bio: Full Stack JavaScript/WoW - Hyjal(Horde)
 - GitHub: [mckenzieja](https://github.com/mckenzieja)]

 #### Name: [Sanjeev Kumar](https://github.com/sanjeevbitx)
 - Place: Kolkata, India
 - Bio: Electronics Undergrad @Jadavpur University 
 - Github [sanjeevbitx](https://github.com/sanjeevbitx)

#### Name: [Neelansh Sahai](https://www.linkedin.com/in/neelansh-sahai-555a693b/)
- Place: Lucknow, Uttar Pradesh, INDIA
- Bio: Flirty Allrounder with a knack of Programming, Sports and Music
- Github: [Neelansh Sahai](https://github.com/neelanshsahai)

#### Name: [Bryen Vieira](https://www.linkedin.com/in/bryen95/)
- Place: London, UK
- Bio: Android development and a sprinkle of back end web!
- Github: [Bryen V](https://github.com/bryen95)

#### Name: [Matt Wszolek](https://github.com/mattwszolek)
- Place: Chicago, IL, USA
- Bio: Softweare Engineer for SteelSeries
- Github: [Matt Wszolek](https://github.com/mattwszolek)

#### Name: [Wan Wan](https://github.com/lf2com)
- Place: Taipei, Taiwan
- Bio: Front-end Developer
- GitHub: [Wan Wan](https://github.com/lf2com)

#### Name: [Nawed Imroze](https://github.com/nawedx)
- Place: Bhubaneswar, Odisha, India
- Bio: Sophomore IT undergraduate, tech enthusiast, programmer and quizzer.
- GitHub: [Nawed Imroze](https://github.com/nawedx)

#### Name: [Henri Idrovo](https://github.com/henriguy1210)
- Place: Chicago, Illinois, USA
- Bio: Java Software Engineer. Illinois Institute of Technology graduate. 
- Github: [Henri Idrovo](https://github.com/henriguy1210)

#### Name: [Mateus Fernandes Machado](https://github.com/mateusfmachado)
- Place: Patrocínio, MG, BRA
- Bio: Graduated in CS, Full Stack Javascript Consultant/Freelancer, Founder of Ampliee.com, Tech Enthusiast
- Github: [Mateus Machado](https://github.com/mateusfmachado)

#### Name: [Glen J Fergo](https://github.com/gfergo)
- Place: Long Island, New York, USA
- Bio: Professional Web Developer since 1995
- Github: [Glen J Fergo](https://github.com/gfergo)

#### Name: [Shashwat Pulak](https://github.com/shpulak)
- Place: Pune, Maharashtra, India
- Bio: Full Stack developer and Tech enthusiast
- Github: [shpulak](https://github.com/shpulak)

<<<<<<< HEAD
#### Name: [tbdees](https://github.com/tbdees/)
- Place: Laguna Beach, CA
- Bio: financial software consultant
- Github: [tbdees](https://github.com/tbdees/)
=======
#### Name: [Mateo Pool](https://github.com/IAmMyself)
- Place: Chattanooga, Tennesse, USA
- Bio: Full Stack hobbyiest, Hacking enthusiast, Fluent in several languages
- GitHub: [Mateo Pool](https://github.com/IAmMyself)
>>>>>>> bd1df167
<|MERGE_RESOLUTION|>--- conflicted
+++ resolved
@@ -1884,14 +1884,12 @@
 - Bio: Full Stack developer and Tech enthusiast
 - Github: [shpulak](https://github.com/shpulak)
 
-<<<<<<< HEAD
 #### Name: [tbdees](https://github.com/tbdees/)
 - Place: Laguna Beach, CA
 - Bio: financial software consultant
 - Github: [tbdees](https://github.com/tbdees/)
-=======
+
 #### Name: [Mateo Pool](https://github.com/IAmMyself)
 - Place: Chattanooga, Tennesse, USA
 - Bio: Full Stack hobbyiest, Hacking enthusiast, Fluent in several languages
-- GitHub: [Mateo Pool](https://github.com/IAmMyself)
->>>>>>> bd1df167
+- GitHub: [Mateo Pool](https://github.com/IAmMyself)