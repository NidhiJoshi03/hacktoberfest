--- conflicted
+++ resolved
@@ -255,16 +255,13 @@
 - Place: Huntington Beach, CA
 - Bio: Games and things!
 - GitHub: [Stephen Abrahim](https://github.com/lepah)
-<<<<<<< HEAD
-- 
+
+#### Name: [Rajeev Kumar Singh](https://github.com/rajeeviiit)
+- Place: Gandhinagar,Gujrat, IN
+- Bio: Games and music!
+- GitHub: [Rajeev Kumar Singh](https://github.com/rajeeviiit)
+
 ### Name: [Benjamin Sanvoisin](https://github.com/Laudenlaruto)
 - Place : Paris, FR
 - Bio: Devops, Gamer and fun
 - GitHub: [Benjamin Sanvoisin](https://github.com/Laudenlaruto)
-=======
-
-#### Name: [Rajeev Kumar Singh](https://github.com/rajeeviiit)
-- Place: Gandhinagar,Gujrat, IN
-- Bio: Games and music!
-- GitHub: [Rajeev Kumar Singh](https://github.com/rajeeviiit)
->>>>>>> 59e828df
