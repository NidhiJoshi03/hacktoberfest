--- conflicted
+++ resolved
@@ -697,12 +697,11 @@
 - Bio: IT Student at the University of Granada
 - GitHub: [Antonio Jesus Pelaez](https://github.com/ajpelaez)
 
-<<<<<<< HEAD
 #### Name: [Siddhant Verma](https://github.com/siddver007)
 - Place: Delhi, India
 - Bio: Information Assurance and Cybersecurity Master's Student at Northeastern University
 - GitHub: [Siddhant Verma](https://github.com/siddver007)
-=======
+
 #### Name: [Cody Williams](https://github.com/codyw9524)
 - Place: Dallas, Texas, USA
 - Bio: Web Nerd
@@ -990,5 +989,4 @@
 - Place: New Delhi, India
 - Bio: Computer Science Engineering student at Amity University 
 Noida
--Github: [Manas kashyap](https://github.com/Manas-kashyap)
->>>>>>> 4c6e61b3
+-Github: [Manas kashyap](https://github.com/Manas-kashyap)