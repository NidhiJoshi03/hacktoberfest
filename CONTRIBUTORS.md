--- conflicted
+++ resolved
@@ -1,8 +1,3 @@
-#### Name: [Calvin Cox](https://github.com/Aolyf)
-- Place: Conyers, GA, USA
-- Bio: google 'satyr atlanta'
-- GitHub: [aolyf](https://github.com/Aolyf)
-
 #### Name: [ALICE CHUANG](https://github.com/AliceWonderland)
 - Place: New York City, NY, USA
 - Bio: I love DOGS! :dog:
@@ -244,12 +239,11 @@
 - Bio: I like Code :sunglasses:, Coloring :art:, and Cardio :running:
 - GitHub: [Ren Cummings](https://github.com/nrenc027)
 
-<<<<<<< HEAD
 #### Name: [Nefari0uss](https://github.com/nefari0uss)
 - Place: USA
 - Bio: Gamer, developer, and open source enthusiast!
 - Github: [Nefari0uss](https://github.com/nefari0uss)
-=======
+
 #### Name: [S Stewart](https://github.com/tilda)
 - Place: Denton, Texas, US
 - Bio: Dude trying to become a IT guy somewhere. Also reads [The Register](https://www.theregister.co.uk).
@@ -1010,5 +1004,4 @@
 - Place: New Delhi, India
 - Bio: Computer Science Engineering student at Amity University 
 Noida
--Github: [Manas kashyap](https://github.com/Manas-kashyap)
->>>>>>> ad62a0ca
+-Github: [Manas kashyap](https://github.com/Manas-kashyap)