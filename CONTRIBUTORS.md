--- conflicted
+++ resolved
@@ -575,12 +575,10 @@
 - Bio: Web Developer
 - GitHub: [jose4125](https://github.com/jose4125)
 
-<<<<<<< HEAD
 #### Name: [Ben Edelson]
 -Place: Newark NJ
 -Bio: I.T
--GitHub: https://github.com/Bed3150n
-=======
+-GitHub: https://github.com/Bed31
 #### Name: [Musa Barighzaai](https://github.com/mbarighzaai)
 - Place: Toronto, Canada
 - Bio: Front End Developer
@@ -604,7 +602,4 @@
 #### Name: [Christopher Bradshaw](https://github.com/kitsune7)
 - Place: Provo, UT, USA
 - Bio: I love FOXES!!! :fox:
-- GitHub: [kitsune7](https://github.com/kitsune7)
-
-
->>>>>>> 2db465df
+- GitHub: [kitsune7](https://github.com/kitsune7)