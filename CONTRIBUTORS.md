--- conflicted
+++ resolved
@@ -339,12 +339,6 @@
 - Bio: Love learning, coding and sketching!!
 - Github [Sravya Pullagura](https://github.com/sravya96)
 
-<<<<<<< HEAD
-#### Name: [Pranav Bhasin](https://github.com/pranavbhasin96)
-- Place: Hyderabad, Telangana, India
-- Bio: Trying to fit in coding society.
-- GitHub: [Pranav Bhasin](https://github.com/pranavbhasin96)
-=======
 #### Name: [Rafael Lima](https://github.com/rafaelkalan)
 - Place: Belo Horizonte, Minas Gerais, Brazil
 - Bio: Youger software engineer
@@ -396,4 +390,8 @@
 - Place: Seattle, WA, USA
 - Bio: Student at UW. Likes easy ways to make sure tools are set up in new environments (like this project)
 - Github: Wow isn't this right up there ^ [Dennis Orzikh](https://github.com/orzikhd)
->>>>>>> 79a167ac
+
+#### Name: [Pranav Bhasin](https://github.com/pranavbhasin96)
+- Place: Hyderabad, Telangana, India
+- Bio: Trying to fit in coding society.
+- GitHub: [Pranav Bhasin](https://github.com/pranavbhasin96)