#### Name: [ALICE CHUANG](https://github.com/AliceWonderland)
- Place: New York City, NY, USA
- Bio: I love DOGS! :dog:
- GitHub: [Alice Chuang](https://github.com/AliceWonderland)

#### Name: [GABE DUNN](https://github.com/redxtech)
- Place: Canada
- Bio: I love VUE !!
- GitHub: [Gabe Dunn](https://github.com/redxtech)
- Website: [when.](https://when.redxte.ch)

#### Name: [GEORGE FOTOPOULOS](https://github.com/xorz57)
- Place: Patras, Achaia, Greece
- Bio: Technology Enthusiast
- GitHub: [George Fotopoulos](https://github.com/xorz57)

#### Name: [Stephen Dzialo](https://github.com/dzials)
- Place: USA
- Bio: Computer Science Major
- GitHub: [Stephen Dzialo](https://github.com/dzials)

#### Name: [Taf Meister](https://github.com/tashrafy)
- Place: NYC
- Bio: Developer =]

#### Name: [RAFAEL MENEZES](https://github.com/RafaelSa94)
- Place: Boa Vista, Roraima, Brazil
- Bio: Computer Science Major
- GitHub: [Rafael Sá](https://github.com/RafaelSa94)

#### Name: [Patrick S](https://github.com/patsteph)
- Place: USA
- Bio: Professional Geek
- GitHub: [Patrick S](https://github.com/patsteph)

#### Name: [Michael Cao](https://github.com/mcao)
- Place: PA, USA
- Bio: Student
- GitHub: [Michael Cao](https://github.com/mcao)

#### Name: [Amlaan Bhoi](https://github.com/amlaanb)
- Place: IL, USA
- Bio: CS Grad Student
- GitHub: [Amlaan Bhoi](https://github.com/amlaanb)

#### Name: [Cecy Correa](https://github.com/cecyc)
- Place: USA
- Bio: Software Engineer at ReturnPath
- Github: [cecyc](https://github.com/cecyc)

#### Name: [Billy Lee](https://github.com/leebilly0)
- Place: WI, USA
- Bio: Software Developer, Bachelors in Computer Science
- Github: [Billy Lee](https://github.com/leebilly0)

#### Name: [AGNIESZKA MISZKURKA](https://github.com/agnieszka-miszkurka)
- Place: Poland
- Bio: second year Computer Science Student, in love with NYC <3
- GitHub: [agnieszka-miszkurka](https://github.com/agnieszka-miszkurka)

#### Name: [Leah Langfrod](https://github.com/leahlang4d2)
- Place: CA, USA
- Bio: Recent Bachelors in Computer Science
- Github: [Leah Langford](https://github.com/leahlang4d2)

#### Name: [Eric Nor](https://github.com/thateric)
- Place: Lake Forest, CA, USA
- Bio: Multiple corgi owner and a Senior Software Developer
- Github: [Eric Nord](https://github.com/thateric)

#### Name: [Campion Fellin](https://github.com/campionfellin)
- Place: Seattle, WA, USA
- Bio: I love open source and coffee! New grad looking for work!
- GitHub: [Campion Fellin](https://github.com/campionfellin)

#### Name: [Niket Mishra](https://github.com/niketmishra)
- Place: New Delhi, Delhi, India
- Bio: B.Tech Student in Information Technology
- GitHub: [Niket Mishra](https://github.com/niketmishra)

#### Name: [Shade Ruangwan](https://github.com/sruangwan)
- Place: Nara, Japan
- Bio: PhD student in Software Engineering
- Github: [Shade Ruangwan](https://github.com/sruangwan)

#### Name: [Michael Rodriguez](https://github.com/vinird)
- Place: Alajuea, Alajuela, Costa Rica
- Bio: Web dev adn graphic designer
- GitHub: [vinird](https://github.com/vinird)

#### Name: [Evan Culver](https://github.com/eculver)
- Place: San Francisco, CA, USA
- Bio: I work at Uber on data storage, tooling and OOS - checkout [our work](https://github.com/uber-go/dosa)!
- GitHub: [Evan Culver](https://github.com/eculver)

#### Name: [Vo Tan Tho](https://github.com/kensupermen)
- Place: Ho Chi Minh City, VietNam
- Bio: I'm Software Engineer at Dinosys
- GitHub: [Ken Supermen](https://github.com/kensupermen)

#### Name: [Franklyn Roth](https://github.com/far3)
- Place: Boulder, CO, USA
- Bio: I am a web developer working on finance sites. Specialize in accessibility.
- GitHub: [Franklyn Roth](https://github.com/far3)

#### Name: [Karthick Thoppe](https://github.com/karthicktv)
- Place: Dublin, Ireland
- Bio: I am a Solution Architect and work for a large SaaS organization
- GitHub: [Karthick Thoppe](https://github.com/karthicktv)

#### Name: [Brane](https://github.com/brane)
- Place: Turkey
- Bio: I am a caffeine based artificial life form.
- GitHub: [Brane](https://github.com/brane)

#### Name: [Ishan Jain](https://github.com/ishanjain28)
- Place: Roorkee, Uttrakhand, India
- Bio: I love working with Images, Crypto, Networking and opengl, Work as a Backend Engineer in Go. Also, Love Rust!.
- Github: [Ishan Jain](https://github.com/ishanjain28)

#### Name: [Anupam Dagar](https://github.com/Anupam-dagar)
- Place: Allahabad, India
- Bio: I am like a code currently in development.
- GitHub: [Anupam Dagar](https://github.com/Anupam-dagar)

#### Name: [Phil](https://github.com/bitbrain-za)
- Place: South Africa
- Bio: Avid Tinkerer
- GitHub: [bitbrain-za](https://github.com/bitbrain-za)

#### Name: [Jasdy Syarman](https://github.com/akutaktau)
- Place: Malaysia
- Bio: PHP Programmer
- GitHub: [akutaktau](https://github.com/akutaktau)

#### Name: [Rupesh Kumar](https://github.com/vmcniket)
- Place: India
- Bio: KIIT University IT student
- GitHub: [vmcniket](https://github.com/vmcniket)

#### Name: [Shelby Stanton](https://github.com/Minimilk93)
- Place: Leeds, England
- Bio: Front End Developer who loves cats and gaming!
- GitHub: [Minimilk93](https://github.com/Minimilk93)

#### Name: [Michael Nyamande](https://github.com/mikeyny)
- Place: Harare ,Zimbabwe
- Bio: Eat , ~~Sleep~~ , Code
- GitHub: [Mikeyny](https://github.com/mikeyny)

#### Name: [Anders Jürisoo](https://github.com/ajthinking)
- Place: Sweden
- Bio: What happens in Git stays in Git
- GitHub: [Anders Jürisoo](https://github.com/ajthinking)

#### Name: [Dvir](https://github.com/dvur12)
- Place: Israel
- Bio: \x90\x90\x90\x90
- GitHub: [Dvir](https://github.com/dvur12)

#### Name: [Xavier Marques](https://github.com/wolframtheta)
- Place: Corbera de Llobregat, Barcelona, Catalonia
- Bio: Computer Science Major
- GitHub: [WolframTheta](https://github.com/wolframtheta)

#### Name: [Vishal](https://dainvinc.github.io)
- Place: New York
- Bio: Software developer with a knack to learn things quickly.
- GitHub: [dainvinc](https://github.com/dainvinc)

### Name: [Niall Cartwright](https://github.com/Nairu)
- Place: Birmingham, UK
- Bio: Avid Games dev hobbyist, work for 3SDL as a software developer.
- GitHub: [Niall Cartwright](https://github.com/Nairu)

#### Name: [Justin I](https://github.com/Jish80)
- Place: IL, USA
- Bio: Work hard
- GitHub: [Jish80] (https://github.com/Jish80)

#### Name: [APOORVA SHARMA](https://github.com/okatticus)
- Place: Himachal Pradesh,India
- Bio: A student happy to write code and poetry.
- GitHub: [Apoorva Sharma](https://github.com/okatticus)

#### Name: [Prateek Pandey](https://github.com/prateekpandey14)
- Place: Bangalore, India
- Bio: Opensource Enthusiast, Opensource Golang developer
- GitHub: [Prateek Pandey](https://github.com/prateekpandey14)

#### Name: [CodHeK](https://github.com/CodHeK)
- Place: Mumbai, India
- Bio: Cuber/Coder
- GitHub: [CodHeK](https://github.com/CodHeK)

#### Name: [Søren Eriksen](https://github.com/soer7022)
- Place: Denmark
- Bio: Currently studying computerscience at Aarhus University
- Github: [Søren Eriksen](https://github.com/soer7022)

#### Name: [Cristiano Bianchi](https://github.com/crisbnk)
- Place: Italy
- Bio: Love to learn something new everyday
- GitHub: [crisbnk](https://github.com/crisbnk)


#### Name: [Paulo Henrique Scherer](https://github.com/phscherer)
- Place: Brazil
- Bio: Student and newbie software developer
- GitHub: [phscherer](https://github.com/phscherer)

#### Name: [Aldo Cano](https://github.com/aldocano)
- Place: Tirana, Albania
- Bio: A bug is never just a mistake...
- GitHub: [Aldo Cano](https://github.com/aldocano)

#### Name: [Timea Deák](https://github.com/DTimi)
- Place: Dublin, Ireland
- Bio: Molecular biologist
- GitHub: [Timea Deák](https://github.com/DTimi)

#### Name: [Christian Skala](https://github.com/chrishiggins29)
- Place: New York, USA
- Bio: Hire me! Need a VP of Engineering, Director of Software, CTO?
- GitHub: [Christian Skala](https://github.com/chrishiggins29)

#### Name: [filedesless](https://hightechlowlife.info)
- Place: Québec, Canada
- Bio: CompSci from ULaval reporting in
- GitHub: [aiglebleu](https://github.com/aiglebleu)

#### Name: [Jon Lee](https://github.com/githubbbbbbbbbbbbb)
- Place: Canada
- Bio: Student
- GitHub: [githubbbbbbbbbbbbb](https://github.com/githubbbbbbbbbbbbb)

#### Name: [Ren Cummings](https://github.com/nrenc027)
- Place: Dayton,OH, USA
- Bio: I like Code :sunglasses:, Coloring :art:, and Cardio :running:
- GitHub: [Ren Cummings](https://github.com/nrenc027)

#### Name: [S Stewart](https://github.com/tilda)
- Place: Denton, Texas, US
- Bio: Dude trying to become a IT guy somewhere. Also reads [The Register](https://www.theregister.co.uk).
- GitHub: [tilda](https://github.com/tilda)

#### Name: [Jose Gomera](https://github.com/josegomera)
- Place: Dominican Republic
- Bio: I'm web developer that love somehow to help.
- Github: [josegomera](https://github.com/josegomera)

#### Name: [Stephen Abrahim](https://github.com/lepah)
- Place: Huntington Beach, CA
- Bio: Games and things!
- GitHub: [Stephen Abrahim](https://github.com/lepah)

#### Name: [Rajeev Kumar Singh](https://github.com/rajeeviiit)
- Place: Gandhinagar,Gujrat, IN
- Bio: Games and music!
- GitHub: [Rajeev Kumar Singh](https://github.com/rajeeviiit)

### Name: [Benjamin Sanvoisin](https://github.com/Laudenlaruto)
- Place : Paris, FR
- Bio: Devops, Gamer and fun
- GitHub: [Benjamin Sanvoisin](https://github.com/Laudenlaruto)

#### Name: [Matthew Burke](https://github.com/MatthewBurke1995)
- Place: Sydney, Australia
- Bio: Big fan of Python + Data
- GitHub: [Matthew Burke](https://github.com/MatthewBurke1995)

#### Name: [Caio Perdona](https://github.com/perdona)
- Place: Ribeirao Preto, SP, Brazil
- Bio: Web and Mobile Engineer
- GitHub: [Caio Perdona](https://github.com/perdona)

#### Name: [Shankhalika Sarkar](https://github.com/Shankhalika)
- Place: Karnataka, India
- Bio: Current Final Year CS Undergrad. I love poetry, tea and dogs.
- Github: [Shankhalika Sarkar](https://github.com/Shankhalika)

#### Name: [Henrique Duarte](https://github.com/mustorze)
- Place: São Paulo, SP, BR
- Bio: Developer, I really like!
- GitHub: [Henrique Duarte](https://github.com/mustorze)

#### Name: [Akshit Kharbanda](https://github.com/akshit04)
- Place: Delhi, India
- Bio: 5th semester IT Undergrad. Machine Learning enthusiast. Black coffee <3
- GitHub: [Akshit Kharbanda](https://github.com/akshit04)

#### Name:[Avinash Jaiswal](https://github.com/littlestar642)
- Place:Surat,Gujarat,India.
- Bio:In love with the WEB,from age of 5!
- Github:[Avinash Jaiswal](https://github.com/littlestar642)

#### Name: [Alisson Vargas](https://github.com/alisson-mich)
- Place: Torres, RS, Brazil
- Bio: A guy who loves IT :D
- GitHub: [Alisson Vargas](https://github.com/alisson-mich)

#### Name: [Adiyat Mubarak](https://github.com/Keda87)
- Place: Jakarta, ID, Indonesia
- Bio: Technology Agnostic
- GitHub: [Adiyat Mubarak](https://github.com/Keda87)

#### Name: [Vishaal Udandarao](https://github.com/vishaal27)
- Place: New Delhi, India
- Bio: Professional Geek | Developer
- GitHub: [Vishaal Udandarao](https://github.com/vishaal27)

#### Name: [Sparsh Garg](https://github.com/sparsh789)
- Place: Hyderabad, Telangana, India
- Bio: Student@IIIT,Hyderabad
- GitHub: [sparsh789](https://github.com/sparsh789)

#### Name: [Zaki Akhmad](https://github.com/za)
- Place: Jakarta, Indonesia
- Bio: Python enthusiasts
- GitHub: [za](https://github.com/za)

### Name: [Joey Marshment-Howell](https://github.com/josephkmh)
- Place: Berlin, Germany
- Bio: A nice young man who likes web programming!
- GitHub: [Joey Marshment-Howell](https://github.com/josephkmh)

#### Name: [Chris Sullivan](https://github.com/codemastermd)
- Place: College Park, Maryland
- Bio: Comp Sci student at the University of Maryland
- GitHub: [Chris Sullivan](https://github.com/codemastermd)

### Name: [Owen Mitchell](https://github.com/ultimatezenzar)
- Place: Edmond, OK, United States
- Bio: Programmer for a high school robotics team
- Github: [ultimatezenzar] (https://github.com/ultimatezenzar)

#### Name: [Sravya Pullagura](https://github.com/sravya96)
- Place: Vijayawada, Andhra Pradesh, India
- Bio: Love learning, coding and sketching!!
- Github [Sravya Pullagura](https://github.com/sravya96)

#### Name: [Ahmad Musaddiq Mohammad](https://github.com/ahmadmusaddiq)
- Place: Kuala Belait, Brunei Darussalam
- Bio: Mechanical engineer
- Github: [ahmadmusaddiq](https://github.com/ahmadmusaddiq)

#### Name: [Rafael Lima](https://github.com/rafaelkalan)
- Place: Belo Horizonte, Minas Gerais, Brazil
- Bio: Youger software engineer
- GitHub: [Rafael Lima](https://github.com/rafaelkalan)

#### Name: [Saif Rehman Nasir](https://github.com/shyshin)
- Place: New Delhi, India
- Bio: Techie with a lot of horizontals but a low verticality :(
- Github: [Saif Rehman Nasir](https://github.com/shyshin)

#### Name: [Yash Mittra](https://github.com/mittrayash)
- Place: New Delhi, Delhi, India
- Bio: Web Developer, Coder | Entering the field of Machine Learning and Data Science
- GitHub: [mittrayash](https://github.com/mittrayash)

#### Name: [Dustin Woods](https://github.com/dustinywoods)
- Place: MN, USA
- Bio: Software Developer
- GitHub: [Dustin Woods](https://github.com/dustinywoods)

#### Name: [Ginanjar S.B](https://github.com/egin10)
- Place: Samarinda, Kalimantan Timur, Indonesia
- Bio: Someone who's intresting about web devlopment / Programming
- GitHub: [Ginanjar S.B | egin10](https://github.com/egin10)

#### Name: [Fush Chups](https://github.com/fushandchups)
- Place: Christchurch, Canterbury, New Zealand
- Bio: Earhquake enthusiast
- GitHub:[fushandchups] (https://github.com/fushandchups)

#### Name: [Francis Venne](https://github.com/NullSilence)
- Place: Montreal, Canada.
- Bio: Developer by day, cat lover by night. Canadian tech enthusiast.
- Github [Sravya Pullagura](https://github.com/NullSilence)

#### Name: [Leonardo Bonetti](https://github.com/LeonardoBonetti)
- Place: São Paulo, Brazil
- Bio: Associate Degree analysis and systems development
- GitHub: [Leonardo Bonetti](https://github.com/LeonardoBonetti)

#### Name: [Noveen Sachdeva](https://github.com/noveens)
- Place: Hyderabad, Telangana, India
- Bio: 3rd Year CS undergrad at IIIT Hyderabad.
- GitHub: [Noveen Sachdeva](https://github.com/noveens)

#### Name: [DENNIS ORZIKH](https://github.com/orzikhd)
- Place: Seattle, WA, USA
- Bio: Student at UW. Likes easy ways to make sure tools are set up in new environments (like this project)
- Github: Wow isn't this right up there ^ [Dennis Orzikh](https://github.com/orzikhd)

#### Name: [Pranav Bhasin](https://github.com/pranavbhasin96)
- Place: Hyderabad, Telangana, India
- Bio: Trying to fit in coding society.
- GitHub: [Pranav Bhasin](https://github.com/pranavbhasin96)

#### Name: [Vaibhav Agarwal](https://github.com/vaibhavagarwal220)
- Place: Mandi, Himachal Pradesh, India
- Bio: A passionate programmer and a beginner in Open Source
- Github [Vaibhav Agarwal](https://github.com/vaibhavagarwal220)

#### Name: [Arpit Gogia](https://github.com/arpitgogia)
- Place: Delhi, India
- Bio: Python Developer
- Github [Arpit Gogia](https://github.com/arpitgogia)

#### Name: [Charlie Stanton](https://github.com/shtanton)
- Place: Southend-On-Sea, England
- Bio: JavaScript Tinkerer, Lover of Vim
- Github [Charlie Stanton](https://github.com/shtanton)

#### Name: [James Henderson](https://github.com/prohunt)
- Place: Raleigh, NC, United States
- Bio: Inquisitive, Loves coding, also vegan
- Github [Sravya Pullagura](https://github.com/sravya96)

#### Name: [Loreleen Mae Sablot](https://github.com/loreleensablot)
- Place: Daet, Camarines Norte, Philippines
- Bio: I love designing beautiful websites. I also bike.
- Github [Loreleen Mae Sablot] (https://github.com/loreleensablot)

#### Name: [Ahmad Musaddiq Mohammad](https://github.com/ahmadmusaddiq)
- Place: Kuala Belait, Brunei Darussalam
- Bio: Mechanical engineer
- Github: [ahmadmusaddiq](https://github.com/ahmadmusaddiq)

#### Name: [Aleksandr Vorontsov](https://github.com/a-vorontsov)
- Place: London, England
- Bio: Student, Aspiring Front-end Web Dev
- Github [Aleksandr Vorontsov](https://github.com/a-vorontsov)
#### Name: [Ben Smith](https://github.com/ben-w-smith)
- Place: Salt Lake City, UT, USA
- Bio: A guy that loves writing bots and automation.
- GitHub: [Ben Smith](https://github.com/ben-w-smith)

#### Name: [Eric Bryant](https://github.com/shmickle)
- Place: Fairfax, Virginia, USA
- Bio: Web Developer
- GitHub: [shmickle](https://github.com/shmickle)

#### Name: [Emmanuel Akinde](https://github.com/harkindey)
- Place: Lagos, Nigeria
- Bio: Lets Code and Chill
- Github: [Harkindey](https://github.com/harkindey)

#### Name: [Ashish Krishan](https://github.com/ashishkrishan1995)
- Place: India
- Bio: Computer Science Major / UI/UX Designer
- GitHub: [ashishkrishan1995](https://github.com/ashishkrishan1995)

#### Name: [Katherine S](https://github.com/kms6bn)
- Place: San Francisco
- Bio: Data Scientist
- Github: [kms6bn](https://github.com/kms6bn)

#### Name: [BrunoSXS](https://github.com/brunosxs)
- Brazil
- Bio: I like turtules.
- Github [BrunoSXS](https://github.com/brunosxs)

#### Name: [Alexander Miller](https://github.com/allesmi)
- Place: Salzburg, Austria
- Bio: Student/Web Developer
- GitHub: [allesmi](https://github.com/allesmi)

#### Name: [Bryan Wigianto](https://github.com/bwigianto)
- Place: USA
- Bio: Engineer
- GitHub: [bwigianto](https://github.com/bwigianto)

#### Name: [Ckpuna4](https://github.com/Ckpuna4)
- Place: Saint-petersburg, Russia
- Bio: Web Developer
- GitHub: [Ckpuna4](https://github.com/Ckpuna4)

#### Name: [Vaibhaw Agrawal](https://github.com/vaibhaw2731)
- Place: New Delhi, India
- Bio: I am a Machine Learning enthusiast.
- GitHub: [vaibhaw2731](https://github.com/vaibhaw2731)

#### Name: [Dhevi Rajendran](https://github.com/dhevi)
- Place: USA
- Bio: Software Engineer
- Github: [dhevi](https://github.com/dhevi)

#### Name: [Oluwadamilola Babalola](https://github.com/thedammyking)
- Place: Lagos, Nigeria
- Bio: JavaScript Developer
- GitHub: [Oluwadamilola Babalola](https://github.com/thedammyking)

### Name: [Trevor Meadows](https://github.com/tlm04070)
- Place: Charlotte, North Carolina.
- Bio: UNC Charlotte coding bootcamp student.
- GitHub: [tlm04070](https://github.com/tlm04070);

#### Name: [Ratchapol Tengrumpong](https://github.com/lullabies)
- Place: Bangkok, Thailand
- Bio: Programmer Analyst
- GitHub: [lullabies](https://github.com/lullabies)

#### Name: [Luke Taylor](https://github.com/lmcjt37)
- Place: Derby, UK
- Bio: Senior Software Engineer, child at heart
- GitHub: [Luke Taylor](https://github.com/lmcjt37)

#### Name: [Snehil Verma](https://github.com/vsnehil92)
- Place: Delhi, India
- Bio: Love to learn new technologies
- GitHub: [vsnehil92](https://github.com/vsnehil9

#### Name: [Akram Rameez](https://github.com/akram-rameez)
- Place: Bengaluru, India
- Bio: I like free T-shirts and I cannot lie.
- GitHub: [allesmi](https://github.com/akram-rameez)

#### Name: [Bryan Tylor](https://github.com/bryantylor)
- Place: Cincinnati, OH, USA
- Bio: Elixir Dev / Nuclear Engineer
- GitHub: [Bryan Tylor](https://github.com/bryantylor)

#### Name: [Matthias Kraus](https://github.com/brotkiste)
- Place: Munich, Germany
- Bio: Automotive Computer Science
- GitHub: [brotkiste](https://github.com/brotkiste)

#### Name: [Harshil Agrawal](https://github.com/harshil1712)
-Place: Vadodara, India
-Bio: Student,Web Developer
-GitHub: [harshil1712](https://github.com/harshil1712)

#### Name: [Bennett Treptow](https://github.com/bennett-treptow)
- Place: Milwaukee, WI, USA
- Bio: Computer Science Major / Web Developer
- Github: [bennett-treptow](https://github.com/bennett-treptow)

#### Name: [Cameron Smith](https://github.com/cameronzsmith)
- Place: Wichita, KS, USA
- Bio: Student
- GitHub: [cameronzsmith](https://github.com/cameronzsmith)

#### Name: [Jose Morales](https://github.com/castro732)
- Place: Buenos Aires, Argentina
- Bio: Developer
- GitHub: [castro732](https://github.com/castro732)

#### Name: [Hassan Sani](https://github.com/inidaname)
- Place: Bida, Niger State, Nigeria
- Bio: Web Developer at @ADPNigeria

#### Name: [Philip Terzic](https://github.com/PhilTerz)
- Place: Scottsdale, Arizona, USA
- Bio: Aspiring OSS Contributer
- GitHub: [PhilTerz](https://github.com/PhilTerz)

#### Name: [Gustavo Pacheco Ziaugra](https://github.com/GustavoZiaugra)
- Place: São Paulo, Brazil.
- Bio: Technology Guy / Student
- GitHub: [Gustavo Ziaugra](https://github.com/GustavoZiaugra)

#### Name: [Sarah Chen](https://github.com/sarovisk)
- Place: Sao Paulo/ Brazil
- Bio: Student
- GitHub: [sarovisk](https://github.com/sarovisk)

#### Name: [Jose David](https://github.com/jose4125)
- Place: Bogotá, Colombia
- Bio: Web Developer
- GitHub: [jose4125](https://github.com/jose4125)

#### Name: [Mayank Saxena](https://github.com/mayank26saxena)
- Place: New Delhi, India
- Bio: Student
- GitHub: [mayank26saxena](https://github.com/mayank26saxena)

#### Name: [Napat Rattanawaraha](https://github.com/peam1234)
- Place: Bangkok, Thailand
- Bio: Student / Junior Web Developer
- GitHub: [peam1234](https://github.com/peam1234)

#### Name: [Marion Fioen](https://github.com/marion59000)
- Place: Lille, France
- Bio: Developer
- GitHub: [marion59000](https://github.com/marion59000)

#### Name: [Akma Adhwa](https://github.com/akmadhwa)
- Place: Malaysia
- Bio: Web Developer
- GitHub: [akmadhwa](https://github.com/akmadhwa)

#### Name: [Ian James](https://inj.ms)
- Place: London, UK
- Bio: Web... person?
- GitHub: [injms](https://github.com/injms)

#### Name: [K Foster](https://foster.im)
- Place: West Sussex, UK
- Bio: Web Developer
- GitHub: [g33kcentric](https://github.com/g33kcentric)

#### Name: [Andin FOKUNANG](https://github.com/switchgirl95)
- Place: Yaounde , Cameroon
- Bio: Student - Otaku - Geek
- GitHub: [Switch](https://github.com/switchgirl95)

#### Name: [xenocideiwki] (https://github.com/xenocidewiki)
- Place: Norway
- Bio: Reverse Engineer
- GitHub: [xenocidewiki] (https://github.com/xenocidewiki)

#### Name: [George Hundmann](https://github.com/georgegsd)
- Place: Mannheim, Baden-Württemberg, Germany
- Bio: I'm a German Shepherd that likes eating
- GitHub: [georgegsd](https://github.com/georgegsd)

#### Name: [Ahmad Abdul-Aziz](https://github.com/a-m-a-z)
- Place: Abuja, Nigeria
- Bio: Web Developer
- GitHub: [a-m-a-z](https://github.com/a-m-a-z)

#### Name: [Allan Dorr](https://github.com/aldorr)
- Place: Hamburg, Germany
- Bio: Web Dev, Writer, Translator, Teacher
- GitHub: [aldorr](https://github.com/aldorr)

#### Name: [Musa Barighzaai](https://github.com/mbarighzaai)
- Place: Toronto, Canada
- Bio: Front End Developer
- GitHub: [mbarighzaai](https://github.com/mbarighzaai)

#### Name: [Lakston](https://github.com/Lakston)
- Place: Toulouse, France
- Bio: Front-End Dev
- GitHub: [Lakston](https://github.com/Lakston)

#### Name: [Shobhit Agarwal](https://github.com/shobhit1997)
- Place: JSSATE, NOIDA ,INDIA
- Bio: Student/Andriod Developer
- GitHub: [shobhit1997](https://github.com/shobhit1997)

#### Name: [Will Barker](https://github.com/billwarker)
- Place: Toronto, Canada
- Bio: A guy who wants to improve the world through AI!
- GitHub: [Will Barker](https://github.com/billwarker)

#### Name: [Christopher Bradshaw](https://github.com/kitsune7)
- Place: Provo, UT, USA
- Bio: I love FOXES!!! :fox:
- GitHub: [kitsune7](https://github.com/kitsune7)

#### Name: [Ben Edelson]
-Place: Newark NJ
-Bio: I.T.
-GitHub: https://github.com/Bed3150n

#### Name: [JOE SCHO](https://github.com/JoeScho)
- Place: London, UK
- Bio: I love guitar!
- GitHub: [JoeScho](https://github.com/JoeScho)

#### Name: [Anuraag Tummanapally](https://github.com/TummanapallyAnuraag)
- Place: Mumbai, India
- Bio: Student, System Administrator
- GitHub: [TummanapallyAnuraag](https://github.com/TummanapallyAnuraag)

#### Name: [Fran Acién](https://github.com/acien101)
- Place: Madrid, Spain
- Bio: Full of empty
- GitHub: [Fran Acién](https://github.com/acien101)

#### Name: [Piyush Sikarwal](https://github.com/psikarwal)
- Place: India
- Bio: Professional Geek
- GitHub: [Piyush Sikarwal](https://github.com/psikarwal)

#### Name: [Pratyum Jagannath](https://github.com/Pratyum)
- Place: Singapore
- Bio: I tell tales!
- GitHub: [Pratyum](https://github.com/Pratyum)

#### Name: [Jakub Bačo](https://github.com/vysocina)
- Place: Slovakia
- Bio: Student / Designer
- GitHub: [Jakub Bačo](https://github.com/vysocina)

#### Name: [Gabriel Obaldia](https://github.com/gobaldia)
- Place: Uruguay
- Bio: Full Stack Developer
- GitHub: [Gabriel Obaldia](https://github.com/gobaldia)

#### Name: [Antonio Jesus Pelaez](https://github.com/ajpelaez)
- Place: Granada, Spain
- Bio: IT Student at the University of Granada
- GitHub: [Antonio Jesus Pelaez](https://github.com/ajpelaez)

#### Name: [Brent Scheppmann](https://github.com/bareon)
- Place: Garden Grove, CA, US
- Bio: Student, Geophysicist
- GitHub: [Brent Scheppmann](https://github.com/bareon)

#### Name: [Andrea Stringham](https://github.com/astringham)
- Place: Phoenix, AZ USA
- Bio: Coffee addict, dog person, developer.
- GitHub: [Andrea Stringham](https://github.com/astringham)

#### Name: [coastalchief](https://github.com/coastalchief)
- Place: Germany
- Bio: dev
- GitHub: [coastalchief](https://github.com/coastalchief)

#### Name: [Furkan Arabaci](https://github.com/illegaldisease)
- Place: Turkey
- Bio: Computer Science student
- GitHub: [Furkan Arabaci](https://github.com/illegaldisease)

#### Name: [Rizki Ramadhana](https://github.com/rizkiprof)
- Place: Yogyakarta, Indonesia
- Bio: Student / Front-end Developer
- GitHub: [Rizki Ramadhana](https://github.com/rizkiprof)

#### Name: [Sarthak Bhagat](https://github.com/sarthak268)
- Place: Delhi, India
- Bio: ECE Undergraduate
- GitHub: [Sarthak Bhagat](https://github.com/sarthak268)

#### Name: [Haley C Smith](https://github.com/haleycs)
- Place: Orlando, Florida
- Bio: Web Designer/Developer
- GitHub: [Haley C Smith](https://github.com/haleycs)

#### Name: [Lesyntheti](https://github.com/lesyntheti)
- Place : Troyes, France
- Bio : Network Engineer at University of Technology of Troyes
- Github: [lesyntheti](https://gitbub.com/lesyntheti)

#### Name: [Abdullateef](https://github.com/abdullateef97)
- Place: Lagos Island, Lagos State, Nigeria
- Bio: Student Developer
- GitHub: [Abdullateef](https://github.com/abdullateef97)

#### Name: [Juan Anaya Ortiz](https://github.com/JaoChaos)
- Place: Granada, Spain
- Bio: IT student at the University of Granada
- GitHub: [Juan Anaya Ortiz](https://github.com/JaoChaos)

#### Name: [Alexander Voigt](https://github.com/alexandvoigt)
- Place: San Francisco, CA, USA
- Bio: Software Engineer
- GitHub: [Alexander Voigt](https://github.com/alexandvoigt)

#### Name: [Michael Greene] (https://github.com/Greeneink4)
- Place: UT, USA
- Bio: Web Dev Student
- Github: [Michael Greene] (https://github.com/Greeneink4)

#### Name: [Lee Magbanua](https://github.com/leesenpai)
- Place: Philippines
- Bio: Student / Front-end Web Developer
- GitHub: [leesenpai](https://github.com/leesenpai)

#### Name: [Damodar Lohani](https://github.com/lohanidamodar)
- Place: Kathmandu, Nepal
- Bio: Technology Consultant at [LohaniTech](https://lohanitech.com)
- GitHub: [Damodar Lohani](https://github.com/lohanidamodar)

#### Name: [Hrafnkell Orri Sigurðsson](https://github.com/hrafnkellos)
- Place: Hafnarfjörður, Iceland
- Bio: Computer Scientist
- GitHub: [Hrafnkell Orri Sigurðsson](https://github.com/hrafnkellos)

#### Name: [Mitchell Haugen](https://github.com/haugenmitch)
- Place: VA, USA
- Bio: Programmer
- GitHub: [haugenmitch](https://github.com/haugenmitch)

#### Name: [Felipe Do Espirito Santo](https://github.com/felipez3r0)
- Place: Jaboticabal, SP, Brazil
- Bio: Professor at Fatec, Faculdade São Luís, and Mozilla Volunteer
- GitHub: [Felipe Do E. Santo](https://github.com/felipez3r0)

#### Name: [Jason Green](https://jason.green)
- Place: Seattle, WA
- Bio: Student of code, eater of sustainable sushi
- GitHub: [Jalence](https://github.com/jalence)

#### Name: [Elan Ripley](https//github.com/tattarrattat)
- Place: Raleigh, North Carolina, USA
- Bio: Programmer
- Github: [Elan Ripley](https//github.com/tattarrattat)

<<<<<<< HEAD
#### Name: [Udit Mittal](https://github.com/udit-001)
- Place: New Delhi, India
- Bio: Programmer
- Github: [Udit Mittal](https://github.com/udit-001)
=======
#### Name: [Justin Oliver](https://github.com/justinoliver)
- Place: Seattle, WA, USA, Earth!
- Bio: Trying to learn cool new things!
- GitHub: [Justin Oliver](https://github.com/justinoliver)

#### Name: [RYAN R SMITH](https://github.com/devronsoft)
- Place: Oxford, UK
- Bio: Kiwi dev
- GitHub: [Ryan Smith](https://github.com/devronsoft)
- Website: [Blog](https://devronsoft.github.io/)

#### Name: [Igor Rzegocki](https://github.com/ajgon)
- Place: Kraków, PL
- Bio: I do Ruby for living, and hacking for fun
- GitHub: [Igor Rzegocki](https://github.com/ajgon)
- Website: [Online Portfolio](https://rzegocki.pl/)

#### Name: [JULIE QIU](https://github.com/julieqiu)
- Place: New York City, NY, USA
- Bio: Software Engineer; Loves iced coffee
- GitHub: [Julie Qiu](https://github.com/julieqiu)

#### Name: [Luis Alducin](https://linkedin.com/luisalduucin)
- Place: Mexico City
- Bio: Software Engineer
- GitHub: [Luis Alducin](https://github.com/luisalduucin)

#### Name: [Hannah Zulueta](https://github.com/hanapotski)
- Place: North Hollywood, CA
- Bio: Web developer, Calligrapher, Musician, Entrepreneur
- GitHub: [Ryan Smith](https://github.com/hanapotski)
- Website: [Blog](https://homemadecoder.wordpress.com)

#### Name: [Michele Adduci](https://micheleadduci.net)
- Place: Germany
- Bio: Full Stack Developer, living on a CI/CD pipeline
- GitHub: [madduci](https://github.com/madduci)

#### Name: [Austin Carey](https://github.com/apcatx)
- Place: Austin, TX, USA
- Bio: Jr Full Stack Developer making my first contribution.
- GitHub: [apcatx](https://github.com/apcatx)

#### Name: [John Rexter Flores](https://github.com/alldeads)
- Place: Cebu, Philippines
- Bio: Full Stack Developer
- Github: [John Rexter Flores](https://github.com/alldeads)

#### Name: [Luciano Santana dos Santos](https://github.com/lucianosds)
- Place: Ponta Grossa, PR, Brasil
- Bio: Computer Network Professional
- Github: [Luciano Santana dos Santos](https://github.com/lucianosds)

#### Name: [Alex Choi](https://github.com/running-cool)
- Place: Athens, GA
- Bio: Student
- Github: [running-cool](https://github.com/running-cool)
>>>>>>> 8c06d810
<|MERGE_RESOLUTION|>--- conflicted
+++ resolved
@@ -792,12 +792,11 @@
 - Bio: Programmer
 - Github: [Elan Ripley](https//github.com/tattarrattat)
 
-<<<<<<< HEAD
 #### Name: [Udit Mittal](https://github.com/udit-001)
 - Place: New Delhi, India
 - Bio: Programmer
 - Github: [Udit Mittal](https://github.com/udit-001)
-=======
+
 #### Name: [Justin Oliver](https://github.com/justinoliver)
 - Place: Seattle, WA, USA, Earth!
 - Bio: Trying to learn cool new things!
@@ -854,5 +853,4 @@
 #### Name: [Alex Choi](https://github.com/running-cool)
 - Place: Athens, GA
 - Bio: Student
-- Github: [running-cool](https://github.com/running-cool)
->>>>>>> 8c06d810
+- Github: [running-cool](https://github.com/running-cool)