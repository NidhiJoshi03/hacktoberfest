--- conflicted
+++ resolved
@@ -130,12 +130,6 @@
 - Bio: Avid Tinkerer
 - GitHub: [bitbrain-za](https://github.com/bitbrain-za)
 
-<<<<<<< HEAD
-#### Name: [Shelby Stanton](https://github.com/Minimilk93)
-- Place: Leeds, England
-- Bio: Front End Developer who loves cats and gaming!
-- GitHub: [Minimilk93](https://github.com/Minimilk93)
-=======
 #### Name: [Jasdy Syarman](https://github.com/akutaktau)
 - Place: Malaysia
 - Bio: PHP Programmer
@@ -145,4 +139,8 @@
 - Place: India
 - Bio: KIIT University IT student
 - GitHub: [vmcniket](https://github.com/vmcniket)
->>>>>>> 56d33ecf
+
+#### Name: [Shelby Stanton](https://github.com/Minimilk93)
+- Place: Leeds, England
+- Bio: Front End Developer who loves cats and gaming!
+- GitHub: [Minimilk93](https://github.com/Minimilk93)