--- conflicted
+++ resolved
@@ -2004,12 +2004,11 @@
 - Bio: Student,Open source enthusiast,GSOC '17 participant, InOut 4.0 blockchain track winner
 - GitHub: [Rishabh42](https://github.com/Rishabh42)
 
-<<<<<<< HEAD
 #### Name:[Michelle Bergin](https://github.com/ironsketch)
 - Place: Olympia, WA, USA
 - Bio: I am an artist, programmer. I make robots, I crochet, etc. artmew.com
 - GitHub: [ironsketch](https://github.com/ironsketch)
-=======
+
 #### Name: [Daniel Baker](https://github.com/djbaker)
 - Place: New Orleans, LA
 - Bio: Software Engineer
@@ -2018,5 +2017,4 @@
 #### Name: [Jenn Chu](https://github.com/jquinnie)		 
 - Place: Houston, TX
 - Bio: Foodnatic | Code Enthusiast | Perfectionista Obsessed
-- GitHub: [JQuinnie](https://github.com/jquinnie)
->>>>>>> aca9a649
+- GitHub: [JQuinnie](https://github.com/jquinnie)