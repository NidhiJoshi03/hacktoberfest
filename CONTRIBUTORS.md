--- conflicted
+++ resolved
@@ -463,12 +463,11 @@
 - Bio: Student/Web Developer
 - GitHub: [allesmi](https://github.com/allesmi)
 
-<<<<<<< HEAD
 #### Name: [Cameron Smith](https://github.com/cameronzsmith)
 - Place: Wichita, KS, USA
 - Bio: Student
 - GitHub: [cameronzsmith](https://github.com/cameronzsmith)
-=======
+
 #### Name: [Jose Morales](https://github.com/castro732)
 - Place: Buenos Aires, Argentina
 - Bio: Developer
@@ -496,4 +495,4 @@
 - Place: Bogotá, Colombia
 - Bio: Web Developer
 - GitHub: [jose4125](https://github.com/jose4125)
->>>>>>> 64546278
+
