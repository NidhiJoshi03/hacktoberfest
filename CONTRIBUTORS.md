--- conflicted
+++ resolved
@@ -341,12 +341,6 @@
 - Bio: Love learning, coding and sketching!!
 - Github [Sravya Pullagura](https://github.com/sravya96)
 
-<<<<<<< HEAD
-#### Name: [Dustin Woods](https://github.com/dustinywoods)
-- Place: MN, USA
-- Bio: Software Developer
-- GitHub: [Dustin Woods](https://github.com/dustinywoods)
-=======
 #### Name: [Rafael Lima](https://github.com/rafaelkalan)
 - Place: Belo Horizonte, Minas Gerais, Brazil
 - Bio: Youger software engineer
@@ -363,4 +357,8 @@
 - Place: New Delhi, Delhi, India
 - Bio: Web Developer, Coder | Entering the field of Machine Learning and Data Science
 - GitHub: [mittrayash](https://github.com/mittrayash)
->>>>>>> 458fd782
+
+#### Name: [Dustin Woods](https://github.com/dustinywoods)
+- Place: MN, USA
+- Bio: Software Developer
+- GitHub: [Dustin Woods](https://github.com/dustinywoods)