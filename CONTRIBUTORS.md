--- conflicted
+++ resolved
@@ -1904,12 +1904,11 @@
 - Bio: Full Stack hobbyiest, Hacking enthusiast, Fluent in several languages
 - GitHub: [Mateo Pool](https://github.com/IAmMyself)
 
-<<<<<<< HEAD
 #### Name: [sevskii](https://github.com/sevskii)
 - Place: st. Pittsburgh, Russia
 - Bio: Student
 - GitHub: [sevskii](https://github.com/sevskii)
-=======
+
 #### Name: [Douglas Feuser](https://github.com/Douglasfeuser)
 - Place: Santa Catarina, Brazil
 - Bio: Front end web developer.
@@ -1932,5 +1931,4 @@
 #### Name: [Mark](https://github.com/Mxrk)		 
  - Place: /
  - Bio: love informatics		 
- - GitHub: [Mark](https://github.com/Mxrk)
->>>>>>> 2dac23bf
+ - GitHub: [Mark](https://github.com/Mxrk)