--- conflicted
+++ resolved
@@ -697,12 +697,11 @@
 - Bio: IT Student at the University of Granada
 - GitHub: [Antonio Jesus Pelaez](https://github.com/ajpelaez)
 
-<<<<<<< HEAD
 #### Name: [Dzmitry Kasinets](https://github.com/dkasinets)
 - Place: Brooklyn, NY, USA
 - Bio: CS student at Brooklyn College, and The Game of Thrones fan :3
 - Github: [Dzmitry Kasinets](https://github.com/dkasinets)
-=======
+
 #### Name: [Anthony Mineo](https://github.com/amineo)
 - Place: New Jersey, USA
 - Bio: Web Design & Development
@@ -864,5 +863,4 @@
 #### Name: [Kshitiz Khanal](https://github.com/kshitizkhanal7)
 - Place: Kathmandu, Nepal
 - Bio: Open Data and Open Knowledge activist
-- GitHub: [Kshitiz Khanal](https://github.com/kshitizkhanal7)
->>>>>>> 153db42f
+- GitHub: [Kshitiz Khanal](https://github.com/kshitizkhanal7)