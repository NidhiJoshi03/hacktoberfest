#### Name: [ALICE CHUANG](https://github.com/AliceWonderland)
- Place: New York City, NY, USA
- Bio: I love DOGS! :dog:
- GitHub: [Alice Chuang](https://github.com/AliceWonderland)

#### Name: [GABE DUNN](https://github.com/redxtech)
- Place: Canada
- Bio: I love VUE !!
- GitHub: [Gabe Dunn](https://github.com/redxtech)
- Website: [when.](https://when.redxte.ch)

#### Name: [GEORGE FOTOPOULOS](https://github.com/xorz57)
- Place: Patras, Achaia, Greece
- Bio: Technology Enthusiast
- GitHub: [George Fotopoulos](https://github.com/xorz57)

#### Name: [Stephen Dzialo](https://github.com/dzials)
- Place: USA
- Bio: Computer Science Major
- GitHub: [Stephen Dzialo](https://github.com/dzials)

#### Name: [Taf Meister](https://github.com/tashrafy)
- Place: NYC
- Bio: Developer =]

#### Name: [RAFAEL MENEZES](https://github.com/RafaelSa94)
- Place: Boa Vista, Roraima, Brazil
- Bio: Computer Science Major
- GitHub: [Rafael Sá](https://github.com/RafaelSa94)

#### Name: [Patrick S](https://github.com/patsteph)
- Place: USA
- Bio: Professional Geek
- GitHub: [Patrick S](https://github.com/patsteph)

#### Name: [Michael Cao](https://github.com/mcao)
- Place: PA, USA
- Bio: Student
- GitHub: [Michael Cao](https://github.com/mcao)

#### Name: [Amlaan Bhoi](https://github.com/amlaanb)
- Place: IL, USA
- Bio: CS Grad Student
- GitHub: [Amlaan Bhoi](https://github.com/amlaanb)

#### Name: [Cecy Correa](https://github.com/cecyc)
- Place: USA
- Bio: Software Engineer at ReturnPath
- Github: [cecyc](https://github.com/cecyc)

#### Name: [Billy Lee](https://github.com/leebilly0)
- Place: WI, USA
- Bio: Software Developer, Bache



s in Computer Science
- Github: [Billy Lee](https://github.com/leebilly0)

#### Name: [AGNIESZKA MISZKURKA](https://github.com/agnieszka-miszkurka)
- Place: Poland
- Bio: second year Computer Science Student, in love with NYC <3
- GitHub: [agnieszka-miszkurka](https://github.com/agnieszka-miszkurka)

#### Name: [Leah Langfrod](https://github.com/leahlang4d2)
- Place: CA, USA
- Bio: Recent Bachelors in Computer Science
- Github: [Leah Langford](https://github.com/leahlang4d2)

#### Name: [Eric Nor](https://github.com/thateric)
- Place: Lake Forest, CA, USA
- Bio: Multiple corgi owner and a Senior Software Developer
- Github: [Eric Nord](https://github.com/thateric)

#### Name: [Campion Fellin](https://github.com/campionfellin)
- Place: Seattle, WA, USA
- Bio: I love open source and coffee! New grad looking for work!
- GitHub: [Campion Fellin](https://github.com/campionfellin)

#### Name: [Niket Mishra](https://github.com/niketmishra)
- Place: New Delhi, Delhi, India
- Bio: B.Tech Student in Information Technology
- GitHub: [Niket Mishra](https://github.com/niketmishra)

#### Name: [Shade Ruangwan](https://github.com/sruangwan)
- Place: Nara, Japan
- Bio: PhD student in Software Engineering
- Github: [Shade Ruangwan](https://github.com/sruangwan)

#### Name: [Michael Rodriguez](https://github.com/vinird)
- Place: Alajuea, Alajuela, Costa Rica
- Bio: Web dev adn graphic designer
- GitHub: [vinird](https://github.com/vinird)

#### Name: [Evan Culver](https://github.com/eculver)
- Place: San Francisco, CA, USA
- Bio: I work at Uber on data storage, tooling and OOS - checkout [our work](https://github.com/uber-go/dosa)!
- GitHub: [Evan Culver](https://github.com/eculver)

#### Name: [Vo Tan Tho](https://github.com/kensupermen)
- Place: Ho Chi Minh City, VietNam
- Bio: I'm Software Engineer at Dinosys
- GitHub: [Ken Supermen](https://github.com/kensupermen)

#### Name: [Franklyn Roth](https://github.com/far3)
- Place: Boulder, CO, USA
- Bio: I am a web developer working on finance sites. Specialize in accessibility.
- GitHub: [Franklyn Roth](https://github.com/far3)

#### Name: [Karthick Thoppe](https://github.com/karthicktv)
- Place: Dublin, Ireland
- Bio: I am a Solution Architect and work for a large SaaS organization
- GitHub: [Karthick Thoppe](https://github.com/karthicktv)

#### Name: [Brane](https://github.com/brane)
- Place: Turkey
- Bio: I am a caffeine based artificial life form.
- GitHub: [Brane](https://github.com/brane)

#### Name: [Ishan Jain](https://github.com/ishanjain28)
- Place: Roorkee, Uttrakhand, India
- Bio: I love working with Images, Crypto, Networking and opengl, Work as a Backend Engineer in Go. Also, Love Rust!.
- Github: [Ishan Jain](https://github.com/ishanjain28)

#### Name: [Anupam Dagar](https://github.com/Anupam-dagar)
- Place: Allahabad, India
- Bio: I am like a code currently in development.
- GitHub: [Anupam Dagar](https://github.com/Anupam-dagar)

#### Name: [Phil](https://github.com/bitbrain-za)
- Place: South Africa
- Bio: Avid Tinkerer
- GitHub: [bitbrain-za](https://github.com/bitbrain-za)

#### Name: [Jasdy Syarman](https://github.com/akutaktau)
- Place: Malaysia
- Bio: PHP Programmer
- GitHub: [akutaktau](https://github.com/akutaktau)

#### Name: [Rupesh Kumar](https://github.com/vmcniket)
- Place: India
- Bio: KIIT University IT student
- GitHub: [vmcniket](https://github.com/vmcniket)

#### Name: [Shelby Stanton](https://github.com/Minimilk93)
- Place: Leeds, England
- Bio: Front End Developer who loves cats and gaming!
- GitHub: [Minimilk93](https://github.com/Minimilk93)

#### Name: [Michael Nyamande](https://github.com/mikeyny)
- Place: Harare ,Zimbabwe
- Bio: Eat , ~~Sleep~~ , Code
- GitHub: [Mikeyny](https://github.com/mikeyny)

#### Name: [Anders Jürisoo](https://github.com/ajthinking)
- Place: Sweden
- Bio: What happens in Git stays in Git
- GitHub: [Anders Jürisoo](https://github.com/ajthinking)

#### Name: [Dvir](https://github.com/dvur12)
- Place: Israel
- Bio: \x90\x90\x90\x90
- GitHub: [Dvir](https://github.com/dvur12)

#### Name: [Xavier Marques](https://github.com/wolframtheta)
- Place: Corbera de Llobregat, Barcelona, Catalonia
- Bio: Computer Science Major
- GitHub: [WolframTheta](https://github.com/wolframtheta)

#### Name: [Vishal](https://dainvinc.github.io)
- Place: New York
- Bio: Software developer with a knack to learn things quickly.
- GitHub: [dainvinc](https://github.com/dainvinc)

### Name: [Niall Cartwright](https://github.com/Nairu)
- Place: Birmingham, UK
- Bio: Avid Games dev hobbyist, work for 3SDL as a software developer.
- GitHub: [Niall Cartwright](https://github.com/Nairu)

#### Name: [Justin I](https://github.com/Jish80)
- Place: IL, USA
- Bio: Work hard
- GitHub: [Jish80] (https://github.com/Jish80)

#### Name: [APOORVA SHARMA](https://github.com/okatticus)
- Place: Himachal Pradesh,India
- Bio: A student happy to write code and poetry.
- GitHub: [Apoorva Sharma](https://github.com/okatticus)

#### Name: [Prateek Pandey](https://github.com/prateekpandey14)
- Place: Bangalore, India
- Bio: Opensource Enthusiast, Opensource Golang developer
- GitHub: [Prateek Pandey](https://github.com/prateekpandey14)

#### Name: [CodHeK](https://github.com/CodHeK)
- Place: Mumbai, India
- Bio: Cuber/Coder
- GitHub: [CodHeK](https://github.com/CodHeK)

#### Name: [Søren Eriksen](https://github.com/soer7022)
- Place: Denmark
- Bio: Currently studying computerscience at Aarhus University
- Github: [Søren Eriksen](https://github.com/soer7022)

#### Name: [Cristiano Bianchi](https://github.com/crisbnk)
- Place: Italy
- Bio: Love to learn something new everyday
- GitHub: [crisbnk](https://github.com/crisbnk)


#### Name: [Paulo Henrique Scherer](https://github.com/phscherer)
- Place: Brazil
- Bio: Student and newbie software developer
- GitHub: [phscherer](https://github.com/phscherer)

#### Name: [Aldo Cano](https://github.com/aldocano)
- Place: Tirana, Albania
- Bio: A bug is never just a mistake...
- GitHub: [Aldo Cano](https://github.com/aldocano)

#### Name: [Timea Deák](https://github.com/DTimi)
- Place: Dublin, Ireland
- Bio: Molecular biologist
- GitHub: [Timea Deák](https://github.com/DTimi)

#### Name: [Christian Skala](https://github.com/chrishiggins29)
- Place: New York, USA
- Bio: Hire me! Need a VP of Engineering, Director of Software, CTO?
- GitHub: [Christian Skala](https://github.com/chrishiggins29)

#### Name: [filedesless](https://hightechlowlife.info)
- Place: Québec, Canada
- Bio: CompSci from ULaval reporting in
- GitHub: [aiglebleu](https://github.com/aiglebleu)

#### Name: [Jon Lee](https://github.com/githubbbbbbbbbbbbb)
- Place: Canada
- Bio: Student
- GitHub: [githubbbbbbbbbbbbb](https://github.com/githubbbbbbbbbbbbb)

#### Name: [Ren Cummings](https://github.com/nrenc027)
- Place: Dayton,OH, USA
- Bio: I like Code :sunglasses:, Coloring :art:, and Cardio :running:
- GitHub: [Ren Cummings](https://github.com/nrenc027)

#### Name: [S Stewart](https://github.com/tilda)
- Place: Denton, Texas, US
- Bio: Dude trying to become a IT guy somewhere. Also reads [The Register](https://www.theregister.co.uk).
- GitHub: [tilda](https://github.com/tilda)

#### Name: [Jose Gomera](https://github.com/josegomera)
- Place: Dominican Republic
- Bio: I'm web developer that love somehow to help.
- Github: [josegomera](https://github.com/josegomera)

#### Name: [Stephen Abrahim](https://github.com/lepah)
- Place: Huntington Beach, CA
- Bio: Games and things!
- GitHub: [Stephen Abrahim](https://github.com/lepah)

#### Name: [Rajeev Kumar Singh](https://github.com/rajeeviiit)
- Place: Gandhinagar,Gujrat, IN
- Bio: Games and music!
- GitHub: [Rajeev Kumar Singh](https://github.com/rajeeviiit)

### Name: [Benjamin Sanvoisin](https://github.com/Laudenlaruto)
- Place : Paris, FR
- Bio: Devops, Gamer and fun
- GitHub: [Benjamin Sanvoisin](https://github.com/Laudenlaruto)

#### Name: [Matthew Burke](https://github.com/MatthewBurke1995)
- Place: Sydney, Australia
- Bio: Big fan of Python + Data
- GitHub: [Matthew Burke](https://github.com/MatthewBurke1995)

#### Name: [Caio Perdona](https://github.com/perdona)
- Place: Ribeirao Preto, SP, Brazil
- Bio: Web and Mobile Engineer
- GitHub: [Caio Perdona](https://github.com/perdona)

#### Name: [Shankhalika Sarkar](https://github.com/Shankhalika)
- Place: Karnataka, India
- Bio: Current Final Year CS Undergrad. I love poetry, tea and dogs.
- Github: [Shankhalika Sarkar](https://github.com/Shankhalika)

#### Name: [Henrique Duarte](https://github.com/mustorze)
- Place: São Paulo, SP, BR
- Bio: Developer, I really like!
- GitHub: [Henrique Duarte](https://github.com/mustorze)

#### Name: [Akshit Kharbanda](https://github.com/akshit04)
- Place: Delhi, India
- Bio: 5th semester IT Undergrad. Machine Learning enthusiast. Black coffee <3
- GitHub: [Akshit Kharbanda](https://github.com/akshit04)

#### Name:[Avinash Jaiswal](https://github.com/littlestar642)
- Place:Surat,Gujarat,India.
- Bio:In love with the WEB,from age of 5!
- Github:[Avinash Jaiswal](https://github.com/littlestar642)

#### Name: [Alisson Vargas](https://github.com/alisson-mich)
- Place: Torres, RS, Brazil
- Bio: A guy who loves IT :D
- GitHub: [Alisson Vargas](https://github.com/alisson-mich)

#### Name: [Adiyat Mubarak](https://github.com/Keda87)
- Place: Jakarta, ID, Indonesia
- Bio: Technology Agnostic
- GitHub: [Adiyat Mubarak](https://github.com/Keda87)

#### Name: [Vishaal Udandarao](https://github.com/vishaal27)
- Place: New Delhi, India
- Bio: Professional Geek | Developer
- GitHub: [Vishaal Udandarao](https://github.com/vishaal27)

#### Name: [Sparsh Garg](https://github.com/sparsh789)
- Place: Hyderabad, Telangana, India
- Bio: Student@IIIT,Hyderabad
- GitHub: [sparsh789](https://github.com/sparsh789)

#### Name: [Zaki Akhmad](https://github.com/za)
- Place: Jakarta, Indonesia
- Bio: Python enthusiasts
- GitHub: [za](https://github.com/za)

### Name: [Joey Marshment-Howell](https://github.com/josephkmh)
- Place: Berlin, Germany
- Bio: A nice young man who likes web programming!
- GitHub: [Joey Marshment-Howell](https://github.com/josephkmh)

#### Name: [Chris Sullivan](https://github.com/codemastermd)
- Place: College Park, Maryland
- Bio: Comp Sci student at the University of Maryland
- GitHub: [Chris Sullivan](https://github.com/codemastermd)

### Name: [Owen Mitchell](https://github.com/ultimatezenzar)
- Place: Edmond, OK, United States
- Bio: Programmer for a high school robotics team
- Github: [ultimatezenzar] (https://github.com/ultimatezenzar)

#### Name: [Sravya Pullagura](https://github.com/sravya96)
- Place: Vijayawada, Andhra Pradesh, India
- Bio: Love learning, coding and sketching!!
- Github [Sravya Pullagura](https://github.com/sravya96)

#### Name: [Ahmad Musaddiq Mohammad](https://github.com/ahmadmusaddiq)
- Place: Kuala Belait, Brunei Darussalam
- Bio: Mechanical engineer
- Github: [ahmadmusaddiq](https://github.com/ahmadmusaddiq)

#### Name: [Rafael Lima](https://github.com/rafaelkalan)
- Place: Belo Horizonte, Minas Gerais, Brazil
- Bio: Youger software engineer
- GitHub: [Rafael Lima](https://github.com/rafaelkalan)

#### Name: [Saif Rehman Nasir](https://github.com/shyshin)
- Place: New Delhi, India
- Bio: Techie with a lot of horizontals but a low verticality :(
- Github: [Saif Rehman Nasir](https://github.com/shyshin)

#### Name: [Yash Mittra](https://github.com/mittrayash)
- Place: New Delhi, Delhi, India
- Bio: Web Developer, Coder | Entering the field of Machine Learning and Data Science
- GitHub: [mittrayash](https://github.com/mittrayash)

#### Name: [Dustin Woods](https://github.com/dustinywoods)
- Place: MN, USA
- Bio: Software Developer
- GitHub: [Dustin Woods](https://github.com/dustinywoods)

#### Name: [Ginanjar S.B](https://github.com/egin10)
- Place: Samarinda, Kalimantan Timur, Indonesia
- Bio: Someone who's intresting about web devlopment / Programming
- GitHub: [Ginanjar S.B | egin10](https://github.com/egin10)

#### Name: [Fush Chups](https://github.com/fushandchups)
- Place: Christchurch, Canterbury, New Zealand
- Bio: Earhquake enthusiast
- GitHub:[fushandchups] (https://github.com/fushandchups)

#### Name: [Francis Venne](https://github.com/NullSilence)
- Place: Montreal, Canada.
- Bio: Developer by day, cat lover by night. Canadian tech enthusiast.
- Github [Sravya Pullagura](https://github.com/NullSilence)

#### Name: [Leonardo Bonetti](https://github.com/LeonardoBonetti)
- Place: São Paulo, Brazil
- Bio: Associate Degree analysis and systems development
- GitHub: [Leonardo Bonetti](https://github.com/LeonardoBonetti)

#### Name: [Noveen Sachdeva](https://github.com/noveens)
- Place: Hyderabad, Telangana, India
- Bio: 3rd Year CS undergrad at IIIT Hyderabad.
- GitHub: [Noveen Sachdeva](https://github.com/noveens)

#### Name: [DENNIS ORZIKH](https://github.com/orzikhd)
- Place: Seattle, WA, USA
- Bio: Student at UW. Likes easy ways to make sure tools are set up in new environments (like this project)
- Github: Wow isn't this right up there ^ [Dennis Orzikh](https://github.com/orzikhd)

#### Name: [Pranav Bhasin](https://github.com/pranavbhasin96)
- Place: Hyderabad, Telangana, India
- Bio: Trying to fit in coding society.
- GitHub: [Pranav Bhasin](https://github.com/pranavbhasin96)

#### Name: [Vaibhav Agarwal](https://github.com/vaibhavagarwal220)
- Place: Mandi, Himachal Pradesh, India
- Bio: A passionate programmer and a beginner in Open Source
- Github [Vaibhav Agarwal](https://github.com/vaibhavagarwal220)

#### Name: [Arpit Gogia](https://github.com/arpitgogia)
- Place: Delhi, India
- Bio: Python Developer
- Github [Arpit Gogia](https://github.com/arpitgogia)

#### Name: [Charlie Stanton](https://github.com/shtanton)
- Place: Southend-On-Sea, England
- Bio: JavaScript Tinkerer, Lover of Vim
- Github [Charlie Stanton](https://github.com/shtanton)

#### Name: [James Henderson](https://github.com/prohunt)
- Place: Raleigh, NC, United States
- Bio: Inquisitive, Loves coding, also vegan
- Github [Sravya Pullagura](https://github.com/sravya96)

#### Name: [Loreleen Mae Sablot](https://github.com/loreleensablot)
- Place: Daet, Camarines Norte, Philippines
- Bio: I love designing beautiful websites. I also bike.
- Github [Loreleen Mae Sablot] (https://github.com/loreleensablot)

#### Name: [Ahmad Musaddiq Mohammad](https://github.com/ahmadmusaddiq)
- Place: Kuala Belait, Brunei Darussalam
- Bio: Mechanical engineer
- Github: [ahmadmusaddiq](https://github.com/ahmadmusaddiq)

#### Name: [Aleksandr Vorontsov](https://github.com/a-vorontsov)
- Place: London, England
- Bio: Student, Aspiring Front-end Web Dev
- Github [Aleksandr Vorontsov](https://github.com/a-vorontsov)
#### Name: [Ben Smith](https://github.com/ben-w-smith)
- Place: Salt Lake City, UT, USA
- Bio: A guy that loves writing bots and automation.
- GitHub: [Ben Smith](https://github.com/ben-w-smith)

#### Name: [Eric Bryant](https://github.com/shmickle)
- Place: Fairfax, Virginia, USA
- Bio: Web Developer
- GitHub: [shmickle](https://github.com/shmickle)

#### Name: [Emmanuel Akinde](https://github.com/harkindey)
- Place: Lagos, Nigeria
- Bio: Lets Code and Chill
- Github: [Harkindey](https://github.com/harkindey)

#### Name: [Ashish Krishan](https://github.com/ashishkrishan1995)
- Place: India
- Bio: Computer Science Major / UI/UX Designer
- GitHub: [ashishkrishan1995](https://github.com/ashishkrishan1995)

#### Name: [Katherine S](https://github.com/kms6bn)
- Place: San Francisco
- Bio: Data Scientist
- Github: [kms6bn](https://github.com/kms6bn)

#### Name: [BrunoSXS](https://github.com/brunosxs)
- Brazil
- Bio: I like turtules.
- Github [BrunoSXS](https://github.com/brunosxs)

#### Name: [Alexander Miller](https://github.com/allesmi)
- Place: Salzburg, Austria
- Bio: Student/Web Developer
- GitHub: [allesmi](https://github.com/allesmi)

#### Name: [Bryan Wigianto](https://github.com/bwigianto)
- Place: USA
- Bio: Engineer
- GitHub: [bwigianto](https://github.com/bwigianto)

#### Name: [Ckpuna4](https://github.com/Ckpuna4)
- Place: Saint-petersburg, Russia
- Bio: Web Developer
- GitHub: [Ckpuna4](https://github.com/Ckpuna4)

#### Name: [Vaibhaw Agrawal](https://github.com/vaibhaw2731)
- Place: New Delhi, India
- Bio: I am a Machine Learning enthusiast.
- GitHub: [vaibhaw2731](https://github.com/vaibhaw2731)

#### Name: [Dhevi Rajendran](https://github.com/dhevi)
- Place: USA
- Bio: Software Engineer
- Github: [dhevi](https://github.com/dhevi)

#### Name: [Oluwadamilola Babalola](https://github.com/thedammyking)
- Place: Lagos, Nigeria
- Bio: JavaScript Developer
- GitHub: [Oluwadamilola Babalola](https://github.com/thedammyking)

### Name: [Trevor Meadows](https://github.com/tlm04070)
- Place: Charlotte, North Carolina.
- Bio: UNC Charlotte coding bootcamp student.
- GitHub: [tlm04070](https://github.com/tlm04070);

#### Name: [Ratchapol Tengrumpong](https://github.com/lullabies)
- Place: Bangkok, Thailand
- Bio: Programmer Analyst
- GitHub: [lullabies](https://github.com/lullabies)

#### Name: [Luke Taylor](https://github.com/lmcjt37)
- Place: Derby, UK
- Bio: Senior Software Engineer, child at heart
- GitHub: [Luke Taylor](https://github.com/lmcjt37)

#### Name: [Snehil Verma](https://github.com/vsnehil92)
- Place: Delhi, India
- Bio: Love to learn new technologies
- GitHub: [vsnehil92](https://github.com/vsnehil9

#### Name: [Akram Rameez](https://github.com/akram-rameez)
- Place: Bengaluru, India
- Bio: I like free T-shirts and I cannot lie.
- GitHub: [allesmi](https://github.com/akram-rameez)

#### Name: [Bryan Tylor](https://github.com/bryantylor)
- Place: Cincinnati, OH, USA
- Bio: Elixir Dev / Nuclear Engineer
- GitHub: [Bryan Tylor](https://github.com/bryantylor)

#### Name: [Matthias Kraus](https://github.com/brotkiste)
- Place: Munich, Germany
- Bio: Automotive Computer Science

#### Name: [Harshil Agrawal](https://github.com/harshil1712)
-Place: Vadodara, India
-Bio: Student,Web Developer
-GitHub: [harshil1712](https://github.com/harshil1712)

#### Name: [Bennett Treptow](https://github.com/bennett-treptow)
- Place: Milwaukee, WI, USA
- Bio: Computer Science Major / Web Developer
- Github: [bennett-treptow](https://github.com/bennett-treptow)

#### Name: [Cameron Smith](https://github.com/cameronzsmith)
- Place: Wichita, KS, USA
- Bio: Student
- GitHub: [cameronzsmith](https://github.com/cameronzsmith)

#### Name: [Jose Morales](https://github.com/castro732)
- Place: Buenos Aires, Argentina
- Bio: Developer
- GitHub: [castro732](https://github.com/castro732)

#### Name: [Hassan Sani](https://github.com/inidaname)
- Place: Bida, Niger State, Nigeria
- Bio: Web Developer at @ADPNigeria

#### Name: [Philip Terzic](https://github.com/PhilTerz)
- Place: Scottsdale, Arizona, USA
- Bio: Aspiring OSS Contributer
- GitHub: [PhilTerz](https://github.com/PhilTerz)

#### Name: [Gustavo Pacheco Ziaugra](https://github.com/GustavoZiaugra)
- Place: São Paulo, Brazil.
- Bio: Technology Guy / Student
- GitHub: [Gustavo Ziaugra](https://github.com/GustavoZiaugra)

#### Name: [Sarah Chen](https://github.com/sarovisk)
- Place: Sao Paulo/ Brazil
- Bio: Student
- GitHub: [sarovisk](https://github.com/sarovisk)

#### Name: [Jose David](https://github.com/jose4125)
- Place: Bogotá, Colombia
- Bio: Web Developer
- GitHub: [jose4125](https://github.com/jose4125)

#### Name: [Mayank Saxena](https://github.com/mayank26saxena)
- Place: New Delhi, India
- Bio: Student
- GitHub: [mayank26saxena](https://github.com/mayank26saxena)

#### Name: [Napat Rattanawaraha](https://github.com/peam1234)
- Place: Bangkok, Thailand
- Bio: Student / Junior Web Developer
- GitHub: [peam1234](https://github.com/peam1234)

#### Name: [Marion Fioen](https://github.com/marion59000)
- Place: Lille, France
- Bio: Developer
- GitHub: [marion59000](https://github.com/marion59000)

#### Name: [Akma Adhwa](https://github.com/akmadhwa)
- Place: Malaysia
- Bio: Web Developer
- GitHub: [akmadhwa](https://github.com/akmadhwa)

#### Name: [Ian James](https://inj.ms)
- Place: London, UK
- Bio: Web... person?
- GitHub: [injms](https://github.com/injms)

#### Name: [K Foster](https://foster.im)
- Place: West Sussex, UK
- Bio: Web Developer
- GitHub: [g33kcentric](https://github.com/g33kcentric)

#### Name: [Andin FOKUNANG](https://github.com/switchgirl95)
- Place: Yaounde , Cameroon
- Bio: Student - Otaku - Geek
- GitHub: [Switch](https://github.com/switchgirl95)

#### Name: [xenocideiwki] (https://github.com/xenocidewiki)
- Place: Norway
- Bio: Reverse Engineer
- GitHub: [xenocidewiki] (https://github.com/xenocidewiki)

#### Name: [George Hundmann](https://github.com/georgegsd)
- Place: Mannheim, Baden-Württemberg, Germany
- Bio: I'm a German Shepherd that likes eating
- GitHub: [georgegsd](https://github.com/georgegsd)

#### Name: [Ahmad Abdul-Aziz](https://github.com/a-m-a-z)
- Place: Abuja, Nigeria
- Bio: Web Developer
- GitHub: [a-m-a-z](https://github.com/a-m-a-z)

#### Name: [Allan Dorr](https://github.com/aldorr)
- Place: Hamburg, Germany
- Bio: Web Dev, Writer, Translator, Teacher
- GitHub: [aldorr](https://github.com/aldorr)

#### Name: [Musa Barighzaai](https://github.com/mbarighzaai)
- Place: Toronto, Canada
- Bio: Front End Developer
- GitHub: [mbarighzaai](https://github.com/mbarighzaai)

#### Name: [Lakston](https://github.com/Lakston)
- Place: Toulouse, France
- Bio: Front-End Dev
- GitHub: [Lakston](https://github.com/Lakston)

#### Name: [Shobhit Agarwal](https://github.com/shobhit1997)
- Place: JSSATE, NOIDA ,INDIA
- Bio: Student/Andriod Developer
- GitHub: [shobhit1997](https://github.com/shobhit1997)

#### Name: [Will Barker](https://github.com/billwarker)
- Place: Toronto, Canada
- Bio: A guy who wants to improve the world through AI!
- GitHub: [Will Barker](https://github.com/billwarker)

#### Name: [Christopher Bradshaw](https://github.com/kitsune7)
- Place: Provo, UT, USA
- Bio: I love FOXES!!! :fox:
- GitHub: [kitsune7](https://github.com/kitsune7)

#### Name: [Ben Edelson]
-Place: Newark NJ
-Bio: I.T.
-GitHub: https://github.com/Bed3150n

#### Name: [JOE SCHO](https://github.com/JoeScho)
- Place: London, UK
- Bio: I love guitar!
- GitHub: [JoeScho](https://github.com/JoeScho)

#### Name: [Anuraag Tummanapally](https://github.com/TummanapallyAnuraag)
- Place: Mumbai, India
- Bio: Student, System Administrator
- GitHub: [TummanapallyAnuraag](https://github.com/TummanapallyAnuraag)

#### Name: [Fran Acién](https://github.com/acien101)
- Place: Madrid, Spain
- Bio: Full of empty
- GitHub: [Fran Acién](https://github.com/acien101)

#### Name: [Piyush Sikarwal](https://github.com/psikarwal)
- Place: India
- Bio: Professional Geek
- GitHub: [Piyush Sikarwal](https://github.com/psikarwal)

#### Name: [Jakub Bačo](https://github.com/vysocina)
- Place: Slovakia
- Bio: Student / Designer
- GitHub: [Jakub Bačo](https://github.com/vysocina)

#### Name: [Gabriel Obaldia](https://github.com/gobaldia)
- Place: Uruguay
- Bio: Full Stack Developer
- GitHub: [Gabriel Obaldia](https://github.com/gobaldia)

#### Name: [Antonio Jesus Pelaez](https://github.com/ajpelaez)
- Place: Granada, Spain
- Bio: IT Student at the University of Granada
- GitHub: [Antonio Jesus Pelaez](https://github.com/ajpelaez)

<<<<<<< HEAD
#### Name: [Alexander Voigt](https://github.com/alexandvoigt)
- Place: San Francisco, CA, USA
- Bio: Software Engineer
- GitHub: [Alexander Voigt](https://github.com/alexandvoigt)
=======
#### Name: [Michael Greene] (https://github.com/Greeneink4)
- Place: UT, USA
- Bio: Web Dev Student
- Github: [Michael Greene] (https://github.com/Greeneink4)

#### Name: [Lee Magbanua](https://github.com/leesenpai)
- Place: Philippines
- Bio: Student / Front-end Web Developer
- GitHub: [leesenpai](https://github.com/leesenpai)

#### Name: [Damodar Lohani](https://github.com/lohanidamodar)
- Place: Kathmandu, Nepal
- Bio: Technology Consultant at [LohaniTech](https://lohanitech.com)
- GitHub: [Damodar Lohani](https://github.com/lohanidamodar)

#### Name: [Hrafnkell Orri Sigurðsson](https://github.com/hrafnkellos)
- Place: Hafnarfjörður, Iceland
- Bio: Computer Scientist
- GitHub: [Hrafnkell Orri Sigurðsson](https://github.com/hrafnkellos)

#### Name: [Mitchell Haugen](https://github.com/haugenmitch)
- Place: VA, USA
- Bio: Programmer
- GitHub: [haugenmitch](https://github.com/haugenmitch)

#### Name: [Felipe Do Espirito Santo](https://github.com/felipez3r0)
- Place: Jaboticabal, SP, Brazil
- Bio: Professor at Fatec, Faculdade São Luís, and Mozilla Volunteer
- GitHub: [Felipe Do E. Santo](https://github.com/felipez3r0)

#### Name: [Jason Green](https://jason.green)
- Place: Seattle, WA
- Bio: Student of code, eater of sustainable sushi
- GitHub: [Jalence](https://github.com/jalence)

#### Name: [Elan Ripley](https//github.com/tattarrattat)
- Place: Raleigh, North Carolina, USA
- Bio: Programmer
- Github: [Elan Ripley](https//github.com/tattarrattat)

#### Name: [Justin Oliver](https://github.com/justinoliver)
- Place: Seattle, WA, USA, Earth!
- Bio: Trying to learn cool new things!
- GitHub: [Justin Oliver](https://github.com/justinoliver)
>>>>>>> 55b2b8ad
<|MERGE_RESOLUTION|>--- conflicted
+++ resolved
@@ -695,12 +695,11 @@
 - Bio: IT Student at the University of Granada
 - GitHub: [Antonio Jesus Pelaez](https://github.com/ajpelaez)
 
-<<<<<<< HEAD
 #### Name: [Alexander Voigt](https://github.com/alexandvoigt)
 - Place: San Francisco, CA, USA
 - Bio: Software Engineer
 - GitHub: [Alexander Voigt](https://github.com/alexandvoigt)
-=======
+
 #### Name: [Michael Greene] (https://github.com/Greeneink4)
 - Place: UT, USA
 - Bio: Web Dev Student
@@ -745,4 +744,3 @@
 - Place: Seattle, WA, USA, Earth!
 - Bio: Trying to learn cool new things!
 - GitHub: [Justin Oliver](https://github.com/justinoliver)
->>>>>>> 55b2b8ad
