#### Name: [ALICE CHUANG](https://github.com/AliceWonderland)
- Place: New York City, NY, USA
- Bio: I love DOGS! :dog:
- GitHub: [Alice Chuang](https://github.com/AliceWonderland)

#### Name: [GABE DUNN](https://github.com/redxtech)
- Place: Canada
- Bio: I love VUE !!
- GitHub: [Gabe Dunn](https://github.com/redxtech)
- Website: [when.](https://when.redxte.ch)

#### Name: [GEORGE FOTOPOULOS](https://github.com/xorz57)
- Place: Patras, Achaia, Greece
- Bio: Technology Enthusiast
- GitHub: [George Fotopoulos](https://github.com/xorz57)

#### Name: [Stephen Dzialo](https://github.com/dzials)
- Place: USA
- Bio: Computer Science Major
- GitHub: [Stephen Dzialo](https://github.com/dzials)

#### Name: [Taf Meister](https://github.com/tashrafy)
- Place: NYC
- Bio: Developer =]

#### Name: [RAFAEL MENEZES](https://github.com/RafaelSa94)
- Place: Boa Vista, Roraima, Brazil
- Bio: Computer Science Major
- GitHub: [Rafael Sá](https://github.com/RafaelSa94)

#### Name: [Patrick S](https://github.com/patsteph)
- Place: USA
- Bio: Professional Geek
- GitHub: [Patrick S](https://github.com/patsteph)

#### Name: [Michael Cao](https://github.com/mcao)
- Place: PA, USA
- Bio: Student
- GitHub: [Michael Cao](https://github.com/mcao)

#### Name: [Amlaan Bhoi](https://github.com/amlaanb)
- Place: IL, USA
- Bio: CS Grad Student
- GitHub: [Amlaan Bhoi](https://github.com/amlaanb)

#### Name: [Cecy Correa](https://github.com/cecyc)
- Place: USA
- Bio: Software Engineer at ReturnPath
- Github: [cecyc](https://github.com/cecyc)

#### Name: [Billy Lee](https://github.com/leebilly0)
- Place: WI, USA
- Bio: Software Developer, Bache



s in Computer Science
- Github: [Billy Lee](https://github.com/leebilly0)

#### Name: [AGNIESZKA MISZKURKA](https://github.com/agnieszka-miszkurka)
- Place: Poland
- Bio: second year Computer Science Student, in love with NYC <3
- GitHub: [agnieszka-miszkurka](https://github.com/agnieszka-miszkurka)

#### Name: [Leah Langfrod](https://github.com/leahlang4d2)
- Place: CA, USA
- Bio: Recent Bachelors in Computer Science
- Github: [Leah Langford](https://github.com/leahlang4d2)

#### Name: [Eric Nor](https://github.com/thateric)
- Place: Lake Forest, CA, USA
- Bio: Multiple corgi owner and a Senior Software Developer
- Github: [Eric Nord](https://github.com/thateric)

#### Name: [Campion Fellin](https://github.com/campionfellin)
- Place: Seattle, WA, USA
- Bio: I love open source and coffee! New grad looking for work!
- GitHub: [Campion Fellin](https://github.com/campionfellin)

#### Name: [Niket Mishra](https://github.com/niketmishra)
- Place: New Delhi, Delhi, India
- Bio: B.Tech Student in Information Technology
- GitHub: [Niket Mishra](https://github.com/niketmishra)

#### Name: [Shade Ruangwan](https://github.com/sruangwan)
- Place: Nara, Japan
- Bio: PhD student in Software Engineering
- Github: [Shade Ruangwan](https://github.com/sruangwan)

#### Name: [Michael Rodriguez](https://github.com/vinird)
- Place: Alajuea, Alajuela, Costa Rica
- Bio: Web dev adn graphic designer
- GitHub: [vinird](https://github.com/vinird)

#### Name: [Evan Culver](https://github.com/eculver)
- Place: San Francisco, CA, USA
- Bio: I work at Uber on data storage, tooling and OOS - checkout [our work](https://github.com/uber-go/dosa)!
- GitHub: [Evan Culver](https://github.com/eculver)

#### Name: [Vo Tan Tho](https://github.com/kensupermen)
- Place: Ho Chi Minh City, VietNam
- Bio: I'm Software Engineer at Dinosys
- GitHub: [Ken Supermen](https://github.com/kensupermen)

#### Name: [Franklyn Roth](https://github.com/far3)
- Place: Boulder, CO, USA
- Bio: I am a web developer working on finance sites. Specialize in accessibility.
- GitHub: [Franklyn Roth](https://github.com/far3)

#### Name: [Karthick Thoppe](https://github.com/karthicktv)
- Place: Dublin, Ireland
- Bio: I am a Solution Architect and work for a large SaaS organization
- GitHub: [Karthick Thoppe](https://github.com/karthicktv)

#### Name: [Brane](https://github.com/brane)
- Place: Turkey
- Bio: I am a caffeine based artificial life form.
- GitHub: [Brane](https://github.com/brane)

#### Name: [Ishan Jain](https://github.com/ishanjain28)
- Place: Roorkee, Uttrakhand, India
- Bio: I love working with Images, Crypto, Networking and opengl, Work as a Backend Engineer in Go. Also, Love Rust!.
- Github: [Ishan Jain](https://github.com/ishanjain28)

#### Name: [Anupam Dagar](https://github.com/Anupam-dagar)
- Place: Allahabad, India
- Bio: I am like a code currently in development.
- GitHub: [Anupam Dagar](https://github.com/Anupam-dagar)

#### Name: [Phil](https://github.com/bitbrain-za)
- Place: South Africa
- Bio: Avid Tinkerer
- GitHub: [bitbrain-za](https://github.com/bitbrain-za)

#### Name: [Jasdy Syarman](https://github.com/akutaktau)
- Place: Malaysia
- Bio: PHP Programmer
- GitHub: [akutaktau](https://github.com/akutaktau)

#### Name: [Rupesh Kumar](https://github.com/vmcniket)
- Place: India
- Bio: KIIT University IT student
- GitHub: [vmcniket](https://github.com/vmcniket)

#### Name: [Shelby Stanton](https://github.com/Minimilk93)
- Place: Leeds, England
- Bio: Front End Developer who loves cats and gaming!
- GitHub: [Minimilk93](https://github.com/Minimilk93)

#### Name: [Michael Nyamande](https://github.com/mikeyny)
- Place: Harare ,Zimbabwe
- Bio: Eat , ~~Sleep~~ , Code
- GitHub: [Mikeyny](https://github.com/mikeyny)

#### Name: [Anders Jürisoo](https://github.com/ajthinking)
- Place: Sweden
- Bio: What happens in Git stays in Git
- GitHub: [Anders Jürisoo](https://github.com/ajthinking)

#### Name: [Dvir](https://github.com/dvur12)
- Place: Israel
- Bio: \x90\x90\x90\x90
- GitHub: [Dvir](https://github.com/dvur12)

#### Name: [Xavier Marques](https://github.com/wolframtheta)
- Place: Corbera de Llobregat, Barcelona, Catalonia
- Bio: Computer Science Major
- GitHub: [WolframTheta](https://github.com/wolframtheta)

#### Name: [Vishal](https://dainvinc.github.io)
- Place: New York
- Bio: Software developer with a knack to learn things quickly.
- GitHub: [dainvinc](https://github.com/dainvinc)

### Name: [Niall Cartwright](https://github.com/Nairu)
- Place: Birmingham, UK
- Bio: Avid Games dev hobbyist, work for 3SDL as a software developer.
- GitHub: [Niall Cartwright](https://github.com/Nairu)

#### Name: [Justin I](https://github.com/Jish80)
- Place: IL, USA
- Bio: Work hard
- GitHub: [Jish80] (https://github.com/Jish80)

#### Name: [APOORVA SHARMA](https://github.com/okatticus)
- Place: Himachal Pradesh,India
- Bio: A student happy to write code and poetry.
- GitHub: [Apoorva Sharma](https://github.com/okatticus)

#### Name: [Prateek Pandey](https://github.com/prateekpandey14)
- Place: Bangalore, India
- Bio: Opensource Enthusiast, Opensource Golang developer
- GitHub: [Prateek Pandey](https://github.com/prateekpandey14)

#### Name: [CodHeK](https://github.com/CodHeK)
- Place: Mumbai, India
- Bio: Cuber/Coder
- GitHub: [CodHeK](https://github.com/CodHeK)

#### Name: [Søren Eriksen](https://github.com/soer7022)
- Place: Denmark
- Bio: Currently studying computerscience at Aarhus University
- Github: [Søren Eriksen](https://github.com/soer7022)

#### Name: [Cristiano Bianchi](https://github.com/crisbnk)
- Place: Italy
- Bio: Love to learn something new everyday
- GitHub: [crisbnk](https://github.com/crisbnk)


#### Name: [Paulo Henrique Scherer](https://github.com/phscherer)
- Place: Brazil
- Bio: Student and newbie software developer
- GitHub: [phscherer](https://github.com/phscherer)

#### Name: [Aldo Cano](https://github.com/aldocano)
- Place: Tirana, Albania
- Bio: A bug is never just a mistake...
- GitHub: [Aldo Cano](https://github.com/aldocano)

#### Name: [Timea Deák](https://github.com/DTimi)
- Place: Dublin, Ireland
- Bio: Molecular biologist
- GitHub: [Timea Deák](https://github.com/DTimi)

#### Name: [Christian Skala](https://github.com/chrishiggins29)
- Place: New York, USA
- Bio: Hire me! Need a VP of Engineering, Director of Software, CTO?
- GitHub: [Christian Skala](https://github.com/chrishiggins29)

#### Name: [filedesless](https://hightechlowlife.info)
- Place: Québec, Canada
- Bio: CompSci from ULaval reporting in
- GitHub: [aiglebleu](https://github.com/aiglebleu)

#### Name: [Jon Lee](https://github.com/githubbbbbbbbbbbbb)
- Place: Canada
- Bio: Student
- GitHub: [githubbbbbbbbbbbbb](https://github.com/githubbbbbbbbbbbbb)

#### Name: [Ren Cummings](https://github.com/nrenc027)
- Place: Dayton,OH, USA
- Bio: I like Code :sunglasses:, Coloring :art:, and Cardio :running:
- GitHub: [Ren Cummings](https://github.com/nrenc027)

#### Name: [S Stewart](https://github.com/tilda)
- Place: Denton, Texas, US
- Bio: Dude trying to become a IT guy somewhere. Also reads [The Register](https://www.theregister.co.uk).
- GitHub: [tilda](https://github.com/tilda)

#### Name: [Jose Gomera](https://github.com/josegomera)
- Place: Dominican Republic
- Bio: I'm web developer that love somehow to help.
- Github: [josegomera](https://github.com/josegomera)

#### Name: [Stephen Abrahim](https://github.com/lepah)
- Place: Huntington Beach, CA
- Bio: Games and things!
- GitHub: [Stephen Abrahim](https://github.com/lepah)

#### Name: [Rajeev Kumar Singh](https://github.com/rajeeviiit)
- Place: Gandhinagar,Gujrat, IN
- Bio: Games and music!
- GitHub: [Rajeev Kumar Singh](https://github.com/rajeeviiit)

### Name: [Benjamin Sanvoisin](https://github.com/Laudenlaruto)
- Place : Paris, FR
- Bio: Devops, Gamer and fun
- GitHub: [Benjamin Sanvoisin](https://github.com/Laudenlaruto)

#### Name: [Matthew Burke](https://github.com/MatthewBurke1995)
- Place: Sydney, Australia
- Bio: Big fan of Python + Data
- GitHub: [Matthew Burke](https://github.com/MatthewBurke1995)

#### Name: [Caio Perdona](https://github.com/perdona)
- Place: Ribeirao Preto, SP, Brazil
- Bio: Web and Mobile Engineer
- GitHub: [Caio Perdona](https://github.com/perdona)

#### Name: [Shankhalika Sarkar](https://github.com/Shankhalika)
- Place: Karnataka, India
- Bio: Current Final Year CS Undergrad. I love poetry, tea and dogs.
- Github: [Shankhalika Sarkar](https://github.com/Shankhalika)

#### Name: [Henrique Duarte](https://github.com/mustorze)
- Place: São Paulo, SP, BR
- Bio: Developer, I really like!
- GitHub: [Henrique Duarte](https://github.com/mustorze)

#### Name: [Akshit Kharbanda](https://github.com/akshit04)
- Place: Delhi, India
- Bio: 5th semester IT Undergrad. Machine Learning enthusiast. Black coffee <3
- GitHub: [Akshit Kharbanda](https://github.com/akshit04)

#### Name:[Avinash Jaiswal](https://github.com/littlestar642)
- Place:Surat,Gujarat,India.
- Bio:In love with the WEB,from age of 5!
- Github:[Avinash Jaiswal](https://github.com/littlestar642)

#### Name: [Alisson Vargas](https://github.com/alisson-mich)
- Place: Torres, RS, Brazil
- Bio: A guy who loves IT :D
- GitHub: [Alisson Vargas](https://github.com/alisson-mich)

#### Name: [Adiyat Mubarak](https://github.com/Keda87)
- Place: Jakarta, ID, Indonesia
- Bio: Technology Agnostic
- GitHub: [Adiyat Mubarak](https://github.com/Keda87)

#### Name: [Vishaal Udandarao](https://github.com/vishaal27)
- Place: New Delhi, India
- Bio: Professional Geek | Developer
- GitHub: [Vishaal Udandarao](https://github.com/vishaal27)

#### Name: [Sparsh Garg](https://github.com/sparsh789)
- Place: Hyderabad, Telangana, India
- Bio: Student@IIIT,Hyderabad
- GitHub: [sparsh789](https://github.com/sparsh789)

#### Name: [Zaki Akhmad](https://github.com/za)
- Place: Jakarta, Indonesia
- Bio: Python enthusiasts
- GitHub: [za](https://github.com/za)

### Name: [Joey Marshment-Howell](https://github.com/josephkmh)
- Place: Berlin, Germany
- Bio: A nice young man who likes web programming!
- GitHub: [Joey Marshment-Howell](https://github.com/josephkmh)

#### Name: [Chris Sullivan](https://github.com/codemastermd)
- Place: College Park, Maryland
- Bio: Comp Sci student at the University of Maryland
- GitHub: [Chris Sullivan](https://github.com/codemastermd)

### Name: [Owen Mitchell](https://github.com/ultimatezenzar)
- Place: Edmond, OK, United States
- Bio: Programmer for a high school robotics team
- Github: [ultimatezenzar] (https://github.com/ultimatezenzar)

#### Name: [Sravya Pullagura](https://github.com/sravya96)
- Place: Vijayawada, Andhra Pradesh, India
- Bio: Love learning, coding and sketching!!
- Github [Sravya Pullagura](https://github.com/sravya96)

#### Name: [Ahmad Musaddiq Mohammad](https://github.com/ahmadmusaddiq)
- Place: Kuala Belait, Brunei Darussalam
- Bio: Mechanical engineer
- Github: [ahmadmusaddiq](https://github.com/ahmadmusaddiq)

#### Name: [Rafael Lima](https://github.com/rafaelkalan)
- Place: Belo Horizonte, Minas Gerais, Brazil
- Bio: Youger software engineer
- GitHub: [Rafael Lima](https://github.com/rafaelkalan)

#### Name: [Saif Rehman Nasir](https://github.com/shyshin)
- Place: New Delhi, India
- Bio: Techie with a lot of horizontals but a low verticality :(
- Github: [Saif Rehman Nasir](https://github.com/shyshin)

#### Name: [Yash Mittra](https://github.com/mittrayash)
- Place: New Delhi, Delhi, India
- Bio: Web Developer, Coder | Entering the field of Machine Learning and Data Science
- GitHub: [mittrayash](https://github.com/mittrayash)

#### Name: [Dustin Woods](https://github.com/dustinywoods)
- Place: MN, USA
- Bio: Software Developer
- GitHub: [Dustin Woods](https://github.com/dustinywoods)

#### Name: [Ginanjar S.B](https://github.com/egin10)
- Place: Samarinda, Kalimantan Timur, Indonesia
- Bio: Someone who's intresting about web devlopment / Programming
- GitHub: [Ginanjar S.B | egin10](https://github.com/egin10)

#### Name: [Fush Chups](https://github.com/fushandchups)
- Place: Christchurch, Canterbury, New Zealand
- Bio: Earhquake enthusiast
- GitHub:[fushandchups] (https://github.com/fushandchups)

#### Name: [Francis Venne](https://github.com/NullSilence)
- Place: Montreal, Canada.
- Bio: Developer by day, cat lover by night. Canadian tech enthusiast.
- Github [Sravya Pullagura](https://github.com/NullSilence)

#### Name: [Leonardo Bonetti](https://github.com/LeonardoBonetti)
- Place: São Paulo, Brazil
- Bio: Associate Degree analysis and systems development
- GitHub: [Leonardo Bonetti](https://github.com/LeonardoBonetti)

#### Name: [Noveen Sachdeva](https://github.com/noveens)
- Place: Hyderabad, Telangana, India
- Bio: 3rd Year CS undergrad at IIIT Hyderabad.
- GitHub: [Noveen Sachdeva](https://github.com/noveens)

#### Name: [DENNIS ORZIKH](https://github.com/orzikhd)
- Place: Seattle, WA, USA
- Bio: Student at UW. Likes easy ways to make sure tools are set up in new environments (like this project)
- Github: Wow isn't this right up there ^ [Dennis Orzikh](https://github.com/orzikhd)

#### Name: [Pranav Bhasin](https://github.com/pranavbhasin96)
- Place: Hyderabad, Telangana, India
- Bio: Trying to fit in coding society.
- GitHub: [Pranav Bhasin](https://github.com/pranavbhasin96)

#### Name: [Vaibhav Agarwal](https://github.com/vaibhavagarwal220)
- Place: Mandi, Himachal Pradesh, India
- Bio: A passionate programmer and a beginner in Open Source
- Github [Vaibhav Agarwal](https://github.com/vaibhavagarwal220)

#### Name: [Arpit Gogia](https://github.com/arpitgogia)
- Place: Delhi, India
- Bio: Python Developer
- Github [Arpit Gogia](https://github.com/arpitgogia)

#### Name: [Charlie Stanton](https://github.com/shtanton)
- Place: Southend-On-Sea, England
- Bio: JavaScript Tinkerer, Lover of Vim
- Github [Charlie Stanton](https://github.com/shtanton)

#### Name: [James Henderson](https://github.com/prohunt)
- Place: Raleigh, NC, United States
- Bio: Inquisitive, Loves coding, also vegan
- Github [Sravya Pullagura](https://github.com/sravya96)

#### Name: [Loreleen Mae Sablot](https://github.com/loreleensablot)
- Place: Daet, Camarines Norte, Philippines
- Bio: I love designing beautiful websites. I also bike.
- Github [Loreleen Mae Sablot] (https://github.com/loreleensablot)

#### Name: [Ahmad Musaddiq Mohammad](https://github.com/ahmadmusaddiq)
- Place: Kuala Belait, Brunei Darussalam
- Bio: Mechanical engineer
- Github: [ahmadmusaddiq](https://github.com/ahmadmusaddiq)

#### Name: [Aleksandr Vorontsov](https://github.com/a-vorontsov)
- Place: London, England
- Bio: Student, Aspiring Front-end Web Dev
- Github [Aleksandr Vorontsov](https://github.com/a-vorontsov)
#### Name: [Ben Smith](https://github.com/ben-w-smith)
- Place: Salt Lake City, UT, USA
- Bio: A guy that loves writing bots and automation.
- GitHub: [Ben Smith](https://github.com/ben-w-smith)

#### Name: [Eric Bryant](https://github.com/shmickle)
- Place: Fairfax, Virginia, USA
- Bio: Web Developer
- GitHub: [shmickle](https://github.com/shmickle)

#### Name: [Emmanuel Akinde](https://github.com/harkindey)
- Place: Lagos, Nigeria
- Bio: Lets Code and Chill
- Github: [Harkindey](https://github.com/harkindey)

#### Name: [Ashish Krishan](https://github.com/ashishkrishan1995)
- Place: India
- Bio: Computer Science Major / UI/UX Designer
- GitHub: [ashishkrishan1995](https://github.com/ashishkrishan1995)

#### Name: [Katherine S](https://github.com/kms6bn)
- Place: San Francisco
- Bio: Data Scientist
- Github: [kms6bn](https://github.com/kms6bn)

#### Name: [BrunoSXS](https://github.com/brunosxs)
- Brazil
- Bio: I like turtules.
- Github [BrunoSXS](https://github.com/brunosxs)

#### Name: [Alexander Miller](https://github.com/allesmi)
- Place: Salzburg, Austria
- Bio: Student/Web Developer
- GitHub: [allesmi](https://github.com/allesmi)

#### Name: [Bryan Wigianto](https://github.com/bwigianto)
- Place: USA
- Bio: Engineer
- GitHub: [bwigianto](https://github.com/bwigianto)

#### Name: [Ckpuna4](https://github.com/Ckpuna4)
- Place: Saint-petersburg, Russia
- Bio: Web Developer
- GitHub: [Ckpuna4](https://github.com/Ckpuna4)

#### Name: [Vaibhaw Agrawal](https://github.com/vaibhaw2731)
- Place: New Delhi, India
- Bio: I am a Machine Learning enthusiast.
- GitHub: [vaibhaw2731](https://github.com/vaibhaw2731)

#### Name: [Dhevi Rajendran](https://github.com/dhevi)
- Place: USA
- Bio: Software Engineer
- Github: [dhevi](https://github.com/dhevi)

#### Name: [Oluwadamilola Babalola](https://github.com/thedammyking)
- Place: Lagos, Nigeria
- Bio: JavaScript Developer
- GitHub: [Oluwadamilola Babalola](https://github.com/thedammyking)

### Name: [Trevor Meadows](https://github.com/tlm04070)
- Place: Charlotte, North Carolina.
- Bio: UNC Charlotte coding bootcamp student.
- GitHub: [tlm04070](https://github.com/tlm04070);

#### Name: [Ratchapol Tengrumpong](https://github.com/lullabies)
- Place: Bangkok, Thailand
- Bio: Programmer Analyst
- GitHub: [lullabies](https://github.com/lullabies)

#### Name: [Luke Taylor](https://github.com/lmcjt37)
- Place: Derby, UK
- Bio: Senior Software Engineer, child at heart
- GitHub: [Luke Taylor](https://github.com/lmcjt37)

#### Name: [Snehil Verma](https://github.com/vsnehil92)
- Place: Delhi, India
- Bio: Love to learn new technologies
- GitHub: [vsnehil92](https://github.com/vsnehil9

#### Name: [Akram Rameez](https://github.com/akram-rameez)
- Place: Bengaluru, India
- Bio: I like free T-shirts and I cannot lie.
- GitHub: [allesmi](https://github.com/akram-rameez)

#### Name: [Bryan Tylor](https://github.com/bryantylor)
- Place: Cincinnati, OH, USA
- Bio: Elixir Dev / Nuclear Engineer
- GitHub: [Bryan Tylor](https://github.com/bryantylor)

#### Name: [Matthias Kraus](https://github.com/brotkiste)
- Place: Munich, Germany
- Bio: Automotive Computer Science

#### Name: [Harshil Agrawal](https://github.com/harshil1712)
-Place: Vadodara, India
-Bio: Student,Web Developer
-GitHub: [harshil1712](https://github.com/harshil1712)

#### Name: [Bennett Treptow](https://github.com/bennett-treptow)
- Place: Milwaukee, WI, USA
- Bio: Computer Science Major / Web Developer
- Github: [bennett-treptow](https://github.com/bennett-treptow)

#### Name: [Cameron Smith](https://github.com/cameronzsmith)
- Place: Wichita, KS, USA
- Bio: Student
- GitHub: [cameronzsmith](https://github.com/cameronzsmith)

#### Name: [Jose Morales](https://github.com/castro732)
- Place: Buenos Aires, Argentina
- Bio: Developer
- GitHub: [castro732](https://github.com/castro732)

#### Name: [Hassan Sani](https://github.com/inidaname)
- Place: Bida, Niger State, Nigeria
- Bio: Web Developer at @ADPNigeria

#### Name: [Philip Terzic](https://github.com/PhilTerz)
- Place: Scottsdale, Arizona, USA
- Bio: Aspiring OSS Contributer
- GitHub: [PhilTerz](https://github.com/PhilTerz)

#### Name: [Gustavo Pacheco Ziaugra](https://github.com/GustavoZiaugra)
- Place: São Paulo, Brazil.
- Bio: Technology Guy / Student
- GitHub: [Gustavo Ziaugra](https://github.com/GustavoZiaugra)

#### Name: [Sarah Chen](https://github.com/sarovisk)
- Place: Sao Paulo/ Brazil
- Bio: Student
- GitHub: [sarovisk](https://github.com/sarovisk)

#### Name: [Jose David](https://github.com/jose4125)
- Place: Bogotá, Colombia
- Bio: Web Developer
- GitHub: [jose4125](https://github.com/jose4125)

#### Name: [Mayank Saxena](https://github.com/mayank26saxena)
- Place: New Delhi, India
- Bio: Student
- GitHub: [mayank26saxena](https://github.com/mayank26saxena)

#### Name: [Napat Rattanawaraha](https://github.com/peam1234)
- Place: Bangkok, Thailand
- Bio: Student / Junior Web Developer
- GitHub: [peam1234](https://github.com/peam1234)

#### Name: [Marion Fioen](https://github.com/marion59000)
- Place: Lille, France
- Bio: Developer
- GitHub: [marion59000](https://github.com/marion59000)

#### Name: [Akma Adhwa](https://github.com/akmadhwa)
- Place: Malaysia
- Bio: Web Developer
- GitHub: [akmadhwa](https://github.com/akmadhwa)

#### Name: [Ian James](https://inj.ms)
- Place: London, UK
- Bio: Web... person?
- GitHub: [injms](https://github.com/injms)

#### Name: [K Foster](https://foster.im)
- Place: West Sussex, UK
- Bio: Web Developer
- GitHub: [g33kcentric](https://github.com/g33kcentric)

#### Name: [Andin FOKUNANG](https://github.com/switchgirl95)
- Place: Yaounde , Cameroon
- Bio: Student - Otaku - Geek
- GitHub: [Switch](https://github.com/switchgirl95)

#### Name: [xenocideiwki] (https://github.com/xenocidewiki)
- Place: Norway
- Bio: Reverse Engineer
- GitHub: [xenocidewiki] (https://github.com/xenocidewiki)

#### Name: [George Hundmann](https://github.com/georgegsd)
- Place: Mannheim, Baden-Württemberg, Germany
- Bio: I'm a German Shepherd that likes eating
- GitHub: [georgegsd](https://github.com/georgegsd)

#### Name: [Ahmad Abdul-Aziz](https://github.com/a-m-a-z)
- Place: Abuja, Nigeria
- Bio: Web Developer
- GitHub: [a-m-a-z](https://github.com/a-m-a-z)

#### Name: [Allan Dorr](https://github.com/aldorr)
- Place: Hamburg, Germany
- Bio: Web Dev, Writer, Translator, Teacher
- GitHub: [aldorr](https://github.com/aldorr)

#### Name: [Musa Barighzaai](https://github.com/mbarighzaai)
- Place: Toronto, Canada
- Bio: Front End Developer
- GitHub: [mbarighzaai](https://github.com/mbarighzaai)

#### Name: [Lakston](https://github.com/Lakston)
- Place: Toulouse, France
- Bio: Front-End Dev
- GitHub: [Lakston](https://github.com/Lakston)

#### Name: [Shobhit Agarwal](https://github.com/shobhit1997)
- Place: JSSATE, NOIDA ,INDIA
- Bio: Student/Andriod Developer
- GitHub: [shobhit1997](https://github.com/shobhit1997)

#### Name: [Will Barker](https://github.com/billwarker)
- Place: Toronto, Canada
- Bio: A guy who wants to improve the world through AI!
- GitHub: [Will Barker](https://github.com/billwarker)

#### Name: [Christopher Bradshaw](https://github.com/kitsune7)
- Place: Provo, UT, USA
- Bio: I love FOXES!!! :fox:
- GitHub: [kitsune7](https://github.com/kitsune7)

#### Name: [Ben Edelson]
-Place: Newark NJ
-Bio: I.T.
-GitHub: https://github.com/Bed3150n

#### Name: [JOE SCHO](https://github.com/JoeScho)
- Place: London, UK
- Bio: I love guitar!
- GitHub: [JoeScho](https://github.com/JoeScho)

#### Name: [Anuraag Tummanapally](https://github.com/TummanapallyAnuraag)
- Place: Mumbai, India
- Bio: Student, System Administrator
- GitHub: [TummanapallyAnuraag](https://github.com/TummanapallyAnuraag)

#### Name: [Fran Acién](https://github.com/acien101)
- Place: Madrid, Spain
- Bio: Full of empty
- GitHub: [Fran Acién](https://github.com/acien101)

#### Name: [Piyush Sikarwal](https://github.com/psikarwal)
- Place: India
- Bio: Professional Geek
- GitHub: [Piyush Sikarwal](https://github.com/psikarwal)

#### Name: [Pratyum Jagannath](https://github.com/Pratyum)
- Place: Singapore
- Bio: I tell tales! 
- GitHub: [Pratyum](https://github.com/Pratyum)

#### Name: [Jakub Bačo](https://github.com/vysocina)
- Place: Slovakia
- Bio: Student / Designer
- GitHub: [Jakub Bačo](https://github.com/vysocina)

#### Name: [Gabriel Obaldia](https://github.com/gobaldia)
- Place: Uruguay
- Bio: Full Stack Developer
- GitHub: [Gabriel Obaldia](https://github.com/gobaldia)

#### Name: [Antonio Jesus Pelaez](https://github.com/ajpelaez)
- Place: Granada, Spain
- Bio: IT Student at the University of Granada
- GitHub: [Antonio Jesus Pelaez](https://github.com/ajpelaez)

<<<<<<< HEAD
#### Name: [Abdullateef](https://github.com/abdullateef97)
- Place: Lagos Island, Lagos State, Nigeria
- Bio: Student Developer
- GitHub: [Abdullateef](https://github.com/abdullateef97)
=======
#### Name: [Juan Anaya Ortiz](https://github.com/JaoChaos)
- Place: Granada, Spain
- Bio: IT student at the University of Granada
- GitHub: [Juan Anaya Ortiz](https://github.com/JaoChaos)

#### Name: [Alexander Voigt](https://github.com/alexandvoigt)
- Place: San Francisco, CA, USA
- Bio: Software Engineer
- GitHub: [Alexander Voigt](https://github.com/alexandvoigt)

#### Name: [Michael Greene] (https://github.com/Greeneink4)
- Place: UT, USA
- Bio: Web Dev Student
- Github: [Michael Greene] (https://github.com/Greeneink4)

#### Name: [Lee Magbanua](https://github.com/leesenpai)
- Place: Philippines
- Bio: Student / Front-end Web Developer
- GitHub: [leesenpai](https://github.com/leesenpai)

#### Name: [Damodar Lohani](https://github.com/lohanidamodar)
- Place: Kathmandu, Nepal
- Bio: Technology Consultant at [LohaniTech](https://lohanitech.com)
- GitHub: [Damodar Lohani](https://github.com/lohanidamodar)

#### Name: [Hrafnkell Orri Sigurðsson](https://github.com/hrafnkellos)
- Place: Hafnarfjörður, Iceland
- Bio: Computer Scientist
- GitHub: [Hrafnkell Orri Sigurðsson](https://github.com/hrafnkellos)

#### Name: [Mitchell Haugen](https://github.com/haugenmitch)
- Place: VA, USA
- Bio: Programmer
- GitHub: [haugenmitch](https://github.com/haugenmitch)

#### Name: [Felipe Do Espirito Santo](https://github.com/felipez3r0)
- Place: Jaboticabal, SP, Brazil
- Bio: Professor at Fatec, Faculdade São Luís, and Mozilla Volunteer
- GitHub: [Felipe Do E. Santo](https://github.com/felipez3r0)

#### Name: [Jason Green](https://jason.green)
- Place: Seattle, WA
- Bio: Student of code, eater of sustainable sushi
- GitHub: [Jalence](https://github.com/jalence)

#### Name: [Elan Ripley](https//github.com/tattarrattat)
- Place: Raleigh, North Carolina, USA
- Bio: Programmer
- Github: [Elan Ripley](https//github.com/tattarrattat)

#### Name: [Justin Oliver](https://github.com/justinoliver)
- Place: Seattle, WA, USA, Earth!
- Bio: Trying to learn cool new things!
- GitHub: [Justin Oliver](https://github.com/justinoliver)
>>>>>>> d0911b1d
<|MERGE_RESOLUTION|>--- conflicted
+++ resolved
@@ -700,12 +700,11 @@
 - Bio: IT Student at the University of Granada
 - GitHub: [Antonio Jesus Pelaez](https://github.com/ajpelaez)
 
-<<<<<<< HEAD
 #### Name: [Abdullateef](https://github.com/abdullateef97)
 - Place: Lagos Island, Lagos State, Nigeria
 - Bio: Student Developer
 - GitHub: [Abdullateef](https://github.com/abdullateef97)
-=======
+
 #### Name: [Juan Anaya Ortiz](https://github.com/JaoChaos)
 - Place: Granada, Spain
 - Bio: IT student at the University of Granada
@@ -759,5 +758,4 @@
 #### Name: [Justin Oliver](https://github.com/justinoliver)
 - Place: Seattle, WA, USA, Earth!
 - Bio: Trying to learn cool new things!
-- GitHub: [Justin Oliver](https://github.com/justinoliver)
->>>>>>> d0911b1d
+- GitHub: [Justin Oliver](https://github.com/justinoliver)