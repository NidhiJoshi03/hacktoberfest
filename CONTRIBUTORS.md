--- conflicted
+++ resolved
@@ -216,12 +216,6 @@
 - Bio: A bug is never just a mistake...
 - GitHub: [Aldo Cano](https://github.com/aldocano)
 
-<<<<<<< HEAD
-#### Name: [filedesless](https://hightechlowlife.info)
-- Place: Québec, Canada
-- Bio: CompSci from ULaval reporting in
-- GitHub: [aiglebleu](https://github.com/aiglebleu)
-=======
 #### Name: [Timea Deák](https://github.com/DTimi)
 - Place: Dublin, Ireland
 - Bio: Molecular biologist
@@ -231,4 +225,8 @@
 - Place: New York, USA
 - Bio: Hire me! Need a VP of Engineering, Director of Software, CTO?
 - GitHub: [Christian Skala](https://github.com/chrishiggins29)
->>>>>>> 04681372
+
+#### Name: [filedesless](https://hightechlowlife.info)
+- Place: Québec, Canada
+- Bio: CompSci from ULaval reporting in
+- GitHub: [aiglebleu](https://github.com/aiglebleu)