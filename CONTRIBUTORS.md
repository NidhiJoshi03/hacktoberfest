--- conflicted
+++ resolved
@@ -878,12 +878,11 @@
 - GitHub: [Ryan Smith](https://github.com/devronsoft)
 - Website: [Blog](https://devronsoft.github.io/)
 
-<<<<<<< HEAD
 #### Name: [Michael Kaiser](https://github.com/patheticpat)
 - Place: Germany
 - Bio: Ooooooh, nooooooo, not tonight!!
 - GitHub: [Michael Kaiser](https://github.com/patheticpat)
-=======
+
 #### Name: [Igor Rzegocki](https://github.com/ajgon)
 - Place: Kraków, PL
 - Bio: I do Ruby for living, and hacking for fun
@@ -934,5 +933,4 @@
 #### Name: [Kshitiz Khanal](https://github.com/kshitizkhanal7)
 - Place: Kathmandu, Nepal
 - Bio: Open Data and Open Knowledge activist
-- GitHub: [Kshitiz Khanal](https://github.com/kshitizkhanal7)
->>>>>>> c0293585
+- GitHub: [Kshitiz Khanal](https://github.com/kshitizkhanal7)