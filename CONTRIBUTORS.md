#### Name: [Sam Flores](https://github.com/samflores23)		
 - Place: Chicago, IL, USA		
 - Bio: Programming :desktop_computer: Games :video_game: Movies :popcorn: Food :cake:		
 - GitHub: [samflores23](https://github.com/samflores23)
<<<<<<< HEAD

 #### Name: [Deepika Sunhare](https://github.com/deepikasunhare)
  - Place: Indore, India
  - Bio: Engineering Student @ IET DAVV Indore
=======
 
 #### Name: [Omid Nikrah](https://github.com/omidnikrah)		
 - Place: Tehran, Tehran, Iran	
 - Bio: Front-end developer
 - GitHub: [omidnikrah](https://github.com/omidnikrah)
 
 #### Name: [Deepika Sunhare](https://github.com/deepikasunhare) 
  - Place: Indore, India 
  - Bio: Engineering Student @ IET DAVV Indore 
  - Github: [deepikasunhare](https://github.com/deepikasunhare)
 
#### Name: [Daniel Hernandez](https://github.com/DHDaniel)
- Place: Caracas, Venezuela
- Bio: IB Diploma high school student.
- GitHub: [DHDaniel](https://github.com/DHDaniel)

#### Name: [Clark Weckmann](https://github.com/clarkhacks)
- Place: Illinois, USA
- Bio: Design, Develop, Produce!
- GitHub: [ClarkHacks](https://github.com/clarkhacks)

#### Name: [Mintoo Kumar](https://github.com/mintoo511)
- Place: New Delhi, India
- Bio: Software Engineer
- GitHub: [mintoo511](https://github.com/mintoo511)

#### Name: [GITHAE KEVIN](https://github.com/Kevogich)
- Place: Torino, Italy
- Bio: Everything Data !
- GitHub: [GITHAE KEVIN](https://github.com/Kevogich)

#### Name: [Sourav Verma](https://github.com/SrGrace)
- Place: Gwalior, Madhya Pradesh, India
- Bio: Machine Learning Enthusiast, Information Technology Undergraduate-18
- GitHub: [SrGrace](https://github.com/SrGrace)
#### Name: [Abhay Gawade](https://github.com/abhaygawade)
- Place: Pune, Maharashtra, India
- Bio: Technology enthusiastic!
- GitHub: [Abhay Gawade](https://github.com/abhaygawade)

#### Name: [Chong Jia Wei](https://github.com/heyjiawei)
- Place: Singapore
- Bio: Transformer in disguise
- GitHub: [heyjiawei](https://github.com/heyjiawei)

#### Name: [Indra Kusuma](https://github.com/idindrakusuma)
- Place: Semarang, Indonesia
- Bio: ♥ opensource ♥
- GitHub: [idindrakusuma](https://github.com/idindrakusuma)

### Name: [Terren Peterson](https:/github.com/terrenjpeterson)
- Place: Richmond, Virginia, United States
- Bio: Creator of Alexa Skills and Lex based chatbots
- GitHub: [Terren Peterson](https://github.com/terrenjpeterson)

### Name: [Raj Shekhar Kumar](https:/github.com/rja907)
- Place: Delhi, India
- Bio: CS Undergrad
- GitHub: [Raj Shekhar Kumar](https://github.com/rja907)

#### Name: [Darsh Naik](https://github.com/DarshNaik)
- Place: India
- Bio: Computer Engineering student
- GitHub: [DarshNaik](https://github.com/DarshNaik)

#### Name: [Ruta Puodziunaite](https://github.com/rutuke)
- Place: Dublin, Ireland
- Bio: Fullstack Web developer and a chemical sciences graduate.
- GitHub: [rutuke](https://github.com/rutuke)
- Website: [https://www.rutap.tech](https://www.rutap.tech)
- Starup: [EndorseU](http://www.endorseu.com)

#### Name: [DAVE HOWSON](https://github.com/davehowson)		
 - Place: Kandy, Sri Lanka		 
 - Bio: Software Engineering Student/ Web Developer		 
 - GitHub: [davehowson](https://github.com/davehowson)

#### Name: [Egi Nugraha](https://github.com/eginugraha)
- Place: Bandung, Jawa Barat, Indonesia
- Bio: I Love Code and Design.
- GitHub: [Egi Nugraha](https://github.com/eginugraha)

#### Name: [Faouzi Bouzar Amrouche](https://github.com/faouziamrouche)
- Place: Kolea, Tipaza, Algeria
- Bio: Fullstack Web developer, Computer Engineering Master student
- GitHub: [faouziamrouche](https://github.com/faouziamrouche)

#### Name: [Rene Israel](https://github.com/reneisrael)
- Place: Mexico
- Bio: En decadencia
- GitHub: [Rene Israel](https://github.com/reneisrael)

#### Name: [Thomas Booker](https://github.com/thomas-booker)
- Place: Stockport, Cheshire, England
- Bio: Budding software developer, studying MSc Computing
- GitHub: [thomas-booker](https://github.com/thomas-booker)

#### Name: [Türker Yıldırım](https://github.com/turkerdotpy)		
 - Place: Tekirdağ, Turkey		
 - Bio: Literally gamer, geek and viking.		
 - GitHub: [turkerdotpy](https://github.com/turkerdotpy)		

#### Name: [OGUZCAN EMEGIL](https://github.com/oemegil)
- Place: Ankara
- Bio: Format atilir
- GitHub: [Oguzcan Emegil](https://github.com/oemegil)

#### Name: [Colin Zhang](http://linkedin.com/in/colinzhang95)		
 - Place: Philadelphia, PA, USA		
 - Bio: Entrepreneur, product manager, traveller		 
 - Github: [colinzhang](https://github.com/colinzhang)		

#### Name: [Petar Popovic](https://github.com/Petar-np)
- Place: Nova Pazova, Serbia
- Bio: Blockchain and Fullstack Web Developer
- GitHub: [Petar-np](https://github.com/Petar-np)

#### Name: [Dalton](https://github.com/stormBandit)		
 - Place: Ontario, Canada		
 - Bio: Software Engineer		
 - GitHun: [Dalton](https://github.com/stormBandit)		

#### Name: [VICTOR PIOLIN](https://github.com/vico1993)
- Place: FRANCE
- Bio: Open Source Lover, and trying some go :p
- GitHub: [Victor Piolin](https://github.com/vico1993)

#### Name: [ALICE CHUANG](https://github.com/AliceWonderland)
- Place: New York City, NY, USA
- Bio: I love DOGS! :dog:
- GitHub: [Alice Chuang](https://github.com/AliceWonderland)

#### Name: [Jon Rinciari] (https://github.com/jonathanRinciari)
-Place: New Haven, CT, USA
-Bio: Web Developer
-GitHub: [Jon Rinciari] (https://github.com/jonathanRinciari)

#### Name: [AP PRANAV](https://github.com/pranav-cs)
- Place: India
- Bio: I like to code
- GitHub: [AP Pranav](https://github.com/pranav-cs)

#### Name: [GABE DUNN](https://github.com/redxtech)
- Place: Canada
- Bio: I love VUE !!
- GitHub: [Gabe Dunn](https://github.com/redxtech)
- Website: [when.](https://when.redxte.ch)

#### Name: [GEORGE FOTOPOULOS](https://github.com/xorz57)
- Place: Patras, Achaia, Greece
- Bio: Technology Enthusiast
- GitHub: [George Fotopoulos](https://github.com/xorz57)

#### Name: [Stephen Dzialo](https://github.com/dzials)
- Place: USA
- Bio: Computer Science Major
- GitHub: [Stephen Dzialo](https://github.com/dzials)

#### Name: [Taf Meister](https://github.com/tashrafy)
- Place: NYC
- Bio: Developer =]

#### Name: [RAFAEL MENEZES](https://github.com/RafaelSa94)
- Place: Boa Vista, Roraima, Brazil
- Bio: Computer Science Major
- GitHub: [Rafael Sá](https://github.com/RafaelSa94)

#### Name: [Patrick S](https://github.com/patsteph)
- Place: USA
- Bio: Professional Geek
- GitHub: [Patrick S](https://github.com/patsteph)

#### Name: [Michael Cao](https://github.com/mcao)
- Place: PA, USA
- Bio: Student
- GitHub: [Michael Cao](https://github.com/mcao)

#### Name: [Amlaan Bhoi](https://github.com/amlaanb)
- Place: IL, USA
- Bio: CS Grad Student
- GitHub: [Amlaan Bhoi](https://github.com/amlaanb)

#### Name: [Cecy Correa](https://github.com/cecyc)
- Place: USA
- Bio: Software Engineer at ReturnPath
- Github: [cecyc](https://github.com/cecyc)

#### Name: [Billy Lee](https://github.com/leebilly0)
- Place: WI, USA
- Bio: Software Developer, Bachelors in Computer Science
- Github: [Billy Lee](https://github.com/leebilly0)

#### Name: [AGNIESZKA MISZKURKA](https://github.com/agnieszka-miszkurka)
- Place: Poland
- Bio: second year Computer Science Student, in love with NYC <3
- GitHub: [agnieszka-miszkurka](https://github.com/agnieszka-miszkurka)

#### Name: [Leah Langfrod](https://github.com/leahlang4d2)
- Place: CA, USA
- Bio: Recent Bachelors in Computer Science
- Github: [Leah Langford](https://github.com/leahlang4d2)

#### Name: [Eric Nor](https://github.com/thateric)
- Place: Lake Forest, CA, USA
- Bio: Multiple corgi owner and a Senior Software Developer
- Github: [Eric Nord](https://github.com/thateric)

#### Name: [Campion Fellin](https://github.com/campionfellin)
- Place: Seattle, WA, USA
- Bio: I love open source and coffee! New grad looking for work!
- GitHub: [Campion Fellin](https://github.com/campionfellin)

#### Name: [Niket Mishra](https://github.com/niketmishra)
- Place: New Delhi, Delhi, India
- Bio: B.Tech Student in Information Technology
- GitHub: [Niket Mishra](https://github.com/niketmishra)

#### Name: [Shade Ruangwan](https://github.com/sruangwan)
- Place: Nara, Japan
- Bio: PhD student in Software Engineering
- Github: [Shade Ruangwan](https://github.com/sruangwan)

#### Name: [Michael Rodriguez](https://github.com/vinird)
- Place: Alajuea, Alajuela, Costa Rica
- Bio: Web dev adn graphic designer
- GitHub: [vinird](https://github.com/vinird)

#### Name: [Evan Culver](https://github.com/eculver)
- Place: San Francisco, CA, USA
- Bio: I work at Uber on data storage, tooling and OOS - checkout [our work](https://github.com/uber-go/dosa)!
- GitHub: [Evan Culver](https://github.com/eculver)

#### Name: [Vo Tan Tho](https://github.com/kensupermen)
- Place: Ho Chi Minh City, VietNam
- Bio: I'm Software Engineer at Dinosys
- GitHub: [Ken Supermen](https://github.com/kensupermen)

#### Name: [Franklyn Roth](https://github.com/far3)
- Place: Boulder, CO, USA
- Bio: I am a web developer working on finance sites. Specialize in accessibility.
- GitHub: [Franklyn Roth](https://github.com/far3)

#### Name: [Karthick Thoppe](https://github.com/karthicktv)
- Place: Dublin, Ireland
- Bio: I am a Solution Architect and work for a large SaaS organization
- GitHub: [Karthick Thoppe](https://github.com/karthicktv)

#### Name: [Brane](https://github.com/brane)
- Place: Turkey
- Bio: I am a caffeine based artificial life form.
- GitHub: [Brane](https://github.com/brane)

#### Name: [Ishan Jain](https://github.com/ishanjain28)
- Place: Roorkee, Uttrakhand, India
- Bio: I love working with Images, Crypto, Networking and opengl, Work as a Backend Engineer in Go. Also, Love Rust!.
- Github: [Ishan Jain](https://github.com/ishanjain28)

#### Name: [Anupam Dagar](https://github.com/Anupam-dagar)
- Place: Allahabad, India
- Bio: I am like a code currently in development.
- GitHub: [Anupam Dagar](https://github.com/Anupam-dagar)

#### Name: [Phil](https://github.com/bitbrain-za)
- Place: South Africa
- Bio: Avid Tinkerer
- GitHub: [bitbrain-za](https://github.com/bitbrain-za)

#### Name: [Jasdy Syarman](https://github.com/akutaktau)
- Place: Malaysia
- Bio: PHP Programmer
- GitHub: [akutaktau](https://github.com/akutaktau)

#### Name: [Rupesh Kumar](https://github.com/vmcniket)
- Place: India
- Bio: KIIT University IT student
- GitHub: [vmcniket](https://github.com/vmcniket)

#### Name: [Shelby Stanton](https://github.com/Minimilk93)
- Place: Leeds, England
- Bio: Front End Developer who loves cats and gaming!
- GitHub: [Minimilk93](https://github.com/Minimilk93)

#### Name: [Michael Nyamande](https://github.com/mikeyny)
- Place: Harare ,Zimbabwe
- Bio: Eat , ~~Sleep~~ , Code
- GitHub: [Mikeyny](https://github.com/mikeyny)

#### Name: [Anders Jürisoo](https://github.com/ajthinking)
- Place: Sweden
- Bio: What happens in Git stays in Git
- GitHub: [Anders Jürisoo](https://github.com/ajthinking)

#### Name: [Dvir](https://github.com/dvur12)
- Place: Israel
- Bio: \x90\x90\x90\x90
- GitHub: [Dvir](https://github.com/dvur12)

#### Name: [Xavier Marques](https://github.com/wolframtheta)
- Place: Corbera de Llobregat, Barcelona, Catalonia
- Bio: Computer Science Major
- GitHub: [WolframTheta](https://github.com/wolframtheta)

#### Name: [Vishal](https://dainvinc.github.io)
- Place: New York
- Bio: Software developer with a knack to learn things quickly.
- GitHub: [dainvinc](https://github.com/dainvinc)

### Name: [Niall Cartwright](https://github.com/Nairu)
- Place: Birmingham, UK
- Bio: Avid Games dev hobbyist, work for 3SDL as a software developer.
- GitHub: [Niall Cartwright](https://github.com/Nairu)

#### Name: [Justin I](https://github.com/Jish80)
- Place: IL, USA
- Bio: Work hard
- GitHub: [Jish80] (https://github.com/Jish80)

#### Name: [APOORVA SHARMA](https://github.com/okatticus)
- Place: Himachal Pradesh,India
- Bio: A student happy to write code and poetry.
- GitHub: [Apoorva Sharma](https://github.com/okatticus)

#### Name: [Prateek Pandey](https://github.com/prateekpandey14)
- Place: Bangalore, India
- Bio: Opensource Enthusiast, Opensource Golang developer
- GitHub: [Prateek Pandey](https://github.com/prateekpandey14)

#### Name: [CodHeK](https://github.com/CodHeK)
- Place: Mumbai, India
- Bio: Cuber/Coder
- GitHub: [CodHeK](https://github.com/CodHeK)

#### Name: [Søren Eriksen](https://github.com/soer7022)
- Place: Denmark
- Bio: Currently studying computerscience at Aarhus University
- Github: [Søren Eriksen](https://github.com/soer7022)

#### Name: [Cristiano Bianchi](https://github.com/crisbnk)
- Place: Italy
- Bio: Love to learn something new everyday
- GitHub: [crisbnk](https://github.com/crisbnk)


#### Name: [Paulo Henrique Scherer](https://github.com/phscherer)
- Place: Brazil
- Bio: Student and newbie software developer
- GitHub: [phscherer](https://github.com/phscherer)

#### Name: [Aldo Cano](https://github.com/aldocano)
- Place: Tirana, Albania
- Bio: A bug is never just a mistake...
- GitHub: [Aldo Cano](https://github.com/aldocano)

#### Name: [Timea Deák](https://github.com/DTimi)
- Place: Dublin, Ireland
- Bio: Molecular biologist
- GitHub: [Timea Deák](https://github.com/DTimi)

#### Name: [Christian Skala](https://github.com/chrishiggins29)
- Place: New York, USA
- Bio: Hire me! Need a VP of Engineering, Director of Software, CTO?
- GitHub: [Christian Skala](https://github.com/chrishiggins29)

#### Name: [filedesless](https://hightechlowlife.info)
- Place: Québec, Canada
- Bio: CompSci from ULaval reporting in
- GitHub: [aiglebleu](https://github.com/aiglebleu)

#### Name: [Jon Lee](https://github.com/githubbbbbbbbbbbbb)
- Place: Canada
- Bio: Student
- GitHub: [githubbbbbbbbbbbbb](https://github.com/githubbbbbbbbbbbbb)

#### Name: [Ren Cummings](https://github.com/nrenc027)
- Place: Dayton,OH, USA
- Bio: I like Code :sunglasses:, Coloring :art:, and Cardio :running:
- GitHub: [Ren Cummings](https://github.com/nrenc027)

#### Name: [Nefari0uss](https://github.com/nefari0uss)
- Place: USA
- Bio: Gamer, developer, and open source enthusiast!
- Github: [Nefari0uss](https://github.com/nefari0uss)

#### Name: [S Stewart](https://github.com/tilda)
- Place: Denton, Texas, US
- Bio: Dude trying to become a IT guy somewhere. Also reads [The Register](https://www.theregister.co.uk).
- GitHub: [tilda](https://github.com/tilda)

#### Name: [Jose Gomera](https://github.com/josegomera)
- Place: Dominican Republic
- Bio: I'm web developer that love somehow to help.
- Github: [josegomera](https://github.com/josegomera)

#### Name: [Stephen Abrahim](https://github.com/lepah)
- Place: Huntington Beach, CA
- Bio: Games and things!
- GitHub: [Stephen Abrahim](https://github.com/lepah)

#### Name: [Rajeev Kumar Singh](https://github.com/rajeeviiit)
- Place: Gandhinagar,Gujrat, IN
- Bio: Games and music!
- GitHub: [Rajeev Kumar Singh](https://github.com/rajeeviiit)

### Name: [Benjamin Sanvoisin](https://github.com/Laudenlaruto)
- Place : Paris, FR
- Bio: Devops, Gamer and fun
- GitHub: [Benjamin Sanvoisin](https://github.com/Laudenlaruto)

#### Name: [Matthew Burke](https://github.com/MatthewBurke1995)
- Place: Sydney, Australia
- Bio: Big fan of Python + Data
- GitHub: [Matthew Burke](https://github.com/MatthewBurke1995)

#### Name: [Caio Perdona](https://github.com/perdona)
- Place: Ribeirao Preto, SP, Brazil
- Bio: Web and Mobile Engineer
- GitHub: [Caio Perdona](https://github.com/perdona)

#### Name: [Shankhalika Sarkar](https://github.com/Shankhalika)
- Place: Karnataka, India
- Bio: Current Final Year CS Undergrad. I love poetry, tea and dogs.
- Github: [Shankhalika Sarkar](https://github.com/Shankhalika)

#### Name: [Henrique Duarte](https://github.com/mustorze)
- Place: São Paulo, SP, BR
- Bio: Developer, I really like!
- GitHub: [Henrique Duarte](https://github.com/mustorze)

#### Name: [Akshit Kharbanda](https://github.com/akshit04)
- Place: Delhi, India
- Bio: 5th semester IT Undergrad. Machine Learning enthusiast. Black coffee <3
- GitHub: [Akshit Kharbanda](https://github.com/akshit04)

#### Name:[Avinash Jaiswal](https://github.com/littlestar642)
- Place:Surat,Gujarat,India.
- Bio:In love with the WEB,from age of 5!
- Github:[Avinash Jaiswal](https://github.com/littlestar642)

#### Name: [JoeBanks13](https://github.com/JoeBanks13)
- Place: York, United Kingdom
- Bio: Backend web developer
- GitHub: [JoeBanks13](https://github.com/JoeBanks13)
- Webpage: [josephbanks.me](https://josephbanks.me)
- GitLab Server: [GitLab](https://gitlab.josephbanks.me/JoeBanks13)

#### Name: [Alisson Vargas](https://github.com/alisson-mich)
- Place: Torres, RS, Brazil
- Bio: A guy who loves IT :D
- GitHub: [Alisson Vargas](https://github.com/alisson-mich)

#### Name: [Mat.](https://github.com/pudkipz)
- Place: Stockholm, Sweden
- Bio: Random Swedish student.
- GitHub: [Mat.](https://github.com/pudkipz)

#### Name: [Adiyat Mubarak](https://github.com/Keda87)
- Place: Jakarta, ID, Indonesia
- Bio: Technology Agnostic
- GitHub: [Adiyat Mubarak](https://github.com/Keda87)

#### Name: [Vishaal Udandarao](https://github.com/vishaal27)
- Place: New Delhi, India
- Bio: Professional Geek | Developer
- GitHub: [Vishaal Udandarao](https://github.com/vishaal27)

#### Name: [Sparsh Garg](https://github.com/sparsh789)
- Place: Hyderabad, Telangana, India
- Bio: Student@IIIT,Hyderabad
- GitHub: [sparsh789](https://github.com/sparsh789)

#### Name: [Zaki Akhmad](https://github.com/za)
- Place: Jakarta, Indonesia
- Bio: Python enthusiasts
- GitHub: [za](https://github.com/za)

### Name: [Joey Marshment-Howell](https://github.com/josephkmh)
- Place: Berlin, Germany
- Bio: A nice young man who likes web programming!
- GitHub: [Joey Marshment-Howell](https://github.com/josephkmh)

#### Name: [Chris Sullivan](https://github.com/codemastermd)
- Place: College Park, Maryland
- Bio: Comp Sci student at the University of Maryland
- GitHub: [Chris Sullivan](https://github.com/codemastermd)

### Name: [Owen Mitchell](https://github.com/ultimatezenzar)
- Place: Edmond, OK, United States
- Bio: Programmer for a high school robotics team
- Github: [ultimatezenzar] (https://github.com/ultimatezenzar)

#### Name: [Sravya Pullagura](https://github.com/sravya96)
- Place: Vijayawada, Andhra Pradesh, India
- Bio: Love learning, coding and sketching!!
- Github [Sravya Pullagura](https://github.com/sravya96)

#### Name: [Ahmad Musaddiq Mohammad](https://github.com/ahmadmusaddiq)
- Place: Kuala Belait, Brunei Darussalam
- Bio: Mechanical engineer
- Github: [ahmadmusaddiq](https://github.com/ahmadmusaddiq)

#### Name: [Rafael Lima](https://github.com/rafaelkalan)
- Place: Belo Horizonte, Minas Gerais, Brazil
- Bio: Youger software engineer
- GitHub: [Rafael Lima](https://github.com/rafaelkalan)

#### Name: [Saif Rehman Nasir](https://github.com/shyshin)
- Place: New Delhi, India
- Bio: Techie with a lot of horizontals but a low verticality :(
- Github: [Saif Rehman Nasir](https://github.com/shyshin)

#### Name: [Yash Mittra](https://github.com/mittrayash)
- Place: New Delhi, Delhi, India
- Bio: Web Developer, Coder | Entering the field of Machine Learning and Data Science
- GitHub: [mittrayash](https://github.com/mittrayash)

#### Name: [Dustin Woods](https://github.com/dustinywoods)
- Place: MN, USA
- Bio: Software Developer
- GitHub: [Dustin Woods](https://github.com/dustinywoods)

#### Name: [Ginanjar S.B](https://github.com/egin10)
- Place: Samarinda, Kalimantan Timur, Indonesia
- Bio: Someone who's intresting about web devlopment / Programming
- GitHub: [Ginanjar S.B | egin10](https://github.com/egin10)

#### Name: [Fush Chups](https://github.com/fushandchups)
- Place: Christchurch, Canterbury, New Zealand
- Bio: Earhquake enthusiast
- GitHub:[fushandchups] (https://github.com/fushandchups)

#### Name: [Francis Venne](https://github.com/NullSilence)
- Place: Montreal, Canada.
- Bio: Developer by day, cat lover by night. Canadian tech enthusiast.
- Github [Sravya Pullagura](https://github.com/NullSilence)

#### Name: [Leonardo Bonetti](https://github.com/LeonardoBonetti)
- Place: São Paulo, Brazil
- Bio: Associate Degree analysis and systems development
- GitHub: [Leonardo Bonetti](https://github.com/LeonardoBonetti)

#### Name: [Noveen Sachdeva](https://github.com/noveens)
- Place: Hyderabad, Telangana, India
- Bio: 3rd Year CS undergrad at IIIT Hyderabad.
- GitHub: [Noveen Sachdeva](https://github.com/noveens)

#### Name: [DENNIS ORZIKH](https://github.com/orzikhd)
- Place: Seattle, WA, USA
- Bio: Student at UW. Likes easy ways to make sure tools are set up in new environments (like this project)
- Github: Wow isn't this right up there ^ [Dennis Orzikh](https://github.com/orzikhd)

#### Name: [Pranav Bhasin](https://github.com/pranavbhasin96)
- Place: Hyderabad, Telangana, India
- Bio: Trying to fit in coding society.
- GitHub: [Pranav Bhasin](https://github.com/pranavbhasin96)

#### Name: [Vaibhav Agarwal](https://github.com/vaibhavagarwal220)
- Place: Mandi, Himachal Pradesh, India
- Bio: A passionate programmer and a beginner in Open Source
- Github [Vaibhav Agarwal](https://github.com/vaibhavagarwal220)

#### Name: [Arpit Gogia](https://github.com/arpitgogia)
- Place: Delhi, India
- Bio: Python Developer
- Github [Arpit Gogia](https://github.com/arpitgogia)

#### Name: [Charlie Stanton](https://github.com/shtanton)
- Place: Southend-On-Sea, England
- Bio: JavaScript Tinkerer, Lover of Vim
- Github [Charlie Stanton](https://github.com/shtanton)

#### Name: [James Henderson](https://github.com/prohunt)
- Place: Raleigh, NC, United States
- Bio: Inquisitive, Loves coding, also vegan
- Github [Sravya Pullagura](https://github.com/sravya96)

#### Name: [Loreleen Mae Sablot](https://github.com/loreleensablot)
- Place: Daet, Camarines Norte, Philippines
- Bio: I love designing beautiful websites. I also bike.
- Github [Loreleen Mae Sablot] (https://github.com/loreleensablot)

#### Name: [Ahmad Musaddiq Mohammad](https://github.com/ahmadmusaddiq)
- Place: Kuala Belait, Brunei Darussalam
- Bio: Mechanical engineer
- Github: [ahmadmusaddiq](https://github.com/ahmadmusaddiq)

#### Name: [Aleksandr Vorontsov](https://github.com/a-vorontsov)
- Place: London, England
- Bio: Student, Aspiring Front-end Web Dev
- Github [Aleksandr Vorontsov](https://github.com/a-vorontsov)
#### Name: [Ben Smith](https://github.com/ben-w-smith)
- Place: Salt Lake City, UT, USA
- Bio: A guy that loves writing bots and automation.
- GitHub: [Ben Smith](https://github.com/ben-w-smith)

#### Name: [Eric Bryant](https://github.com/shmickle)
- Place: Fairfax, Virginia, USA
- Bio: Web Developer
- GitHub: [shmickle](https://github.com/shmickle)

#### Name: [Emmanuel Akinde](https://github.com/harkindey)
- Place: Lagos, Nigeria
- Bio: Lets Code and Chill
- Github: [Harkindey](https://github.com/harkindey)

#### Name: [Ashish Krishan](https://github.com/ashishkrishan1995)
- Place: India
- Bio: Computer Science Major / UI/UX Designer
- GitHub: [ashishkrishan1995](https://github.com/ashishkrishan1995)

#### Name: [Katherine S](https://github.com/kms6bn)
- Place: San Francisco
- Bio: Data Scientist
- Github: [kms6bn](https://github.com/kms6bn)

#### Name: [BrunoSXS](https://github.com/brunosxs)
- Brazil
- Bio: I like turtules.
- Github [BrunoSXS](https://github.com/brunosxs)

#### Name: [Alexander Miller](https://github.com/allesmi)
- Place: Salzburg, Austria
- Bio: Student/Web Developer
- GitHub: [allesmi](https://github.com/allesmi)

#### Name: [Bryan Wigianto](https://github.com/bwigianto)
- Place: USA
- Bio: Engineer
- GitHub: [bwigianto](https://github.com/bwigianto)

#### Name: [Ckpuna4](https://github.com/Ckpuna4)
- Place: Saint-petersburg, Russia
- Bio: Web Developer
- GitHub: [Ckpuna4](https://github.com/Ckpuna4)

#### Name: [Vaibhaw Agrawal](https://github.com/vaibhaw2731)
- Place: New Delhi, India
- Bio: I am a Machine Learning enthusiast.
- GitHub: [vaibhaw2731](https://github.com/vaibhaw2731)

#### Name: [Dhevi Rajendran](https://github.com/dhevi)
- Place: USA
- Bio: Software Engineer
- Github: [dhevi](https://github.com/dhevi)

#### Name: [Martns90](https://github.com/martns90)
- Place: The Gym
- Bio: enthusiast
- Github: [martns90](https:github.com/martns90)

#### Name: [Oluwadamilola Babalola](https://github.com/thedammyking)
- Place: Lagos, Nigeria
- Bio: JavaScript Developer
- GitHub: [Oluwadamilola Babalola](https://github.com/thedammyking)

### Name: [Trevor Meadows](https://github.com/tlm04070)
- Place: Charlotte, North Carolina.
- Bio: UNC Charlotte coding bootcamp student.
- GitHub: [tlm04070](https://github.com/tlm04070);

#### Name: [Ratchapol Tengrumpong](https://github.com/lullabies)
- Place: Bangkok, Thailand
- Bio: Programmer Analyst
- GitHub: [lullabies](https://github.com/lullabies)

#### Name: [Luke Taylor](https://github.com/lmcjt37)
- Place: Derby, UK
- Bio: Senior Software Engineer, child at heart
- GitHub: [Luke Taylor](https://github.com/lmcjt37)

#### Name: [Snehil Verma](https://github.com/vsnehil92)
- Place: Delhi, India
- Bio: Love to learn new technologies
- GitHub: [vsnehil92](https://github.com/vsnehil9

#### Name: [Akram Rameez](https://github.com/akram-rameez)
- Place: Bengaluru, India
- Bio: I like free T-shirts and I cannot lie.
- GitHub: [allesmi](https://github.com/akram-rameez)

#### Name: [Bryan Tylor](https://github.com/bryantylor)
- Place: Cincinnati, OH, USA
- Bio: Elixir Dev / Nuclear Engineer
- GitHub: [Bryan Tylor](https://github.com/bryantylor)

#### Name: [Matthias Kraus](https://github.com/brotkiste)
- Place: Munich, Germany
- Bio: Automotive Computer Science
- GitHub: [brotkiste](https://github.com/brotkiste)

#### Name: [Harshil Agrawal](https://github.com/harshil1712)
-Place: Vadodara, India
-Bio: Student,Web Developer
-GitHub: [harshil1712](https://github.com/harshil1712)

#### Name: [Bennett Treptow](https://github.com/bennett-treptow)
- Place: Milwaukee, WI, USA
- Bio: Computer Science Major / Web Developer
- Github: [bennett-treptow](https://github.com/bennett-treptow)

#### Name: [Cameron Smith](https://github.com/cameronzsmith)
- Place: Wichita, KS, USA
- Bio: Student
- GitHub: [cameronzsmith](https://github.com/cameronzsmith)

#### Name: [Jose Morales](https://github.com/castro732)
- Place: Buenos Aires, Argentina
- Bio: Developer
- GitHub: [castro732](https://github.com/castro732)

#### Name: [Hassan Sani](https://github.com/inidaname)
- Place: Bida, Niger State, Nigeria
- Bio: Web Developer at @ADPNigeria

#### Name: [Philip Terzic](https://github.com/PhilTerz)
- Place: Scottsdale, Arizona, USA
- Bio: Aspiring OSS Contributer
- GitHub: [PhilTerz](https://github.com/PhilTerz)

#### Name: [Gustavo Pacheco Ziaugra](https://github.com/GustavoZiaugra)
- Place: São Paulo, Brazil.
- Bio: Technology Guy / Student
- GitHub: [Gustavo Ziaugra](https://github.com/GustavoZiaugra)

#### Name: [Sarah Chen](https://github.com/sarovisk)
- Place: Sao Paulo/ Brazil
- Bio: Student
- GitHub: [sarovisk](https://github.com/sarovisk)

#### Name: [Jose David](https://github.com/jose4125)
- Place: Bogotá, Colombia
- Bio: Web Developer
- GitHub: [jose4125](https://github.com/jose4125)

#### Name: [Chathumina Vimukthi](https://github.com/ChathuminaVimukthi )
- Place: Bogotá, Colombia
- Bio: Second year undergraduate(Computer Science)
- GitHub: [ChathuminaVimukthi](https://github.com/ChathuminaVimukthi )

#### Name: [Mayank Saxena](https://github.com/mayank26saxena)
- Place: New Delhi, India
- Bio: Student
- GitHub: [mayank26saxena](https://github.com/mayank26saxena)

#### Name: [Napat Rattanawaraha](https://github.com/peam1234)
- Place: Bangkok, Thailand
- Bio: Student / Junior Web Developer
- GitHub: [peam1234](https://github.com/peam1234)

#### Name: [Marion Fioen](https://github.com/marion59000)
- Place: Lille, France
- Bio: Developer
- GitHub: [marion59000](https://github.com/marion59000)

#### Name: [Akma Adhwa](https://github.com/akmadhwa)
- Place: Malaysia
- Bio: Web Developer
- GitHub: [akmadhwa](https://github.com/akmadhwa)

#### Name: [Ian James](https://inj.ms)
- Place: London, UK
- Bio: Web... person?
- GitHub: [injms](https://github.com/injms)

#### Name: [K Foster](https://foster.im)
- Place: West Sussex, UK
- Bio: Web Developer
- GitHub: [g33kcentric](https://github.com/g33kcentric)

#### Name: [Andin FOKUNANG](https://github.com/switchgirl95)
- Place: Yaounde , Cameroon
- Bio: Student - Otaku - Geek
- GitHub: [Switch](https://github.com/switchgirl95)

#### Name: [xenocideiwki] (https://github.com/xenocidewiki)
- Place: Norway
- Bio: Reverse Engineer
- GitHub: [xenocidewiki] (https://github.com/xenocidewiki)

#### Name: [George Hundmann](https://github.com/georgegsd)
- Place: Mannheim, Baden-Württemberg, Germany
- Bio: I'm a German Shepherd that likes eating
- GitHub: [georgegsd](https://github.com/georgegsd)

#### Name: [Ahmad Abdul-Aziz](https://github.com/a-m-a-z)
- Place: Abuja, Nigeria
- Bio: Web Developer
- GitHub: [a-m-a-z](https://github.com/a-m-a-z)

#### Name: [Allan Dorr](https://github.com/aldorr)
- Place: Hamburg, Germany
- Bio: Web Dev, Writer, Translator, Teacher
- GitHub: [aldorr](https://github.com/aldorr)

#### Name: [Musa Barighzaai](https://github.com/mbarighzaai)
- Place: Toronto, Canada
- Bio: Front End Developer
- GitHub: [mbarighzaai](https://github.com/mbarighzaai)

#### Name: [Lakston](https://github.com/Lakston)
- Place: Toulouse, France
- Bio: Front-End Dev
- GitHub: [Lakston](https://github.com/Lakston)

#### Name: [Shobhit Agarwal](https://github.com/shobhit1997)
- Place: JSSATE, NOIDA ,INDIA
- Bio: Student/Andriod Developer
- GitHub: [shobhit1997](https://github.com/shobhit1997)

#### Name: [Will Barker](https://github.com/billwarker)
- Place: Toronto, Canada
- Bio: A guy who wants to improve the world through AI!
- GitHub: [Will Barker](https://github.com/billwarker)

#### Name: [Christopher Bradshaw](https://github.com/kitsune7)
- Place: Provo, UT, USA
- Bio: I love FOXES!!! :fox:
- GitHub: [kitsune7](https://github.com/kitsune7)

#### Name: [Ben Edelson]
-Place: Newark NJ
-Bio: I.T.
-GitHub: https://github.com/Bed3150n

#### Name: [JOE SCHO](https://github.com/JoeScho)
- Place: London, UK
- Bio: I love guitar!
- GitHub: [JoeScho](https://github.com/JoeScho)

#### Name: [Anuraag Tummanapally](https://github.com/TummanapallyAnuraag)
- Place: Mumbai, India
- Bio: Student, System Administrator
- GitHub: [TummanapallyAnuraag](https://github.com/TummanapallyAnuraag)

#### Name: [Fran Acién](https://github.com/acien101)
- Place: Madrid, Spain
- Bio: Full of empty
- GitHub: [Fran Acién](https://github.com/acien101)

#### Name: [Piyush Sikarwal](https://github.com/psikarwal)
- Place: India
- Bio: Professional Geek
- GitHub: [Piyush Sikarwal](https://github.com/psikarwal)

#### Name: [Pratyum Jagannath](https://github.com/Pratyum)
- Place: Singapore
- Bio: I tell tales!
- GitHub: [Pratyum](https://github.com/Pratyum)

#### Name: [Jakub Bačo](https://github.com/vysocina)
- Place: Slovakia
- Bio: Student / Designer
- GitHub: [Jakub Bačo](https://github.com/vysocina)

#### Name: [Gabriel Obaldia](https://github.com/gobaldia)
- Place: Uruguay
- Bio: Full Stack Developer
- GitHub: [Gabriel Obaldia](https://github.com/gobaldia)

#### Name: [Antonio Jesus Pelaez](https://github.com/ajpelaez)
- Place: Granada, Spain
- Bio: IT Student at the University of Granada
- GitHub: [Antonio Jesus Pelaez](https://github.com/ajpelaez)

#### Name: [Ivo Ketelaar](https://github.com/ikstreamivo)
- Place: Emmen, the Netherlands
- Bio: Game design studen & Hobbyist programmer
- GitHub: [IKStreamIvo](https://github.com/ikstreamivo)

#### Name: [Joshua Dennis Blackman](https://github.com/JDBlackman)
- Place: London, United Kingdom
- Bio: Computer Science Student at Swansea University
- GitHub: [Joshua Dennis Blackman](https://github.com/JDBlackman)

#### Name: [Suryatej Reddy](https://github.com/suryatejreddy)
- Place: New Delhi, India
- Bio: CSE Student at IIITD
- GitHub: [Suryatej Reddy](https://github.com/suryatejreddy)

#### Name: [Jerry Chong](https://github.com/zanglang)
- Place: Johor Bahru, Malaysia
- Bio: Software Engineer
- GitHub: [Jerry Chong](https://github.com/zanglang)

#### Name : [Pronomita Dey] (https://github.com/PronomitaDey)
- Place : India
- Bio : Front End Developer. Open Source Enthusiast. Learner.
- GitHub : [Pronomita Dey] (https://github.com/PronomitaDey)

#### Name: [PANAGIOTIS VLACHOS](https://github.com/PanosVl)
- Place: Athens, Greece
- Bio: Undergraduate CS student / Software Developer
- GitHub: [PanosVl](https://github.com/PanosVl)

#### Name: [PureHyd](https://github.com/PureHyd)
- Place: Evanston, IL
- Bio: EECS Student \@ NorthwesternU
- GitHub: [PureHyd](https://github.com/PureHyd)

#### Name: [Hoang Ha](https://github.com/halink0803)
- Place: Hanoi, Vietnam
- Bio: I love javascript! :cat:
- GitHub: [Hoang Ha](https://github.com/halink0803)

#### Name: [Will Tan](https://github.com/twillzy)
- Place: Sydney, Australia
- Bio: 2/4 into getting a free Hacktoberfest T-Shirt
- GitHub: [Antonio Jesus Pelaez](https://github.com/twillzy)

#### Name: [Santanaraj Esguerra](https://github.com/akiyamamio16)
- Place: San Fernando City, Pampanga, Philippines 2000
- Bio: I'm a 4th year Graduating I.T Student from Our Lady Of Fatima Univeristy Pampanga
- GitHub: [Haruka Mayumi](https://github.com/akiyamamio16)

#### Name: [Edwin Chui](https://github.com/Fly1nP4nda)
- Place: Georgia, United States
- Bio: Fulltime / Fullstack Web Developer
- GitHub: [Fly1nP4nda](https://github.com/Fly1nP4nda)

#### Name: [Mark Carlson](https://github.com/electrek)
- Place: Chicago, IL, USA
- Bio: Escape room maker
- GitHub: [Mark Carlson](https://github.com/electrek)

#### Name: [Warrin Pipon](https://github.com/lgdroidz)
- Place: Davao, Philippines
- Bio: Web Developer
- GitHub: [Warrin Pipon](https://github.com/lgdroidz)

#### Name: [David Buckle](https://github.com/met3or)
- Place: Manchester, UK
- Bio: Linux System Administrator
- GitHub: [met3or](https://github.com/met3or)

#### Name: [Aishwarya Pradhan](https://github.com/aishwaryapradhan)
- Place: Gurugram, India
- Bio: Learner, Coder,  INFJ, multipotentialite and a person who loves
to explore life. Also, Python and Django Developer
- Github: [Aishwarya Pradhan](https://github.com/aishwaryapradhan)
- Website: [Introverted Geek](http://introvertedgeek.com)

#### Name: [ALEX MARRUJO](https://github.com/marrujoalex)
- Place: California
- Bio: Software Developer
- GitHub: [Alex Marrujo](https://github.com/marrujoalex)

#### Name: [Ezequiel Pequeño Calvar](https://github.com/remohir)
- Place: London, United Kingdom
- Bio: FrontEnd Developer
- GitHub: [Ezequiel Pequeño Calvar](https://github.com/remohir)

### Name: [Elijah](https://github.com/raptosaur)
- Place: Swansea, UK
- Bio: Studying MEng at Swansea Uni and part time SysAdmin
- GitHub: [Raptosaur](https://github.com/raptosaur)

#### Name: [George Kunthara](https://github.com/gkunthara)
- Place: Seattle, WA USA
- Bio: Student at Gonzaga University
- GitHub: [George Kunthara](https://github.com/gkunthara)

#### Name: [Jamie Taylor](https://github.com/GaProgMan)
- Place: Leeds, UK
- Bio: Full stack .NET developer (and .NET Core blogger)
- GitHub: [GaProgMan](https://github.com/GaProgMan)

#### Name: [Lokesh Raj Arora](https://github.com/lokiiarora)
- Place: Darjeeling, India
- Bio: CS Student at SRM University, Full Stack Developer
- Github: [Lokesh Raj Arora](https://github.com/lokiiarora)

#### Name: [Mahdi Majidzadeh](https://github.com/MahdiMajidzadeh/)
- Place: Qom, Qom, Iran
- Bio: back-end develoer and seo expert
- GitHub: [Mahdi Majidzadeh](https://github.com/MahdiMajidzadeh/)
- Twitter: [Mahdi Majidzadeh](https://twitter.com/MahdiMajidzadeh/)

#### Name: [Pedro Mietto Bruini](https://github.com/bruini)
- Place: Jundiaí, São Paulo, Brazil
- Bio: Analyst/Developer Student at Fatec-Jd
- GitHub: [Pedro Mietto Bruini](https://github.com/bruini)

#### Name: [NIKOLETT HEGEDÜS](https://github.com/henikolett)
- Place: Debrecen, Hungary
- Bio: I'm a Developer / Music geek / Nature enthusiast
- GitHub: [Nikolett Hegedüs](https://github.com/henikolett)

#### Name: [Omar Mujahid](https://github.com/omarmjhd)
- Place: Austin, Texas, USA
- Bio: I write code, and play golf!
- GitHub: [Omar Mujahid](https://github.com/omarmjhd)

#### Name: [Kyle Johnson] (https://github.com/johnson90512)
- Place: United States
- Bio: Information System Administrator, former Information Systems student
- GitHub: [Kyle Johnson] (https://github.com/johnson90512)
#### Name: [Gilliano Menezes](https://github.com/gillianomenezes)
- Place: Recife, Brazil
- Bio: Software Engineer at www.neuroup.com.br
- GitHub: [Gilliano Menezes](https://github.com/gillianomenezes)

#### Name: [Luís Antonio Prado Lança](https://github.com/luisslanca)
- Place: Jundiaí, São Paulo, Brazil
- Bio: I'm a student in Fatec Jundiaí and Web Developer.
- GitHub: [Luís Antonio Prado Lança](https://github.com/luisslanca)

#### Name: [Anish Bhardwaj](https://github.com/bhardwajanish)
- Place: New Delhi, India
- Bio: CSD IIITD
- GitHub: [Anish Bhardwaj](https://github.com/bhardwajanish)

#### Name: [Ankur Sharma](https://github.com/ankurs287)
- Place: New Delhi, India
- Bio: CSAM, IIITD
- GitHub: [Ankur Sharma](https://github.com/ankurs287)

#### Name: [Siddhant Verma](https://github.com/siddver007)
- Place: Delhi, India
- Bio: Information Assurance and Cybersecurity Master's Student at Northeastern University
- GitHub: [Siddhant Verma](https://github.com/siddver007)

#### Name: [Cody Williams](https://github.com/codyw9524)
- Place: Dallas, Texas, USA
- Bio: Web Nerd
- GitHub: [Cody Williams](https://github.com/codyw9524)

#### Name: [Aayush Sharma](https://github.com/aayusharma)
- Place: Mandi, Himachal Pradesh, India
- Bio: IITian
- GitHub: [Aayush Sharma](https://github.com/aayusharma)

#### Name: [Jonas Fabisiak](https://github.com/RenCloud)
- Place: Hanover, Germany
- Bio: IT Student
- GitHub: [Jonas Fabisiak](https://github.com/RenCloud)

#### Name: [Mark Schultz](https://github.com/zynk)
- Place: Calgary, Alberta
- Bio: IT Student at SAIT
- GitHub: [Mark Schultz](https://github.com/zynk)

#### Name: [Juan Pablo Aguilar Lliguin](https://github.com/chefjuanpi)
- Place: Chicoutimi, QC, Canada
- Bio: Full Stack Developer
- GitHub: [Juan Pablo Aguilar Lliguin](https://github.com/chefjuanpi)

### Name: [Isaac Torres Michel](https://github.com/isaactorresmichel)
- Place: León, Mexico
- Bio: Software Engineer
- GitHub: [Isaac Torres Michel](https://github.com/isaactorresmichel)

#### Name: [Klaudia K.](https://github.com/KalpiKK)
- Place: Poland
- Bio: IT Student at the University of Wroclaw
- GitHub: [Klaudia K.](https://github.com/KalpiKK)

#### Name: [Luiz Gustavo Mattos](https://github.com/mano0012)
- Place: Brasil
- Bio: Computer Science Student
- Github: [Luiz Matos](https://github.com/mano0012)

#### Name: [Jeppe Ernst](https://github.com/Ern-st)
- Place: 🇩🇰
- Bio: fullstack/devops/security unicorn 🦄
- GitHub: [Jeppe Ernst](https://github.com/Ern-st)

#### Name: [Sergey Gorky](https://github.com/sergeygorky)
- Place: Ukraine
- Bio: I've Top Rated status in Upwork
- GitHub: [Sergey Gorky](https://github.com/sergeygorky)

#### Name: [Ayush Agarwal](https://github.com/thisisayaush)
- Place: Noida, India
- Bio: CSE Student at the Amity University
- GitHub: [Ayush Agarwal](https://github.com/thisisayush)

#### Name: [Arie Kurniawan](https://github.com/arkwrn)
- Place: Jakarta, Indonesia
- Bio: IT Student at Universiy of Muhammadiyah Jakarta
- GitHub: [Arie Kurniawan](https://github.com/arkwrn)

#### Name: [Ramón Didier Valdez Yocupicio](https://github.com/xDidier901)
- Place: Hermosillo, Sonora, México
- Bio: Software Developer / Student
- GitHub: [Didier Valdez](https://github.com/xDidier901)

#### Name: [Jamie Pinheiro](https://github.com/jamiepinheiro)
- Place: Canada
- Bio: Student @ uWaterloo
- GitHub: [jamiepinheiro](https://github.com/jamiepinheiro)

#### Name: [Alvin Abia](https://github.com/twist295)
- Place: NY, USA
- Bio: Lead Mobile Developer
- Github: [Alvin Abia](https://github.com/twist295)

### Name: [Carlos Federico Lahrssen](https://github.com/carloslahrssen)
- Place: Miami, Florida, USA
- Bio: CS Student at Florida International University
- GitHub: [Carlos Lahrssen](https://github.com/carloslahrssen)

#### Name: [Caio Calderari](https://github.com/caiocall)
- Place: Campinas, São Paulo, Brazil
- Bio: Designer
- GitHub: [Caio Calderari](https://github.com/caiocall)

#### Name: [Chashmeet Singh](https://github.com/chashmeetsingh)
- Place: New Delhi, India
- Bio: CS Student
- GitHub: [Chashmeet Singh](https://github.com/chashmeetsingh)

#### Name: [Aimee Tacchi](https://github.com/darkxangel84)
- Place: England, UK
- Bio: Female Front-End Developer From England, UK, I love Code, Cats and Tea. Also love travelling.
- GitHub: [darkxangel84](https://github.com/darkxangel84)

#### Name: [Stuart Wares](https://github.com/StuWares)
- Place: Tamworth, United Kingdom
- Bio: Learning web development to help with a career change!
- GitHub: [Stu Wares](https://github.com/StuWares)

#### Name: [Aitor Alonso](https://github.com/tairosonloa)
- Place: Madrid, Spain
- Bio: Computer Science and Engineering BSc student at Carlos III University of Madrid
- GitHub: [Aitor Alonso](https://github.com/tairosonloa)

#### Name: [Veronika Tolpeeva](https://github.com/ostyq)
- Place: Moscow, Russia
- Bio: Web developer
- GitHub: [Veronika Tolpeeva](https://github.com/ostyq)

#### Name: [Dzmitry Kasinets](https://github.com/dkasinets)
- Place: Brooklyn, NY, USA
- Bio: CS student at Brooklyn College, and The Game of Thrones fan :3
- Github: [Dzmitry Kasinets](https://github.com/dkasinets)

#### Name: [Anthony Mineo](https://github.com/amineo)
- Place: New Jersey, USA
- Bio: Web Design & Development
- GitHub: [Anthony Mineo](https://github.com/amineo)

#### Name: [Brent Scheppmann](https://github.com/bareon)
- Place: Garden Grove, CA, US
- Bio: Student, Geophysicist
- GitHub: [Brent Scheppmann](https://github.com/bareon)

#### Name: [Andrea Stringham](https://github.com/astringham)
- Place: Phoenix, AZ USA
- Bio: Coffee addict, dog person, developer.
- GitHub: [Andrea Stringham](https://github.com/astringham)

#### Name: [coastalchief](https://github.com/coastalchief)
- Place: Germany
- Bio: dev
- GitHub: [coastalchief](https://github.com/coastalchief)

#### Name: [Furkan Arabaci](https://github.com/illegaldisease)
- Place: Turkey
- Bio: Computer Science student
- GitHub: [Furkan Arabaci](https://github.com/illegaldisease)

#### Name: [Rizki Ramadhana](https://github.com/rizkiprof)
- Place: Yogyakarta, Indonesia
- Bio: Student / Front-end Developer
- GitHub: [Rizki Ramadhana](https://github.com/rizkiprof)

#### Name: [Sarthak Bhagat](https://github.com/sarthak268)
- Place: Delhi, India
- Bio: ECE Undergraduate
- GitHub: [Sarthak Bhagat](https://github.com/sarthak268)

#### Name: [Haley C Smith](https://github.com/haleycs)
- Place: Orlando, Florida
- Bio: Web Designer/Developer
- GitHub: [Haley C Smith](https://github.com/haleycs)

#### Name: [Lesyntheti](https://github.com/lesyntheti)
- Place : Troyes, France
- Bio : Network Engineer at University of Technology of Troyes
- Github: [lesyntheti](https://gitbub.com/lesyntheti)

#### Name: [Abdullateef](https://github.com/abdullateef97)
- Place: Lagos Island, Lagos State, Nigeria
- Bio: Student Developer
- GitHub: [Abdullateef](https://github.com/abdullateef97)

#### Name: [Juan Anaya Ortiz](https://github.com/JaoChaos)
- Place: Granada, Spain
- Bio: IT student at the University of Granada
- GitHub: [Juan Anaya Ortiz](https://github.com/JaoChaos)

#### Name: [Alexander Voigt](https://github.com/alexandvoigt)
- Place: San Francisco, CA, USA
- Bio: Software Engineer
- GitHub: [Alexander Voigt](https://github.com/alexandvoigt)

#### Name: [Michael Greene] (https://github.com/Greeneink4)
- Place: UT, USA
- Bio: Web Dev Student
- Github: [Michael Greene] (https://github.com/Greeneink4)

#### Name: [Lee Magbanua](https://github.com/leesenpai)
- Place: Philippines
- Bio: Student / Front-end Web Developer
- GitHub: [leesenpai](https://github.com/leesenpai)

#### Name: [Damodar Lohani](https://github.com/lohanidamodar)
- Place: Kathmandu, Nepal
- Bio: Technology Consultant at [LohaniTech](https://lohanitech.com)
- GitHub: [Damodar Lohani](https://github.com/lohanidamodar)

#### Name: [Hrafnkell Orri Sigurðsson](https://github.com/hrafnkellos)
- Place: Hafnarfjörður, Iceland
- Bio: Computer Scientist
- GitHub: [Hrafnkell Orri Sigurðsson](https://github.com/hrafnkellos)

#### Name: [Mitchell Haugen](https://github.com/haugenmitch)
- Place: VA, USA
- Bio: Programmer
- GitHub: [haugenmitch](https://github.com/haugenmitch)

#### Name: [Felipe Do Espirito Santo](https://github.com/felipez3r0)
- Place: Jaboticabal, SP, Brazil
- Bio: Professor at Fatec, Faculdade São Luís, and Mozilla Volunteer
- GitHub: [Felipe Do E. Santo](https://github.com/felipez3r0)

#### Name: [Jason Green](https://jason.green)
- Place: Seattle, WA
- Bio: Student of code, eater of sustainable sushi
- GitHub: [Jalence](https://github.com/jalence)

#### Name: [Elan Ripley](https//github.com/tattarrattat)
- Place: Raleigh, North Carolina, USA
- Bio: Programmer
- Github: [Elan Ripley](https//github.com/tattarrattat)

#### Name: [Akshat Maheshwari](https://github.com/akshat14714)		
 - Place: Hyderabad, India		
 - Bio: CSE Undergrad in IIIT Hyderabad		
 - Github: [akshat14714](https://github.com/akshat14714/)

#### Name: [Bennie Mosher](https://github.com/benniemosher)		
 - Place: Windsor, CO		
 - Bio: CTO of NOMO FOMO, Inc. && Software Engineer at NBC Universal		
 - GitHub: [Bennie Mosher](https://github.com/benniemosher)		

#### Name: [Justin Oliver](https://github.com/justinoliver)
- Place: Seattle, WA, USA, Earth!
- Bio: Trying to learn cool new things!
- GitHub: [Justin Oliver](https://github.com/justinoliver)

#### Name: [RYAN R SMITH](https://github.com/devronsoft)
- Place: Oxford, UK
- Bio: Kiwi dev
- GitHub: [Ryan Smith](https://github.com/devronsoft)
- Website: [Blog](https://devronsoft.github.io/)

#### Name: [Michael Kaiser](https://github.com/patheticpat)
- Place: Germany
- Bio: Ooooooh, nooooooo, not tonight!!
- GitHub: [Michael Kaiser](https://github.com/patheticpat)

#### Name: [Igor Rzegocki](https://github.com/ajgon)
- Place: Kraków, PL
- Bio: I do Ruby for living, and hacking for fun
- GitHub: [Igor Rzegocki](https://github.com/ajgon)
- Website: [Online Portfolio](https://rzegocki.pl/)

#### Name: [JULIE QIU](https://github.com/julieqiu)
- Place: New York City, NY, USA
- Bio: Software Engineer; Loves iced coffee
- GitHub: [Julie Qiu](https://github.com/julieqiu)

#### Name: [Luis Alducin](https://linkedin.com/luisalduucin)
- Place: Mexico City
- Bio: Software Engineer
- GitHub: [Luis Alducin](https://github.com/luisalduucin)

#### Name: [Hannah Zulueta](https://github.com/hanapotski)
- Place: North Hollywood, CA
- Bio: Web developer, Calligrapher, Musician, Entrepreneur
- GitHub: [Ryan Smith](https://github.com/hanapotski)
- Website: [Blog](https://homemadecoder.wordpress.com)

#### Name: [Michele Adduci](https://micheleadduci.net)
- Place: Germany
- Bio: Full Stack Developer, living on a CI/CD pipeline
- GitHub: [madduci](https://github.com/madduci)

#### Name: [Austin Carey](https://github.com/apcatx)
- Place: Austin, TX, USA
- Bio: Jr Full Stack Developer making my first contribution.
- GitHub: [apcatx](https://github.com/apcatx)

#### Name: [John Rexter Flores](https://github.com/alldeads)
- Place: Cebu, Philippines
- Bio: Full Stack Developer
- Github: [John Rexter Flores](https://github.com/alldeads)

#### Name: [Luciano Santana dos Santos](https://github.com/lucianosds)
- Place: Ponta Grossa, PR, Brasil
- Bio: Computer Network Professional
- Github: [Luciano Santana dos Santos](https://github.com/lucianosds)

#### Name: [Naman Doshi] (https://github.com/warmachine0609)
-Place: Chennai,India
-Bio: ML developer
-Github: [Naman Doshi] (https://github.com/warmachine0609)
#### Name: [Alex Choi](https://github.com/running-cool)
- Place: Athens, GA
- Bio: Student
- Github: [running-cool](https://github.com/running-cool)

#### Name: [Sebastian Schreck](https://schreck.berlin)
- Place: Berlin, Germany
- Bio: Software Engineer
- Github: [StegSchreck](https://github.com/StegSchreck)

#### Name: [Fernando Contreras](https://github.com/fercreek)
- Place: Nuevo Leon, Mexico
- Bio: Software Engineer
- Github: [fercreek](https://github.com/fercreek)
- Website: [Blog](https://fercontreras.com/)

#### Name: [Kshitiz Khanal](https://github.com/kshitizkhanal7)
- Place: Kathmandu, Nepal
- Bio: Open Data and Open Knowledge activist
- GitHub: [Kshitiz Khanal](https://github.com/kshitizkhanal7)

#### Name: [Manas kashyap](https://github.com/Manas-kashyap)
- Place: New Delhi, India
- Bio: Computer Science Engineering student at Amity University
Noida
-Github: [Manas kashyap](https://github.com/Manas-kashyap)

#### Name: [Daksh Chaturvedi](https://github.com/daksh249)
- Place: New Delhi, India
- Bio: ECE Undergraduate at IIIT-Delhi
- GitHub: [Daksh Chaturvedi](https://github.com/daksh249)

#### Name: [SHANAKA ANURADHA](https://github.com/shanaka95)
- Place: Sri Lanka
- Bio: Undergraduate
- GitHub: [Shanaka95](https://github.com/shanaka95)

### Name: [Brandon Fadairo](https://github.com/BFadairo)
- Place: Columbus, Ohio
- Bio: A guy looking to change career fields
- GitHub: [Brandon Fadairo](https://github.com/BFadairo)

#### Name: [Lukas A](https://github.com/lukbukkit)
- Place: Kassel, Hesse, Germany
- Bio: Student on his way to the Abitur
- GitHub: [LukBukkit](https://github.com/lukbukkit)

#### Name: [Leticiafatimaa](https://github.com/leticiafatimaa)
- Place: Florianopolis, SC, Brazil
- Bio: I have 19 years, course Analysis and Development System.
- GitHub: [LeticiaFatimaa](https://github.com/leticiafatimaa)

#### Name: [Dale Noe](https://github.com/dalenoe)
- Place: Fairbury, Illinois, US
- Bio: System administrator by day, devops by hobby.
- GitHub: [Dale Noe](https://github.com/dalenoe)

#### Name: [Valera Kushnir](https://github.com/kashura)
- Place: Tampa, FL, USA
- Bio: Scrum Master and passionate technologist.
- GitHub: [kashura](https://github.com/kashura)

#### Name: [Eric Briese](https://github.com/Atrolantra)
- Place: Brisbane, Australia
- Bio: Student studying LAw and IT. Currently working as a software engineer.
- GitHub: [Atrolantra](https://github.com/Atrolantra)


#### Name: [Jeevan Chapagain](https://github.com/jeevanc)
- Place: Kathmandu, Nepal
- Bio: Student studying BSc(CSIT).Currently working as a software engineer intern.
- GitHub: [Jeevan Chapagain](https://github.com/jeevanc)

#### Name: [Ayushverma8](https://github.com/Ayushverma8)
- Place: Indore, TN, IN
- Bio: I'm living the best part of my life and the life that I always wanted to. Surrounded by amazing people everyday. Rich in happiness, meager in hate. Seduce me with bikes and roads, invite me to trekking and long drives. I love food and sleep. I'm driven by music and art.
- GitHub: [Ayush](https://github.com/Ayushverma8)

#### Name: [VEBER Arnaud](https://github.com/VEBERArnaud)
- Place: Paris, France
- Bio: Solution Architect @ Eleven-Labs
- GitHub: [VEBERArnaud](https://github.com/VEBERArnaud)

#### Name: [Dushyant Rathore](https://github.com/dushyantRathore)
- Place: New Delhi, India
- Bio: Student
- GitHub: [dushyantRathore](https://github.com/dushyantRathore)

#### Name: [Attila Blascsak](https://github.com/blascsi)
- Place: Hungary
- Bio: Front-end dev. Love React!
- GitHub: [Attila Blascsak](https://github.com/blascsi)

#### Name: [Acquila Santos Rocha](https://github.com/DJAcquila)
- Place: Goiânia, Brasil
- Bio: Computer Science Student
- GitHub: [Acquila Santos Rocha](https://github.com/DJAcquila)

#### Name: [Jasen Wyatt](https://github.com/jasenwyatt)
- Place: Detroit, Michigan, USA
- Bio: Director UX & Development; music-lover; father;
- GitHub: [Jasen Wyatt](https://github.com/jasenwyatt)

#### Name: [Larizza Noelly Tueros Garcia](https://github.com/skayablars)
- Place: Santiago de los Caballeros, República Dominicana
- Bio: Software Engineer, Web Developer, Design unicorn
- GitHub: [Larizza Tueros](https://github.com/skayablars)

#### Name: [Gaurav Lalchandani](https://github.com/return007)
- Place: India
- Bio: Computer Science Student, Eat, code and sleep :P
- GitHub: [return007](https://github.com/return007)

#### Name: [Jianhao Tan](https://github.com/jaanhio)
- Place: Singapore
- Bio: I like spending time in chlorinated water and spitting out codes.
- GitHub: [Jianhao Tan](https://github.com/jaanhio)

#### Name:[Roi Ben - Shaul](https://github.com/rughciatuk)
- Place: israel
- Bio: Android developer
- GitHub: [Roi Ben - Shaul](https://github.com/rughciatuk)

#### Name: [Konstantin](https://github.com/Kola50011)
- Place: Wiener Neustadt, Austria
- Bio: Computer Science Student
- GitHub: [Konstantin](https://github.com/Kola50011)

#### Name: [Ankit Rai](https://github.com/ankitrai96)
- Place: Greater Noida, Uttar Pradesh, India
- Bio: A high functioning geek, et cetera.
- GitHub: [ankitrai96](https://github.com/ankitrai96)

#### Name: [Tiago Severino](https://github.com/TiagoSeverino)
- Place: Lisbon, Portugal
- Bio: I code for fun!
- GitHub: [TiagoSeverino](https://github.com/TiagoSeverino)

#### Name: [Patrick Hübl-Neschkudla](https://github.com/flipace)
- Place: Vienna, Austria
- Bio: Senior Developer @ ovos media gmbh. Happily married and father of 2 awesome kids. Oh and I like games.
- GitHub: [flipace](https://github.com/flipace)

#### Name: [Zakaria Soufiani](https://github.com/zakaria-soufiani)
- Place: Agadir, Morocco
- Bio: Student
- GitHub: [Zakaria Soufiani](https://github.com/zakaria-soufiani)

#### Name: [Mathias Pihl](https://github.com/newspaperman57)
- Place: Aalborg, Denmark
- Bio: Software Engineering Student
- GitHub: [Newspaperman57](https://github.com/newspaperman57)

#### Name: [Bikibi](https://github.com/Bikibi)
- Place: Toulouse, France
- Bio: Front-end dev
- GitHub: [Bikibi](https://github.com/Bikibi)

#### Name: [Weilun](https://github.com/holah)
- Place: Singapore
- Bio: Engineer
- GitHub: [Weilun](https://github.com/holah)

#### Name: [Matteo Mensi](https://github.com/Snatched)
- Place: Italy
- Bio: Chemical Engineering student. C++ developer. I (try to) make high-performance computational programs to help with scientific research.
- GitHub: [Snatched](https://github.com/Snatched)

#### Name: [Oleksiy Ovdiyenko](https://github.com/doubledare704)
- Place: Kyiv, Ukraine
- Bio: Python Dev
- GitHub: [Oleksiy Ovdiyenko](https://github.com/doubledare704)

#### Name: [Jeremy](https://github.com/jremeh)
- Place: KL, Malaysia
- Bio: Applied Math with Computing Student
- GitHub: [Jeremy](https://github.com/jremeh)

#### Name: [KUMAR AKSHAY](https://github.com/kakshay21)
- Place: Indore, Madhya Pradesh, India
- Bio: Electronics and Communication student.
- GitHub: [Kumar Akshay](https://github.com/kakshay21)

#### Name: [Jibin Thomas Philipose](https://github.com/JIBIN-P)
- Place: Mumbai, India
- Bio: Full-Stack Development, Machine Learning and Having Fun!.
- GitHub: [Jibin Thomas Philipose](https://github.com/JIBIN-P)

### Name: [Matei David](https://github.com/Matei207)
- Place: Birmingham, UK
- Bio: BSc Student at University of Birmingham
- GitHub: [Matei David](https://github.com/Matei207)

#### Name: [CAPS Padilla](https://github.com/CarlosPadilla)
- Place: Jalisco, Mexico
- Bio: A handsome guy with the best work ever

#### Name: [Aiman Abdullah Anees](https://github.com/aimananees)
- Place: Hyderabad, India
- Bio: iOS Developer
- GitHub: [Aiman Abdullah Anees](https://github.com/aimananees)

#### Name: [Andrea Zanin](https://github.com/ZaninAndrea)
- Place: Trento, Italy
- Bio: High School Student, passionate about math, coding and open source
- Github: [ZaninAndrea](https://github.com/ZaninAndrea)

#### Name: [VENKATESH BELLALE] (http://venkateshbellale.github.io)
- place:pune , India
- bio : loves computer+science , student
- github: [venketsh bellale] (http://github.com/venkateshbellale)

#### Name: [Keith VenHuizen](https://github.com/keithvenh/)
- Place: Sioux Falls, South Dakota
- Bio: Hi, I'm Keith. I love my family, playing board games, Chicago sports and problem solving!
- GitHub: [Keith VenHuizen](https://github.com/keithvenh)

#### Name：[ Eason Xuan ](https://github.com/timemahcine)
- Place: City:Shao Xing, State:Zhe Jiang, Country:China
- Bio: computer science student,front-end developer
- GitHub: [ Eason Xuan](https://github.com/timemahcine)

#### Name: [Ocean](https://github.com/ocean0212)
- Place: Henan, China
- Bio: Chinese food :heart_eyes:
- GitHub: [Ocean](https://github.com/ocean0212)

#### Name: [Rohit Motwani](https://github.com/rohittm)
- Place: Kanpur, India
- Bio: Frontend Developer
- GitHub: [rohittm](https://github.com/rohittm)

#### Name: [Piotr](https://github.com/khorne55)
- Place: Limerick, Ireland
- Bio: Computer Engineering Student :)
- GitHub: [khorne55](https://github.com/khorne55)

#### Name: [Rafael Barbosa](https://github.com/rafaelmilanibarbosa)
- Place: Sao Bernardo do Campo, Sao Paulo, Brazil
- Bio: loves computer+science , Full Stack Developer
- GitHub: [Ocean](https://github.com/rafaelmilanibarbosa)

#### Name: [Eric Wolfe](https://github.com/erwolfe)
- Place: Edwardsville, IL, USA
- Bio: Programmer, Audiophile, Gamer
- GitHub: [Eric Wolfe](https://github.com/erwolfe)

#### Name: [Francis](https://github.com/borbefg)
- Place: Quezon City, PH
- Bio: Fueled by :coffee:
- GitHub: [Francis](https://github.com/borbefg)

#### Name: [Gowtham](https://github.com/gowtham1997)
- Place: Chennai
- Bio: Loves Data science

### Name: [Branden] (https://github.com/redbeardaz)
- Place: Phoenix, AZ
- Bio: Customer Success Manager
- GitHub: [RedBeardAZ] (https://github.com/redbeardaz)

#### Name: [Hussain Calcuttawala](https://github.com/hussainbadri21)
- Place: Bengaluru, India
- Bio: Android Developer, Student, Foodie
- GitHub: [hussainbadri21](https://github.com/hussainbadri21)

#### Name: [M K]
- Place: Ko Tao, Thailand
- Bio: I love code, coffee and the beach

#### Name: [Ahmad Thames](https://github.com/ahmadthames)
- Place: Houston, TX, USA
- Bio: UX Engineer, Traveler, Plant-Based Foodie
- GitHub: [ahmadthames](https://github.com/ahmadthames)

#### Name: [Skyler](https://github.com/huntleyreep)
- Place: South Carolina
- Bio: Computer Science Student / Free Code Camper
- GitHub: [huntleyreep](https://github.com/huntleyreep)

#### Name: [Steve K]
- Place: Philadelphia, PA
- Bio: Security Analyst

#### Name: [Siddharth Tankariya](https://github.com/siddharthtankariya/)
- Place: Mumbai, India
- Bio: Java Developer, Foodie
- GitHub: [siddharthtankariya](https://github.com/siddharthtankariya/)

#### Name: [Christoph](https://github.com/iamchrishckns)
- Place: Germany
- Bio: I'm a german developer who loves to create things :)
- GitHub: [iamchrishckns](https://github.com/iamchrishckns)

#### Name: [Aditya Yuvaraj](https://github.com/Screwed-Up-Head)
- Place: Pune, India
- Bio: Metalhead law student who loves hardware and code
- GitHub: [Screwed-Up-Head](https://github.com/Screwed-Up-Head)

#### Name: [Zoe Kafkes](https://github.com/zkafkes)
- Place: Atlanta, Georgia USA
- Bio: caffeinated and curious
- GitHub: [zkafkes](https://github.com/zkafkes)

#### Name: [Gareth Davies](https://github.com/gareth-d85)
- Place: UK
- Bio: Future Developer and Free code camp local group leader
- GitHub: [Gareth Davies](https://github.com/gareth-d85)

#### Name: [Daniel Tudares](https://github.com/dan1eltudares)
- Place: Ottawa, Ontario, Canada
- Bio: Network specialist, code n00b
- Github: [Daniel Tudares](https://github.com/dan1eltudares)

#### Name: [Ryan Sperzel](https://github.com/ryansperzel)
- Place: NYC, New York, USA
- Bio: Recent college grad attending Flatiron School coding bootcamp
- GitHub: [Ryan Sperzel](https://github.com/ryansperzel)

#### Name: [Thomas Lee](https://github.com/pbzweihander)
- Place: Seoul, Republic of Korea
- Bio: College student
- GitHub: [Thomas Lee](https://github.com/pbzweihander)

#### Name: [Ayush Aggarwal](https://github.com/aggarwal125ayush)
- Place: Delhi, India
- Bio: Data Scientist , Android Developer
- Github: [Ayush Agagrwal](https://github.com/aggarwal125ayush)

#### Name: [Taylor Hudson](https://github.com/AllenCompSci)
- Place: Allen, Texas, USA
- Bio: Computer Scientist , C++ Developer, Java Developer, NodeJS, High School Computer Science Teacher, Math Teacher, Mathematicain
- Github: [Allen Comp Sci](https://github.com/AllenCompSci)

#### Name: [Margaret Kelley](https://github.com/mlouisekelley)
- Place: USA
- Bio: Cat lover
- GitHub: [mlouisekelley](https://github.com/mlouisekelley)

#### Name: [Simon Volpert](https://github.com/vol-pi)
- Place: Ulm, Germany
- Bio: DevOps, Hiking, Photography
- GitHub: [vol-pi](https://github.com/vol-pi)

#### Name: [Matteo Testa](https://github.com/maojh)
- Place: Milan, Italy
- Bio: Design&Arts
- GitHub: [maojh](https://github.com/maojh)

#### Name: [SAIDEEP DICHOLKAR](https://github.com/saideepd)
- Place: Mumbai, India
- Bio: Computer Science Engineering Student & Tech Enthusiast
- GitHub: [Saideep Dicholkar](https://github.com/saideepd)

#### Name: [Lisa Nguyen](https://github.com/LisaNguyen)
- Place: Dublin, Ireland
- Bio: Front-end developer
- GitHub: [Lisa Nguyen](https://github.com/LisaNguyen)

#### Name: [Tyler Williams](https://github.com/Tyler-Williams)
- Place: Henderson, NV, USA
- Bio: Front-end Developer
- GitHub: [Tyler-Williams](https://github.com/Tyler-Williams)

#### Name: [Ítalo Epifânio](https://github.com/itepifanio)
- Place: Natal, Brazil
- Bio: Web developer PHP and Python
- Github: [Ítalo Epifânio](https://github.com/itepifanio)

#### Name: [Otto Bittencourt](https://github.com/OttoWBitt)
- Place: Belo Horizonte, Minas Gerais, Brazil
- Bio: Computer Science student at Puc-Mg ,Music lover
- GitHub: [OttoWBitt] (https://github.com/OttoWBitt)

#### Name: [Ana Perez](https://github.com/anacperez)
- Place: King City, California, United States
- Bio: Full-Stack developer, hiking, travel, art, photography
- GitHub: [Ana Perez](https://github.com/anacperez)

#### Name: [Matan](https://github.com/matan188)
- Place: TLV, IL
- Bio: Programmer
- GitHub: [Matan](https://github.com/matan188)

#### Name: [Moisés Ñañez](https://github.com/moisesnandres)
- Place: Ica, Perú
- Bio: Software developer and musician
- GitHub: [Moisés Ñañez](https://github.com/moisesnandres)

#### Name: [Joe Hanson](https://github.com/jahanson)
- Place: San Antonio, TX, United States
- Bio: Front-End Developer
- GitHub: [Joe Hanson](https://github.com/jahanson)

#### Name: [Tech Tide](https://github.com/techtide/)
- Place: Singapore, Singapore
- Bio: Young software developer.
- GitHub: [techtide](https://github.com/techtide/)

#### Name: [Raymond Duckworth](https://github.com/raymondxduckworth/)
- Place: California, USA
- Bio: Aspiring full-stack web developer/software engineer. Interested in IoT, AI, & Tech Business.
- GitHub: [Raymond Duckworth](https://github.com/raymondxduckworth/)

#### Name: [Tanner Lund](https://github.com/nylan17/)
- Place: Seattle
- Bio: Developer
- GitHub: [Nylan17](https://github.com/nylan17/)

#### Name: [Ermolaev Gleb](https://github.com/ermolaeff/)
- Place: Moscow, Russia
- Bio: Student-developer, fond of JAva, Web etc.
- GitHub: [Ermolaeff](https://github.com/ermoalaeff)

#### Name: [Jeffrey Ng](https://github.com/NgJeffrey/)
- Place: California, United States
- Bio: Student
- GitHub: [NgJeffrey](https://github.com/NgJeffrey/)

#### Name: [Peter Walsh](https://github.com/ddddamian/)
- Place: UK
- Bio: Learning to code through freeCodeCamp
- GitHub: [Peter Walsh](https://github.com/ddddamian/)

#### Name: [Michelle Uy](https://github.com/breindy/)
- Place: NYC
- Bio: CS student aspiring to become a better coder
- GitHub: [Michelle Uy](https://github.com/breindy/)

#### Name: [James Nuttall](https://github.com/JamesNuttall/)
- Place: UK
- Bio: Developing things. Learning Git
- GitHub: [James Nuttall](https://github.com/JamesNuttall/)

#### Name: [Bruno](https://github.com/bbarao/)
- Place: Lisbon, Portugal
- Bio: Love stuff
- GitHub: [Bruno](https://github.com/bbarao/)

#### Name: [Taylor Lee](https://github.com/taylorlee1/)
- Place: California
- Bio: Developer
- GitHub: [taylorlee1](https://github.com/taylorlee1/)

#### Name: [José](https://github.com/JJPO96/)
- Place: Porto, Portugal
- Bio: Informatics Student
- GitHub: [JJPO96](https://github.com/JJPO96/)

#### Name: [Rafael Barbosa Conceição](https://github.com/darthmasters/)
- Place: Sergipe, Brasil
- Bio: Web Developer
- GitHub: [Rafael Barbosa Conceição](https://github.com/darthmasters/)

#### Name: [Eric](https://github.com/Eric-Tadeja/)
- Place: Redmond, Washington
- Bio: service engineer
- GitHub: [Eric-Tadeja](https://github.com/Eric-Tadeja/)

#### Name: [Grégoire](https://github.com/navispeed/)
- Place: Quebec, Canada
- Bio: Scala developer
- GitHub: [navispeed](https://github.com/navispeed/)

#### Name: [Spencer](https://github.com/leaous/)
- Place: Pittsburgh, Pennsylvania
- Bio: student :)
- GitHub: [leaous](https://github.com/leaous/)

#### Name：[Akani] (htpps://github.com/akanijade/)
- Place: Jakarta, Indonesia
- Bio: Student
- GitHub: [akanijade] (https://github.com/akanijade/)

#### Name: [Udit Mittal](https://github.com/udit-001)
- Place: New Delhi, India
- Bio: Programmer
- Github: [Udit Mittal](https://github.com/udit-001)


#### Name: [Nneoma Oradiegwu](https://github.com/noradiegwu)
- Place: Illinois
- Bio: Student
- Github: [noradiegwu](https://github.com/noradiegwu)

#### Name: [Sai Praneeth](https://github.com/saip009)
- Place: Mumbai, India
- Bio: Programmer
- Github: [Sai Praneeth](https://github.com/saip009)

#### Name: [Abhishek Bhatt](https://github.com/ab-bh)		
 - Place: New Delhi, India		
 - Bio: Software developer, studying B.Tech CSE		
 - GitHub: [Abhishek Bhatt](https://github.com/ab-bh)

#### Name: [Aniket](https://github.com/AniketRoy)
- Place: New Delhi, India
- Bio: Computer Science Under Graduate, Open Source Lover
- GitHub: [Aniket](https://github.com/AniketRoy)

#### Name: [Nelson Estevão](https://github.com/nelsonmestevao)
- Place: Braga, Portugal
- Bio: Student of Software Engineering who likes puzzles.
- GitHub: [nelsonmestevao](https://github.com/nelsonmestevao)

#### Name: [Tom Michel](https://github.com/tomichel)
- Place: Berlin, Germany
- Bio: Developer
- Github: [Tom Michel](https://github.com/tomichel)

#### Name: [Abhishek Bhatt](https://github.com/ab-bh)
- Place: New Delhi, India
- Bio: Software developer, studying B.Tech CSE
- GitHub: [Abhishek Bhatt](https://github.com/ab-bh)

#### Name: [Rohit Mathew](https://github.com/rohitjmathew)
- Place: Bangalore, Karnataka, India
- Bio: Android Developer, Freelancer and Tech Enthusiast
- GitHub: [Rohit Mathew](https://github.com/rohitjmathew)

#### Name: [Aditya Giri](https://github.com/BrainBuzzer)
- Place: Latur, India
- Bio: Student
- Github: [Udit Mittal](https://github.com/BrainBuzzer)

#### Name: [syamkumar](https://github.com/syam3526)
- Place:kerala,india
- Bio: data scientist
- Github: [syamkumar](https://github.com/syam3526)

#### Name: [Gui An Lee](https://github.com/piroton)
- Place: Singapore, Singapore
- Bio: Student
- Github: [Gui An Lee](https://github.com/piroton)

#### Name: [Hardik Surana](https://github.com/hardiksurana)
- Place: Bangalore, India
- Bio: Programmer, Student
- Github: [Hardik Surana](https://github.com/hardiksurana)

#### Name: [Curian lee Zhen Jie](https://github.com/finalight)		
 - Place: Singapore
 - Bio: Fullstack, devops practitioner
 - GitHub: [turkerdotpy](https://github.com/finalight)

#### Name: [Ayushman KB](https://github.com/namhsuya/)
- Place: Calcutta, India
- Bio: Life sciences student|Dev|Linux enthusiast
- GitHub: [namhsuya](https://github.com/namhsuya/)

#### Name: [Michael Rogers](https://github.com/widgyrogers)
- Place: London, England
- Bio: Management Consultant
- Github: [widgyrogers] (https://github.com/widgyrogers)

#### Name: [Ipaye Alameen](https://github.com/ipaye)
- Place: Lagos, Nigeria
- Bio: Coumpter Engeering Undergrad | Front-end Developer | Javascript enthusiast
- Github: [ipaye] (https://github.com/ipaye)

#### Name: [Audrey Delgado](https://github.com/AudreyLin)
- Place: CA, USA
- Bio: It Network & Security graduate turned newb developer...lol.  
- Github: [AudreyLin](https://github.com/AudreyLin)

#### Name: [Kutsoragi](https://github.com/Kutsoragi)
- Place: Madrid, Spain
- Bio: Software Student
- Github: [Kutsoragi] (https://github.com/Kutsoragi)

#### Name: [Shreyansh Dwivedi](https://github.com/shreyanshdwivedi)
- Place: Varanasi, Uttar Pradesh, India
- Bio: Undergrad at IIITA
- Github: [Shreyansh Dwivedi] (https://github.com/shreyanshdwivedi)

#### Name: [Jochen Kirstätter](https://github.com/jochenkirstaetter)
- Place: Mauritius
- Bio: Family guy, geek, entrepreneur, software craftsman: Microsoft MVP Visual Studio, C#, Xamarin, SQL Server, VFP, MySQL, Linux consultant, conference speaker
- GitHub: [jochenkirstaetter](https://github.com/jochenkirstaetter)
- Website: [Get Blogged by JoKi](https://jochen.kirstaetter.name/)

#### Name: [Paul Schmidt](https://github.com/pschmidt88)
 - Place: Kassel, Germany
 - Bio: Software Engineer @ plentymarkets
 - Github [pschmidt88](https://github.com/pschmidt88)

#### Name: [Josh McKenzie](https://github.com/mckenzieja)
 - Place: Louisville, Kentucky USA
 - Bio: Full Stack JavaScript/WoW - Hyjal(Horde)
 - GitHub: [mckenzieja](https://github.com/mckenzieja)]

 #### Name: [Sanjeev Kumar](https://github.com/sanjeevbitx)
 - Place: Kolkata, India
 - Bio: Electronics Undergrad @Jadavpur University 
 - Github [sanjeevbitx](https://github.com/sanjeevbitx)

#### Name: [Neelansh Sahai](https://www.linkedin.com/in/neelansh-sahai-555a693b/)
- Place: Lucknow, Uttar Pradesh, INDIA
- Bio: Flirty Allrounder with a knack of Programming, Sports and Music
- Github: [Neelansh Sahai](https://github.com/neelanshsahai)

#### Name: [Bryen Vieira](https://www.linkedin.com/in/bryen95/)
- Place: London, UK
- Bio: Android development and a sprinkle of back end web!
- Github: [Bryen V](https://github.com/bryen95)

#### Name: [Matt Wszolek](https://github.com/mattwszolek)
- Place: Chicago, IL, USA
- Bio: Softweare Engineer for SteelSeries
- Github: [Matt Wszolek](https://github.com/mattwszolek)

#### Name: [Wan Wan](https://github.com/lf2com)
- Place: Taipei, Taiwan
- Bio: Front-end Developer
- GitHub: [Wan Wan](https://github.com/lf2com)

#### Name: [Nawed Imroze](https://github.com/nawedx)
- Place: Bhubaneswar, Odisha, India
- Bio: Sophomore IT undergraduate, tech enthusiast, programmer and quizzer.
- GitHub: [Nawed Imroze](https://github.com/nawedx)

#### Name: [Henri Idrovo](https://github.com/henriguy1210)
- Place: Chicago, Illinois, USA
- Bio: Java Software Engineer. Illinois Institute of Technology graduate.
- Github: [Henri Idrovo](https://github.com/henriguy1210)

#### Name: [Mateus Fernandes Machado](https://github.com/mateusfmachado)
- Place: Patrocínio, MG, BRA
- Bio: Graduated in CS, Full Stack Javascript Consultant/Freelancer, Founder of Ampliee.com, Tech Enthusiast
- Github: [Mateus Machado](https://github.com/mateusfmachado)

#### Name: [Glen J Fergo](https://github.com/gfergo)
- Place: Long Island, New York, USA
- Bio: Professional Web Developer since 1995
- Github: [Glen J Fergo](https://github.com/gfergo)

#### Name: [Shashwat Pulak](https://github.com/shpulak)
- Place: Pune, Maharashtra, India
- Bio: Full Stack developer and Tech enthusiast
- Github: [shpulak](https://github.com/shpulak)

#### Name: [Joel Vilanilam Zachariah](https://github.com/JoelVZachariah)
- Place: Ernakulam, Kerala, India
- Bio: Sophomore CS undergraduate, MUNner,  programmer
- Github : [Joel V Zachariah](https://github.com/JoelVZachariah)

#### Name: [tbdees](https://github.com/tbdees/)
- Place: Laguna Beach, CA
- Bio: financial software consultant
- Github: [tbdees](https://github.com/tbdees/)

#### Name: [Mateo Pool](https://github.com/IAmMyself)
- Place: Chattanooga, Tennesse, USA
- Bio: Full Stack hobbyiest, Hacking enthusiast, Fluent in several languages
- GitHub: [Mateo Pool](https://github.com/IAmMyself)

#### Name: [Murilo Arruda](https://github.com/Passok11)
- Place: Petrópolis, Rio de Janeiro, Brazil
- Bio: Full Stack Student
- GitHub: [Murilo Arruda](https://github.com/Passok11)

#### Name: [Douglas Feuser](https://github.com/Douglasfeuser)
- Place: Santa Catarina, Brazil
- Bio: Front end web developer.
- GitHub: [Douglasfeuser](https://github.com/Douglasfeuser)
#### Name: [Sam Flores](https://github.com/samflores23)		
 - Place: Chicago, IL, USA		
 - Bio: Programming :desktop_computer: Games :video_game: Movies :popcorn: Food :cake:		
 - GitHub: [samflores23](https://github.com/samflores23)
 
 #### Name: [Omid Nikrah](https://github.com/omidnikrah)		
 - Place: Tehran, Tehran, Iran	
 - Bio: Front-end developer
 - GitHub: [omidnikrah](https://github.com/omidnikrah)
 
 #### Name: [Deepika Sunhare](https://github.com/deepikasunhare) 
  - Place: Indore, India 
  - Bio: Engineering Student @ IET DAVV Indore 
>>>>>>> 6728c1a4
  - Github: [deepikasunhare](https://github.com/deepikasunhare)

#### Name: [Daniel Hernandez](https://github.com/DHDaniel)
- Place: Caracas, Venezuela
- Bio: IB Diploma high school student.
- GitHub: [DHDaniel](https://github.com/DHDaniel)

#### Name: [Clark Weckmann](https://github.com/clarkhacks)
- Place: Illinois, USA
- Bio: Design, Develop, Produce!
- GitHub: [ClarkHacks](https://github.com/clarkhacks)

#### Name: [Mintoo Kumar](https://github.com/mintoo511)
- Place: New Delhi, India
- Bio: Software Engineer
- GitHub: [mintoo511](https://github.com/mintoo511)

#### Name: [GITHAE KEVIN](https://github.com/Kevogich)
- Place: Torino, Italy
- Bio: Everything Data !
- GitHub: [GITHAE KEVIN](https://github.com/Kevogich)

#### Name: [Sourav Verma](https://github.com/SrGrace)
- Place: Gwalior, Madhya Pradesh, India
- Bio: Machine Learning Enthusiast, Information Technology Undergraduate-18
- GitHub: [SrGrace](https://github.com/SrGrace)
#### Name: [Abhay Gawade](https://github.com/abhaygawade)
- Place: Pune, Maharashtra, India
- Bio: Technology enthusiastic!
- GitHub: [Abhay Gawade](https://github.com/abhaygawade)

#### Name: [Chong Jia Wei](https://github.com/heyjiawei)
- Place: Singapore
- Bio: Transformer in disguise
- GitHub: [heyjiawei](https://github.com/heyjiawei)

#### Name: [Indra Kusuma](https://github.com/idindrakusuma)
- Place: Semarang, Indonesia
- Bio: ♥ opensource ♥
- GitHub: [idindrakusuma](https://github.com/idindrakusuma)

### Name: [Terren Peterson](https:/github.com/terrenjpeterson)
- Place: Richmond, Virginia, United States
- Bio: Creator of Alexa Skills and Lex based chatbots
- GitHub: [Terren Peterson](https://github.com/terrenjpeterson)

### Name: [Raj Shekhar Kumar](https:/github.com/rja907)
- Place: Delhi, India
- Bio: CS Undergrad
- GitHub: [Raj Shekhar Kumar](https://github.com/rja907)

#### Name: [Darsh Naik](https://github.com/DarshNaik)
- Place: India
- Bio: Computer Engineering student
- GitHub: [DarshNaik](https://github.com/DarshNaik)

#### Name: [Ruta Puodziunaite](https://github.com/rutuke)
- Place: Dublin, Ireland
- Bio: Fullstack Web developer and a chemical sciences graduate.
- GitHub: [rutuke](https://github.com/rutuke)
- Website: [https://www.rutap.tech](https://www.rutap.tech)
- Starup: [EndorseU](http://www.endorseu.com)

#### Name: [DAVE HOWSON](https://github.com/davehowson)		
 - Place: Kandy, Sri Lanka		 
 - Bio: Software Engineering Student/ Web Developer		 
 - GitHub: [davehowson](https://github.com/davehowson)

#### Name: [Egi Nugraha](https://github.com/eginugraha)
- Place: Bandung, Jawa Barat, Indonesia
- Bio: I Love Code and Design.
- GitHub: [Egi Nugraha](https://github.com/eginugraha)

#### Name: [Faouzi Bouzar Amrouche](https://github.com/faouziamrouche)
- Place: Kolea, Tipaza, Algeria
- Bio: Fullstack Web developer, Computer Engineering Master student
- GitHub: [faouziamrouche](https://github.com/faouziamrouche)

#### Name: [Rene Israel](https://github.com/reneisrael)
- Place: Mexico
- Bio: En decadencia
- GitHub: [Rene Israel](https://github.com/reneisrael)

#### Name: [Thomas Booker](https://github.com/thomas-booker)
- Place: Stockport, Cheshire, England
- Bio: Budding software developer, studying MSc Computing
- GitHub: [thomas-booker](https://github.com/thomas-booker)

#### Name: [Türker Yıldırım](https://github.com/turkerdotpy)		
 - Place: Tekirdağ, Turkey		
 - Bio: Literally gamer, geek and viking.		
 - GitHub: [turkerdotpy](https://github.com/turkerdotpy)		

#### Name: [OGUZCAN EMEGIL](https://github.com/oemegil)
- Place: Ankara
- Bio: Format atilir
- GitHub: [Oguzcan Emegil](https://github.com/oemegil)

#### Name: [Colin Zhang](http://linkedin.com/in/colinzhang95)		
 - Place: Philadelphia, PA, USA		
 - Bio: Entrepreneur, product manager, traveller		 
 - Github: [colinzhang](https://github.com/colinzhang)		

#### Name: [Petar Popovic](https://github.com/Petar-np)
- Place: Nova Pazova, Serbia
- Bio: Blockchain and Fullstack Web Developer
- GitHub: [Petar-np](https://github.com/Petar-np)

#### Name: [Dalton](https://github.com/stormBandit)		
 - Place: Ontario, Canada		
 - Bio: Software Engineer		
 - GitHun: [Dalton](https://github.com/stormBandit)		

#### Name: [VICTOR PIOLIN](https://github.com/vico1993)
- Place: FRANCE
- Bio: Open Source Lover, and trying some go :p
- GitHub: [Victor Piolin](https://github.com/vico1993)

#### Name: [ALICE CHUANG](https://github.com/AliceWonderland)
- Place: New York City, NY, USA
- Bio: I love DOGS! :dog:
- GitHub: [Alice Chuang](https://github.com/AliceWonderland)

#### Name: [Jon Rinciari] (https://github.com/jonathanRinciari)
-Place: New Haven, CT, USA
-Bio: Web Developer
-GitHub: [Jon Rinciari] (https://github.com/jonathanRinciari)

#### Name: [AP PRANAV](https://github.com/pranav-cs)
- Place: India
- Bio: I like to code
- GitHub: [AP Pranav](https://github.com/pranav-cs)

#### Name: [GABE DUNN](https://github.com/redxtech)
- Place: Canada
- Bio: I love VUE !!
- GitHub: [Gabe Dunn](https://github.com/redxtech)
- Website: [when.](https://when.redxte.ch)

#### Name: [GEORGE FOTOPOULOS](https://github.com/xorz57)
- Place: Patras, Achaia, Greece
- Bio: Technology Enthusiast
- GitHub: [George Fotopoulos](https://github.com/xorz57)

#### Name: [Stephen Dzialo](https://github.com/dzials)
- Place: USA
- Bio: Computer Science Major
- GitHub: [Stephen Dzialo](https://github.com/dzials)

#### Name: [Taf Meister](https://github.com/tashrafy)
- Place: NYC
- Bio: Developer =]

#### Name: [RAFAEL MENEZES](https://github.com/RafaelSa94)
- Place: Boa Vista, Roraima, Brazil
- Bio: Computer Science Major
- GitHub: [Rafael Sá](https://github.com/RafaelSa94)

#### Name: [Patrick S](https://github.com/patsteph)
- Place: USA
- Bio: Professional Geek
- GitHub: [Patrick S](https://github.com/patsteph)

#### Name: [Michael Cao](https://github.com/mcao)
- Place: PA, USA
- Bio: Student
- GitHub: [Michael Cao](https://github.com/mcao)

#### Name: [Amlaan Bhoi](https://github.com/amlaanb)
- Place: IL, USA
- Bio: CS Grad Student
- GitHub: [Amlaan Bhoi](https://github.com/amlaanb)

#### Name: [Cecy Correa](https://github.com/cecyc)
- Place: USA
- Bio: Software Engineer at ReturnPath
- Github: [cecyc](https://github.com/cecyc)

#### Name: [Billy Lee](https://github.com/leebilly0)
- Place: WI, USA
- Bio: Software Developer, Bachelors in Computer Science
- Github: [Billy Lee](https://github.com/leebilly0)

#### Name: [AGNIESZKA MISZKURKA](https://github.com/agnieszka-miszkurka)
- Place: Poland
- Bio: second year Computer Science Student, in love with NYC <3
- GitHub: [agnieszka-miszkurka](https://github.com/agnieszka-miszkurka)

#### Name: [Leah Langfrod](https://github.com/leahlang4d2)
- Place: CA, USA
- Bio: Recent Bachelors in Computer Science
- Github: [Leah Langford](https://github.com/leahlang4d2)

#### Name: [Eric Nor](https://github.com/thateric)
- Place: Lake Forest, CA, USA
- Bio: Multiple corgi owner and a Senior Software Developer
- Github: [Eric Nord](https://github.com/thateric)

#### Name: [Campion Fellin](https://github.com/campionfellin)
- Place: Seattle, WA, USA
- Bio: I love open source and coffee! New grad looking for work!
- GitHub: [Campion Fellin](https://github.com/campionfellin)

#### Name: [Niket Mishra](https://github.com/niketmishra)
- Place: New Delhi, Delhi, India
- Bio: B.Tech Student in Information Technology
- GitHub: [Niket Mishra](https://github.com/niketmishra)

#### Name: [Shade Ruangwan](https://github.com/sruangwan)
- Place: Nara, Japan
- Bio: PhD student in Software Engineering
- Github: [Shade Ruangwan](https://github.com/sruangwan)

#### Name: [Michael Rodriguez](https://github.com/vinird)
- Place: Alajuea, Alajuela, Costa Rica
- Bio: Web dev adn graphic designer
- GitHub: [vinird](https://github.com/vinird)

#### Name: [Evan Culver](https://github.com/eculver)
- Place: San Francisco, CA, USA
- Bio: I work at Uber on data storage, tooling and OOS - checkout [our work](https://github.com/uber-go/dosa)!
- GitHub: [Evan Culver](https://github.com/eculver)

#### Name: [Vo Tan Tho](https://github.com/kensupermen)
- Place: Ho Chi Minh City, VietNam
- Bio: I'm Software Engineer at Dinosys
- GitHub: [Ken Supermen](https://github.com/kensupermen)

#### Name: [Franklyn Roth](https://github.com/far3)
- Place: Boulder, CO, USA
- Bio: I am a web developer working on finance sites. Specialize in accessibility.
- GitHub: [Franklyn Roth](https://github.com/far3)

#### Name: [Karthick Thoppe](https://github.com/karthicktv)
- Place: Dublin, Ireland
- Bio: I am a Solution Architect and work for a large SaaS organization
- GitHub: [Karthick Thoppe](https://github.com/karthicktv)

#### Name: [Brane](https://github.com/brane)
- Place: Turkey
- Bio: I am a caffeine based artificial life form.
- GitHub: [Brane](https://github.com/brane)

#### Name: [Ishan Jain](https://github.com/ishanjain28)
- Place: Roorkee, Uttrakhand, India
- Bio: I love working with Images, Crypto, Networking and opengl, Work as a Backend Engineer in Go. Also, Love Rust!.
- Github: [Ishan Jain](https://github.com/ishanjain28)

#### Name: [Anupam Dagar](https://github.com/Anupam-dagar)
- Place: Allahabad, India
- Bio: I am like a code currently in development.
- GitHub: [Anupam Dagar](https://github.com/Anupam-dagar)

#### Name: [Phil](https://github.com/bitbrain-za)
- Place: South Africa
- Bio: Avid Tinkerer
- GitHub: [bitbrain-za](https://github.com/bitbrain-za)

#### Name: [Jasdy Syarman](https://github.com/akutaktau)
- Place: Malaysia
- Bio: PHP Programmer
- GitHub: [akutaktau](https://github.com/akutaktau)

#### Name: [Rupesh Kumar](https://github.com/vmcniket)
- Place: India
- Bio: KIIT University IT student
- GitHub: [vmcniket](https://github.com/vmcniket)

#### Name: [Shelby Stanton](https://github.com/Minimilk93)
- Place: Leeds, England
- Bio: Front End Developer who loves cats and gaming!
- GitHub: [Minimilk93](https://github.com/Minimilk93)

#### Name: [Michael Nyamande](https://github.com/mikeyny)
- Place: Harare ,Zimbabwe
- Bio: Eat , ~~Sleep~~ , Code
- GitHub: [Mikeyny](https://github.com/mikeyny)

#### Name: [Anders Jürisoo](https://github.com/ajthinking)
- Place: Sweden
- Bio: What happens in Git stays in Git
- GitHub: [Anders Jürisoo](https://github.com/ajthinking)

#### Name: [Dvir](https://github.com/dvur12)
- Place: Israel
- Bio: \x90\x90\x90\x90
- GitHub: [Dvir](https://github.com/dvur12)

#### Name: [Xavier Marques](https://github.com/wolframtheta)
- Place: Corbera de Llobregat, Barcelona, Catalonia
- Bio: Computer Science Major
- GitHub: [WolframTheta](https://github.com/wolframtheta)

#### Name: [Vishal](https://dainvinc.github.io)
- Place: New York
- Bio: Software developer with a knack to learn things quickly.
- GitHub: [dainvinc](https://github.com/dainvinc)

### Name: [Niall Cartwright](https://github.com/Nairu)
- Place: Birmingham, UK
- Bio: Avid Games dev hobbyist, work for 3SDL as a software developer.
- GitHub: [Niall Cartwright](https://github.com/Nairu)

#### Name: [Justin I](https://github.com/Jish80)
- Place: IL, USA
- Bio: Work hard
- GitHub: [Jish80] (https://github.com/Jish80)

#### Name: [APOORVA SHARMA](https://github.com/okatticus)
- Place: Himachal Pradesh,India
- Bio: A student happy to write code and poetry.
- GitHub: [Apoorva Sharma](https://github.com/okatticus)

#### Name: [Prateek Pandey](https://github.com/prateekpandey14)
- Place: Bangalore, India
- Bio: Opensource Enthusiast, Opensource Golang developer
- GitHub: [Prateek Pandey](https://github.com/prateekpandey14)

#### Name: [CodHeK](https://github.com/CodHeK)
- Place: Mumbai, India
- Bio: Cuber/Coder
- GitHub: [CodHeK](https://github.com/CodHeK)

#### Name: [Søren Eriksen](https://github.com/soer7022)
- Place: Denmark
- Bio: Currently studying computerscience at Aarhus University
- Github: [Søren Eriksen](https://github.com/soer7022)

#### Name: [Cristiano Bianchi](https://github.com/crisbnk)
- Place: Italy
- Bio: Love to learn something new everyday
- GitHub: [crisbnk](https://github.com/crisbnk)


#### Name: [Paulo Henrique Scherer](https://github.com/phscherer)
- Place: Brazil
- Bio: Student and newbie software developer
- GitHub: [phscherer](https://github.com/phscherer)

#### Name: [Aldo Cano](https://github.com/aldocano)
- Place: Tirana, Albania
- Bio: A bug is never just a mistake...
- GitHub: [Aldo Cano](https://github.com/aldocano)

#### Name: [Timea Deák](https://github.com/DTimi)
- Place: Dublin, Ireland
- Bio: Molecular biologist
- GitHub: [Timea Deák](https://github.com/DTimi)

#### Name: [Christian Skala](https://github.com/chrishiggins29)
- Place: New York, USA
- Bio: Hire me! Need a VP of Engineering, Director of Software, CTO?
- GitHub: [Christian Skala](https://github.com/chrishiggins29)

#### Name: [filedesless](https://hightechlowlife.info)
- Place: Québec, Canada
- Bio: CompSci from ULaval reporting in
- GitHub: [aiglebleu](https://github.com/aiglebleu)

#### Name: [Jon Lee](https://github.com/githubbbbbbbbbbbbb)
- Place: Canada
- Bio: Student
- GitHub: [githubbbbbbbbbbbbb](https://github.com/githubbbbbbbbbbbbb)

#### Name: [Ren Cummings](https://github.com/nrenc027)
- Place: Dayton,OH, USA
- Bio: I like Code :sunglasses:, Coloring :art:, and Cardio :running:
- GitHub: [Ren Cummings](https://github.com/nrenc027)

#### Name: [Nefari0uss](https://github.com/nefari0uss)
- Place: USA
- Bio: Gamer, developer, and open source enthusiast!
- Github: [Nefari0uss](https://github.com/nefari0uss)

#### Name: [S Stewart](https://github.com/tilda)
- Place: Denton, Texas, US
- Bio: Dude trying to become a IT guy somewhere. Also reads [The Register](https://www.theregister.co.uk).
- GitHub: [tilda](https://github.com/tilda)

#### Name: [Jose Gomera](https://github.com/josegomera)
- Place: Dominican Republic
- Bio: I'm web developer that love somehow to help.
- Github: [josegomera](https://github.com/josegomera)

#### Name: [Stephen Abrahim](https://github.com/lepah)
- Place: Huntington Beach, CA
- Bio: Games and things!
- GitHub: [Stephen Abrahim](https://github.com/lepah)

#### Name: [Rajeev Kumar Singh](https://github.com/rajeeviiit)
- Place: Gandhinagar,Gujrat, IN
- Bio: Games and music!
- GitHub: [Rajeev Kumar Singh](https://github.com/rajeeviiit)

### Name: [Benjamin Sanvoisin](https://github.com/Laudenlaruto)
- Place : Paris, FR
- Bio: Devops, Gamer and fun
- GitHub: [Benjamin Sanvoisin](https://github.com/Laudenlaruto)

#### Name: [Matthew Burke](https://github.com/MatthewBurke1995)
- Place: Sydney, Australia
- Bio: Big fan of Python + Data
- GitHub: [Matthew Burke](https://github.com/MatthewBurke1995)

#### Name: [Caio Perdona](https://github.com/perdona)
- Place: Ribeirao Preto, SP, Brazil
- Bio: Web and Mobile Engineer
- GitHub: [Caio Perdona](https://github.com/perdona)

#### Name: [Shankhalika Sarkar](https://github.com/Shankhalika)
- Place: Karnataka, India
- Bio: Current Final Year CS Undergrad. I love poetry, tea and dogs.
- Github: [Shankhalika Sarkar](https://github.com/Shankhalika)

#### Name: [Henrique Duarte](https://github.com/mustorze)
- Place: São Paulo, SP, BR
- Bio: Developer, I really like!
- GitHub: [Henrique Duarte](https://github.com/mustorze)

#### Name: [Akshit Kharbanda](https://github.com/akshit04)
- Place: Delhi, India
- Bio: 5th semester IT Undergrad. Machine Learning enthusiast. Black coffee <3
- GitHub: [Akshit Kharbanda](https://github.com/akshit04)

#### Name:[Avinash Jaiswal](https://github.com/littlestar642)
- Place:Surat,Gujarat,India.
- Bio:In love with the WEB,from age of 5!
- Github:[Avinash Jaiswal](https://github.com/littlestar642)

#### Name: [JoeBanks13](https://github.com/JoeBanks13)
- Place: York, United Kingdom
- Bio: Backend web developer
- GitHub: [JoeBanks13](https://github.com/JoeBanks13)
- Webpage: [josephbanks.me](https://josephbanks.me)
- GitLab Server: [GitLab](https://gitlab.josephbanks.me/JoeBanks13)

#### Name: [Alisson Vargas](https://github.com/alisson-mich)
- Place: Torres, RS, Brazil
- Bio: A guy who loves IT :D
- GitHub: [Alisson Vargas](https://github.com/alisson-mich)

#### Name: [Mat.](https://github.com/pudkipz)
- Place: Stockholm, Sweden
- Bio: Random Swedish student.
- GitHub: [Mat.](https://github.com/pudkipz)

#### Name: [Adiyat Mubarak](https://github.com/Keda87)
- Place: Jakarta, ID, Indonesia
- Bio: Technology Agnostic
- GitHub: [Adiyat Mubarak](https://github.com/Keda87)

#### Name: [Vishaal Udandarao](https://github.com/vishaal27)
- Place: New Delhi, India
- Bio: Professional Geek | Developer
- GitHub: [Vishaal Udandarao](https://github.com/vishaal27)

#### Name: [Sparsh Garg](https://github.com/sparsh789)
- Place: Hyderabad, Telangana, India
- Bio: Student@IIIT,Hyderabad
- GitHub: [sparsh789](https://github.com/sparsh789)

#### Name: [Zaki Akhmad](https://github.com/za)
- Place: Jakarta, Indonesia
- Bio: Python enthusiasts
- GitHub: [za](https://github.com/za)

### Name: [Joey Marshment-Howell](https://github.com/josephkmh)
- Place: Berlin, Germany
- Bio: A nice young man who likes web programming!
- GitHub: [Joey Marshment-Howell](https://github.com/josephkmh)

#### Name: [Chris Sullivan](https://github.com/codemastermd)
- Place: College Park, Maryland
- Bio: Comp Sci student at the University of Maryland
- GitHub: [Chris Sullivan](https://github.com/codemastermd)

### Name: [Owen Mitchell](https://github.com/ultimatezenzar)
- Place: Edmond, OK, United States
- Bio: Programmer for a high school robotics team
- Github: [ultimatezenzar] (https://github.com/ultimatezenzar)

#### Name: [Sravya Pullagura](https://github.com/sravya96)
- Place: Vijayawada, Andhra Pradesh, India
- Bio: Love learning, coding and sketching!!
- Github [Sravya Pullagura](https://github.com/sravya96)

#### Name: [Ahmad Musaddiq Mohammad](https://github.com/ahmadmusaddiq)
- Place: Kuala Belait, Brunei Darussalam
- Bio: Mechanical engineer
- Github: [ahmadmusaddiq](https://github.com/ahmadmusaddiq)

#### Name: [Rafael Lima](https://github.com/rafaelkalan)
- Place: Belo Horizonte, Minas Gerais, Brazil
- Bio: Youger software engineer
- GitHub: [Rafael Lima](https://github.com/rafaelkalan)

#### Name: [Saif Rehman Nasir](https://github.com/shyshin)
- Place: New Delhi, India
- Bio: Techie with a lot of horizontals but a low verticality :(
- Github: [Saif Rehman Nasir](https://github.com/shyshin)

#### Name: [Yash Mittra](https://github.com/mittrayash)
- Place: New Delhi, Delhi, India
- Bio: Web Developer, Coder | Entering the field of Machine Learning and Data Science
- GitHub: [mittrayash](https://github.com/mittrayash)

#### Name: [Dustin Woods](https://github.com/dustinywoods)
- Place: MN, USA
- Bio: Software Developer
- GitHub: [Dustin Woods](https://github.com/dustinywoods)

#### Name: [Ginanjar S.B](https://github.com/egin10)
- Place: Samarinda, Kalimantan Timur, Indonesia
- Bio: Someone who's intresting about web devlopment / Programming
- GitHub: [Ginanjar S.B | egin10](https://github.com/egin10)

#### Name: [Fush Chups](https://github.com/fushandchups)
- Place: Christchurch, Canterbury, New Zealand
- Bio: Earhquake enthusiast
- GitHub:[fushandchups] (https://github.com/fushandchups)

#### Name: [Francis Venne](https://github.com/NullSilence)
- Place: Montreal, Canada.
- Bio: Developer by day, cat lover by night. Canadian tech enthusiast.
- Github [Sravya Pullagura](https://github.com/NullSilence)

#### Name: [Leonardo Bonetti](https://github.com/LeonardoBonetti)
- Place: São Paulo, Brazil
- Bio: Associate Degree analysis and systems development
- GitHub: [Leonardo Bonetti](https://github.com/LeonardoBonetti)

#### Name: [Noveen Sachdeva](https://github.com/noveens)
- Place: Hyderabad, Telangana, India
- Bio: 3rd Year CS undergrad at IIIT Hyderabad.
- GitHub: [Noveen Sachdeva](https://github.com/noveens)

#### Name: [DENNIS ORZIKH](https://github.com/orzikhd)
- Place: Seattle, WA, USA
- Bio: Student at UW. Likes easy ways to make sure tools are set up in new environments (like this project)
- Github: Wow isn't this right up there ^ [Dennis Orzikh](https://github.com/orzikhd)

#### Name: [Pranav Bhasin](https://github.com/pranavbhasin96)
- Place: Hyderabad, Telangana, India
- Bio: Trying to fit in coding society.
- GitHub: [Pranav Bhasin](https://github.com/pranavbhasin96)

#### Name: [Vaibhav Agarwal](https://github.com/vaibhavagarwal220)
- Place: Mandi, Himachal Pradesh, India
- Bio: A passionate programmer and a beginner in Open Source
- Github [Vaibhav Agarwal](https://github.com/vaibhavagarwal220)

#### Name: [Arpit Gogia](https://github.com/arpitgogia)
- Place: Delhi, India
- Bio: Python Developer
- Github [Arpit Gogia](https://github.com/arpitgogia)

#### Name: [Charlie Stanton](https://github.com/shtanton)
- Place: Southend-On-Sea, England
- Bio: JavaScript Tinkerer, Lover of Vim
- Github [Charlie Stanton](https://github.com/shtanton)

#### Name: [James Henderson](https://github.com/prohunt)
- Place: Raleigh, NC, United States
- Bio: Inquisitive, Loves coding, also vegan
- Github [Sravya Pullagura](https://github.com/sravya96)

#### Name: [Loreleen Mae Sablot](https://github.com/loreleensablot)
- Place: Daet, Camarines Norte, Philippines
- Bio: I love designing beautiful websites. I also bike.
- Github [Loreleen Mae Sablot] (https://github.com/loreleensablot)

#### Name: [Ahmad Musaddiq Mohammad](https://github.com/ahmadmusaddiq)
- Place: Kuala Belait, Brunei Darussalam
- Bio: Mechanical engineer
- Github: [ahmadmusaddiq](https://github.com/ahmadmusaddiq)

#### Name: [Aleksandr Vorontsov](https://github.com/a-vorontsov)
- Place: London, England
- Bio: Student, Aspiring Front-end Web Dev
- Github [Aleksandr Vorontsov](https://github.com/a-vorontsov)
#### Name: [Ben Smith](https://github.com/ben-w-smith)
- Place: Salt Lake City, UT, USA
- Bio: A guy that loves writing bots and automation.
- GitHub: [Ben Smith](https://github.com/ben-w-smith)

#### Name: [Eric Bryant](https://github.com/shmickle)
- Place: Fairfax, Virginia, USA
- Bio: Web Developer
- GitHub: [shmickle](https://github.com/shmickle)

#### Name: [Emmanuel Akinde](https://github.com/harkindey)
- Place: Lagos, Nigeria
- Bio: Lets Code and Chill
- Github: [Harkindey](https://github.com/harkindey)

#### Name: [Ashish Krishan](https://github.com/ashishkrishan1995)
- Place: India
- Bio: Computer Science Major / UI/UX Designer
- GitHub: [ashishkrishan1995](https://github.com/ashishkrishan1995)

#### Name: [Katherine S](https://github.com/kms6bn)
- Place: San Francisco
- Bio: Data Scientist
- Github: [kms6bn](https://github.com/kms6bn)

#### Name: [BrunoSXS](https://github.com/brunosxs)
- Brazil
- Bio: I like turtules.
- Github [BrunoSXS](https://github.com/brunosxs)

#### Name: [Alexander Miller](https://github.com/allesmi)
- Place: Salzburg, Austria
- Bio: Student/Web Developer
- GitHub: [allesmi](https://github.com/allesmi)

#### Name: [Bryan Wigianto](https://github.com/bwigianto)
- Place: USA
- Bio: Engineer
- GitHub: [bwigianto](https://github.com/bwigianto)

#### Name: [Ckpuna4](https://github.com/Ckpuna4)
- Place: Saint-petersburg, Russia
- Bio: Web Developer
- GitHub: [Ckpuna4](https://github.com/Ckpuna4)

#### Name: [Vaibhaw Agrawal](https://github.com/vaibhaw2731)
- Place: New Delhi, India
- Bio: I am a Machine Learning enthusiast.
- GitHub: [vaibhaw2731](https://github.com/vaibhaw2731)

#### Name: [Dhevi Rajendran](https://github.com/dhevi)
- Place: USA
- Bio: Software Engineer
- Github: [dhevi](https://github.com/dhevi)

#### Name: [Martns90](https://github.com/martns90)
- Place: The Gym
- Bio: enthusiast
- Github: [martns90](https:github.com/martns90)

#### Name: [Oluwadamilola Babalola](https://github.com/thedammyking)
- Place: Lagos, Nigeria
- Bio: JavaScript Developer
- GitHub: [Oluwadamilola Babalola](https://github.com/thedammyking)

### Name: [Trevor Meadows](https://github.com/tlm04070)
- Place: Charlotte, North Carolina.
- Bio: UNC Charlotte coding bootcamp student.
- GitHub: [tlm04070](https://github.com/tlm04070);

#### Name: [Ratchapol Tengrumpong](https://github.com/lullabies)
- Place: Bangkok, Thailand
- Bio: Programmer Analyst
- GitHub: [lullabies](https://github.com/lullabies)

#### Name: [Luke Taylor](https://github.com/lmcjt37)
- Place: Derby, UK
- Bio: Senior Software Engineer, child at heart
- GitHub: [Luke Taylor](https://github.com/lmcjt37)

#### Name: [Snehil Verma](https://github.com/vsnehil92)
- Place: Delhi, India
- Bio: Love to learn new technologies
- GitHub: [vsnehil92](https://github.com/vsnehil9

#### Name: [Akram Rameez](https://github.com/akram-rameez)
- Place: Bengaluru, India
- Bio: I like free T-shirts and I cannot lie.
- GitHub: [allesmi](https://github.com/akram-rameez)

#### Name: [Bryan Tylor](https://github.com/bryantylor)
- Place: Cincinnati, OH, USA
- Bio: Elixir Dev / Nuclear Engineer
- GitHub: [Bryan Tylor](https://github.com/bryantylor)

#### Name: [Matthias Kraus](https://github.com/brotkiste)
- Place: Munich, Germany
- Bio: Automotive Computer Science
- GitHub: [brotkiste](https://github.com/brotkiste)

#### Name: [Harshil Agrawal](https://github.com/harshil1712)
-Place: Vadodara, India
-Bio: Student,Web Developer
-GitHub: [harshil1712](https://github.com/harshil1712)

#### Name: [Bennett Treptow](https://github.com/bennett-treptow)
- Place: Milwaukee, WI, USA
- Bio: Computer Science Major / Web Developer
- Github: [bennett-treptow](https://github.com/bennett-treptow)

#### Name: [Cameron Smith](https://github.com/cameronzsmith)
- Place: Wichita, KS, USA
- Bio: Student
- GitHub: [cameronzsmith](https://github.com/cameronzsmith)

#### Name: [Jose Morales](https://github.com/castro732)
- Place: Buenos Aires, Argentina
- Bio: Developer
- GitHub: [castro732](https://github.com/castro732)

#### Name: [Hassan Sani](https://github.com/inidaname)
- Place: Bida, Niger State, Nigeria
- Bio: Web Developer at @ADPNigeria

#### Name: [Philip Terzic](https://github.com/PhilTerz)
- Place: Scottsdale, Arizona, USA
- Bio: Aspiring OSS Contributer
- GitHub: [PhilTerz](https://github.com/PhilTerz)

#### Name: [Gustavo Pacheco Ziaugra](https://github.com/GustavoZiaugra)
- Place: São Paulo, Brazil.
- Bio: Technology Guy / Student
- GitHub: [Gustavo Ziaugra](https://github.com/GustavoZiaugra)

#### Name: [Sarah Chen](https://github.com/sarovisk)
- Place: Sao Paulo/ Brazil
- Bio: Student
- GitHub: [sarovisk](https://github.com/sarovisk)

#### Name: [Jose David](https://github.com/jose4125)
- Place: Bogotá, Colombia
- Bio: Web Developer
- GitHub: [jose4125](https://github.com/jose4125)

#### Name: [Chathumina Vimukthi](https://github.com/ChathuminaVimukthi )
- Place: Bogotá, Colombia
- Bio: Second year undergraduate(Computer Science)
- GitHub: [ChathuminaVimukthi](https://github.com/ChathuminaVimukthi )

#### Name: [Mayank Saxena](https://github.com/mayank26saxena)
- Place: New Delhi, India
- Bio: Student
- GitHub: [mayank26saxena](https://github.com/mayank26saxena)

#### Name: [Napat Rattanawaraha](https://github.com/peam1234)
- Place: Bangkok, Thailand
- Bio: Student / Junior Web Developer
- GitHub: [peam1234](https://github.com/peam1234)

#### Name: [Marion Fioen](https://github.com/marion59000)
- Place: Lille, France
- Bio: Developer
- GitHub: [marion59000](https://github.com/marion59000)

#### Name: [Akma Adhwa](https://github.com/akmadhwa)
- Place: Malaysia
- Bio: Web Developer
- GitHub: [akmadhwa](https://github.com/akmadhwa)

#### Name: [Ian James](https://inj.ms)
- Place: London, UK
- Bio: Web... person?
- GitHub: [injms](https://github.com/injms)

#### Name: [K Foster](https://foster.im)
- Place: West Sussex, UK
- Bio: Web Developer
- GitHub: [g33kcentric](https://github.com/g33kcentric)

#### Name: [Andin FOKUNANG](https://github.com/switchgirl95)
- Place: Yaounde , Cameroon
- Bio: Student - Otaku - Geek
- GitHub: [Switch](https://github.com/switchgirl95)

#### Name: [xenocideiwki] (https://github.com/xenocidewiki)
- Place: Norway
- Bio: Reverse Engineer
- GitHub: [xenocidewiki] (https://github.com/xenocidewiki)

#### Name: [George Hundmann](https://github.com/georgegsd)
- Place: Mannheim, Baden-Württemberg, Germany
- Bio: I'm a German Shepherd that likes eating
- GitHub: [georgegsd](https://github.com/georgegsd)

#### Name: [Ahmad Abdul-Aziz](https://github.com/a-m-a-z)
- Place: Abuja, Nigeria
- Bio: Web Developer
- GitHub: [a-m-a-z](https://github.com/a-m-a-z)

#### Name: [Allan Dorr](https://github.com/aldorr)
- Place: Hamburg, Germany
- Bio: Web Dev, Writer, Translator, Teacher
- GitHub: [aldorr](https://github.com/aldorr)

#### Name: [Musa Barighzaai](https://github.com/mbarighzaai)
- Place: Toronto, Canada
- Bio: Front End Developer
- GitHub: [mbarighzaai](https://github.com/mbarighzaai)

#### Name: [Lakston](https://github.com/Lakston)
- Place: Toulouse, France
- Bio: Front-End Dev
- GitHub: [Lakston](https://github.com/Lakston)

#### Name: [Shobhit Agarwal](https://github.com/shobhit1997)
- Place: JSSATE, NOIDA ,INDIA
- Bio: Student/Andriod Developer
- GitHub: [shobhit1997](https://github.com/shobhit1997)

#### Name: [Will Barker](https://github.com/billwarker)
- Place: Toronto, Canada
- Bio: A guy who wants to improve the world through AI!
- GitHub: [Will Barker](https://github.com/billwarker)

#### Name: [Christopher Bradshaw](https://github.com/kitsune7)
- Place: Provo, UT, USA
- Bio: I love FOXES!!! :fox:
- GitHub: [kitsune7](https://github.com/kitsune7)

#### Name: [Ben Edelson]
-Place: Newark NJ
-Bio: I.T.
-GitHub: https://github.com/Bed3150n

#### Name: [JOE SCHO](https://github.com/JoeScho)
- Place: London, UK
- Bio: I love guitar!
- GitHub: [JoeScho](https://github.com/JoeScho)

#### Name: [Anuraag Tummanapally](https://github.com/TummanapallyAnuraag)
- Place: Mumbai, India
- Bio: Student, System Administrator
- GitHub: [TummanapallyAnuraag](https://github.com/TummanapallyAnuraag)

#### Name: [Fran Acién](https://github.com/acien101)
- Place: Madrid, Spain
- Bio: Full of empty
- GitHub: [Fran Acién](https://github.com/acien101)

#### Name: [Piyush Sikarwal](https://github.com/psikarwal)
- Place: India
- Bio: Professional Geek
- GitHub: [Piyush Sikarwal](https://github.com/psikarwal)

#### Name: [Pratyum Jagannath](https://github.com/Pratyum)
- Place: Singapore
- Bio: I tell tales!
- GitHub: [Pratyum](https://github.com/Pratyum)

#### Name: [Jakub Bačo](https://github.com/vysocina)
- Place: Slovakia
- Bio: Student / Designer
- GitHub: [Jakub Bačo](https://github.com/vysocina)

#### Name: [Gabriel Obaldia](https://github.com/gobaldia)
- Place: Uruguay
- Bio: Full Stack Developer
- GitHub: [Gabriel Obaldia](https://github.com/gobaldia)

#### Name: [Antonio Jesus Pelaez](https://github.com/ajpelaez)
- Place: Granada, Spain
- Bio: IT Student at the University of Granada
- GitHub: [Antonio Jesus Pelaez](https://github.com/ajpelaez)

#### Name: [Ivo Ketelaar](https://github.com/ikstreamivo)
- Place: Emmen, the Netherlands
- Bio: Game design studen & Hobbyist programmer
- GitHub: [IKStreamIvo](https://github.com/ikstreamivo)

#### Name: [Joshua Dennis Blackman](https://github.com/JDBlackman)
- Place: London, United Kingdom
- Bio: Computer Science Student at Swansea University
- GitHub: [Joshua Dennis Blackman](https://github.com/JDBlackman)

#### Name: [Suryatej Reddy](https://github.com/suryatejreddy)
- Place: New Delhi, India
- Bio: CSE Student at IIITD
- GitHub: [Suryatej Reddy](https://github.com/suryatejreddy)

#### Name: [Jerry Chong](https://github.com/zanglang)
- Place: Johor Bahru, Malaysia
- Bio: Software Engineer
- GitHub: [Jerry Chong](https://github.com/zanglang)

#### Name : [Pronomita Dey] (https://github.com/PronomitaDey)
- Place : India
- Bio : Front End Developer. Open Source Enthusiast. Learner.
- GitHub : [Pronomita Dey] (https://github.com/PronomitaDey)

#### Name: [PANAGIOTIS VLACHOS](https://github.com/PanosVl)
- Place: Athens, Greece
- Bio: Undergraduate CS student / Software Developer
- GitHub: [PanosVl](https://github.com/PanosVl)

#### Name: [PureHyd](https://github.com/PureHyd)
- Place: Evanston, IL
- Bio: EECS Student \@ NorthwesternU
- GitHub: [PureHyd](https://github.com/PureHyd)

#### Name: [Hoang Ha](https://github.com/halink0803)
- Place: Hanoi, Vietnam
- Bio: I love javascript! :cat:
- GitHub: [Hoang Ha](https://github.com/halink0803)

#### Name: [Will Tan](https://github.com/twillzy)
- Place: Sydney, Australia
- Bio: 2/4 into getting a free Hacktoberfest T-Shirt
- GitHub: [Antonio Jesus Pelaez](https://github.com/twillzy)

#### Name: [Santanaraj Esguerra](https://github.com/akiyamamio16)
- Place: San Fernando City, Pampanga, Philippines 2000
- Bio: I'm a 4th year Graduating I.T Student from Our Lady Of Fatima Univeristy Pampanga
- GitHub: [Haruka Mayumi](https://github.com/akiyamamio16)

#### Name: [Edwin Chui](https://github.com/Fly1nP4nda)
- Place: Georgia, United States
- Bio: Fulltime / Fullstack Web Developer
- GitHub: [Fly1nP4nda](https://github.com/Fly1nP4nda)

#### Name: [Mark Carlson](https://github.com/electrek)
- Place: Chicago, IL, USA
- Bio: Escape room maker
- GitHub: [Mark Carlson](https://github.com/electrek)

#### Name: [Warrin Pipon](https://github.com/lgdroidz)
- Place: Davao, Philippines
- Bio: Web Developer
- GitHub: [Warrin Pipon](https://github.com/lgdroidz)

#### Name: [David Buckle](https://github.com/met3or)
- Place: Manchester, UK
- Bio: Linux System Administrator
- GitHub: [met3or](https://github.com/met3or)

#### Name: [Aishwarya Pradhan](https://github.com/aishwaryapradhan)
- Place: Gurugram, India
- Bio: Learner, Coder,  INFJ, multipotentialite and a person who loves
to explore life. Also, Python and Django Developer
- Github: [Aishwarya Pradhan](https://github.com/aishwaryapradhan)
- Website: [Introverted Geek](http://introvertedgeek.com)

#### Name: [ALEX MARRUJO](https://github.com/marrujoalex)
- Place: California
- Bio: Software Developer
- GitHub: [Alex Marrujo](https://github.com/marrujoalex)

#### Name: [Ezequiel Pequeño Calvar](https://github.com/remohir)
- Place: London, United Kingdom
- Bio: FrontEnd Developer
- GitHub: [Ezequiel Pequeño Calvar](https://github.com/remohir)

### Name: [Elijah](https://github.com/raptosaur)
- Place: Swansea, UK
- Bio: Studying MEng at Swansea Uni and part time SysAdmin
- GitHub: [Raptosaur](https://github.com/raptosaur)

#### Name: [George Kunthara](https://github.com/gkunthara)
- Place: Seattle, WA USA
- Bio: Student at Gonzaga University
- GitHub: [George Kunthara](https://github.com/gkunthara)

#### Name: [Jamie Taylor](https://github.com/GaProgMan)
- Place: Leeds, UK
- Bio: Full stack .NET developer (and .NET Core blogger)
- GitHub: [GaProgMan](https://github.com/GaProgMan)

#### Name: [Lokesh Raj Arora](https://github.com/lokiiarora)
- Place: Darjeeling, India
- Bio: CS Student at SRM University, Full Stack Developer
- Github: [Lokesh Raj Arora](https://github.com/lokiiarora)

#### Name: [Mahdi Majidzadeh](https://github.com/MahdiMajidzadeh/)
- Place: Qom, Qom, Iran
- Bio: back-end develoer and seo expert
- GitHub: [Mahdi Majidzadeh](https://github.com/MahdiMajidzadeh/)
- Twitter: [Mahdi Majidzadeh](https://twitter.com/MahdiMajidzadeh/)

#### Name: [Pedro Mietto Bruini](https://github.com/bruini)
- Place: Jundiaí, São Paulo, Brazil
- Bio: Analyst/Developer Student at Fatec-Jd
- GitHub: [Pedro Mietto Bruini](https://github.com/bruini)

#### Name: [NIKOLETT HEGEDÜS](https://github.com/henikolett)
- Place: Debrecen, Hungary
- Bio: I'm a Developer / Music geek / Nature enthusiast
- GitHub: [Nikolett Hegedüs](https://github.com/henikolett)

#### Name: [Omar Mujahid](https://github.com/omarmjhd)
- Place: Austin, Texas, USA
- Bio: I write code, and play golf!
- GitHub: [Omar Mujahid](https://github.com/omarmjhd)

#### Name: [Kyle Johnson] (https://github.com/johnson90512)
- Place: United States
- Bio: Information System Administrator, former Information Systems student
- GitHub: [Kyle Johnson] (https://github.com/johnson90512)
#### Name: [Gilliano Menezes](https://github.com/gillianomenezes)
- Place: Recife, Brazil
- Bio: Software Engineer at www.neuroup.com.br
- GitHub: [Gilliano Menezes](https://github.com/gillianomenezes)

#### Name: [Luís Antonio Prado Lança](https://github.com/luisslanca)
- Place: Jundiaí, São Paulo, Brazil
- Bio: I'm a student in Fatec Jundiaí and Web Developer.
- GitHub: [Luís Antonio Prado Lança](https://github.com/luisslanca)

#### Name: [Anish Bhardwaj](https://github.com/bhardwajanish)
- Place: New Delhi, India
- Bio: CSD IIITD
- GitHub: [Anish Bhardwaj](https://github.com/bhardwajanish)

#### Name: [Ankur Sharma](https://github.com/ankurs287)
- Place: New Delhi, India
- Bio: CSAM, IIITD
- GitHub: [Ankur Sharma](https://github.com/ankurs287)

#### Name: [Siddhant Verma](https://github.com/siddver007)
- Place: Delhi, India
- Bio: Information Assurance and Cybersecurity Master's Student at Northeastern University
- GitHub: [Siddhant Verma](https://github.com/siddver007)

#### Name: [Cody Williams](https://github.com/codyw9524)
- Place: Dallas, Texas, USA
- Bio: Web Nerd
- GitHub: [Cody Williams](https://github.com/codyw9524)

#### Name: [Aayush Sharma](https://github.com/aayusharma)
- Place: Mandi, Himachal Pradesh, India
- Bio: IITian
- GitHub: [Aayush Sharma](https://github.com/aayusharma)

#### Name: [Jonas Fabisiak](https://github.com/RenCloud)
- Place: Hanover, Germany
- Bio: IT Student
- GitHub: [Jonas Fabisiak](https://github.com/RenCloud)

#### Name: [Mark Schultz](https://github.com/zynk)
- Place: Calgary, Alberta
- Bio: IT Student at SAIT
- GitHub: [Mark Schultz](https://github.com/zynk)

#### Name: [Juan Pablo Aguilar Lliguin](https://github.com/chefjuanpi)
- Place: Chicoutimi, QC, Canada
- Bio: Full Stack Developer
- GitHub: [Juan Pablo Aguilar Lliguin](https://github.com/chefjuanpi)

### Name: [Isaac Torres Michel](https://github.com/isaactorresmichel)
- Place: León, Mexico
- Bio: Software Engineer
- GitHub: [Isaac Torres Michel](https://github.com/isaactorresmichel)

#### Name: [Klaudia K.](https://github.com/KalpiKK)
- Place: Poland
- Bio: IT Student at the University of Wroclaw
- GitHub: [Klaudia K.](https://github.com/KalpiKK)

#### Name: [Luiz Gustavo Mattos](https://github.com/mano0012)
- Place: Brasil
- Bio: Computer Science Student
- Github: [Luiz Matos](https://github.com/mano0012)

#### Name: [Jeppe Ernst](https://github.com/Ern-st)
- Place: 🇩🇰
- Bio: fullstack/devops/security unicorn 🦄
- GitHub: [Jeppe Ernst](https://github.com/Ern-st)

#### Name: [Sergey Gorky](https://github.com/sergeygorky)
- Place: Ukraine
- Bio: I've Top Rated status in Upwork
- GitHub: [Sergey Gorky](https://github.com/sergeygorky)

#### Name: [Ayush Agarwal](https://github.com/thisisayaush)
- Place: Noida, India
- Bio: CSE Student at the Amity University
- GitHub: [Ayush Agarwal](https://github.com/thisisayush)

#### Name: [Arie Kurniawan](https://github.com/arkwrn)
- Place: Jakarta, Indonesia
- Bio: IT Student at Universiy of Muhammadiyah Jakarta
- GitHub: [Arie Kurniawan](https://github.com/arkwrn)

#### Name: [Ramón Didier Valdez Yocupicio](https://github.com/xDidier901)
- Place: Hermosillo, Sonora, México
- Bio: Software Developer / Student
- GitHub: [Didier Valdez](https://github.com/xDidier901)

#### Name: [Jamie Pinheiro](https://github.com/jamiepinheiro)
- Place: Canada
- Bio: Student @ uWaterloo
- GitHub: [jamiepinheiro](https://github.com/jamiepinheiro)

#### Name: [Alvin Abia](https://github.com/twist295)
- Place: NY, USA
- Bio: Lead Mobile Developer
- Github: [Alvin Abia](https://github.com/twist295)

### Name: [Carlos Federico Lahrssen](https://github.com/carloslahrssen)
- Place: Miami, Florida, USA
- Bio: CS Student at Florida International University
- GitHub: [Carlos Lahrssen](https://github.com/carloslahrssen)

#### Name: [Caio Calderari](https://github.com/caiocall)
- Place: Campinas, São Paulo, Brazil
- Bio: Designer
- GitHub: [Caio Calderari](https://github.com/caiocall)

#### Name: [Chashmeet Singh](https://github.com/chashmeetsingh)
- Place: New Delhi, India
- Bio: CS Student
- GitHub: [Chashmeet Singh](https://github.com/chashmeetsingh)

#### Name: [Aimee Tacchi](https://github.com/darkxangel84)
- Place: England, UK
- Bio: Female Front-End Developer From England, UK, I love Code, Cats and Tea. Also love travelling.
- GitHub: [darkxangel84](https://github.com/darkxangel84)

#### Name: [Stuart Wares](https://github.com/StuWares)
- Place: Tamworth, United Kingdom
- Bio: Learning web development to help with a career change!
- GitHub: [Stu Wares](https://github.com/StuWares)

#### Name: [Aitor Alonso](https://github.com/tairosonloa)
- Place: Madrid, Spain
- Bio: Computer Science and Engineering BSc student at Carlos III University of Madrid
- GitHub: [Aitor Alonso](https://github.com/tairosonloa)

#### Name: [Veronika Tolpeeva](https://github.com/ostyq)
- Place: Moscow, Russia
- Bio: Web developer
- GitHub: [Veronika Tolpeeva](https://github.com/ostyq)

#### Name: [Dzmitry Kasinets](https://github.com/dkasinets)
- Place: Brooklyn, NY, USA
- Bio: CS student at Brooklyn College, and The Game of Thrones fan :3
- Github: [Dzmitry Kasinets](https://github.com/dkasinets)

#### Name: [Anthony Mineo](https://github.com/amineo)
- Place: New Jersey, USA
- Bio: Web Design & Development
- GitHub: [Anthony Mineo](https://github.com/amineo)

#### Name: [Brent Scheppmann](https://github.com/bareon)
- Place: Garden Grove, CA, US
- Bio: Student, Geophysicist
- GitHub: [Brent Scheppmann](https://github.com/bareon)

#### Name: [Andrea Stringham](https://github.com/astringham)
- Place: Phoenix, AZ USA
- Bio: Coffee addict, dog person, developer.
- GitHub: [Andrea Stringham](https://github.com/astringham)

#### Name: [coastalchief](https://github.com/coastalchief)
- Place: Germany
- Bio: dev
- GitHub: [coastalchief](https://github.com/coastalchief)

#### Name: [Furkan Arabaci](https://github.com/illegaldisease)
- Place: Turkey
- Bio: Computer Science student
- GitHub: [Furkan Arabaci](https://github.com/illegaldisease)

#### Name: [Rizki Ramadhana](https://github.com/rizkiprof)
- Place: Yogyakarta, Indonesia
- Bio: Student / Front-end Developer
- GitHub: [Rizki Ramadhana](https://github.com/rizkiprof)

#### Name: [Sarthak Bhagat](https://github.com/sarthak268)
- Place: Delhi, India
- Bio: ECE Undergraduate
- GitHub: [Sarthak Bhagat](https://github.com/sarthak268)

#### Name: [Haley C Smith](https://github.com/haleycs)
- Place: Orlando, Florida
- Bio: Web Designer/Developer
- GitHub: [Haley C Smith](https://github.com/haleycs)

#### Name: [Lesyntheti](https://github.com/lesyntheti)
- Place : Troyes, France
- Bio : Network Engineer at University of Technology of Troyes
- Github: [lesyntheti](https://gitbub.com/lesyntheti)

#### Name: [Abdullateef](https://github.com/abdullateef97)
- Place: Lagos Island, Lagos State, Nigeria
- Bio: Student Developer
- GitHub: [Abdullateef](https://github.com/abdullateef97)

#### Name: [Juan Anaya Ortiz](https://github.com/JaoChaos)
- Place: Granada, Spain
- Bio: IT student at the University of Granada
- GitHub: [Juan Anaya Ortiz](https://github.com/JaoChaos)

#### Name: [Alexander Voigt](https://github.com/alexandvoigt)
- Place: San Francisco, CA, USA
- Bio: Software Engineer
- GitHub: [Alexander Voigt](https://github.com/alexandvoigt)

#### Name: [Michael Greene] (https://github.com/Greeneink4)
- Place: UT, USA
- Bio: Web Dev Student
- Github: [Michael Greene] (https://github.com/Greeneink4)

#### Name: [Lee Magbanua](https://github.com/leesenpai)
- Place: Philippines
- Bio: Student / Front-end Web Developer
- GitHub: [leesenpai](https://github.com/leesenpai)

#### Name: [Damodar Lohani](https://github.com/lohanidamodar)
- Place: Kathmandu, Nepal
- Bio: Technology Consultant at [LohaniTech](https://lohanitech.com)
- GitHub: [Damodar Lohani](https://github.com/lohanidamodar)

#### Name: [Hrafnkell Orri Sigurðsson](https://github.com/hrafnkellos)
- Place: Hafnarfjörður, Iceland
- Bio: Computer Scientist
- GitHub: [Hrafnkell Orri Sigurðsson](https://github.com/hrafnkellos)

#### Name: [Mitchell Haugen](https://github.com/haugenmitch)
- Place: VA, USA
- Bio: Programmer
- GitHub: [haugenmitch](https://github.com/haugenmitch)

#### Name: [Felipe Do Espirito Santo](https://github.com/felipez3r0)
- Place: Jaboticabal, SP, Brazil
- Bio: Professor at Fatec, Faculdade São Luís, and Mozilla Volunteer
- GitHub: [Felipe Do E. Santo](https://github.com/felipez3r0)

#### Name: [Jason Green](https://jason.green)
- Place: Seattle, WA
- Bio: Student of code, eater of sustainable sushi
- GitHub: [Jalence](https://github.com/jalence)

#### Name: [Elan Ripley](https//github.com/tattarrattat)
- Place: Raleigh, North Carolina, USA
- Bio: Programmer
- Github: [Elan Ripley](https//github.com/tattarrattat)

#### Name: [Akshat Maheshwari](https://github.com/akshat14714)		
 - Place: Hyderabad, India		
 - Bio: CSE Undergrad in IIIT Hyderabad		
 - Github: [akshat14714](https://github.com/akshat14714/)

#### Name: [Bennie Mosher](https://github.com/benniemosher)		
 - Place: Windsor, CO		
 - Bio: CTO of NOMO FOMO, Inc. && Software Engineer at NBC Universal		
 - GitHub: [Bennie Mosher](https://github.com/benniemosher)		

#### Name: [Justin Oliver](https://github.com/justinoliver)
- Place: Seattle, WA, USA, Earth!
- Bio: Trying to learn cool new things!
- GitHub: [Justin Oliver](https://github.com/justinoliver)

#### Name: [RYAN R SMITH](https://github.com/devronsoft)
- Place: Oxford, UK
- Bio: Kiwi dev
- GitHub: [Ryan Smith](https://github.com/devronsoft)
- Website: [Blog](https://devronsoft.github.io/)

#### Name: [Michael Kaiser](https://github.com/patheticpat)
- Place: Germany
- Bio: Ooooooh, nooooooo, not tonight!!
- GitHub: [Michael Kaiser](https://github.com/patheticpat)

#### Name: [Igor Rzegocki](https://github.com/ajgon)
- Place: Kraków, PL
- Bio: I do Ruby for living, and hacking for fun
- GitHub: [Igor Rzegocki](https://github.com/ajgon)
- Website: [Online Portfolio](https://rzegocki.pl/)

#### Name: [JULIE QIU](https://github.com/julieqiu)
- Place: New York City, NY, USA
- Bio: Software Engineer; Loves iced coffee
- GitHub: [Julie Qiu](https://github.com/julieqiu)

#### Name: [Luis Alducin](https://linkedin.com/luisalduucin)
- Place: Mexico City
- Bio: Software Engineer
- GitHub: [Luis Alducin](https://github.com/luisalduucin)

#### Name: [Hannah Zulueta](https://github.com/hanapotski)
- Place: North Hollywood, CA
- Bio: Web developer, Calligrapher, Musician, Entrepreneur
- GitHub: [Ryan Smith](https://github.com/hanapotski)
- Website: [Blog](https://homemadecoder.wordpress.com)

#### Name: [Michele Adduci](https://micheleadduci.net)
- Place: Germany
- Bio: Full Stack Developer, living on a CI/CD pipeline
- GitHub: [madduci](https://github.com/madduci)

#### Name: [Austin Carey](https://github.com/apcatx)
- Place: Austin, TX, USA
- Bio: Jr Full Stack Developer making my first contribution.
- GitHub: [apcatx](https://github.com/apcatx)

#### Name: [John Rexter Flores](https://github.com/alldeads)
- Place: Cebu, Philippines
- Bio: Full Stack Developer
- Github: [John Rexter Flores](https://github.com/alldeads)

#### Name: [Luciano Santana dos Santos](https://github.com/lucianosds)
- Place: Ponta Grossa, PR, Brasil
- Bio: Computer Network Professional
- Github: [Luciano Santana dos Santos](https://github.com/lucianosds)

#### Name: [Naman Doshi] (https://github.com/warmachine0609)
-Place: Chennai,India
-Bio: ML developer
-Github: [Naman Doshi] (https://github.com/warmachine0609)
#### Name: [Alex Choi](https://github.com/running-cool)
- Place: Athens, GA
- Bio: Student
- Github: [running-cool](https://github.com/running-cool)

#### Name: [Sebastian Schreck](https://schreck.berlin)
- Place: Berlin, Germany
- Bio: Software Engineer
- Github: [StegSchreck](https://github.com/StegSchreck)

#### Name: [Fernando Contreras](https://github.com/fercreek)
- Place: Nuevo Leon, Mexico
- Bio: Software Engineer
- Github: [fercreek](https://github.com/fercreek)
- Website: [Blog](https://fercontreras.com/)

#### Name: [Kshitiz Khanal](https://github.com/kshitizkhanal7)
- Place: Kathmandu, Nepal
- Bio: Open Data and Open Knowledge activist
- GitHub: [Kshitiz Khanal](https://github.com/kshitizkhanal7)

#### Name: [Manas kashyap](https://github.com/Manas-kashyap)
- Place: New Delhi, India
- Bio: Computer Science Engineering student at Amity University
Noida
-Github: [Manas kashyap](https://github.com/Manas-kashyap)

#### Name: [Daksh Chaturvedi](https://github.com/daksh249)
- Place: New Delhi, India
- Bio: ECE Undergraduate at IIIT-Delhi
- GitHub: [Daksh Chaturvedi](https://github.com/daksh249)

#### Name: [SHANAKA ANURADHA](https://github.com/shanaka95)
- Place: Sri Lanka
- Bio: Undergraduate
- GitHub: [Shanaka95](https://github.com/shanaka95)

### Name: [Brandon Fadairo](https://github.com/BFadairo)
- Place: Columbus, Ohio
- Bio: A guy looking to change career fields
- GitHub: [Brandon Fadairo](https://github.com/BFadairo)

#### Name: [Lukas A](https://github.com/lukbukkit)
- Place: Kassel, Hesse, Germany
- Bio: Student on his way to the Abitur
- GitHub: [LukBukkit](https://github.com/lukbukkit)

#### Name: [Leticiafatimaa](https://github.com/leticiafatimaa)
- Place: Florianopolis, SC, Brazil
- Bio: I have 19 years, course Analysis and Development System.
- GitHub: [LeticiaFatimaa](https://github.com/leticiafatimaa)

#### Name: [Dale Noe](https://github.com/dalenoe)
- Place: Fairbury, Illinois, US
- Bio: System administrator by day, devops by hobby.
- GitHub: [Dale Noe](https://github.com/dalenoe)

#### Name: [Valera Kushnir](https://github.com/kashura)
- Place: Tampa, FL, USA
- Bio: Scrum Master and passionate technologist.
- GitHub: [kashura](https://github.com/kashura)

#### Name: [Eric Briese](https://github.com/Atrolantra)
- Place: Brisbane, Australia
- Bio: Student studying LAw and IT. Currently working as a software engineer.
- GitHub: [Atrolantra](https://github.com/Atrolantra)


#### Name: [Jeevan Chapagain](https://github.com/jeevanc)
- Place: Kathmandu, Nepal
- Bio: Student studying BSc(CSIT).Currently working as a software engineer intern.
- GitHub: [Jeevan Chapagain](https://github.com/jeevanc)

#### Name: [Ayushverma8](https://github.com/Ayushverma8)
- Place: Indore, TN, IN
- Bio: I'm living the best part of my life and the life that I always wanted to. Surrounded by amazing people everyday. Rich in happiness, meager in hate. Seduce me with bikes and roads, invite me to trekking and long drives. I love food and sleep. I'm driven by music and art.
- GitHub: [Ayush](https://github.com/Ayushverma8)

#### Name: [VEBER Arnaud](https://github.com/VEBERArnaud)
- Place: Paris, France
- Bio: Solution Architect @ Eleven-Labs
- GitHub: [VEBERArnaud](https://github.com/VEBERArnaud)

#### Name: [Dushyant Rathore](https://github.com/dushyantRathore)
- Place: New Delhi, India
- Bio: Student
- GitHub: [dushyantRathore](https://github.com/dushyantRathore)

#### Name: [Attila Blascsak](https://github.com/blascsi)
- Place: Hungary
- Bio: Front-end dev. Love React!
- GitHub: [Attila Blascsak](https://github.com/blascsi)

#### Name: [Acquila Santos Rocha](https://github.com/DJAcquila)
- Place: Goiânia, Brasil
- Bio: Computer Science Student
- GitHub: [Acquila Santos Rocha](https://github.com/DJAcquila)

#### Name: [Jasen Wyatt](https://github.com/jasenwyatt)
- Place: Detroit, Michigan, USA
- Bio: Director UX & Development; music-lover; father;
- GitHub: [Jasen Wyatt](https://github.com/jasenwyatt)

#### Name: [Larizza Noelly Tueros Garcia](https://github.com/skayablars)
- Place: Santiago de los Caballeros, República Dominicana
- Bio: Software Engineer, Web Developer, Design unicorn
- GitHub: [Larizza Tueros](https://github.com/skayablars)

#### Name: [Gaurav Lalchandani](https://github.com/return007)
- Place: India
- Bio: Computer Science Student, Eat, code and sleep :P
- GitHub: [return007](https://github.com/return007)

#### Name: [Jianhao Tan](https://github.com/jaanhio)
- Place: Singapore
- Bio: I like spending time in chlorinated water and spitting out codes.
- GitHub: [Jianhao Tan](https://github.com/jaanhio)

#### Name:[Roi Ben - Shaul](https://github.com/rughciatuk)
- Place: israel
- Bio: Android developer
- GitHub: [Roi Ben - Shaul](https://github.com/rughciatuk)

#### Name: [Konstantin](https://github.com/Kola50011)
- Place: Wiener Neustadt, Austria
- Bio: Computer Science Student
- GitHub: [Konstantin](https://github.com/Kola50011)

#### Name: [Ankit Rai](https://github.com/ankitrai96)
- Place: Greater Noida, Uttar Pradesh, India
- Bio: A high functioning geek, et cetera.
- GitHub: [ankitrai96](https://github.com/ankitrai96)

#### Name: [Tiago Severino](https://github.com/TiagoSeverino)
- Place: Lisbon, Portugal
- Bio: I code for fun!
- GitHub: [TiagoSeverino](https://github.com/TiagoSeverino)

#### Name: [Patrick Hübl-Neschkudla](https://github.com/flipace)
- Place: Vienna, Austria
- Bio: Senior Developer @ ovos media gmbh. Happily married and father of 2 awesome kids. Oh and I like games.
- GitHub: [flipace](https://github.com/flipace)

#### Name: [Zakaria Soufiani](https://github.com/zakaria-soufiani)
- Place: Agadir, Morocco
- Bio: Student
- GitHub: [Zakaria Soufiani](https://github.com/zakaria-soufiani)

#### Name: [Mathias Pihl](https://github.com/newspaperman57)
- Place: Aalborg, Denmark
- Bio: Software Engineering Student
- GitHub: [Newspaperman57](https://github.com/newspaperman57)

#### Name: [Bikibi](https://github.com/Bikibi)
- Place: Toulouse, France
- Bio: Front-end dev
- GitHub: [Bikibi](https://github.com/Bikibi)

#### Name: [Weilun](https://github.com/holah)
- Place: Singapore
- Bio: Engineer
- GitHub: [Weilun](https://github.com/holah)

#### Name: [Matteo Mensi](https://github.com/Snatched)
- Place: Italy
- Bio: Chemical Engineering student. C++ developer. I (try to) make high-performance computational programs to help with scientific research.
- GitHub: [Snatched](https://github.com/Snatched)

#### Name: [Oleksiy Ovdiyenko](https://github.com/doubledare704)
- Place: Kyiv, Ukraine
- Bio: Python Dev
- GitHub: [Oleksiy Ovdiyenko](https://github.com/doubledare704)

#### Name: [Jeremy](https://github.com/jremeh)
- Place: KL, Malaysia
- Bio: Applied Math with Computing Student
- GitHub: [Jeremy](https://github.com/jremeh)

#### Name: [KUMAR AKSHAY](https://github.com/kakshay21)
- Place: Indore, Madhya Pradesh, India
- Bio: Electronics and Communication student.
- GitHub: [Kumar Akshay](https://github.com/kakshay21)

#### Name: [Jibin Thomas Philipose](https://github.com/JIBIN-P)
- Place: Mumbai, India
- Bio: Full-Stack Development, Machine Learning and Having Fun!.
- GitHub: [Jibin Thomas Philipose](https://github.com/JIBIN-P)

### Name: [Matei David](https://github.com/Matei207)
- Place: Birmingham, UK
- Bio: BSc Student at University of Birmingham
- GitHub: [Matei David](https://github.com/Matei207)

#### Name: [CAPS Padilla](https://github.com/CarlosPadilla)
- Place: Jalisco, Mexico
- Bio: A handsome guy with the best work ever

#### Name: [Aiman Abdullah Anees](https://github.com/aimananees)
- Place: Hyderabad, India
- Bio: iOS Developer
- GitHub: [Aiman Abdullah Anees](https://github.com/aimananees)

#### Name: [Andrea Zanin](https://github.com/ZaninAndrea)
- Place: Trento, Italy
- Bio: High School Student, passionate about math, coding and open source
- Github: [ZaninAndrea](https://github.com/ZaninAndrea)

#### Name: [VENKATESH BELLALE] (http://venkateshbellale.github.io)
- place:pune , India
- bio : loves computer+science , student
- github: [venketsh bellale] (http://github.com/venkateshbellale)

#### Name: [Keith VenHuizen](https://github.com/keithvenh/)
- Place: Sioux Falls, South Dakota
- Bio: Hi, I'm Keith. I love my family, playing board games, Chicago sports and problem solving!
- GitHub: [Keith VenHuizen](https://github.com/keithvenh)

#### Name：[ Eason Xuan ](https://github.com/timemahcine)
- Place: City:Shao Xing, State:Zhe Jiang, Country:China
- Bio: computer science student,front-end developer
- GitHub: [ Eason Xuan](https://github.com/timemahcine)

#### Name: [Ocean](https://github.com/ocean0212)
- Place: Henan, China
- Bio: Chinese food :heart_eyes:
- GitHub: [Ocean](https://github.com/ocean0212)

#### Name: [Rohit Motwani](https://github.com/rohittm)
- Place: Kanpur, India
- Bio: Frontend Developer
- GitHub: [rohittm](https://github.com/rohittm)

#### Name: [Piotr](https://github.com/khorne55)
- Place: Limerick, Ireland
- Bio: Computer Engineering Student :)
- GitHub: [khorne55](https://github.com/khorne55)

#### Name: [Rafael Barbosa](https://github.com/rafaelmilanibarbosa)
- Place: Sao Bernardo do Campo, Sao Paulo, Brazil
- Bio: loves computer+science , Full Stack Developer
- GitHub: [Ocean](https://github.com/rafaelmilanibarbosa)

#### Name: [Eric Wolfe](https://github.com/erwolfe)
- Place: Edwardsville, IL, USA
- Bio: Programmer, Audiophile, Gamer
- GitHub: [Eric Wolfe](https://github.com/erwolfe)

#### Name: [Francis](https://github.com/borbefg)
- Place: Quezon City, PH
- Bio: Fueled by :coffee:
- GitHub: [Francis](https://github.com/borbefg)

#### Name: [Gowtham](https://github.com/gowtham1997)
- Place: Chennai
- Bio: Loves Data science

### Name: [Branden] (https://github.com/redbeardaz)
- Place: Phoenix, AZ
- Bio: Customer Success Manager
- GitHub: [RedBeardAZ] (https://github.com/redbeardaz)

#### Name: [Hussain Calcuttawala](https://github.com/hussainbadri21)
- Place: Bengaluru, India
- Bio: Android Developer, Student, Foodie
- GitHub: [hussainbadri21](https://github.com/hussainbadri21)

#### Name: [M K]
- Place: Ko Tao, Thailand
- Bio: I love code, coffee and the beach

#### Name: [Ahmad Thames](https://github.com/ahmadthames)
- Place: Houston, TX, USA
- Bio: UX Engineer, Traveler, Plant-Based Foodie
- GitHub: [ahmadthames](https://github.com/ahmadthames)

#### Name: [Skyler](https://github.com/huntleyreep)
- Place: South Carolina
- Bio: Computer Science Student / Free Code Camper
- GitHub: [huntleyreep](https://github.com/huntleyreep)

#### Name: [Steve K]
- Place: Philadelphia, PA
- Bio: Security Analyst

#### Name: [Siddharth Tankariya](https://github.com/siddharthtankariya/)
- Place: Mumbai, India
- Bio: Java Developer, Foodie
- GitHub: [siddharthtankariya](https://github.com/siddharthtankariya/)

#### Name: [Christoph](https://github.com/iamchrishckns)
- Place: Germany
- Bio: I'm a german developer who loves to create things :)
- GitHub: [iamchrishckns](https://github.com/iamchrishckns)

#### Name: [Aditya Yuvaraj](https://github.com/Screwed-Up-Head)
- Place: Pune, India
- Bio: Metalhead law student who loves hardware and code
- GitHub: [Screwed-Up-Head](https://github.com/Screwed-Up-Head)

#### Name: [Zoe Kafkes](https://github.com/zkafkes)
- Place: Atlanta, Georgia USA
- Bio: caffeinated and curious
- GitHub: [zkafkes](https://github.com/zkafkes)

#### Name: [Gareth Davies](https://github.com/gareth-d85)
- Place: UK
- Bio: Future Developer and Free code camp local group leader
- GitHub: [Gareth Davies](https://github.com/gareth-d85)

#### Name: [Daniel Tudares](https://github.com/dan1eltudares)
- Place: Ottawa, Ontario, Canada
- Bio: Network specialist, code n00b
- Github: [Daniel Tudares](https://github.com/dan1eltudares)

#### Name: [Ryan Sperzel](https://github.com/ryansperzel)
- Place: NYC, New York, USA
- Bio: Recent college grad attending Flatiron School coding bootcamp
- GitHub: [Ryan Sperzel](https://github.com/ryansperzel)

#### Name: [Thomas Lee](https://github.com/pbzweihander)
- Place: Seoul, Republic of Korea
- Bio: College student
- GitHub: [Thomas Lee](https://github.com/pbzweihander)

#### Name: [Ayush Aggarwal](https://github.com/aggarwal125ayush)
- Place: Delhi, India
- Bio: Data Scientist , Android Developer
- Github: [Ayush Agagrwal](https://github.com/aggarwal125ayush)

#### Name: [Taylor Hudson](https://github.com/AllenCompSci)
- Place: Allen, Texas, USA
- Bio: Computer Scientist , C++ Developer, Java Developer, NodeJS, High School Computer Science Teacher, Math Teacher, Mathematicain
- Github: [Allen Comp Sci](https://github.com/AllenCompSci)

#### Name: [Margaret Kelley](https://github.com/mlouisekelley)
- Place: USA
- Bio: Cat lover
- GitHub: [mlouisekelley](https://github.com/mlouisekelley)

#### Name: [Simon Volpert](https://github.com/vol-pi)
- Place: Ulm, Germany
- Bio: DevOps, Hiking, Photography
- GitHub: [vol-pi](https://github.com/vol-pi)

#### Name: [Matteo Testa](https://github.com/maojh)
- Place: Milan, Italy
- Bio: Design&Arts
- GitHub: [maojh](https://github.com/maojh)

#### Name: [SAIDEEP DICHOLKAR](https://github.com/saideepd)
- Place: Mumbai, India
- Bio: Computer Science Engineering Student & Tech Enthusiast
- GitHub: [Saideep Dicholkar](https://github.com/saideepd)

#### Name: [Lisa Nguyen](https://github.com/LisaNguyen)
- Place: Dublin, Ireland
- Bio: Front-end developer
- GitHub: [Lisa Nguyen](https://github.com/LisaNguyen)

#### Name: [Tyler Williams](https://github.com/Tyler-Williams)
- Place: Henderson, NV, USA
- Bio: Front-end Developer
- GitHub: [Tyler-Williams](https://github.com/Tyler-Williams)

#### Name: [Ítalo Epifânio](https://github.com/itepifanio)
- Place: Natal, Brazil
- Bio: Web developer PHP and Python
- Github: [Ítalo Epifânio](https://github.com/itepifanio)

#### Name: [Otto Bittencourt](https://github.com/OttoWBitt)
- Place: Belo Horizonte, Minas Gerais, Brazil
- Bio: Computer Science student at Puc-Mg ,Music lover
- GitHub: [OttoWBitt] (https://github.com/OttoWBitt)

#### Name: [Ana Perez](https://github.com/anacperez)
- Place: King City, California, United States
- Bio: Full-Stack developer, hiking, travel, art, photography
- GitHub: [Ana Perez](https://github.com/anacperez)

#### Name: [Matan](https://github.com/matan188)
- Place: TLV, IL
- Bio: Programmer
- GitHub: [Matan](https://github.com/matan188)

#### Name: [Moisés Ñañez](https://github.com/moisesnandres)
- Place: Ica, Perú
- Bio: Software developer and musician
- GitHub: [Moisés Ñañez](https://github.com/moisesnandres)

#### Name: [Joe Hanson](https://github.com/jahanson)
- Place: San Antonio, TX, United States
- Bio: Front-End Developer
- GitHub: [Joe Hanson](https://github.com/jahanson)

#### Name: [Tech Tide](https://github.com/techtide/)
- Place: Singapore, Singapore
- Bio: Young software developer.
- GitHub: [techtide](https://github.com/techtide/)

#### Name: [Raymond Duckworth](https://github.com/raymondxduckworth/)
- Place: California, USA
- Bio: Aspiring full-stack web developer/software engineer. Interested in IoT, AI, & Tech Business.
- GitHub: [Raymond Duckworth](https://github.com/raymondxduckworth/)

#### Name: [Tanner Lund](https://github.com/nylan17/)
- Place: Seattle
- Bio: Developer
- GitHub: [Nylan17](https://github.com/nylan17/)

#### Name: [Ermolaev Gleb](https://github.com/ermolaeff/)
- Place: Moscow, Russia
- Bio: Student-developer, fond of JAva, Web etc.
- GitHub: [Ermolaeff](https://github.com/ermoalaeff)

#### Name: [Jeffrey Ng](https://github.com/NgJeffrey/)
- Place: California, United States
- Bio: Student
- GitHub: [NgJeffrey](https://github.com/NgJeffrey/)

#### Name: [Peter Walsh](https://github.com/ddddamian/)
- Place: UK
- Bio: Learning to code through freeCodeCamp
- GitHub: [Peter Walsh](https://github.com/ddddamian/)

#### Name: [Michelle Uy](https://github.com/breindy/)
- Place: NYC
- Bio: CS student aspiring to become a better coder
- GitHub: [Michelle Uy](https://github.com/breindy/)

#### Name: [James Nuttall](https://github.com/JamesNuttall/)
- Place: UK
- Bio: Developing things. Learning Git
- GitHub: [James Nuttall](https://github.com/JamesNuttall/)

#### Name: [Bruno](https://github.com/bbarao/)
- Place: Lisbon, Portugal
- Bio: Love stuff
- GitHub: [Bruno](https://github.com/bbarao/)

#### Name: [Taylor Lee](https://github.com/taylorlee1/)
- Place: California
- Bio: Developer
- GitHub: [taylorlee1](https://github.com/taylorlee1/)

#### Name: [José](https://github.com/JJPO96/)
- Place: Porto, Portugal
- Bio: Informatics Student
- GitHub: [JJPO96](https://github.com/JJPO96/)

#### Name: [Rafael Barbosa Conceição](https://github.com/darthmasters/)
- Place: Sergipe, Brasil
- Bio: Web Developer
- GitHub: [Rafael Barbosa Conceição](https://github.com/darthmasters/)

#### Name: [Eric](https://github.com/Eric-Tadeja/)
- Place: Redmond, Washington
- Bio: service engineer
- GitHub: [Eric-Tadeja](https://github.com/Eric-Tadeja/)

#### Name: [Grégoire](https://github.com/navispeed/)
- Place: Quebec, Canada
- Bio: Scala developer
- GitHub: [navispeed](https://github.com/navispeed/)

#### Name: [Spencer](https://github.com/leaous/)
- Place: Pittsburgh, Pennsylvania
- Bio: student :)
- GitHub: [leaous](https://github.com/leaous/)

#### Name：[Akani] (htpps://github.com/akanijade/)
- Place: Jakarta, Indonesia
- Bio: Student
- GitHub: [akanijade] (https://github.com/akanijade/)

#### Name: [Udit Mittal](https://github.com/udit-001)
- Place: New Delhi, India
- Bio: Programmer
- Github: [Udit Mittal](https://github.com/udit-001)


#### Name: [Nneoma Oradiegwu](https://github.com/noradiegwu)
- Place: Illinois
- Bio: Student
- Github: [noradiegwu](https://github.com/noradiegwu)

#### Name: [Sai Praneeth](https://github.com/saip009)
- Place: Mumbai, India
- Bio: Programmer
- Github: [Sai Praneeth](https://github.com/saip009)

#### Name: [Abhishek Bhatt](https://github.com/ab-bh)		
 - Place: New Delhi, India		
 - Bio: Software developer, studying B.Tech CSE		
 - GitHub: [Abhishek Bhatt](https://github.com/ab-bh)

#### Name: [Aniket](https://github.com/AniketRoy)
- Place: New Delhi, India
- Bio: Computer Science Under Graduate, Open Source Lover
- GitHub: [Aniket](https://github.com/AniketRoy)

#### Name: [Nelson Estevão](https://github.com/nelsonmestevao)
- Place: Braga, Portugal
- Bio: Student of Software Engineering who likes puzzles.
- GitHub: [nelsonmestevao](https://github.com/nelsonmestevao)

#### Name: [Tom Michel](https://github.com/tomichel)
- Place: Berlin, Germany
- Bio: Developer
- Github: [Tom Michel](https://github.com/tomichel)

#### Name: [Abhishek Bhatt](https://github.com/ab-bh)
- Place: New Delhi, India
- Bio: Software developer, studying B.Tech CSE
- GitHub: [Abhishek Bhatt](https://github.com/ab-bh)

#### Name: [Rohit Mathew](https://github.com/rohitjmathew)
- Place: Bangalore, Karnataka, India
- Bio: Android Developer, Freelancer and Tech Enthusiast
- GitHub: [Rohit Mathew](https://github.com/rohitjmathew)

#### Name: [Aditya Giri](https://github.com/BrainBuzzer)
- Place: Latur, India
- Bio: Student
- Github: [Udit Mittal](https://github.com/BrainBuzzer)

#### Name: [syamkumar](https://github.com/syam3526)
- Place:kerala,india
- Bio: data scientist
- Github: [syamkumar](https://github.com/syam3526)

#### Name: [Gui An Lee](https://github.com/piroton)
- Place: Singapore, Singapore
- Bio: Student
- Github: [Gui An Lee](https://github.com/piroton)

#### Name: [Hardik Surana](https://github.com/hardiksurana)
- Place: Bangalore, India
- Bio: Programmer, Student
- Github: [Hardik Surana](https://github.com/hardiksurana)

#### Name: [Curian lee Zhen Jie](https://github.com/finalight)		
 - Place: Singapore
 - Bio: Fullstack, devops practitioner
 - GitHub: [turkerdotpy](https://github.com/finalight)

#### Name: [Ayushman KB](https://github.com/namhsuya/)
- Place: Calcutta, India
- Bio: Life sciences student|Dev|Linux enthusiast
- GitHub: [namhsuya](https://github.com/namhsuya/)

#### Name: [Michael Rogers](https://github.com/widgyrogers)
- Place: London, England
- Bio: Management Consultant
- Github: [widgyrogers] (https://github.com/widgyrogers)

#### Name: [Ipaye Alameen](https://github.com/ipaye)
- Place: Lagos, Nigeria
- Bio: Coumpter Engeering Undergrad | Front-end Developer | Javascript enthusiast
- Github: [ipaye] (https://github.com/ipaye)

#### Name: [Audrey Delgado](https://github.com/AudreyLin)
- Place: CA, USA
- Bio: It Network & Security graduate turned newb developer...lol.  
- Github: [AudreyLin](https://github.com/AudreyLin)

#### Name: [Kutsoragi](https://github.com/Kutsoragi)
- Place: Madrid, Spain
- Bio: Software Student
- Github: [Kutsoragi] (https://github.com/Kutsoragi)

#### Name: [Shreyansh Dwivedi](https://github.com/shreyanshdwivedi)
- Place: Varanasi, Uttar Pradesh, India
- Bio: Undergrad at IIITA
- Github: [Shreyansh Dwivedi] (https://github.com/shreyanshdwivedi)

#### Name: [Jochen Kirstätter](https://github.com/jochenkirstaetter)
- Place: Mauritius
- Bio: Family guy, geek, entrepreneur, software craftsman: Microsoft MVP Visual Studio, C#, Xamarin, SQL Server, VFP, MySQL, Linux consultant, conference speaker
- GitHub: [jochenkirstaetter](https://github.com/jochenkirstaetter)
- Website: [Get Blogged by JoKi](https://jochen.kirstaetter.name/)

#### Name: [Paul Schmidt](https://github.com/pschmidt88)
 - Place: Kassel, Germany
 - Bio: Software Engineer @ plentymarkets
 - Github [pschmidt88](https://github.com/pschmidt88)

#### Name: [Josh McKenzie](https://github.com/mckenzieja)
 - Place: Louisville, Kentucky USA
 - Bio: Full Stack JavaScript/WoW - Hyjal(Horde)
 - GitHub: [mckenzieja](https://github.com/mckenzieja)]

 #### Name: [Sanjeev Kumar](https://github.com/sanjeevbitx)
 - Place: Kolkata, India
 - Bio: Electronics Undergrad @Jadavpur University 
 - Github [sanjeevbitx](https://github.com/sanjeevbitx)

#### Name: [Neelansh Sahai](https://www.linkedin.com/in/neelansh-sahai-555a693b/)
- Place: Lucknow, Uttar Pradesh, INDIA
- Bio: Flirty Allrounder with a knack of Programming, Sports and Music
- Github: [Neelansh Sahai](https://github.com/neelanshsahai)

#### Name: [Bryen Vieira](https://www.linkedin.com/in/bryen95/)
- Place: London, UK
- Bio: Android development and a sprinkle of back end web!
- Github: [Bryen V](https://github.com/bryen95)

#### Name: [Matt Wszolek](https://github.com/mattwszolek)
- Place: Chicago, IL, USA
- Bio: Softweare Engineer for SteelSeries
- Github: [Matt Wszolek](https://github.com/mattwszolek)

#### Name: [Wan Wan](https://github.com/lf2com)
- Place: Taipei, Taiwan
- Bio: Front-end Developer
- GitHub: [Wan Wan](https://github.com/lf2com)

#### Name: [Nawed Imroze](https://github.com/nawedx)
- Place: Bhubaneswar, Odisha, India
- Bio: Sophomore IT undergraduate, tech enthusiast, programmer and quizzer.
- GitHub: [Nawed Imroze](https://github.com/nawedx)

#### Name: [Henri Idrovo](https://github.com/henriguy1210)
- Place: Chicago, Illinois, USA
- Bio: Java Software Engineer. Illinois Institute of Technology graduate.
- Github: [Henri Idrovo](https://github.com/henriguy1210)

#### Name: [Mateus Fernandes Machado](https://github.com/mateusfmachado)
- Place: Patrocínio, MG, BRA
- Bio: Graduated in CS, Full Stack Javascript Consultant/Freelancer, Founder of Ampliee.com, Tech Enthusiast
- Github: [Mateus Machado](https://github.com/mateusfmachado)

#### Name: [Glen J Fergo](https://github.com/gfergo)
- Place: Long Island, New York, USA
- Bio: Professional Web Developer since 1995
- Github: [Glen J Fergo](https://github.com/gfergo)

#### Name: [Shashwat Pulak](https://github.com/shpulak)
- Place: Pune, Maharashtra, India
- Bio: Full Stack developer and Tech enthusiast
- Github: [shpulak](https://github.com/shpulak)

#### Name: [Joel Vilanilam Zachariah](https://github.com/JoelVZachariah)
- Place: Ernakulam, Kerala, India
- Bio: Sophomore CS undergraduate, MUNner,  programmer
- Github : [Joel V Zachariah](https://github.com/JoelVZachariah)

#### Name: [tbdees](https://github.com/tbdees/)
- Place: Laguna Beach, CA
- Bio: financial software consultant
- Github: [tbdees](https://github.com/tbdees/)

#### Name: [Mateo Pool](https://github.com/IAmMyself)
- Place: Chattanooga, Tennesse, USA
- Bio: Full Stack hobbyiest, Hacking enthusiast, Fluent in several languages
- GitHub: [Mateo Pool](https://github.com/IAmMyself)

#### Name: [Murilo Arruda](https://github.com/Passok11)
- Place: Petrópolis, Rio de Janeiro, Brazil
- Bio: Full Stack Student
- GitHub: [Murilo Arruda](https://github.com/Passok11)

#### Name: [Douglas Feuser](https://github.com/Douglasfeuser)
- Place: Santa Catarina, Brazil
- Bio: Front end web developer.
- GitHub: [Douglasfeuser](https://github.com/Douglasfeuser)

#### Name: [Kyle Lawson](https://github.com/KyleLawson16/)
- Place: Merrimack, New Hampshire, USA
- Bio: Business Student/Entrepreneur/Self-taught Developer
- Github: [KyleLawson16](https://github.com/KyleLawson16/)

#### Name: [V3NG](https://github.com/ianklemm)
- Place: Germany
- Bio: Webdeveloper, Sysadmin

#### Name: [John "JB" Brock](https://github.com/peppertech)
- Place: Seattle, Washington, USA
- Bio: Product Manager at Oracle. Owner of Oracle JavaScript Extension Toolkit(JET) open source project
- GitHub: [Peppertech](https://github.com/peppertech)

#### Name: [Mark](https://github.com/Mxrk)		 
 - Place: /
 - Bio: love informatics		 
 - GitHub: [Mark](https://github.com/Mxrk)

 #### Name: [Narendra Pal](https://github.com/npcoder2k14)
- Place: Allahabad, Uttar Pradesh, India
- Bio: Love to Code. Competetive Programming. Web Developer. OpenSource Lover. Data Mining.
- Github: [npcoder2k14](https://github.com/npcoder2k14)

#### Name: [Alistair](https://github.com/aowongster)		 
- Place: San Diego, CA
- Bio: love to read, learn, and code
- GitHub: [Alistair](https://github.com/aowongster)

#### Name: [Rishabh Thaney](https://github.com/Rishabh42)
- Place: New Delhi,India
- Bio: Student,Open source enthusiast,GSOC '17 participant, InOut 4.0 blockchain track winner
- GitHub: [Rishabh42](https://github.com/Rishabh42)

#### Name:[Michelle Bergin](https://github.com/ironsketch)
- Place: Olympia, WA, USA
- Bio: I am an artist, programmer. I make robots, I crochet, etc. artmew.com
- GitHub: [ironsketch](https://github.com/ironsketch)

#### Name: [Daniel Baker](https://github.com/djbaker)
- Place: New Orleans, LA
- Bio: Software Engineer
- GitHub: [djbaker](https://github.com/djbaker)

#### Name: [Jenn Chu](https://github.com/jquinnie)		 
- Place: Houston, TX
- Bio: Foodnatic | Code Enthusiast | Perfectionista Obsessed
- GitHub: [JQuinnie](https://github.com/jquinnie)

<<<<<<< HEAD
#### Name: [Matt Gabriel](https://github.com/xanlaeron)
- Place: United States, Earth, Milky Way Galaxy
- Bio: Former healthcare professional, Full stack student-developer
- Github: [xanlaeron](https://github.com/xanlaeron)
=======
#### Name: [Alina Christenbury](https://github.com/AlinaWithAFace)		 
- Place: Newark, DE
- Bio: Student studying Computer Science at the University of Delaware, aspiring VR dev and/or gamedev
- GitHub: [AlinaWithAFace](https://github.com/AlinaWithAFace)

#### Name: [Sylwester](https://github.com/sla)		 
- Place: Poland
- Bio: JAVA
- GitHub: [sla](https://github.com/sla)
>>>>>>> 6728c1a4
<|MERGE_RESOLUTION|>--- conflicted
+++ resolved
@@ -2,12 +2,10 @@
  - Place: Chicago, IL, USA		
  - Bio: Programming :desktop_computer: Games :video_game: Movies :popcorn: Food :cake:		
  - GitHub: [samflores23](https://github.com/samflores23)
-<<<<<<< HEAD
 
  #### Name: [Deepika Sunhare](https://github.com/deepikasunhare)
   - Place: Indore, India
   - Bio: Engineering Student @ IET DAVV Indore
-=======
  
  #### Name: [Omid Nikrah](https://github.com/omidnikrah)		
  - Place: Tehran, Tehran, Iran	
@@ -1993,7 +1991,6 @@
  #### Name: [Deepika Sunhare](https://github.com/deepikasunhare) 
   - Place: Indore, India 
   - Bio: Engineering Student @ IET DAVV Indore 
->>>>>>> 6728c1a4
   - Github: [deepikasunhare](https://github.com/deepikasunhare)
 
 #### Name: [Daniel Hernandez](https://github.com/DHDaniel)
@@ -4007,12 +4004,11 @@
 - Bio: Foodnatic | Code Enthusiast | Perfectionista Obsessed
 - GitHub: [JQuinnie](https://github.com/jquinnie)
 
-<<<<<<< HEAD
 #### Name: [Matt Gabriel](https://github.com/xanlaeron)
 - Place: United States, Earth, Milky Way Galaxy
 - Bio: Former healthcare professional, Full stack student-developer
 - Github: [xanlaeron](https://github.com/xanlaeron)
-=======
+
 #### Name: [Alina Christenbury](https://github.com/AlinaWithAFace)		 
 - Place: Newark, DE
 - Bio: Student studying Computer Science at the University of Delaware, aspiring VR dev and/or gamedev
@@ -4021,5 +4017,4 @@
 #### Name: [Sylwester](https://github.com/sla)		 
 - Place: Poland
 - Bio: JAVA
-- GitHub: [sla](https://github.com/sla)
->>>>>>> 6728c1a4
+- GitHub: [sla](https://github.com/sla)