--- conflicted
+++ resolved
@@ -695,12 +695,6 @@
 - Bio: IT Student at the University of Granada
 - GitHub: [Antonio Jesus Pelaez](https://github.com/ajpelaez)
 
-<<<<<<< HEAD
-#### Name: [Larizza Noelly Tueros Garcia](https://github.com/skayablars)
-- Place: Santiago de los Caballeros, República Dominicana
-- Bio: Software Engineer, Web Developer, Design unicorn
-- GitHub: [Larizza Tueros](https://github.com/skayablars)
-=======
 #### Name: [Jason Green](https://jason.green)
 - Place: Seattle, WA
 - Bio: Student of code, eater of sustainable sushi
@@ -710,4 +704,9 @@
 - Place: Raleigh, North Carolina, USA
 - Bio: Programmer
 - Github: [Elan Ripley](https//github.com/tattarrattat)
->>>>>>> f3b8ad6d
+
+
+#### Name: [Larizza Noelly Tueros Garcia](https://github.com/skayablars)
+- Place: Santiago de los Caballeros, República Dominicana
+- Bio: Software Engineer, Web Developer, Design unicorn
+- GitHub: [Larizza Tueros](https://github.com/skayablars)