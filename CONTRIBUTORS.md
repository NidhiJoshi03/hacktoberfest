

#### Name: [ALICE CHUANG](https://github.com/AliceWonderland)
- Place: New York City, NY, USA
- Bio: I love DOGS! :dog:
- GitHub: [Alice Chuang](https://github.com/AliceWonderland)

#### Name: [GABE DUNN](https://github.com/redxtech)
- Place: Canada
- Bio: I love VUE !!
- GitHub: [Gabe Dunn](https://github.com/redxtech)
- Website: [when.](https://when.redxte.ch)

#### Name: [GEORGE FOTOPOULOS](https://github.com/xorz57)
- Place: Patras, Achaia, Greece
- Bio: Technology Enthusiast
- GitHub: [George Fotopoulos](https://github.com/xorz57)

#### Name: [Stephen Dzialo](https://github.com/dzials)
- Place: USA
- Bio: Computer Science Major
- GitHub: [Stephen Dzialo](https://github.com/dzials)

#### Name: [Taf Meister](https://github.com/tashrafy)
- Place: NYC
- Bio: Developer =]

#### Name: [RAFAEL MENEZES](https://github.com/RafaelSa94)
- Place: Boa Vista, Roraima, Brazil
- Bio: Computer Science Major
- GitHub: [Rafael Sá](https://github.com/RafaelSa94)

#### Name: [Patrick S](https://github.com/patsteph)
- Place: USA
- Bio: Professional Geek
- GitHub: [Patrick S](https://github.com/patsteph)

#### Name: [Michael Cao](https://github.com/mcao)
- Place: PA, USA
- Bio: Student
- GitHub: [Michael Cao](https://github.com/mcao)

#### Name: [Amlaan Bhoi](https://github.com/amlaanb)
- Place: IL, USA
- Bio: CS Grad Student
- GitHub: [Amlaan Bhoi](https://github.com/amlaanb)

#### Name: [Cecy Correa](https://github.com/cecyc)
- Place: USA
- Bio: Software Engineer at ReturnPath
- Github: [cecyc](https://github.com/cecyc)

#### Name: [Billy Lee](https://github.com/leebilly0)
- Place: WI, USA
- Bio: Software Developer, Bachelors in Computer Science
- Github: [Billy Lee](https://github.com/leebilly0)

#### Name: [AGNIESZKA MISZKURKA](https://github.com/agnieszka-miszkurka)
- Place: Poland
- Bio: second year Computer Science Student, in love with NYC <3
- GitHub: [agnieszka-miszkurka](https://github.com/agnieszka-miszkurka)

#### Name: [Leah Langfrod](https://github.com/leahlang4d2)
- Place: CA, USA
- Bio: Recent Bachelors in Computer Science
- Github: [Leah Langford](https://github.com/leahlang4d2)

#### Name: [Eric Nor](https://github.com/thateric)
- Place: Lake Forest, CA, USA
- Bio: Multiple corgi owner and a Senior Software Developer
- Github: [Eric Nord](https://github.com/thateric)

#### Name: [Campion Fellin](https://github.com/campionfellin)
- Place: Seattle, WA, USA
- Bio: I love open source and coffee! New grad looking for work!
- GitHub: [Campion Fellin](https://github.com/campionfellin)

#### Name: [Niket Mishra](https://github.com/niketmishra)
- Place: New Delhi, Delhi, India
- Bio: B.Tech Student in Information Technology
- GitHub: [Niket Mishra](https://github.com/niketmishra)

#### Name: [Shade Ruangwan](https://github.com/sruangwan)
- Place: Nara, Japan
- Bio: PhD student in Software Engineering
- Github: [Shade Ruangwan](https://github.com/sruangwan)

#### Name: [Michael Rodriguez](https://github.com/vinird)
- Place: Alajuea, Alajuela, Costa Rica
- Bio: Web dev adn graphic designer
- GitHub: [vinird](https://github.com/vinird)

#### Name: [Evan Culver](https://github.com/eculver)
- Place: San Francisco, CA, USA
- Bio: I work at Uber on data storage, tooling and OOS - checkout [our work](https://github.com/uber-go/dosa)!
- GitHub: [Evan Culver](https://github.com/eculver)

#### Name: [Vo Tan Tho](https://github.com/kensupermen)
- Place: Ho Chi Minh City, VietNam
- Bio: I'm Software Engineer at Dinosys
- GitHub: [Ken Supermen](https://github.com/kensupermen)

#### Name: [Franklyn Roth](https://github.com/far3)
- Place: Boulder, CO, USA
- Bio: I am a web developer working on finance sites. Specialize in accessibility.
- GitHub: [Franklyn Roth](https://github.com/far3)

#### Name: [Karthick Thoppe](https://github.com/karthicktv)
- Place: Dublin, Ireland
- Bio: I am a Solution Architect and work for a large SaaS organization
- GitHub: [Karthick Thoppe](https://github.com/karthicktv)

#### Name: [Brane](https://github.com/brane)
- Place: Turkey
- Bio: I am a caffeine based artificial life form.
- GitHub: [Brane](https://github.com/brane)

#### Name: [Ishan Jain](https://github.com/ishanjain28)
- Place: Roorkee, Uttrakhand, India
- Bio: I love working with Images, Crypto, Networking and opengl, Work as a Backend Engineer in Go. Also, Love Rust!.
- Github: [Ishan Jain](https://github.com/ishanjain28)

#### Name: [Anupam Dagar](https://github.com/Anupam-dagar)
- Place: Allahabad, India
- Bio: I am like a code currently in development.
- GitHub: [Anupam Dagar](https://github.com/Anupam-dagar)

#### Name: [Phil](https://github.com/bitbrain-za)
- Place: South Africa
- Bio: Avid Tinkerer
- GitHub: [bitbrain-za](https://github.com/bitbrain-za)

<<<<<<< HEAD
#### Name: [Anders Jürisoo](https://github.com/ajthinking)
- Place: Sweden
- Bio: What happens in Git stays in Git
- GitHub: [Anders Jürisoo](https://github.com/ajthinking)
=======
#### Name: [Jasdy Syarman](https://github.com/akutaktau)
- Place: Malaysia
- Bio: PHP Programmer
- GitHub: [akutaktau](https://github.com/akutaktau)

#### Name: [Rupesh Kumar](https://github.com/vmcniket)
- Place: India
- Bio: KIIT University IT student
- GitHub: [vmcniket](https://github.com/vmcniket)

#### Name: [Shelby Stanton](https://github.com/Minimilk93)
- Place: Leeds, England
- Bio: Front End Developer who loves cats and gaming!
- GitHub: [Minimilk93](https://github.com/Minimilk93)

#### Name: [Michael Nyamande](https://github.com/mikeyny)
- Place: Harare ,Zimbabwe
- Bio: Eat , ~~Sleep~~ , Code
- GitHub: [Mikeyny](https://github.com/mikeyny)
>>>>>>> 91a09d72
<|MERGE_RESOLUTION|>--- conflicted
+++ resolved
@@ -130,12 +130,6 @@
 - Bio: Avid Tinkerer
 - GitHub: [bitbrain-za](https://github.com/bitbrain-za)
 
-<<<<<<< HEAD
-#### Name: [Anders Jürisoo](https://github.com/ajthinking)
-- Place: Sweden
-- Bio: What happens in Git stays in Git
-- GitHub: [Anders Jürisoo](https://github.com/ajthinking)
-=======
 #### Name: [Jasdy Syarman](https://github.com/akutaktau)
 - Place: Malaysia
 - Bio: PHP Programmer
@@ -155,4 +149,8 @@
 - Place: Harare ,Zimbabwe
 - Bio: Eat , ~~Sleep~~ , Code
 - GitHub: [Mikeyny](https://github.com/mikeyny)
->>>>>>> 91a09d72
+
+#### Name: [Anders Jürisoo](https://github.com/ajthinking)
+- Place: Sweden
+- Bio: What happens in Git stays in Git
+- GitHub: [Anders Jürisoo](https://github.com/ajthinking)