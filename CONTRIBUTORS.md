--- conflicted
+++ resolved
@@ -700,13 +700,11 @@
 - Bio: IT Student at the University of Granada
 - GitHub: [Antonio Jesus Pelaez](https://github.com/ajpelaez)
 
-<<<<<<< HEAD
-
 #### Name: [Daksh Chaturvedi](https://github.com/daksh249)
 - Place: New Delhi, India
 - Bio: ECE Undergraduate at IIIT-Delhi
 - GitHub: [Daksh Chaturvedi](https://github.com/daksh249)
-=======
+
 #### Name: [Abdullateef](https://github.com/abdullateef97)
 - Place: Lagos Island, Lagos State, Nigeria
 - Bio: Student Developer
@@ -765,5 +763,4 @@
 #### Name: [Justin Oliver](https://github.com/justinoliver)
 - Place: Seattle, WA, USA, Earth!
 - Bio: Trying to learn cool new things!
-- GitHub: [Justin Oliver](https://github.com/justinoliver)
->>>>>>> abb6d6e6
+- GitHub: [Justin Oliver](https://github.com/justinoliver)