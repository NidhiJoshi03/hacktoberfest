--- conflicted
+++ resolved
@@ -2004,14 +2004,12 @@
 - Bio: Student,Open source enthusiast,GSOC '17 participant, InOut 4.0 blockchain track winner
 - GitHub: [Rishabh42](https://github.com/Rishabh42)
 
-<<<<<<< HEAD
 #### Name: [Daniel Baker](https://github.com/djbaker)
 - Place: New Orleans, LA
 - Bio: Software Engineer
 - GitHub: [djbaker](https://github.com/djbaker)
-=======
+
 #### Name: [Jenn Chu](https://github.com/jquinnie)		 
 - Place: Houston, TX
 - Bio: Foodnatic | Code Enthusiast | Perfectionista Obsessed
-- GitHub: [JQuinnie](https://github.com/jquinnie)
->>>>>>> 839dc876
+- GitHub: [JQuinnie](https://github.com/jquinnie)