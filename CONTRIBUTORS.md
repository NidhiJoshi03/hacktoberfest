--- conflicted
+++ resolved
@@ -301,12 +301,11 @@
 - Bio: A guy who loves IT :D
 - GitHub: [Alisson Vargas](https://github.com/alisson-mich)
 
-<<<<<<< HEAD
 ### Name: [Joey Marshment-Howell](https://github.com/josephkmh)
 - Place: Berlin, Germany
 - Bio: A nice young man who likes web programming!
 - GitHub: [Joey Marshment-Howell](https://github.com/josephkmh)
-=======
+
 #### Name: [Chris Sullivan](https://github.com/codemastermd)
 - Place: College Park, Maryland
 - Bio: Comp Sci student at the University of Maryland
@@ -320,5 +319,4 @@
 #### Name: [Sravya Pullagura](https://github.com/sravya96)
 - Place: Vijayawada, Andhra Pradesh, India
 - Bio: Love learning, coding and sketching!!
-- Github [Sravya Pullagura](https://github.com/sravya96)
->>>>>>> 96ec4ef8
+- Github [Sravya Pullagura](https://github.com/sravya96)