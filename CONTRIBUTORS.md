--- conflicted
+++ resolved
@@ -1162,12 +1162,11 @@
 - bio : loves computer+science , student
 - github: [venketsh bellale] (http://github.com/venkateshbellale)
 
-<<<<<<< HEAD
 #### Name: [Keith VenHuizen](https://github.com/keithvenh/)
 - Place: Sioux Falls, South Dakota
 - Bio: Hi, I'm Keith. I love my family, playing board games, Chicago sports and problem solving!
 - GitHub: [Keith VenHuizen](https://github.com/keithvenh)
-=======
+
 #### Name：[ Eason Xuan ](https://github.com/timemahcine)
 - Place: City:Shao Xing, State:Zhe Jiang, Country:China
 - Bio: computer science student,front-end developer 
@@ -1210,5 +1209,4 @@
 #### Name: [Hussain Calcuttawala](https://github.com/hussainbadri21)
 - Place: Bengaluru, India
 - Bio: Android Developer, Student, Foodie
-- GitHub: [hussainbadri21](https://github.com/hussainbadri21)
->>>>>>> 8de082c9
+- GitHub: [hussainbadri21](https://github.com/hussainbadri21)