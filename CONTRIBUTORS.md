--- conflicted
+++ resolved
@@ -719,13 +719,11 @@
 - Bio: IT Student at the University of Granada
 - GitHub: [Antonio Jesus Pelaez](https://github.com/ajpelaez)
 
-<<<<<<< HEAD
-
 #### Name: [Lokesh Raj Arora](https://github.com/lokiiarora)
 - Place: Darjeeling, India
 - Bio: CS Student at SRM University, Full Stack Developer
 - Github: [Lokesh Raj Arora](https://github.com/lokiiarora)
-=======
+
 #### Name: [Mahdi Majidzadeh](https://github.com/MahdiMajidzadeh/)
 - Place: Qom, Qom, Iran
 - Bio: back-end develoer and seo expert
@@ -1120,11 +1118,6 @@
 - Bio: Computer Science Student
 - GitHub: [Acquila Santos Rocha](https://github.com/DJAcquila)
 
-#### Name: [AMEH SAMUEL](https://github.com/propersam)
-- Place: Surulere, Lagos, Nigeria
-- Bio: I'm a graphics modeller and a programmer. I'm also a cisco certified Networker.
-- GitHub: [Ameh Samuel](https://github.com/propersam)
-
 #### Name: [Weilun](https://github.com/holah)
 - Place: Singapore
 - Bio: Engineer
@@ -1231,5 +1224,4 @@
 #### Name: [Hussain Calcuttawala](https://github.com/hussainbadri21)
 - Place: Bengaluru, India
 - Bio: Android Developer, Student, Foodie
-- GitHub: [hussainbadri21](https://github.com/hussainbadri21)
->>>>>>> c9dff958
+- GitHub: [hussainbadri21](https://github.com/hussainbadri21)