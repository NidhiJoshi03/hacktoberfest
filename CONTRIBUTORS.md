#### Name: [OGUZCAN EMEGIL](https://github.com/oemegil)
- Place: Ankara
- Bio: Format atilir
- GitHub: [Oguzcan Emegil](https://github.com/oemegil)

#### Name: [Petar Popovic](https://github.com/Petar-np)
- Place: Nova Pazova, Serbia
- Bio: Blockchain and Fullstack Web Developer
- GitHub: [Petar-np](https://github.com/Petar-np)

#### Name: [Dalton](https://github.com/stormBandit)		
 - Place: Ontario, Canada		
 - Bio: Software Engineer		
 - GitHun: [Dalton](https://github.com/stormBandit)		

#### Name: [VICTOR PIOLIN](https://github.com/vico1993)
- Place: FRANCE
- Bio: Open Source Lover, and trying some go :p
- GitHub: [Victor Piolin](https://github.com/vico1993)

#### Name: [ALICE CHUANG](https://github.com/AliceWonderland)
- Place: New York City, NY, USA
- Bio: I love DOGS! :dog:
- GitHub: [Alice Chuang](https://github.com/AliceWonderland)

#### Name: [Jon Rinciari] (https://github.com/jonathanRinciari)
-Place: New Haven, CT, USA
-Bio: Web Developer
-GitHub: [Jon Rinciari] (https://github.com/jonathanRinciari)

#### Name: [AP PRANAV](https://github.com/pranav-cs)
- Place: India
- Bio: I like to code
- GitHub: [AP Pranav](https://github.com/pranav-cs)

#### Name: [GABE DUNN](https://github.com/redxtech)
- Place: Canada
- Bio: I love VUE !!
- GitHub: [Gabe Dunn](https://github.com/redxtech)
- Website: [when.](https://when.redxte.ch)

#### Name: [GEORGE FOTOPOULOS](https://github.com/xorz57)
- Place: Patras, Achaia, Greece
- Bio: Technology Enthusiast
- GitHub: [George Fotopoulos](https://github.com/xorz57)

#### Name: [Stephen Dzialo](https://github.com/dzials)
- Place: USA
- Bio: Computer Science Major
- GitHub: [Stephen Dzialo](https://github.com/dzials)

#### Name: [Taf Meister](https://github.com/tashrafy)
- Place: NYC
- Bio: Developer =]

#### Name: [RAFAEL MENEZES](https://github.com/RafaelSa94)
- Place: Boa Vista, Roraima, Brazil
- Bio: Computer Science Major
- GitHub: [Rafael Sá](https://github.com/RafaelSa94)

#### Name: [Patrick S](https://github.com/patsteph)
- Place: USA
- Bio: Professional Geek
- GitHub: [Patrick S](https://github.com/patsteph)

#### Name: [Michael Cao](https://github.com/mcao)
- Place: PA, USA
- Bio: Student
- GitHub: [Michael Cao](https://github.com/mcao)

#### Name: [Amlaan Bhoi](https://github.com/amlaanb)
- Place: IL, USA
- Bio: CS Grad Student
- GitHub: [Amlaan Bhoi](https://github.com/amlaanb)

#### Name: [Cecy Correa](https://github.com/cecyc)
- Place: USA
- Bio: Software Engineer at ReturnPath
- Github: [cecyc](https://github.com/cecyc)

#### Name: [Billy Lee](https://github.com/leebilly0)
- Place: WI, USA
- Bio: Software Developer, Bachelors in Computer Science
- Github: [Billy Lee](https://github.com/leebilly0)

#### Name: [AGNIESZKA MISZKURKA](https://github.com/agnieszka-miszkurka)
- Place: Poland
- Bio: second year Computer Science Student, in love with NYC <3
- GitHub: [agnieszka-miszkurka](https://github.com/agnieszka-miszkurka)

#### Name: [Leah Langfrod](https://github.com/leahlang4d2)
- Place: CA, USA
- Bio: Recent Bachelors in Computer Science
- Github: [Leah Langford](https://github.com/leahlang4d2)

#### Name: [Eric Nor](https://github.com/thateric)
- Place: Lake Forest, CA, USA
- Bio: Multiple corgi owner and a Senior Software Developer
- Github: [Eric Nord](https://github.com/thateric)

#### Name: [Campion Fellin](https://github.com/campionfellin)
- Place: Seattle, WA, USA
- Bio: I love open source and coffee! New grad looking for work!
- GitHub: [Campion Fellin](https://github.com/campionfellin)

#### Name: [Niket Mishra](https://github.com/niketmishra)
- Place: New Delhi, Delhi, India
- Bio: B.Tech Student in Information Technology
- GitHub: [Niket Mishra](https://github.com/niketmishra)

#### Name: [Shade Ruangwan](https://github.com/sruangwan)
- Place: Nara, Japan
- Bio: PhD student in Software Engineering
- Github: [Shade Ruangwan](https://github.com/sruangwan)

#### Name: [Michael Rodriguez](https://github.com/vinird)
- Place: Alajuea, Alajuela, Costa Rica
- Bio: Web dev adn graphic designer
- GitHub: [vinird](https://github.com/vinird)

#### Name: [Evan Culver](https://github.com/eculver)
- Place: San Francisco, CA, USA
- Bio: I work at Uber on data storage, tooling and OOS - checkout [our work](https://github.com/uber-go/dosa)!
- GitHub: [Evan Culver](https://github.com/eculver)

#### Name: [Vo Tan Tho](https://github.com/kensupermen)
- Place: Ho Chi Minh City, VietNam
- Bio: I'm Software Engineer at Dinosys
- GitHub: [Ken Supermen](https://github.com/kensupermen)

#### Name: [Franklyn Roth](https://github.com/far3)
- Place: Boulder, CO, USA
- Bio: I am a web developer working on finance sites. Specialize in accessibility.
- GitHub: [Franklyn Roth](https://github.com/far3)

#### Name: [Karthick Thoppe](https://github.com/karthicktv)
- Place: Dublin, Ireland
- Bio: I am a Solution Architect and work for a large SaaS organization
- GitHub: [Karthick Thoppe](https://github.com/karthicktv)

#### Name: [Brane](https://github.com/brane)
- Place: Turkey
- Bio: I am a caffeine based artificial life form.
- GitHub: [Brane](https://github.com/brane)

#### Name: [Ishan Jain](https://github.com/ishanjain28)
- Place: Roorkee, Uttrakhand, India
- Bio: I love working with Images, Crypto, Networking and opengl, Work as a Backend Engineer in Go. Also, Love Rust!.
- Github: [Ishan Jain](https://github.com/ishanjain28)

#### Name: [Anupam Dagar](https://github.com/Anupam-dagar)
- Place: Allahabad, India
- Bio: I am like a code currently in development.
- GitHub: [Anupam Dagar](https://github.com/Anupam-dagar)

#### Name: [Phil](https://github.com/bitbrain-za)
- Place: South Africa
- Bio: Avid Tinkerer
- GitHub: [bitbrain-za](https://github.com/bitbrain-za)

#### Name: [Jasdy Syarman](https://github.com/akutaktau)
- Place: Malaysia
- Bio: PHP Programmer
- GitHub: [akutaktau](https://github.com/akutaktau)

#### Name: [Rupesh Kumar](https://github.com/vmcniket)
- Place: India
- Bio: KIIT University IT student
- GitHub: [vmcniket](https://github.com/vmcniket)

#### Name: [Shelby Stanton](https://github.com/Minimilk93)
- Place: Leeds, England
- Bio: Front End Developer who loves cats and gaming!
- GitHub: [Minimilk93](https://github.com/Minimilk93)

#### Name: [Michael Nyamande](https://github.com/mikeyny)
- Place: Harare ,Zimbabwe
- Bio: Eat , ~~Sleep~~ , Code
- GitHub: [Mikeyny](https://github.com/mikeyny)

#### Name: [Anders Jürisoo](https://github.com/ajthinking)
- Place: Sweden
- Bio: What happens in Git stays in Git
- GitHub: [Anders Jürisoo](https://github.com/ajthinking)

#### Name: [Dvir](https://github.com/dvur12)
- Place: Israel
- Bio: \x90\x90\x90\x90
- GitHub: [Dvir](https://github.com/dvur12)

#### Name: [Xavier Marques](https://github.com/wolframtheta)
- Place: Corbera de Llobregat, Barcelona, Catalonia
- Bio: Computer Science Major
- GitHub: [WolframTheta](https://github.com/wolframtheta)

#### Name: [Vishal](https://dainvinc.github.io)
- Place: New York
- Bio: Software developer with a knack to learn things quickly.
- GitHub: [dainvinc](https://github.com/dainvinc)

### Name: [Niall Cartwright](https://github.com/Nairu)
- Place: Birmingham, UK
- Bio: Avid Games dev hobbyist, work for 3SDL as a software developer.
- GitHub: [Niall Cartwright](https://github.com/Nairu)

#### Name: [Justin I](https://github.com/Jish80)
- Place: IL, USA
- Bio: Work hard
- GitHub: [Jish80] (https://github.com/Jish80)

#### Name: [APOORVA SHARMA](https://github.com/okatticus)
- Place: Himachal Pradesh,India
- Bio: A student happy to write code and poetry.
- GitHub: [Apoorva Sharma](https://github.com/okatticus)

#### Name: [Prateek Pandey](https://github.com/prateekpandey14)
- Place: Bangalore, India
- Bio: Opensource Enthusiast, Opensource Golang developer
- GitHub: [Prateek Pandey](https://github.com/prateekpandey14)

#### Name: [CodHeK](https://github.com/CodHeK)
- Place: Mumbai, India
- Bio: Cuber/Coder
- GitHub: [CodHeK](https://github.com/CodHeK)

#### Name: [Søren Eriksen](https://github.com/soer7022)
- Place: Denmark
- Bio: Currently studying computerscience at Aarhus University
- Github: [Søren Eriksen](https://github.com/soer7022)

#### Name: [Cristiano Bianchi](https://github.com/crisbnk)
- Place: Italy
- Bio: Love to learn something new everyday
- GitHub: [crisbnk](https://github.com/crisbnk)


#### Name: [Paulo Henrique Scherer](https://github.com/phscherer)
- Place: Brazil
- Bio: Student and newbie software developer
- GitHub: [phscherer](https://github.com/phscherer)

#### Name: [Aldo Cano](https://github.com/aldocano)
- Place: Tirana, Albania
- Bio: A bug is never just a mistake...
- GitHub: [Aldo Cano](https://github.com/aldocano)

#### Name: [Timea Deák](https://github.com/DTimi)
- Place: Dublin, Ireland
- Bio: Molecular biologist
- GitHub: [Timea Deák](https://github.com/DTimi)

#### Name: [Christian Skala](https://github.com/chrishiggins29)
- Place: New York, USA
- Bio: Hire me! Need a VP of Engineering, Director of Software, CTO?
- GitHub: [Christian Skala](https://github.com/chrishiggins29)

#### Name: [filedesless](https://hightechlowlife.info)
- Place: Québec, Canada
- Bio: CompSci from ULaval reporting in
- GitHub: [aiglebleu](https://github.com/aiglebleu)

#### Name: [Jon Lee](https://github.com/githubbbbbbbbbbbbb)
- Place: Canada
- Bio: Student
- GitHub: [githubbbbbbbbbbbbb](https://github.com/githubbbbbbbbbbbbb)

#### Name: [Ren Cummings](https://github.com/nrenc027)
- Place: Dayton,OH, USA
- Bio: I like Code :sunglasses:, Coloring :art:, and Cardio :running:
- GitHub: [Ren Cummings](https://github.com/nrenc027)

#### Name: [Nefari0uss](https://github.com/nefari0uss)
- Place: USA
- Bio: Gamer, developer, and open source enthusiast!
- Github: [Nefari0uss](https://github.com/nefari0uss)

#### Name: [S Stewart](https://github.com/tilda)
- Place: Denton, Texas, US
- Bio: Dude trying to become a IT guy somewhere. Also reads [The Register](https://www.theregister.co.uk).
- GitHub: [tilda](https://github.com/tilda)

#### Name: [Jose Gomera](https://github.com/josegomera)
- Place: Dominican Republic
- Bio: I'm web developer that love somehow to help.
- Github: [josegomera](https://github.com/josegomera)

#### Name: [Stephen Abrahim](https://github.com/lepah)
- Place: Huntington Beach, CA
- Bio: Games and things!
- GitHub: [Stephen Abrahim](https://github.com/lepah)

#### Name: [Rajeev Kumar Singh](https://github.com/rajeeviiit)
- Place: Gandhinagar,Gujrat, IN
- Bio: Games and music!
- GitHub: [Rajeev Kumar Singh](https://github.com/rajeeviiit)

### Name: [Benjamin Sanvoisin](https://github.com/Laudenlaruto)
- Place : Paris, FR
- Bio: Devops, Gamer and fun
- GitHub: [Benjamin Sanvoisin](https://github.com/Laudenlaruto)

#### Name: [Matthew Burke](https://github.com/MatthewBurke1995)
- Place: Sydney, Australia
- Bio: Big fan of Python + Data
- GitHub: [Matthew Burke](https://github.com/MatthewBurke1995)

#### Name: [Caio Perdona](https://github.com/perdona)
- Place: Ribeirao Preto, SP, Brazil
- Bio: Web and Mobile Engineer
- GitHub: [Caio Perdona](https://github.com/perdona)

#### Name: [Shankhalika Sarkar](https://github.com/Shankhalika)
- Place: Karnataka, India
- Bio: Current Final Year CS Undergrad. I love poetry, tea and dogs.
- Github: [Shankhalika Sarkar](https://github.com/Shankhalika)

#### Name: [Henrique Duarte](https://github.com/mustorze)
- Place: São Paulo, SP, BR
- Bio: Developer, I really like!
- GitHub: [Henrique Duarte](https://github.com/mustorze)

#### Name: [Akshit Kharbanda](https://github.com/akshit04)
- Place: Delhi, India
- Bio: 5th semester IT Undergrad. Machine Learning enthusiast. Black coffee <3
- GitHub: [Akshit Kharbanda](https://github.com/akshit04)

#### Name:[Avinash Jaiswal](https://github.com/littlestar642)
- Place:Surat,Gujarat,India.
- Bio:In love with the WEB,from age of 5!
- Github:[Avinash Jaiswal](https://github.com/littlestar642)

#### Name: [JoeBanks13](https://github.com/JoeBanks13)
- Place: York, United Kingdom
- Bio: Backend web developer
- GitHub: [JoeBanks13](https://github.com/JoeBanks13)
- Webpage: [josephbanks.me](https://josephbanks.me)
- GitLab Server: [GitLab](https://gitlab.josephbanks.me/JoeBanks13)

#### Name: [Alisson Vargas](https://github.com/alisson-mich)
- Place: Torres, RS, Brazil
- Bio: A guy who loves IT :D
- GitHub: [Alisson Vargas](https://github.com/alisson-mich)

#### Name: [Mat.](https://github.com/pudkipz)
- Place: Stockholm, Sweden
- Bio: Random Swedish student.
- GitHub: [Mat.](https://github.com/pudkipz)

#### Name: [Adiyat Mubarak](https://github.com/Keda87)
- Place: Jakarta, ID, Indonesia
- Bio: Technology Agnostic
- GitHub: [Adiyat Mubarak](https://github.com/Keda87)

#### Name: [Vishaal Udandarao](https://github.com/vishaal27)
- Place: New Delhi, India
- Bio: Professional Geek | Developer
- GitHub: [Vishaal Udandarao](https://github.com/vishaal27)

#### Name: [Sparsh Garg](https://github.com/sparsh789)
- Place: Hyderabad, Telangana, India
- Bio: Student@IIIT,Hyderabad
- GitHub: [sparsh789](https://github.com/sparsh789)

#### Name: [Zaki Akhmad](https://github.com/za)
- Place: Jakarta, Indonesia
- Bio: Python enthusiasts
- GitHub: [za](https://github.com/za)

### Name: [Joey Marshment-Howell](https://github.com/josephkmh)
- Place: Berlin, Germany
- Bio: A nice young man who likes web programming!
- GitHub: [Joey Marshment-Howell](https://github.com/josephkmh)

#### Name: [Chris Sullivan](https://github.com/codemastermd)
- Place: College Park, Maryland
- Bio: Comp Sci student at the University of Maryland
- GitHub: [Chris Sullivan](https://github.com/codemastermd)

### Name: [Owen Mitchell](https://github.com/ultimatezenzar)
- Place: Edmond, OK, United States
- Bio: Programmer for a high school robotics team
- Github: [ultimatezenzar] (https://github.com/ultimatezenzar)

#### Name: [Sravya Pullagura](https://github.com/sravya96)
- Place: Vijayawada, Andhra Pradesh, India
- Bio: Love learning, coding and sketching!!
- Github [Sravya Pullagura](https://github.com/sravya96)

#### Name: [Ahmad Musaddiq Mohammad](https://github.com/ahmadmusaddiq)
- Place: Kuala Belait, Brunei Darussalam
- Bio: Mechanical engineer
- Github: [ahmadmusaddiq](https://github.com/ahmadmusaddiq)

#### Name: [Rafael Lima](https://github.com/rafaelkalan)
- Place: Belo Horizonte, Minas Gerais, Brazil
- Bio: Youger software engineer
- GitHub: [Rafael Lima](https://github.com/rafaelkalan)

#### Name: [Saif Rehman Nasir](https://github.com/shyshin)
- Place: New Delhi, India
- Bio: Techie with a lot of horizontals but a low verticality :(
- Github: [Saif Rehman Nasir](https://github.com/shyshin)

#### Name: [Yash Mittra](https://github.com/mittrayash)
- Place: New Delhi, Delhi, India
- Bio: Web Developer, Coder | Entering the field of Machine Learning and Data Science
- GitHub: [mittrayash](https://github.com/mittrayash)

#### Name: [Dustin Woods](https://github.com/dustinywoods)
- Place: MN, USA
- Bio: Software Developer
- GitHub: [Dustin Woods](https://github.com/dustinywoods)

#### Name: [Ginanjar S.B](https://github.com/egin10)
- Place: Samarinda, Kalimantan Timur, Indonesia
- Bio: Someone who's intresting about web devlopment / Programming
- GitHub: [Ginanjar S.B | egin10](https://github.com/egin10)

#### Name: [Fush Chups](https://github.com/fushandchups)
- Place: Christchurch, Canterbury, New Zealand
- Bio: Earhquake enthusiast
- GitHub:[fushandchups] (https://github.com/fushandchups)

#### Name: [Francis Venne](https://github.com/NullSilence)
- Place: Montreal, Canada.
- Bio: Developer by day, cat lover by night. Canadian tech enthusiast.
- Github [Sravya Pullagura](https://github.com/NullSilence)

#### Name: [Leonardo Bonetti](https://github.com/LeonardoBonetti)
- Place: São Paulo, Brazil
- Bio: Associate Degree analysis and systems development
- GitHub: [Leonardo Bonetti](https://github.com/LeonardoBonetti)

#### Name: [Noveen Sachdeva](https://github.com/noveens)
- Place: Hyderabad, Telangana, India
- Bio: 3rd Year CS undergrad at IIIT Hyderabad.
- GitHub: [Noveen Sachdeva](https://github.com/noveens)

#### Name: [DENNIS ORZIKH](https://github.com/orzikhd)
- Place: Seattle, WA, USA
- Bio: Student at UW. Likes easy ways to make sure tools are set up in new environments (like this project)
- Github: Wow isn't this right up there ^ [Dennis Orzikh](https://github.com/orzikhd)

#### Name: [Pranav Bhasin](https://github.com/pranavbhasin96)
- Place: Hyderabad, Telangana, India
- Bio: Trying to fit in coding society.
- GitHub: [Pranav Bhasin](https://github.com/pranavbhasin96)

#### Name: [Vaibhav Agarwal](https://github.com/vaibhavagarwal220)
- Place: Mandi, Himachal Pradesh, India
- Bio: A passionate programmer and a beginner in Open Source
- Github [Vaibhav Agarwal](https://github.com/vaibhavagarwal220)

#### Name: [Arpit Gogia](https://github.com/arpitgogia)
- Place: Delhi, India
- Bio: Python Developer
- Github [Arpit Gogia](https://github.com/arpitgogia)

#### Name: [Charlie Stanton](https://github.com/shtanton)
- Place: Southend-On-Sea, England
- Bio: JavaScript Tinkerer, Lover of Vim
- Github [Charlie Stanton](https://github.com/shtanton)

#### Name: [James Henderson](https://github.com/prohunt)
- Place: Raleigh, NC, United States
- Bio: Inquisitive, Loves coding, also vegan
- Github [Sravya Pullagura](https://github.com/sravya96)

#### Name: [Loreleen Mae Sablot](https://github.com/loreleensablot)
- Place: Daet, Camarines Norte, Philippines
- Bio: I love designing beautiful websites. I also bike.
- Github [Loreleen Mae Sablot] (https://github.com/loreleensablot)

#### Name: [Ahmad Musaddiq Mohammad](https://github.com/ahmadmusaddiq)
- Place: Kuala Belait, Brunei Darussalam
- Bio: Mechanical engineer
- Github: [ahmadmusaddiq](https://github.com/ahmadmusaddiq)

#### Name: [Aleksandr Vorontsov](https://github.com/a-vorontsov)
- Place: London, England
- Bio: Student, Aspiring Front-end Web Dev
- Github [Aleksandr Vorontsov](https://github.com/a-vorontsov)
#### Name: [Ben Smith](https://github.com/ben-w-smith)
- Place: Salt Lake City, UT, USA
- Bio: A guy that loves writing bots and automation.
- GitHub: [Ben Smith](https://github.com/ben-w-smith)

#### Name: [Eric Bryant](https://github.com/shmickle)
- Place: Fairfax, Virginia, USA
- Bio: Web Developer
- GitHub: [shmickle](https://github.com/shmickle)

#### Name: [Emmanuel Akinde](https://github.com/harkindey)
- Place: Lagos, Nigeria
- Bio: Lets Code and Chill
- Github: [Harkindey](https://github.com/harkindey)

#### Name: [Ashish Krishan](https://github.com/ashishkrishan1995)
- Place: India
- Bio: Computer Science Major / UI/UX Designer
- GitHub: [ashishkrishan1995](https://github.com/ashishkrishan1995)

#### Name: [Katherine S](https://github.com/kms6bn)
- Place: San Francisco
- Bio: Data Scientist
- Github: [kms6bn](https://github.com/kms6bn)

#### Name: [BrunoSXS](https://github.com/brunosxs)
- Brazil
- Bio: I like turtules.
- Github [BrunoSXS](https://github.com/brunosxs)

#### Name: [Alexander Miller](https://github.com/allesmi)
- Place: Salzburg, Austria
- Bio: Student/Web Developer
- GitHub: [allesmi](https://github.com/allesmi)

#### Name: [Bryan Wigianto](https://github.com/bwigianto)
- Place: USA
- Bio: Engineer
- GitHub: [bwigianto](https://github.com/bwigianto)

#### Name: [Ckpuna4](https://github.com/Ckpuna4)
- Place: Saint-petersburg, Russia
- Bio: Web Developer
- GitHub: [Ckpuna4](https://github.com/Ckpuna4)

#### Name: [Vaibhaw Agrawal](https://github.com/vaibhaw2731)
- Place: New Delhi, India
- Bio: I am a Machine Learning enthusiast.
- GitHub: [vaibhaw2731](https://github.com/vaibhaw2731)

#### Name: [Dhevi Rajendran](https://github.com/dhevi)
- Place: USA
- Bio: Software Engineer
- Github: [dhevi](https://github.com/dhevi)

#### Name: [Martns90](https://github.com/martns90)
- Place: The Gym
- Bio: enthusiast
- Github: [martns90](https:github.com/martns90)

#### Name: [Oluwadamilola Babalola](https://github.com/thedammyking)
- Place: Lagos, Nigeria
- Bio: JavaScript Developer
- GitHub: [Oluwadamilola Babalola](https://github.com/thedammyking)

### Name: [Trevor Meadows](https://github.com/tlm04070)
- Place: Charlotte, North Carolina.
- Bio: UNC Charlotte coding bootcamp student.
- GitHub: [tlm04070](https://github.com/tlm04070);

#### Name: [Ratchapol Tengrumpong](https://github.com/lullabies)
- Place: Bangkok, Thailand
- Bio: Programmer Analyst
- GitHub: [lullabies](https://github.com/lullabies)

#### Name: [Luke Taylor](https://github.com/lmcjt37)
- Place: Derby, UK
- Bio: Senior Software Engineer, child at heart
- GitHub: [Luke Taylor](https://github.com/lmcjt37)

#### Name: [Snehil Verma](https://github.com/vsnehil92)
- Place: Delhi, India
- Bio: Love to learn new technologies
- GitHub: [vsnehil92](https://github.com/vsnehil9

#### Name: [Akram Rameez](https://github.com/akram-rameez)
- Place: Bengaluru, India
- Bio: I like free T-shirts and I cannot lie.
- GitHub: [allesmi](https://github.com/akram-rameez)

#### Name: [Bryan Tylor](https://github.com/bryantylor)
- Place: Cincinnati, OH, USA
- Bio: Elixir Dev / Nuclear Engineer
- GitHub: [Bryan Tylor](https://github.com/bryantylor)

#### Name: [Matthias Kraus](https://github.com/brotkiste)
- Place: Munich, Germany
- Bio: Automotive Computer Science
- GitHub: [brotkiste](https://github.com/brotkiste)

#### Name: [Harshil Agrawal](https://github.com/harshil1712)
-Place: Vadodara, India
-Bio: Student,Web Developer
-GitHub: [harshil1712](https://github.com/harshil1712)

#### Name: [Bennett Treptow](https://github.com/bennett-treptow)
- Place: Milwaukee, WI, USA
- Bio: Computer Science Major / Web Developer
- Github: [bennett-treptow](https://github.com/bennett-treptow)

#### Name: [Cameron Smith](https://github.com/cameronzsmith)
- Place: Wichita, KS, USA
- Bio: Student
- GitHub: [cameronzsmith](https://github.com/cameronzsmith)

#### Name: [Jose Morales](https://github.com/castro732)
- Place: Buenos Aires, Argentina
- Bio: Developer
- GitHub: [castro732](https://github.com/castro732)

#### Name: [Hassan Sani](https://github.com/inidaname)
- Place: Bida, Niger State, Nigeria
- Bio: Web Developer at @ADPNigeria

#### Name: [Philip Terzic](https://github.com/PhilTerz)
- Place: Scottsdale, Arizona, USA
- Bio: Aspiring OSS Contributer
- GitHub: [PhilTerz](https://github.com/PhilTerz)

#### Name: [Gustavo Pacheco Ziaugra](https://github.com/GustavoZiaugra)
- Place: São Paulo, Brazil.
- Bio: Technology Guy / Student
- GitHub: [Gustavo Ziaugra](https://github.com/GustavoZiaugra)

#### Name: [Sarah Chen](https://github.com/sarovisk)
- Place: Sao Paulo/ Brazil
- Bio: Student
- GitHub: [sarovisk](https://github.com/sarovisk)

#### Name: [Jose David](https://github.com/jose4125)
- Place: Bogotá, Colombia
- Bio: Web Developer
- GitHub: [jose4125](https://github.com/jose4125)

#### Name: [Mayank Saxena](https://github.com/mayank26saxena)
- Place: New Delhi, India
- Bio: Student
- GitHub: [mayank26saxena](https://github.com/mayank26saxena)

#### Name: [Napat Rattanawaraha](https://github.com/peam1234)
- Place: Bangkok, Thailand
- Bio: Student / Junior Web Developer
- GitHub: [peam1234](https://github.com/peam1234)

#### Name: [Marion Fioen](https://github.com/marion59000)
- Place: Lille, France
- Bio: Developer
- GitHub: [marion59000](https://github.com/marion59000)

#### Name: [Akma Adhwa](https://github.com/akmadhwa)
- Place: Malaysia
- Bio: Web Developer
- GitHub: [akmadhwa](https://github.com/akmadhwa)

#### Name: [Ian James](https://inj.ms)
- Place: London, UK
- Bio: Web... person?
- GitHub: [injms](https://github.com/injms)

#### Name: [K Foster](https://foster.im)
- Place: West Sussex, UK
- Bio: Web Developer
- GitHub: [g33kcentric](https://github.com/g33kcentric)

#### Name: [Andin FOKUNANG](https://github.com/switchgirl95)
- Place: Yaounde , Cameroon
- Bio: Student - Otaku - Geek
- GitHub: [Switch](https://github.com/switchgirl95)

#### Name: [xenocideiwki] (https://github.com/xenocidewiki)
- Place: Norway
- Bio: Reverse Engineer
- GitHub: [xenocidewiki] (https://github.com/xenocidewiki)

#### Name: [George Hundmann](https://github.com/georgegsd)
- Place: Mannheim, Baden-Württemberg, Germany
- Bio: I'm a German Shepherd that likes eating
- GitHub: [georgegsd](https://github.com/georgegsd)

#### Name: [Ahmad Abdul-Aziz](https://github.com/a-m-a-z)
- Place: Abuja, Nigeria
- Bio: Web Developer
- GitHub: [a-m-a-z](https://github.com/a-m-a-z)

#### Name: [Allan Dorr](https://github.com/aldorr)
- Place: Hamburg, Germany
- Bio: Web Dev, Writer, Translator, Teacher
- GitHub: [aldorr](https://github.com/aldorr)

#### Name: [Musa Barighzaai](https://github.com/mbarighzaai)
- Place: Toronto, Canada
- Bio: Front End Developer
- GitHub: [mbarighzaai](https://github.com/mbarighzaai)

#### Name: [Lakston](https://github.com/Lakston)
- Place: Toulouse, France
- Bio: Front-End Dev
- GitHub: [Lakston](https://github.com/Lakston)

#### Name: [Shobhit Agarwal](https://github.com/shobhit1997)
- Place: JSSATE, NOIDA ,INDIA
- Bio: Student/Andriod Developer
- GitHub: [shobhit1997](https://github.com/shobhit1997)

#### Name: [Will Barker](https://github.com/billwarker)
- Place: Toronto, Canada
- Bio: A guy who wants to improve the world through AI!
- GitHub: [Will Barker](https://github.com/billwarker)

#### Name: [Christopher Bradshaw](https://github.com/kitsune7)
- Place: Provo, UT, USA
- Bio: I love FOXES!!! :fox:
- GitHub: [kitsune7](https://github.com/kitsune7)

#### Name: [Ben Edelson]
-Place: Newark NJ
-Bio: I.T.
-GitHub: https://github.com/Bed3150n

#### Name: [JOE SCHO](https://github.com/JoeScho)
- Place: London, UK
- Bio: I love guitar!
- GitHub: [JoeScho](https://github.com/JoeScho)

#### Name: [Anuraag Tummanapally](https://github.com/TummanapallyAnuraag)
- Place: Mumbai, India
- Bio: Student, System Administrator
- GitHub: [TummanapallyAnuraag](https://github.com/TummanapallyAnuraag)

#### Name: [Fran Acién](https://github.com/acien101)
- Place: Madrid, Spain
- Bio: Full of empty
- GitHub: [Fran Acién](https://github.com/acien101)

#### Name: [Piyush Sikarwal](https://github.com/psikarwal)
- Place: India
- Bio: Professional Geek
- GitHub: [Piyush Sikarwal](https://github.com/psikarwal)

#### Name: [Pratyum Jagannath](https://github.com/Pratyum)
- Place: Singapore
- Bio: I tell tales!
- GitHub: [Pratyum](https://github.com/Pratyum)

#### Name: [Jakub Bačo](https://github.com/vysocina)
- Place: Slovakia
- Bio: Student / Designer
- GitHub: [Jakub Bačo](https://github.com/vysocina)

#### Name: [Gabriel Obaldia](https://github.com/gobaldia)
- Place: Uruguay
- Bio: Full Stack Developer
- GitHub: [Gabriel Obaldia](https://github.com/gobaldia)

#### Name: [Antonio Jesus Pelaez](https://github.com/ajpelaez)
- Place: Granada, Spain
- Bio: IT Student at the University of Granada
- GitHub: [Antonio Jesus Pelaez](https://github.com/ajpelaez)

#### Name: [Lokesh Raj Arora](https://github.com/lokiiarora)
- Place: Darjeeling, India
- Bio: CS Student at SRM University, Full Stack Developer
- Github: [Lokesh Raj Arora](https://github.com/lokiiarora)

#### Name: [Mahdi Majidzadeh](https://github.com/MahdiMajidzadeh/)
- Place: Qom, Qom, Iran
- Bio: back-end develoer and seo expert
- GitHub: [Mahdi Majidzadeh](https://github.com/MahdiMajidzadeh/)
- Twitter: [Mahdi Majidzadeh](https://twitter.com/MahdiMajidzadeh/)

#### Name: [Pedro Mietto Bruini](https://github.com/bruini)
- Place: Jundiaí, São Paulo, Brazil
- Bio: Analyst/Developer Student at Fatec-Jd
- GitHub: [Pedro Mietto Bruini](https://github.com/bruini)

#### Name: [NIKOLETT HEGEDÜS](https://github.com/henikolett)
- Place: Debrecen, Hungary
- Bio: I'm a Developer / Music geek / Nature enthusiast
- GitHub: [Nikolett Hegedüs](https://github.com/henikolett)

#### Name: [Omar Mujahid](https://github.com/omarmjhd)
- Place: Austin, Texas, USA
- Bio: I write code, and play golf!
- GitHub: [Omar Mujahid](https://github.com/omarmjhd)

#### Name: [Kyle Johnson] (https://github.com/johnson90512)
- Place: United States
- Bio: Information System Administrator, former Information Systems student
- GitHub: [Kyle Johnson] (https://github.com/johnson90512)
#### Name: [Gilliano Menezes](https://github.com/gillianomenezes)
- Place: Recife, Brazil
- Bio: Software Engineer at www.neuroup.com.br
- GitHub: [Gilliano Menezes](https://github.com/gillianomenezes)

#### Name: [Luís Antonio Prado Lança](https://github.com/luisslanca)
- Place: Jundiaí, São Paulo, Brazil
- Bio: I'm a student in Fatec Jundiaí and Web Developer.
- GitHub: [Luís Antonio Prado Lança](https://github.com/luisslanca)

#### Name: [Anish Bhardwaj](https://github.com/bhardwajanish)
- Place: New Delhi, India
- Bio: CSD IIITD
- GitHub: [Anish Bhardwaj](https://github.com/bhardwajanish)

#### Name: [Ankur Sharma](https://github.com/ankurs287)
- Place: New Delhi, India
- Bio: CSAM, IIITD
- GitHub: [Ankur Sharma](https://github.com/ankurs287)

#### Name: [Siddhant Verma](https://github.com/siddver007)
- Place: Delhi, India
- Bio: Information Assurance and Cybersecurity Master's Student at Northeastern University
- GitHub: [Siddhant Verma](https://github.com/siddver007)

#### Name: [Cody Williams](https://github.com/codyw9524)
- Place: Dallas, Texas, USA
- Bio: Web Nerd
- GitHub: [Cody Williams](https://github.com/codyw9524)

#### Name: [Aayush Sharma](https://github.com/aayusharma)
- Place: Mandi, Himachal Pradesh, India
- Bio: IITian
- GitHub: [Aayush Sharma](https://github.com/aayusharma)

#### Name: [Jonas Fabisiak](https://github.com/RenCloud)
- Place: Hanover, Germany
- Bio: IT Student
- GitHub: [Jonas Fabisiak](https://github.com/RenCloud)

#### Name: [Mark Schultz](https://github.com/zynk)
- Place: Calgary, Alberta
- Bio: IT Student at SAIT
- GitHub: [Mark Schultz](https://github.com/zynk)

#### Name: [Juan Pablo Aguilar Lliguin](https://github.com/chefjuanpi)
- Place: Chicoutimi, QC, Canada
- Bio: Full Stack Developer
- GitHub: [Juan Pablo Aguilar Lliguin](https://github.com/chefjuanpi)

### Name: [Isaac Torres Michel](https://github.com/isaactorresmichel)
- Place: León, Mexico
- Bio: Software Engineer
- GitHub: [Isaac Torres Michel](https://github.com/isaactorresmichel)

#### Name: [Klaudia K.](https://github.com/KalpiKK)
- Place: Poland
- Bio: IT Student at the University of Wroclaw
- GitHub: [Klaudia K.](https://github.com/KalpiKK)

#### Name: [Luiz Gustavo Mattos](https://github.com/mano0012)
- Place: Brasil
- Bio: Computer Science Student
- Github: [Luiz Matos](https://github.com/mano0012)

#### Name: [Jeppe Ernst](https://github.com/Ern-st)
- Place: 🇩🇰
- Bio: fullstack/devops/security unicorn 🦄
- GitHub: [Jeppe Ernst](https://github.com/Ern-st)

#### Name: [Sergey Gorky](https://github.com/sergeygorky)
- Place: Ukraine
- Bio: I've Top Rated status in Upwork
- GitHub: [Sergey Gorky](https://github.com/sergeygorky)

#### Name: [Ayush Agarwal](https://github.com/thisisayaush)
- Place: Noida, India
- Bio: CSE Student at the Amity University
- GitHub: [Ayush Agarwal](https://github.com/thisisayush)

#### Name: [Arie Kurniawan](https://github.com/arkwrn)
- Place: Jakarta, Indonesia
- Bio: IT Student at Universiy of Muhammadiyah Jakarta
- GitHub: [Arie Kurniawan](https://github.com/arkwrn)

#### Name: [Ramón Didier Valdez Yocupicio](https://github.com/xDidier901)
- Place: Hermosillo, Sonora, México
- Bio: Software Developer / Student
- GitHub: [Didier Valdez](https://github.com/xDidier901)

#### Name: [Jamie Pinheiro](https://github.com/jamiepinheiro)
- Place: Canada
- Bio: Student @ uWaterloo
- GitHub: [jamiepinheiro](https://github.com/jamiepinheiro)

#### Name: [Alvin Abia](https://github.com/twist295)
- Place: NY, USA
- Bio: Lead Mobile Developer
- Github: [Alvin Abia](https://github.com/twist295)

### Name: [Carlos Federico Lahrssen](https://github.com/carloslahrssen)
- Place: Miami, Florida, USA
- Bio: CS Student at Florida International University
- GitHub: [Carlos Lahrssen](https://github.com/carloslahrssen)

#### Name: [Caio Calderari](https://github.com/caiocall)
- Place: Campinas, São Paulo, Brazil
- Bio: Designer
- GitHub: [Caio Calderari](https://github.com/caiocall)

#### Name: [Chashmeet Singh](https://github.com/chashmeetsingh)
- Place: New Delhi, India
- Bio: CS Student
- GitHub: [Chashmeet Singh](https://github.com/chashmeetsingh)

#### Name: [Aimee Tacchi](https://github.com/darkxangel84)
- Place: England, UK
- Bio: Female Front-End Developer From England, UK, I love Code, Cats and Tea. Also love travelling.
- GitHub: [darkxangel84](https://github.com/darkxangel84)

#### Name: [Stuart Wares](https://github.com/StuWares)
- Place: Tamworth, United Kingdom
- Bio: Learning web development to help with a career change!
- GitHub: [Stu Wares](https://github.com/StuWares)

#### Name: [Aitor Alonso](https://github.com/tairosonloa)
- Place: Madrid, Spain
- Bio: Computer Science and Engineering BSc student at Carlos III University of Madrid
- GitHub: [Aitor Alonso](https://github.com/tairosonloa)

#### Name: [Veronika Tolpeeva](https://github.com/ostyq)
- Place: Moscow, Russia
- Bio: Web developer
- GitHub: [Veronika Tolpeeva](https://github.com/ostyq)

#### Name: [Dzmitry Kasinets](https://github.com/dkasinets)
- Place: Brooklyn, NY, USA
- Bio: CS student at Brooklyn College, and The Game of Thrones fan :3
- Github: [Dzmitry Kasinets](https://github.com/dkasinets)

#### Name: [Anthony Mineo](https://github.com/amineo)
- Place: New Jersey, USA
- Bio: Web Design & Development
- GitHub: [Anthony Mineo](https://github.com/amineo)

#### Name: [Brent Scheppmann](https://github.com/bareon)
- Place: Garden Grove, CA, US
- Bio: Student, Geophysicist
- GitHub: [Brent Scheppmann](https://github.com/bareon)

#### Name: [Andrea Stringham](https://github.com/astringham)
- Place: Phoenix, AZ USA
- Bio: Coffee addict, dog person, developer.
- GitHub: [Andrea Stringham](https://github.com/astringham)

#### Name: [coastalchief](https://github.com/coastalchief)
- Place: Germany
- Bio: dev
- GitHub: [coastalchief](https://github.com/coastalchief)

#### Name: [Furkan Arabaci](https://github.com/illegaldisease)
- Place: Turkey
- Bio: Computer Science student
- GitHub: [Furkan Arabaci](https://github.com/illegaldisease)

#### Name: [Rizki Ramadhana](https://github.com/rizkiprof)
- Place: Yogyakarta, Indonesia
- Bio: Student / Front-end Developer
- GitHub: [Rizki Ramadhana](https://github.com/rizkiprof)

#### Name: [Sarthak Bhagat](https://github.com/sarthak268)
- Place: Delhi, India
- Bio: ECE Undergraduate
- GitHub: [Sarthak Bhagat](https://github.com/sarthak268)

#### Name: [Haley C Smith](https://github.com/haleycs)
- Place: Orlando, Florida
- Bio: Web Designer/Developer
- GitHub: [Haley C Smith](https://github.com/haleycs)

#### Name: [Lesyntheti](https://github.com/lesyntheti)
- Place : Troyes, France
- Bio : Network Engineer at University of Technology of Troyes
- Github: [lesyntheti](https://gitbub.com/lesyntheti)

#### Name: [Abdullateef](https://github.com/abdullateef97)
- Place: Lagos Island, Lagos State, Nigeria
- Bio: Student Developer
- GitHub: [Abdullateef](https://github.com/abdullateef97)

#### Name: [Juan Anaya Ortiz](https://github.com/JaoChaos)
- Place: Granada, Spain
- Bio: IT student at the University of Granada
- GitHub: [Juan Anaya Ortiz](https://github.com/JaoChaos)

#### Name: [Alexander Voigt](https://github.com/alexandvoigt)
- Place: San Francisco, CA, USA
- Bio: Software Engineer
- GitHub: [Alexander Voigt](https://github.com/alexandvoigt)

#### Name: [Michael Greene] (https://github.com/Greeneink4)
- Place: UT, USA
- Bio: Web Dev Student
- Github: [Michael Greene] (https://github.com/Greeneink4)

#### Name: [Lee Magbanua](https://github.com/leesenpai)
- Place: Philippines
- Bio: Student / Front-end Web Developer
- GitHub: [leesenpai](https://github.com/leesenpai)

#### Name: [Damodar Lohani](https://github.com/lohanidamodar)
- Place: Kathmandu, Nepal
- Bio: Technology Consultant at [LohaniTech](https://lohanitech.com)
- GitHub: [Damodar Lohani](https://github.com/lohanidamodar)

#### Name: [Hrafnkell Orri Sigurðsson](https://github.com/hrafnkellos)
- Place: Hafnarfjörður, Iceland
- Bio: Computer Scientist
- GitHub: [Hrafnkell Orri Sigurðsson](https://github.com/hrafnkellos)

#### Name: [Mitchell Haugen](https://github.com/haugenmitch)
- Place: VA, USA
- Bio: Programmer
- GitHub: [haugenmitch](https://github.com/haugenmitch)

#### Name: [Felipe Do Espirito Santo](https://github.com/felipez3r0)
- Place: Jaboticabal, SP, Brazil
- Bio: Professor at Fatec, Faculdade São Luís, and Mozilla Volunteer
- GitHub: [Felipe Do E. Santo](https://github.com/felipez3r0)

#### Name: [Jason Green](https://jason.green)
- Place: Seattle, WA
- Bio: Student of code, eater of sustainable sushi
- GitHub: [Jalence](https://github.com/jalence)

#### Name: [Elan Ripley](https//github.com/tattarrattat)
- Place: Raleigh, North Carolina, USA
- Bio: Programmer
- Github: [Elan Ripley](https//github.com/tattarrattat)

#### Name: [Justin Oliver](https://github.com/justinoliver)
- Place: Seattle, WA, USA, Earth!
- Bio: Trying to learn cool new things!
- GitHub: [Justin Oliver](https://github.com/justinoliver)

#### Name: [RYAN R SMITH](https://github.com/devronsoft)
- Place: Oxford, UK
- Bio: Kiwi dev
- GitHub: [Ryan Smith](https://github.com/devronsoft)
- Website: [Blog](https://devronsoft.github.io/)

#### Name: [Michael Kaiser](https://github.com/patheticpat)
- Place: Germany
- Bio: Ooooooh, nooooooo, not tonight!!
- GitHub: [Michael Kaiser](https://github.com/patheticpat)

#### Name: [Igor Rzegocki](https://github.com/ajgon)
- Place: Kraków, PL
- Bio: I do Ruby for living, and hacking for fun
- GitHub: [Igor Rzegocki](https://github.com/ajgon)
- Website: [Online Portfolio](https://rzegocki.pl/)

#### Name: [JULIE QIU](https://github.com/julieqiu)
- Place: New York City, NY, USA
- Bio: Software Engineer; Loves iced coffee
- GitHub: [Julie Qiu](https://github.com/julieqiu)

#### Name: [Luis Alducin](https://linkedin.com/luisalduucin)
- Place: Mexico City
- Bio: Software Engineer
- GitHub: [Luis Alducin](https://github.com/luisalduucin)

#### Name: [Hannah Zulueta](https://github.com/hanapotski)
- Place: North Hollywood, CA
- Bio: Web developer, Calligrapher, Musician, Entrepreneur
- GitHub: [Ryan Smith](https://github.com/hanapotski)
- Website: [Blog](https://homemadecoder.wordpress.com)

#### Name: [Michele Adduci](https://micheleadduci.net)
- Place: Germany
- Bio: Full Stack Developer, living on a CI/CD pipeline
- GitHub: [madduci](https://github.com/madduci)

#### Name: [Austin Carey](https://github.com/apcatx)
- Place: Austin, TX, USA
- Bio: Jr Full Stack Developer making my first contribution.
- GitHub: [apcatx](https://github.com/apcatx)

#### Name: [John Rexter Flores](https://github.com/alldeads)
- Place: Cebu, Philippines
- Bio: Full Stack Developer
- Github: [John Rexter Flores](https://github.com/alldeads)

#### Name: [Luciano Santana dos Santos](https://github.com/lucianosds)
- Place: Ponta Grossa, PR, Brasil
- Bio: Computer Network Professional
- Github: [Luciano Santana dos Santos](https://github.com/lucianosds)

#### Name: [Alex Choi](https://github.com/running-cool)
- Place: Athens, GA
- Bio: Student
- Github: [running-cool](https://github.com/running-cool)

#### Name: [Fernando Contreras](https://github.com/fercreek)
- Place: Nuevo Leon, Mexico
- Bio: Software Engineer
- Github: [fercreek](https://github.com/fercreek)
- Website: [Blog](https://fercontreras.com/)

#### Name: [Kshitiz Khanal](https://github.com/kshitizkhanal7)
- Place: Kathmandu, Nepal
- Bio: Open Data and Open Knowledge activist
- GitHub: [Kshitiz Khanal](https://github.com/kshitizkhanal7)

#### Name: [Manas kashyap](https://github.com/Manas-kashyap)
- Place: New Delhi, India
- Bio: Computer Science Engineering student at Amity University
Noida
-Github: [Manas kashyap](https://github.com/Manas-kashyap)

#### Name: [Daksh Chaturvedi](https://github.com/daksh249)
- Place: New Delhi, India
- Bio: ECE Undergraduate at IIIT-Delhi
- GitHub: [Daksh Chaturvedi](https://github.com/daksh249)

#### Name: [SHANAKA ANURADHA](https://github.com/shanaka95)
- Place: Sri Lanka
- Bio: Undergraduate
- GitHub: [Shanaka95](https://github.com/shanaka95)

### Name: [Brandon Fadairo](https://github.com/BFadairo)
- Place: Columbus, Ohio
- Bio: A guy looking to change career fields
- GitHub: [Brandon Fadairo](https://github.com/BFadairo)

#### Name: [Lukas A](https://github.com/lukbukkit)
- Place: Kassel, Hesse, Germany
- Bio: Student on his way to the Abitur
- GitHub: [LukBukkit](https://github.com/lukbukkit)

#### Name: [Valera Kushnir](https://github.com/kashura)
- Place: Tampa, FL, USA
- Bio: Scrum Master and passionate technologist.
- GitHub: [kashura](https://github.com/kashura)

#### Name: [Eric Briese](https://github.com/Atrolantra)
- Place: Brisbane, Australia
- Bio: Student studying LAw and IT. Currently working as a software engineer.
- GitHub: [Atrolantra](https://github.com/Atrolantra)


#### Name: [Jeevan Chapagain](https://github.com/jeevanc)
- Place: Kathmandu, Nepal
- Bio: Student studying BSc(CSIT).Currently working as a software engineer intern.
- GitHub: [Jeevan Chapagain](https://github.com/jeevanc)

#### Name: [Ayushverma8](https://github.com/Ayushverma8)
- Place: Indore, TN, IN
- Bio: I'm living the best part of my life and the life that I always wanted to. Surrounded by amazing people everyday. Rich in happiness, meager in hate. Seduce me with bikes and roads, invite me to trekking and long drives. I love food and sleep. I'm driven by music and art.
- GitHub: [Ayush](https://github.com/Ayushverma8)

#### Name: [VEBER Arnaud](https://github.com/VEBERArnaud)
- Place: Paris, France
- Bio: Solution Architect @ Eleven-Labs
- GitHub: [VEBERArnaud](https://github.com/VEBERArnaud)

#### Name: [Dushyant Rathore](https://github.com/dushyantRathore)
- Place: New Delhi, India
- Bio: Student
- GitHub: [dushyantRathore](https://github.com/dushyantRathore)

#### Name: [Attila Blascsak](https://github.com/blascsi)
- Place: Hungary
- Bio: Front-end dev. Love React!
- GitHub: [Attila Blascsak](https://github.com/blascsi)

#### Name: [Acquila Santos Rocha](https://github.com/DJAcquila)
- Place: Goiânia, Brasil
- Bio: Computer Science Student
- GitHub: [Acquila Santos Rocha](https://github.com/DJAcquila)

#### Name:[Roi Ben - Shaul](https://github.com/rughciatuk)
- Place: israel
- Bio: Android developer
- GitHub: [Roi Ben - Shaul](https://github.com/rughciatuk)

#### Name: [Konstantin](https://github.com/Kola50011)
- Place: Wiener Neustadt, Austria
- Bio: Computer Science Student
- GitHub: [Konstantin](https://github.com/Kola50011)

#### Name: [Ankit Rai](https://github.com/ankitrai96)
- Place: Greater Noida, Uttar Pradesh, India
- Bio: A high functioning geek, et cetera.
- GitHub: [ankitrai96](https://github.com/ankitrai96)

#### Name: [Tiago Severino](https://github.com/TiagoSeverino)
- Place: Lisbon, Portugal
- Bio: I code for fun!
- GitHub: [TiagoSeverino](https://github.com/TiagoSeverino)

#### Name: [Patrick Hübl-Neschkudla](https://github.com/flipace)
- Place: Vienna, Austria
- Bio: Senior Developer @ ovos media gmbh. Happily married and father of 2 awesome kids. Oh and I like games.
- GitHub: [flipace](https://github.com/flipace)

#### Name: [Zakaria Soufiani](https://github.com/zakaria-soufiani)
- Place: Agadir, Morocco
- Bio: Student
- GitHub: [Zakaria Soufiani](https://github.com/zakaria-soufiani)

#### Name: [Mathias Pihl](https://github.com/newspaperman57)
- Place: Aalborg, Denmark
- Bio: Software Engineering Student
- GitHub: [Newspaperman57](https://github.com/newspaperman57)

#### Name: [Bikibi](https://github.com/Bikibi)
- Place: Toulouse, France
- Bio: Front-end dev
- GitHub: [Bikibi](https://github.com/Bikibi)

#### Name: [Weilun](https://github.com/holah)
- Place: Singapore
- Bio: Engineer
- GitHub: [Weilun](https://github.com/holah)

#### Name: [Matteo Mensi](https://github.com/Snatched)
- Place: Italy
- Bio: Chemical Engineering student. C++ developer. I (try to) make high-performance computational programs to help with scientific research.
- GitHub: [Snatched](https://github.com/Snatched)

#### Name: [Oleksiy Ovdiyenko](https://github.com/doubledare704)
- Place: Kyiv, Ukraine
- Bio: Python Dev
- GitHub: [Oleksiy Ovdiyenko](https://github.com/doubledare704)

#### Name: [Jeremy](https://github.com/jremeh)
- Place: KL, Malaysia
- Bio: Applied Math with Computing Student
- GitHub: [Jeremy](https://github.com/jremeh)

#### Name: [KUMAR AKSHAY](https://github.com/kakshay21)
- Place: Indore, Madhya Pradesh, India
- Bio: Electronics and Communication student.
- GitHub: [Kumar Akshay](https://github.com/kakshay21)

#### Name: [Jibin Thomas Philipose](https://github.com/JIBIN-P)
- Place: Mumbai, India
- Bio: Full-Stack Development, Machine Learning and Having Fun!.
- GitHub: [Jibin Thomas Philipose](https://github.com/JIBIN-P)

### Name: [Matei David](https://github.com/Matei207)
- Place: Birmingham, UK
- Bio: BSc Student at University of Birmingham
- GitHub: [Matei David](https://github.com/Matei207)

#### Name: [CAPS Padilla](https://github.com/CarlosPadilla)
- Place: Jalisco, Mexico
- Bio: A handsome guy with the best work ever

#### Name: [Aiman Abdullah Anees](https://github.com/aimananees)
- Place: Hyderabad, India
- Bio: iOS Developer
- GitHub: [Aiman Abdullah Anees](https://github.com/aimananees)

#### Name: [Andrea Zanin](https://github.com/ZaninAndrea)
- Place: Trento, Italy
- Bio: High School Student, passionate about math, coding and open source
- Github: [ZaninAndrea](https://github.com/ZaninAndrea)

#### Name: [VENKATESH BELLALE] (http://venkateshbellale.github.io)
- place:pune , India
- bio : loves computer+science , student
- github: [venketsh bellale] (http://github.com/venkateshbellale)

#### Name: [Keith VenHuizen](https://github.com/keithvenh/)
- Place: Sioux Falls, South Dakota
- Bio: Hi, I'm Keith. I love my family, playing board games, Chicago sports and problem solving!
- GitHub: [Keith VenHuizen](https://github.com/keithvenh)

#### Name：[ Eason Xuan ](https://github.com/timemahcine)
- Place: City:Shao Xing, State:Zhe Jiang, Country:China
- Bio: computer science student,front-end developer
- GitHub: [ Eason Xuan](https://github.com/timemahcine)

#### Name: [Ocean](https://github.com/ocean0212)
- Place: Henan, China
- Bio: Chinese food :heart_eyes:
- GitHub: [Ocean](https://github.com/ocean0212)

#### Name: [Rohit Motwani](https://github.com/rohittm)
- Place: Kanpur, India
- Bio: Frontend Developer
- GitHub: [rohittm](https://github.com/rohittm)

#### Name: [Piotr](https://github.com/khorne55)
- Place: Limerick, Ireland
- Bio: Computer Engineering Student :)
- GitHub: [khorne55](https://github.com/khorne55)

#### Name: [Rafael Barbosa](https://github.com/rafaelmilanibarbosa)
- Place: Sao Bernardo do Campo, Sao Paulo, Brazil
- Bio: loves computer+science , Full Stack Developer
- GitHub: [Ocean](https://github.com/rafaelmilanibarbosa)

#### Name: [Eric Wolfe](https://github.com/erwolfe)
- Place: Edwardsville, IL, USA
- Bio: Programmer, Audiophile, Gamer
- GitHub: [Eric Wolfe](https://github.com/erwolfe)

#### Name: [Francis](https://github.com/borbefg)
- Place: Quezon City, PH
- Bio: Fueled by :coffee:
- GitHub: [Francis](https://github.com/borbefg)

#### Name: [Gowtham](https://github.com/gowtham1997)
- Place: Chennai
- Bio: Loves Data science

### Name: [Branden] (https://github.com/redbeardaz)
- Place: Phoenix, AZ
- Bio: Customer Success Manager
- GitHub: [RedBeardAZ] (https://github.com/redbeardaz)

#### Name: [Hussain Calcuttawala](https://github.com/hussainbadri21)
- Place: Bengaluru, India
- Bio: Android Developer, Student, Foodie
- GitHub: [hussainbadri21](https://github.com/hussainbadri21)

#### Name: [M K]
- Place: Ko Tao, Thailand
- Bio: I love code, coffee and the beach

#### Name: [Ahmad Thames](https://github.com/ahmadthames)
- Place: Houston, TX, USA
- Bio: UX Engineer, Traveler, Plant-Based Foodie
- GitHub: [ahmadthames](https://github.com/ahmadthames)

#### Name: [Skyler](https://github.com/huntleyreep)
- Place: South Carolina
- Bio: Computer Science Student / Free Code Camper
- GitHub: [huntleyreep](https://github.com/huntleyreep)

#### Name: [Steve K]
- Place: Philadelphia, PA
- Bio: Security Analyst

#### Name: [Siddharth Tankariya](https://github.com/siddharthtankariya/)
- Place: Mumbai, India
- Bio: Java Developer, Foodie
- GitHub: [siddharthtankariya](https://github.com/siddharthtankariya/)

#### Name: [Christoph](https://github.com/iamchrishckns)
- Place: Germany
- Bio: I'm a german developer who loves to create things :)
- GitHub: [iamchrishckns](https://github.com/iamchrishckns)

#### Name: [Aditya Yuvaraj](https://github.com/Screwed-Up-Head)
- Place: Pune, India
- Bio: Metalhead law student who loves hardware and code
- GitHub: [Screwed-Up-Head](https://github.com/Screwed-Up-Head)

#### Name: [Zoe Kafkes](https://github.com/zkafkes)
- Place: Atlanta, Georgia USA
- Bio: caffeinated and curious
- GitHub: [zkafkes](https://github.com/zkafkes)

#### Name: [Gareth Davies](https://github.com/gareth-d85)
- Place: UK
- Bio: Future Developer and Free code camp local group leader
- GitHub: [Gareth Davies](https://github.com/gareth-d85)

#### Name: [Daniel Tudares](https://github.com/dan1eltudares)
- Place: Ottawa, Ontario, Canada
- Bio: Network specialist, code n00b
- Github: [Daniel Tudares](https://github.com/dan1eltudares)

#### Name: [Ryan Sperzel](https://github.com/ryansperzel)
- Place: NYC, New York, USA
- Bio: Recent college grad attending Flatiron School coding bootcamp
- GitHub: [Ryan Sperzel](https://github.com/ryansperzel)

#### Name: [Thomas Lee](https://github.com/pbzweihander)
- Place: Seoul, Republic of Korea
- Bio: College student
- GitHub: [Thomas Lee](https://github.com/pbzweihander)

#### Name: [Ayush Aggarwal](https://github.com/aggarwal125ayush)
- Place: Delhi, India
- Bio: Data Scientist , Android Developer
- Github: [Ayush Agagrwal](https://github.com/aggarwal125ayush)

#### Name: [Margaret Kelley](https://github.com/mlouisekelley)
- Place: USA
- Bio: Cat lover
- GitHub: [mlouisekelley](https://github.com/mlouisekelley)

#### Name: [Simon Volpert](https://github.com/vol-pi)
- Place: Ulm, Germany
- Bio: DevOps, Hiking, Photography
- GitHub: [vol-pi](https://github.com/vol-pi)

#### Name: [Matteo Testa](https://github.com/maojh)
- Place: Milan, Italy
- Bio: Design&Arts
- GitHub: [maojh](https://github.com/maojh)

#### Name: [Lisa Nguyen](https://github.com/LisaNguyen)
- Place: Dublin, Ireland
- Bio: Front-end developer
- GitHub: [Lisa Nguyen](https://github.com/LisaNguyen)

<<<<<<< HEAD
### Name: [Peter Squicciarini](https://github.com/stripedpajamas)
- Place: Charlotte, NC
- Bio: Backend Engineer
- Github: [Peter Squicciarini](https://github.com/stripedpajamas)
=======
#### Name: [Türker Yıldırım](https://github.com/turkerdotpy)
- Place: Tekirdağ, Turkey
- Bio: Literally gamer, geek and viking.
- GitHub: [turkerdotpy](https://github.com/turkerdotpy)

#### Name: [Tyler Williams](https://github.com/Tyler-Williams)
- Place: Henderson, NV, USA
- Bio: Front-end Developer
- GitHub: [Tyler-Williams](https://github.com/Tyler-Williams)

#### Name: [Ítalo Epifânio](https://github.com/itepifanio)
- Place: Natal, Brazil
- Bio: Web developer PHP and Python
- Github: [Ítalo Epifânio](https://github.com/itepifanio) 

#### Name: [Otto Bittencourt](https://github.com/OttoWBitt)
- Place: Belo Horizonte, Minas Gerais, Brazil
- Bio: Computer Science student at Puc-Mg ,Music lover
- GitHub: [OttoWBitt] (https://github.com/OttoWBitt)

#### Name: [Ana Perez](https://github.com/anacperez)
- Place: King City, California, United States
- Bio: Full-Stack developer, hiking, travel, art, photography
- GitHub: [Ana Perez](https://github.com/anacperez)
>>>>>>> 30c3b678
<|MERGE_RESOLUTION|>--- conflicted
+++ resolved
@@ -1391,12 +1391,11 @@
 - Bio: Front-end developer
 - GitHub: [Lisa Nguyen](https://github.com/LisaNguyen)
 
-<<<<<<< HEAD
 ### Name: [Peter Squicciarini](https://github.com/stripedpajamas)
 - Place: Charlotte, NC
 - Bio: Backend Engineer
 - Github: [Peter Squicciarini](https://github.com/stripedpajamas)
-=======
+
 #### Name: [Türker Yıldırım](https://github.com/turkerdotpy)
 - Place: Tekirdağ, Turkey
 - Bio: Literally gamer, geek and viking.
@@ -1420,5 +1419,4 @@
 #### Name: [Ana Perez](https://github.com/anacperez)
 - Place: King City, California, United States
 - Bio: Full-Stack developer, hiking, travel, art, photography
-- GitHub: [Ana Perez](https://github.com/anacperez)
->>>>>>> 30c3b678
+- GitHub: [Ana Perez](https://github.com/anacperez)