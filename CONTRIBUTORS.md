#### Name: [Daniel Hernandez](https://github.com/DHDaniel)
- Place: Caracas, Venezuela
- Bio: IB Diploma high school student.
- GitHub: [DHDaniel](https://github.com/DHDaniel)

#### Name: [Clark Weckmann](https://github.com/clarkhacks)
- Place: Illinois, USA
- Bio: Design, Develop, Produce!
- GitHub: [ClarkHacks](https://github.com/clarkhacks)

#### Name: [Mintoo Kumar](https://github.com/mintoo511)
- Place: New Delhi, India 
- Bio: Software Engineer
- GitHub: [mintoo511](https://github.com/mintoo511)

#### Name: [GITHAE KEVIN](https://github.com/Kevogich)
- Place: Torino, Italy 
- Bio: Everything Data !
- GitHub: [GITHAE KEVIN](https://github.com/Kevogich)

#### Name: [Sourav Verma](https://github.com/SrGrace)
- Place: Gwalior, Madhya Pradesh, India
- Bio: Machine Learning Enthusiast, Information Technology Undergraduate-18
- GitHub: [SrGrace](https://github.com/SrGrace)
#### Name: [Abhay Gawade](https://github.com/abhaygawade)
- Place: Pune, Maharashtra, India
- Bio: Technology enthusiastic!
- GitHub: [Abhay Gawade](https://github.com/abhaygawade)

#### Name: [Chong Jia Wei](https://github.com/heyjiawei)
- Place: Singapore
- Bio: Transformer in disguise
- GitHub: [heyjiawei](https://github.com/heyjiawei)

#### Name: [Indra Kusuma](https://github.com/idindrakusuma)
- Place: Semarang, Indonesia
- Bio: ♥ opensource ♥
- GitHub: [idindrakusuma](https://github.com/idindrakusuma)

### Name: [Terren Peterson](https:/github.com/terrenjpeterson)
- Place: Richmond, Virginia, United States
- Bio: Creator of Alexa Skills and Lex based chatbots
- GitHub: [Terren Peterson](https://github.com/terrenjpeterson)

### Name: [Raj Shekhar Kumar](https:/github.com/rja907)
- Place: Delhi, India
- Bio: CS Undergrad
- GitHub: [Raj Shekhar Kumar](https://github.com/rja907)

#### Name: [Darsh Naik](https://github.com/DarshNaik)
- Place: India
- Bio: Computer Engineering student
- GitHub: [DarshNaik](https://github.com/DarshNaik)

#### Name: [Ruta Puodziunaite](https://github.com/rutuke)
- Place: Dublin, Ireland
- Bio: Fullstack Web developer and a chemical sciences graduate.
- GitHub: [rutuke](https://github.com/rutuke)
- Website: [https://www.rutap.tech](https://www.rutap.tech)
- Starup: [EndorseU](http://www.endorseu.com)

#### Name: [DAVE HOWSON](https://github.com/davehowson)		
 - Place: Kandy, Sri Lanka		 
 - Bio: Software Engineering Student/ Web Developer		 
 - GitHub: [davehowson](https://github.com/davehowson)

#### Name: [Egi Nugraha](https://github.com/eginugraha)
- Place: Bandung, Jawa Barat, Indonesia
- Bio: I Love Code and Design.
- GitHub: [Egi Nugraha](https://github.com/eginugraha)

#### Name: [Faouzi Bouzar Amrouche](https://github.com/faouziamrouche)
- Place: Kolea, Tipaza, Algeria
- Bio: Fullstack Web developer, Computer Engineering Master student
- GitHub: [faouziamrouche](https://github.com/faouziamrouche)

#### Name: [Rene Israel](https://github.com/reneisrael)
- Place: Mexico
- Bio: En decadencia
- GitHub: [Rene Israel](https://github.com/reneisrael)

#### Name: [Thomas Booker](https://github.com/thomas-booker)
- Place: Stockport, Cheshire, England
- Bio: Budding software developer, studying MSc Computing
- GitHub: [thomas-booker](https://github.com/thomas-booker)

#### Name: [Türker Yıldırım](https://github.com/turkerdotpy)		
 - Place: Tekirdağ, Turkey		
 - Bio: Literally gamer, geek and viking.		
 - GitHub: [turkerdotpy](https://github.com/turkerdotpy)		

#### Name: [OGUZCAN EMEGIL](https://github.com/oemegil)
- Place: Ankara
- Bio: Format atilir
- GitHub: [Oguzcan Emegil](https://github.com/oemegil)

#### Name: [Colin Zhang](http://linkedin.com/in/colinzhang95)		
 - Place: Philadelphia, PA, USA		
 - Bio: Entrepreneur, product manager, traveller		 
 - Github: [colinzhang](https://github.com/colinzhang)		

#### Name: [Petar Popovic](https://github.com/Petar-np)
- Place: Nova Pazova, Serbia
- Bio: Blockchain and Fullstack Web Developer
- GitHub: [Petar-np](https://github.com/Petar-np)

#### Name: [Dalton](https://github.com/stormBandit)		
 - Place: Ontario, Canada		
 - Bio: Software Engineer		
 - GitHun: [Dalton](https://github.com/stormBandit)		

#### Name: [VICTOR PIOLIN](https://github.com/vico1993)
- Place: FRANCE
- Bio: Open Source Lover, and trying some go :p
- GitHub: [Victor Piolin](https://github.com/vico1993)

#### Name: [ALICE CHUANG](https://github.com/AliceWonderland)
- Place: New York City, NY, USA
- Bio: I love DOGS! :dog:
- GitHub: [Alice Chuang](https://github.com/AliceWonderland)

#### Name: [Jon Rinciari] (https://github.com/jonathanRinciari)
-Place: New Haven, CT, USA
-Bio: Web Developer
-GitHub: [Jon Rinciari] (https://github.com/jonathanRinciari)

#### Name: [AP PRANAV](https://github.com/pranav-cs)
- Place: India
- Bio: I like to code
- GitHub: [AP Pranav](https://github.com/pranav-cs)

#### Name: [GABE DUNN](https://github.com/redxtech)
- Place: Canada
- Bio: I love VUE !!
- GitHub: [Gabe Dunn](https://github.com/redxtech)
- Website: [when.](https://when.redxte.ch)

#### Name: [GEORGE FOTOPOULOS](https://github.com/xorz57)
- Place: Patras, Achaia, Greece
- Bio: Technology Enthusiast
- GitHub: [George Fotopoulos](https://github.com/xorz57)

#### Name: [Stephen Dzialo](https://github.com/dzials)
- Place: USA
- Bio: Computer Science Major
- GitHub: [Stephen Dzialo](https://github.com/dzials)

#### Name: [Taf Meister](https://github.com/tashrafy)
- Place: NYC
- Bio: Developer =]

#### Name: [RAFAEL MENEZES](https://github.com/RafaelSa94)
- Place: Boa Vista, Roraima, Brazil
- Bio: Computer Science Major
- GitHub: [Rafael Sá](https://github.com/RafaelSa94)

#### Name: [Patrick S](https://github.com/patsteph)
- Place: USA
- Bio: Professional Geek
- GitHub: [Patrick S](https://github.com/patsteph)

#### Name: [Michael Cao](https://github.com/mcao)
- Place: PA, USA
- Bio: Student
- GitHub: [Michael Cao](https://github.com/mcao)

#### Name: [Amlaan Bhoi](https://github.com/amlaanb)
- Place: IL, USA
- Bio: CS Grad Student
- GitHub: [Amlaan Bhoi](https://github.com/amlaanb)

#### Name: [Cecy Correa](https://github.com/cecyc)
- Place: USA
- Bio: Software Engineer at ReturnPath
- Github: [cecyc](https://github.com/cecyc)

#### Name: [Billy Lee](https://github.com/leebilly0)
- Place: WI, USA
- Bio: Software Developer, Bachelors in Computer Science
- Github: [Billy Lee](https://github.com/leebilly0)

#### Name: [AGNIESZKA MISZKURKA](https://github.com/agnieszka-miszkurka)
- Place: Poland
- Bio: second year Computer Science Student, in love with NYC <3
- GitHub: [agnieszka-miszkurka](https://github.com/agnieszka-miszkurka)

#### Name: [Leah Langfrod](https://github.com/leahlang4d2)
- Place: CA, USA
- Bio: Recent Bachelors in Computer Science
- Github: [Leah Langford](https://github.com/leahlang4d2)

#### Name: [Eric Nor](https://github.com/thateric)
- Place: Lake Forest, CA, USA
- Bio: Multiple corgi owner and a Senior Software Developer
- Github: [Eric Nord](https://github.com/thateric)

#### Name: [Campion Fellin](https://github.com/campionfellin)
- Place: Seattle, WA, USA
- Bio: I love open source and coffee! New grad looking for work!
- GitHub: [Campion Fellin](https://github.com/campionfellin)

#### Name: [Niket Mishra](https://github.com/niketmishra)
- Place: New Delhi, Delhi, India
- Bio: B.Tech Student in Information Technology
- GitHub: [Niket Mishra](https://github.com/niketmishra)

#### Name: [Shade Ruangwan](https://github.com/sruangwan)
- Place: Nara, Japan
- Bio: PhD student in Software Engineering
- Github: [Shade Ruangwan](https://github.com/sruangwan)

#### Name: [Michael Rodriguez](https://github.com/vinird)
- Place: Alajuea, Alajuela, Costa Rica
- Bio: Web dev adn graphic designer
- GitHub: [vinird](https://github.com/vinird)

#### Name: [Evan Culver](https://github.com/eculver)
- Place: San Francisco, CA, USA
- Bio: I work at Uber on data storage, tooling and OOS - checkout [our work](https://github.com/uber-go/dosa)!
- GitHub: [Evan Culver](https://github.com/eculver)

#### Name: [Vo Tan Tho](https://github.com/kensupermen)
- Place: Ho Chi Minh City, VietNam
- Bio: I'm Software Engineer at Dinosys
- GitHub: [Ken Supermen](https://github.com/kensupermen)

#### Name: [Franklyn Roth](https://github.com/far3)
- Place: Boulder, CO, USA
- Bio: I am a web developer working on finance sites. Specialize in accessibility.
- GitHub: [Franklyn Roth](https://github.com/far3)

#### Name: [Karthick Thoppe](https://github.com/karthicktv)
- Place: Dublin, Ireland
- Bio: I am a Solution Architect and work for a large SaaS organization
- GitHub: [Karthick Thoppe](https://github.com/karthicktv)

#### Name: [Brane](https://github.com/brane)
- Place: Turkey
- Bio: I am a caffeine based artificial life form.
- GitHub: [Brane](https://github.com/brane)

#### Name: [Ishan Jain](https://github.com/ishanjain28)
- Place: Roorkee, Uttrakhand, India
- Bio: I love working with Images, Crypto, Networking and opengl, Work as a Backend Engineer in Go. Also, Love Rust!.
- Github: [Ishan Jain](https://github.com/ishanjain28)

#### Name: [Anupam Dagar](https://github.com/Anupam-dagar)
- Place: Allahabad, India
- Bio: I am like a code currently in development.
- GitHub: [Anupam Dagar](https://github.com/Anupam-dagar)

#### Name: [Phil](https://github.com/bitbrain-za)
- Place: South Africa
- Bio: Avid Tinkerer
- GitHub: [bitbrain-za](https://github.com/bitbrain-za)

#### Name: [Jasdy Syarman](https://github.com/akutaktau)
- Place: Malaysia
- Bio: PHP Programmer
- GitHub: [akutaktau](https://github.com/akutaktau)

#### Name: [Rupesh Kumar](https://github.com/vmcniket)
- Place: India
- Bio: KIIT University IT student
- GitHub: [vmcniket](https://github.com/vmcniket)

#### Name: [Shelby Stanton](https://github.com/Minimilk93)
- Place: Leeds, England
- Bio: Front End Developer who loves cats and gaming!
- GitHub: [Minimilk93](https://github.com/Minimilk93)

#### Name: [Michael Nyamande](https://github.com/mikeyny)
- Place: Harare ,Zimbabwe
- Bio: Eat , ~~Sleep~~ , Code
- GitHub: [Mikeyny](https://github.com/mikeyny)

#### Name: [Anders Jürisoo](https://github.com/ajthinking)
- Place: Sweden
- Bio: What happens in Git stays in Git
- GitHub: [Anders Jürisoo](https://github.com/ajthinking)

#### Name: [Dvir](https://github.com/dvur12)
- Place: Israel
- Bio: \x90\x90\x90\x90
- GitHub: [Dvir](https://github.com/dvur12)

#### Name: [Xavier Marques](https://github.com/wolframtheta)
- Place: Corbera de Llobregat, Barcelona, Catalonia
- Bio: Computer Science Major
- GitHub: [WolframTheta](https://github.com/wolframtheta)

#### Name: [Vishal](https://dainvinc.github.io)
- Place: New York
- Bio: Software developer with a knack to learn things quickly.
- GitHub: [dainvinc](https://github.com/dainvinc)

### Name: [Niall Cartwright](https://github.com/Nairu)
- Place: Birmingham, UK
- Bio: Avid Games dev hobbyist, work for 3SDL as a software developer.
- GitHub: [Niall Cartwright](https://github.com/Nairu)

#### Name: [Justin I](https://github.com/Jish80)
- Place: IL, USA
- Bio: Work hard
- GitHub: [Jish80] (https://github.com/Jish80)

#### Name: [APOORVA SHARMA](https://github.com/okatticus)
- Place: Himachal Pradesh,India
- Bio: A student happy to write code and poetry.
- GitHub: [Apoorva Sharma](https://github.com/okatticus)

#### Name: [Prateek Pandey](https://github.com/prateekpandey14)
- Place: Bangalore, India
- Bio: Opensource Enthusiast, Opensource Golang developer
- GitHub: [Prateek Pandey](https://github.com/prateekpandey14)

#### Name: [CodHeK](https://github.com/CodHeK)
- Place: Mumbai, India
- Bio: Cuber/Coder
- GitHub: [CodHeK](https://github.com/CodHeK)

#### Name: [Søren Eriksen](https://github.com/soer7022)
- Place: Denmark
- Bio: Currently studying computerscience at Aarhus University
- Github: [Søren Eriksen](https://github.com/soer7022)

#### Name: [Cristiano Bianchi](https://github.com/crisbnk)
- Place: Italy
- Bio: Love to learn something new everyday
- GitHub: [crisbnk](https://github.com/crisbnk)


#### Name: [Paulo Henrique Scherer](https://github.com/phscherer)
- Place: Brazil
- Bio: Student and newbie software developer
- GitHub: [phscherer](https://github.com/phscherer)

#### Name: [Aldo Cano](https://github.com/aldocano)
- Place: Tirana, Albania
- Bio: A bug is never just a mistake...
- GitHub: [Aldo Cano](https://github.com/aldocano)

#### Name: [Timea Deák](https://github.com/DTimi)
- Place: Dublin, Ireland
- Bio: Molecular biologist
- GitHub: [Timea Deák](https://github.com/DTimi)

#### Name: [Christian Skala](https://github.com/chrishiggins29)
- Place: New York, USA
- Bio: Hire me! Need a VP of Engineering, Director of Software, CTO?
- GitHub: [Christian Skala](https://github.com/chrishiggins29)

#### Name: [filedesless](https://hightechlowlife.info)
- Place: Québec, Canada
- Bio: CompSci from ULaval reporting in
- GitHub: [aiglebleu](https://github.com/aiglebleu)

#### Name: [Jon Lee](https://github.com/githubbbbbbbbbbbbb)
- Place: Canada
- Bio: Student
- GitHub: [githubbbbbbbbbbbbb](https://github.com/githubbbbbbbbbbbbb)

#### Name: [Ren Cummings](https://github.com/nrenc027)
- Place: Dayton,OH, USA
- Bio: I like Code :sunglasses:, Coloring :art:, and Cardio :running:
- GitHub: [Ren Cummings](https://github.com/nrenc027)

#### Name: [Nefari0uss](https://github.com/nefari0uss)
- Place: USA
- Bio: Gamer, developer, and open source enthusiast!
- Github: [Nefari0uss](https://github.com/nefari0uss)

#### Name: [S Stewart](https://github.com/tilda)
- Place: Denton, Texas, US
- Bio: Dude trying to become a IT guy somewhere. Also reads [The Register](https://www.theregister.co.uk).
- GitHub: [tilda](https://github.com/tilda)

#### Name: [Jose Gomera](https://github.com/josegomera)
- Place: Dominican Republic
- Bio: I'm web developer that love somehow to help.
- Github: [josegomera](https://github.com/josegomera)

#### Name: [Stephen Abrahim](https://github.com/lepah)
- Place: Huntington Beach, CA
- Bio: Games and things!
- GitHub: [Stephen Abrahim](https://github.com/lepah)

#### Name: [Rajeev Kumar Singh](https://github.com/rajeeviiit)
- Place: Gandhinagar,Gujrat, IN
- Bio: Games and music!
- GitHub: [Rajeev Kumar Singh](https://github.com/rajeeviiit)

### Name: [Benjamin Sanvoisin](https://github.com/Laudenlaruto)
- Place : Paris, FR
- Bio: Devops, Gamer and fun
- GitHub: [Benjamin Sanvoisin](https://github.com/Laudenlaruto)

#### Name: [Matthew Burke](https://github.com/MatthewBurke1995)
- Place: Sydney, Australia
- Bio: Big fan of Python + Data
- GitHub: [Matthew Burke](https://github.com/MatthewBurke1995)

#### Name: [Caio Perdona](https://github.com/perdona)
- Place: Ribeirao Preto, SP, Brazil
- Bio: Web and Mobile Engineer
- GitHub: [Caio Perdona](https://github.com/perdona)

#### Name: [Shankhalika Sarkar](https://github.com/Shankhalika)
- Place: Karnataka, India
- Bio: Current Final Year CS Undergrad. I love poetry, tea and dogs.
- Github: [Shankhalika Sarkar](https://github.com/Shankhalika)

#### Name: [Henrique Duarte](https://github.com/mustorze)
- Place: São Paulo, SP, BR
- Bio: Developer, I really like!
- GitHub: [Henrique Duarte](https://github.com/mustorze)

#### Name: [Akshit Kharbanda](https://github.com/akshit04)
- Place: Delhi, India
- Bio: 5th semester IT Undergrad. Machine Learning enthusiast. Black coffee <3
- GitHub: [Akshit Kharbanda](https://github.com/akshit04)

#### Name:[Avinash Jaiswal](https://github.com/littlestar642)
- Place:Surat,Gujarat,India.
- Bio:In love with the WEB,from age of 5!
- Github:[Avinash Jaiswal](https://github.com/littlestar642)

#### Name: [JoeBanks13](https://github.com/JoeBanks13)
- Place: York, United Kingdom
- Bio: Backend web developer
- GitHub: [JoeBanks13](https://github.com/JoeBanks13)
- Webpage: [josephbanks.me](https://josephbanks.me)
- GitLab Server: [GitLab](https://gitlab.josephbanks.me/JoeBanks13)

#### Name: [Alisson Vargas](https://github.com/alisson-mich)
- Place: Torres, RS, Brazil
- Bio: A guy who loves IT :D
- GitHub: [Alisson Vargas](https://github.com/alisson-mich)

#### Name: [Mat.](https://github.com/pudkipz)
- Place: Stockholm, Sweden
- Bio: Random Swedish student.
- GitHub: [Mat.](https://github.com/pudkipz)

#### Name: [Adiyat Mubarak](https://github.com/Keda87)
- Place: Jakarta, ID, Indonesia
- Bio: Technology Agnostic
- GitHub: [Adiyat Mubarak](https://github.com/Keda87)

#### Name: [Vishaal Udandarao](https://github.com/vishaal27)
- Place: New Delhi, India
- Bio: Professional Geek | Developer
- GitHub: [Vishaal Udandarao](https://github.com/vishaal27)

#### Name: [Sparsh Garg](https://github.com/sparsh789)
- Place: Hyderabad, Telangana, India
- Bio: Student@IIIT,Hyderabad
- GitHub: [sparsh789](https://github.com/sparsh789)

#### Name: [Zaki Akhmad](https://github.com/za)
- Place: Jakarta, Indonesia
- Bio: Python enthusiasts
- GitHub: [za](https://github.com/za)

### Name: [Joey Marshment-Howell](https://github.com/josephkmh)
- Place: Berlin, Germany
- Bio: A nice young man who likes web programming!
- GitHub: [Joey Marshment-Howell](https://github.com/josephkmh)

#### Name: [Chris Sullivan](https://github.com/codemastermd)
- Place: College Park, Maryland
- Bio: Comp Sci student at the University of Maryland
- GitHub: [Chris Sullivan](https://github.com/codemastermd)

### Name: [Owen Mitchell](https://github.com/ultimatezenzar)
- Place: Edmond, OK, United States
- Bio: Programmer for a high school robotics team
- Github: [ultimatezenzar] (https://github.com/ultimatezenzar)

#### Name: [Sravya Pullagura](https://github.com/sravya96)
- Place: Vijayawada, Andhra Pradesh, India
- Bio: Love learning, coding and sketching!!
- Github [Sravya Pullagura](https://github.com/sravya96)

#### Name: [Ahmad Musaddiq Mohammad](https://github.com/ahmadmusaddiq)
- Place: Kuala Belait, Brunei Darussalam
- Bio: Mechanical engineer
- Github: [ahmadmusaddiq](https://github.com/ahmadmusaddiq)

#### Name: [Rafael Lima](https://github.com/rafaelkalan)
- Place: Belo Horizonte, Minas Gerais, Brazil
- Bio: Youger software engineer
- GitHub: [Rafael Lima](https://github.com/rafaelkalan)

#### Name: [Saif Rehman Nasir](https://github.com/shyshin)
- Place: New Delhi, India
- Bio: Techie with a lot of horizontals but a low verticality :(
- Github: [Saif Rehman Nasir](https://github.com/shyshin)

#### Name: [Yash Mittra](https://github.com/mittrayash)
- Place: New Delhi, Delhi, India
- Bio: Web Developer, Coder | Entering the field of Machine Learning and Data Science
- GitHub: [mittrayash](https://github.com/mittrayash)

#### Name: [Dustin Woods](https://github.com/dustinywoods)
- Place: MN, USA
- Bio: Software Developer
- GitHub: [Dustin Woods](https://github.com/dustinywoods)

#### Name: [Ginanjar S.B](https://github.com/egin10)
- Place: Samarinda, Kalimantan Timur, Indonesia
- Bio: Someone who's intresting about web devlopment / Programming
- GitHub: [Ginanjar S.B | egin10](https://github.com/egin10)

#### Name: [Fush Chups](https://github.com/fushandchups)
- Place: Christchurch, Canterbury, New Zealand
- Bio: Earhquake enthusiast
- GitHub:[fushandchups] (https://github.com/fushandchups)

#### Name: [Francis Venne](https://github.com/NullSilence)
- Place: Montreal, Canada.
- Bio: Developer by day, cat lover by night. Canadian tech enthusiast.
- Github [Sravya Pullagura](https://github.com/NullSilence)

#### Name: [Leonardo Bonetti](https://github.com/LeonardoBonetti)
- Place: São Paulo, Brazil
- Bio: Associate Degree analysis and systems development
- GitHub: [Leonardo Bonetti](https://github.com/LeonardoBonetti)

#### Name: [Noveen Sachdeva](https://github.com/noveens)
- Place: Hyderabad, Telangana, India
- Bio: 3rd Year CS undergrad at IIIT Hyderabad.
- GitHub: [Noveen Sachdeva](https://github.com/noveens)

#### Name: [DENNIS ORZIKH](https://github.com/orzikhd)
- Place: Seattle, WA, USA
- Bio: Student at UW. Likes easy ways to make sure tools are set up in new environments (like this project)
- Github: Wow isn't this right up there ^ [Dennis Orzikh](https://github.com/orzikhd)

#### Name: [Pranav Bhasin](https://github.com/pranavbhasin96)
- Place: Hyderabad, Telangana, India
- Bio: Trying to fit in coding society.
- GitHub: [Pranav Bhasin](https://github.com/pranavbhasin96)

#### Name: [Vaibhav Agarwal](https://github.com/vaibhavagarwal220)
- Place: Mandi, Himachal Pradesh, India
- Bio: A passionate programmer and a beginner in Open Source
- Github [Vaibhav Agarwal](https://github.com/vaibhavagarwal220)

#### Name: [Arpit Gogia](https://github.com/arpitgogia)
- Place: Delhi, India
- Bio: Python Developer
- Github [Arpit Gogia](https://github.com/arpitgogia)

#### Name: [Charlie Stanton](https://github.com/shtanton)
- Place: Southend-On-Sea, England
- Bio: JavaScript Tinkerer, Lover of Vim
- Github [Charlie Stanton](https://github.com/shtanton)

#### Name: [James Henderson](https://github.com/prohunt)
- Place: Raleigh, NC, United States
- Bio: Inquisitive, Loves coding, also vegan
- Github [Sravya Pullagura](https://github.com/sravya96)

#### Name: [Loreleen Mae Sablot](https://github.com/loreleensablot)
- Place: Daet, Camarines Norte, Philippines
- Bio: I love designing beautiful websites. I also bike.
- Github [Loreleen Mae Sablot] (https://github.com/loreleensablot)

#### Name: [Ahmad Musaddiq Mohammad](https://github.com/ahmadmusaddiq)
- Place: Kuala Belait, Brunei Darussalam
- Bio: Mechanical engineer
- Github: [ahmadmusaddiq](https://github.com/ahmadmusaddiq)

#### Name: [Aleksandr Vorontsov](https://github.com/a-vorontsov)
- Place: London, England
- Bio: Student, Aspiring Front-end Web Dev
- Github [Aleksandr Vorontsov](https://github.com/a-vorontsov)
#### Name: [Ben Smith](https://github.com/ben-w-smith)
- Place: Salt Lake City, UT, USA
- Bio: A guy that loves writing bots and automation.
- GitHub: [Ben Smith](https://github.com/ben-w-smith)

#### Name: [Eric Bryant](https://github.com/shmickle)
- Place: Fairfax, Virginia, USA
- Bio: Web Developer
- GitHub: [shmickle](https://github.com/shmickle)

#### Name: [Emmanuel Akinde](https://github.com/harkindey)
- Place: Lagos, Nigeria
- Bio: Lets Code and Chill
- Github: [Harkindey](https://github.com/harkindey)

#### Name: [Ashish Krishan](https://github.com/ashishkrishan1995)
- Place: India
- Bio: Computer Science Major / UI/UX Designer
- GitHub: [ashishkrishan1995](https://github.com/ashishkrishan1995)

#### Name: [Katherine S](https://github.com/kms6bn)
- Place: San Francisco
- Bio: Data Scientist
- Github: [kms6bn](https://github.com/kms6bn)

#### Name: [BrunoSXS](https://github.com/brunosxs)
- Brazil
- Bio: I like turtules.
- Github [BrunoSXS](https://github.com/brunosxs)

#### Name: [Alexander Miller](https://github.com/allesmi)
- Place: Salzburg, Austria
- Bio: Student/Web Developer
- GitHub: [allesmi](https://github.com/allesmi)

#### Name: [Bryan Wigianto](https://github.com/bwigianto)
- Place: USA
- Bio: Engineer
- GitHub: [bwigianto](https://github.com/bwigianto)

#### Name: [Ckpuna4](https://github.com/Ckpuna4)
- Place: Saint-petersburg, Russia
- Bio: Web Developer
- GitHub: [Ckpuna4](https://github.com/Ckpuna4)

#### Name: [Vaibhaw Agrawal](https://github.com/vaibhaw2731)
- Place: New Delhi, India
- Bio: I am a Machine Learning enthusiast.
- GitHub: [vaibhaw2731](https://github.com/vaibhaw2731)

#### Name: [Dhevi Rajendran](https://github.com/dhevi)
- Place: USA
- Bio: Software Engineer
- Github: [dhevi](https://github.com/dhevi)

#### Name: [Martns90](https://github.com/martns90)
- Place: The Gym
- Bio: enthusiast
- Github: [martns90](https:github.com/martns90)

#### Name: [Oluwadamilola Babalola](https://github.com/thedammyking)
- Place: Lagos, Nigeria
- Bio: JavaScript Developer
- GitHub: [Oluwadamilola Babalola](https://github.com/thedammyking)

### Name: [Trevor Meadows](https://github.com/tlm04070)
- Place: Charlotte, North Carolina.
- Bio: UNC Charlotte coding bootcamp student.
- GitHub: [tlm04070](https://github.com/tlm04070);

#### Name: [Ratchapol Tengrumpong](https://github.com/lullabies)
- Place: Bangkok, Thailand
- Bio: Programmer Analyst
- GitHub: [lullabies](https://github.com/lullabies)

#### Name: [Luke Taylor](https://github.com/lmcjt37)
- Place: Derby, UK
- Bio: Senior Software Engineer, child at heart
- GitHub: [Luke Taylor](https://github.com/lmcjt37)

#### Name: [Snehil Verma](https://github.com/vsnehil92)
- Place: Delhi, India
- Bio: Love to learn new technologies
- GitHub: [vsnehil92](https://github.com/vsnehil9

#### Name: [Akram Rameez](https://github.com/akram-rameez)
- Place: Bengaluru, India
- Bio: I like free T-shirts and I cannot lie.
- GitHub: [allesmi](https://github.com/akram-rameez)

#### Name: [Bryan Tylor](https://github.com/bryantylor)
- Place: Cincinnati, OH, USA
- Bio: Elixir Dev / Nuclear Engineer
- GitHub: [Bryan Tylor](https://github.com/bryantylor)

#### Name: [Matthias Kraus](https://github.com/brotkiste)
- Place: Munich, Germany
- Bio: Automotive Computer Science
- GitHub: [brotkiste](https://github.com/brotkiste)

#### Name: [Harshil Agrawal](https://github.com/harshil1712)
-Place: Vadodara, India
-Bio: Student,Web Developer
-GitHub: [harshil1712](https://github.com/harshil1712)

#### Name: [Bennett Treptow](https://github.com/bennett-treptow)
- Place: Milwaukee, WI, USA
- Bio: Computer Science Major / Web Developer
- Github: [bennett-treptow](https://github.com/bennett-treptow)

#### Name: [Cameron Smith](https://github.com/cameronzsmith)
- Place: Wichita, KS, USA
- Bio: Student
- GitHub: [cameronzsmith](https://github.com/cameronzsmith)

#### Name: [Jose Morales](https://github.com/castro732)
- Place: Buenos Aires, Argentina
- Bio: Developer
- GitHub: [castro732](https://github.com/castro732)

#### Name: [Hassan Sani](https://github.com/inidaname)
- Place: Bida, Niger State, Nigeria
- Bio: Web Developer at @ADPNigeria

#### Name: [Philip Terzic](https://github.com/PhilTerz)
- Place: Scottsdale, Arizona, USA
- Bio: Aspiring OSS Contributer
- GitHub: [PhilTerz](https://github.com/PhilTerz)

#### Name: [Gustavo Pacheco Ziaugra](https://github.com/GustavoZiaugra)
- Place: São Paulo, Brazil.
- Bio: Technology Guy / Student
- GitHub: [Gustavo Ziaugra](https://github.com/GustavoZiaugra)

#### Name: [Sarah Chen](https://github.com/sarovisk)
- Place: Sao Paulo/ Brazil
- Bio: Student
- GitHub: [sarovisk](https://github.com/sarovisk)

#### Name: [Jose David](https://github.com/jose4125)
- Place: Bogotá, Colombia
- Bio: Web Developer
- GitHub: [jose4125](https://github.com/jose4125)

#### Name: [Mayank Saxena](https://github.com/mayank26saxena)
- Place: New Delhi, India
- Bio: Student
- GitHub: [mayank26saxena](https://github.com/mayank26saxena)

#### Name: [Napat Rattanawaraha](https://github.com/peam1234)
- Place: Bangkok, Thailand
- Bio: Student / Junior Web Developer
- GitHub: [peam1234](https://github.com/peam1234)

#### Name: [Marion Fioen](https://github.com/marion59000)
- Place: Lille, France
- Bio: Developer
- GitHub: [marion59000](https://github.com/marion59000)

#### Name: [Akma Adhwa](https://github.com/akmadhwa)
- Place: Malaysia
- Bio: Web Developer
- GitHub: [akmadhwa](https://github.com/akmadhwa)

#### Name: [Ian James](https://inj.ms)
- Place: London, UK
- Bio: Web... person?
- GitHub: [injms](https://github.com/injms)

#### Name: [K Foster](https://foster.im)
- Place: West Sussex, UK
- Bio: Web Developer
- GitHub: [g33kcentric](https://github.com/g33kcentric)

#### Name: [Andin FOKUNANG](https://github.com/switchgirl95)
- Place: Yaounde , Cameroon
- Bio: Student - Otaku - Geek
- GitHub: [Switch](https://github.com/switchgirl95)

#### Name: [xenocideiwki] (https://github.com/xenocidewiki)
- Place: Norway
- Bio: Reverse Engineer
- GitHub: [xenocidewiki] (https://github.com/xenocidewiki)

#### Name: [George Hundmann](https://github.com/georgegsd)
- Place: Mannheim, Baden-Württemberg, Germany
- Bio: I'm a German Shepherd that likes eating
- GitHub: [georgegsd](https://github.com/georgegsd)

#### Name: [Ahmad Abdul-Aziz](https://github.com/a-m-a-z)
- Place: Abuja, Nigeria
- Bio: Web Developer
- GitHub: [a-m-a-z](https://github.com/a-m-a-z)

#### Name: [Allan Dorr](https://github.com/aldorr)
- Place: Hamburg, Germany
- Bio: Web Dev, Writer, Translator, Teacher
- GitHub: [aldorr](https://github.com/aldorr)

#### Name: [Musa Barighzaai](https://github.com/mbarighzaai)
- Place: Toronto, Canada
- Bio: Front End Developer
- GitHub: [mbarighzaai](https://github.com/mbarighzaai)

#### Name: [Lakston](https://github.com/Lakston)
- Place: Toulouse, France
- Bio: Front-End Dev
- GitHub: [Lakston](https://github.com/Lakston)

#### Name: [Shobhit Agarwal](https://github.com/shobhit1997)
- Place: JSSATE, NOIDA ,INDIA
- Bio: Student/Andriod Developer
- GitHub: [shobhit1997](https://github.com/shobhit1997)

#### Name: [Will Barker](https://github.com/billwarker)
- Place: Toronto, Canada
- Bio: A guy who wants to improve the world through AI!
- GitHub: [Will Barker](https://github.com/billwarker)

#### Name: [Christopher Bradshaw](https://github.com/kitsune7)
- Place: Provo, UT, USA
- Bio: I love FOXES!!! :fox:
- GitHub: [kitsune7](https://github.com/kitsune7)

#### Name: [Ben Edelson]
-Place: Newark NJ
-Bio: I.T.
-GitHub: https://github.com/Bed3150n

#### Name: [JOE SCHO](https://github.com/JoeScho)
- Place: London, UK
- Bio: I love guitar!
- GitHub: [JoeScho](https://github.com/JoeScho)

#### Name: [Anuraag Tummanapally](https://github.com/TummanapallyAnuraag)
- Place: Mumbai, India
- Bio: Student, System Administrator
- GitHub: [TummanapallyAnuraag](https://github.com/TummanapallyAnuraag)

#### Name: [Fran Acién](https://github.com/acien101)
- Place: Madrid, Spain
- Bio: Full of empty
- GitHub: [Fran Acién](https://github.com/acien101)

#### Name: [Piyush Sikarwal](https://github.com/psikarwal)
- Place: India
- Bio: Professional Geek
- GitHub: [Piyush Sikarwal](https://github.com/psikarwal)

#### Name: [Pratyum Jagannath](https://github.com/Pratyum)
- Place: Singapore
- Bio: I tell tales!
- GitHub: [Pratyum](https://github.com/Pratyum)

#### Name: [Jakub Bačo](https://github.com/vysocina)
- Place: Slovakia
- Bio: Student / Designer
- GitHub: [Jakub Bačo](https://github.com/vysocina)

#### Name: [Gabriel Obaldia](https://github.com/gobaldia)
- Place: Uruguay
- Bio: Full Stack Developer
- GitHub: [Gabriel Obaldia](https://github.com/gobaldia)

#### Name: [Antonio Jesus Pelaez](https://github.com/ajpelaez)
- Place: Granada, Spain
- Bio: IT Student at the University of Granada
- GitHub: [Antonio Jesus Pelaez](https://github.com/ajpelaez)

#### Name: [PureHyd](https://github.com/PureHyd)
- Place: Evanston, IL
- Bio: EECS Student \@ NorthwesternU
- GitHub: [PureHyd](https://github.com/PureHyd)

#### Name: [Hoang Ha](https://github.com/halink0803)
- Place: Hanoi, Vietnam
- Bio: I love javascript! :cat:
- GitHub: [Hoang Ha](https://github.com/halink0803)

#### Name: [Will Tan](https://github.com/twillzy)
- Place: Sydney, Australia
- Bio: 2/4 into getting a free Hacktoberfest T-Shirt
- GitHub: [Antonio Jesus Pelaez](https://github.com/twillzy)

#### Name: [Santanaraj Esguerra](https://github.com/akiyamamio16)
- Place: San Fernando City, Pampanga, Philippines 2000
- Bio: I'm a 4th year Graduating I.T Student from Our Lady Of Fatima Univeristy Pampanga
- GitHub: [Haruka Mayumi](https://github.com/akiyamamio16)

#### Name: [Edwin Chui](https://github.com/Fly1nP4nda)
- Place: Georgia, United States
- Bio: Fulltime / Fullstack Web Developer
- GitHub: [Fly1nP4nda](https://github.com/Fly1nP4nda)

#### Name: [Mark Carlson](https://github.com/electrek)
- Place: Chicago, IL, USA
- Bio: Escape room maker
- GitHub: [Mark Carlson](https://github.com/electrek)

#### Name: [Warrin Pipon](https://github.com/lgdroidz)
- Place: Davao, Philippines
- Bio: Web Developer
- GitHub: [Warrin Pipon](https://github.com/lgdroidz)

#### Name: [David Buckle](https://github.com/met3or)
- Place: Manchester, UK
- Bio: Linux System Administrator
- GitHub: [met3or](https://github.com/met3or)

#### Name: [Aishwarya Pradhan](https://github.com/aishwaryapradhan)
- Place: Gurugram, India
- Bio: Learner, Coder,  INFJ, multipotentialite and a person who loves
to explore life. Also, Python and Django Developer
- Github: [Aishwarya Pradhan](https://github.com/aishwaryapradhan)
- Website: [Introverted Geek](http://introvertedgeek.com)

#### Name: [ALEX MARRUJO](https://github.com/marrujoalex)
- Place: California
- Bio: Software Developer
- GitHub: [Alex Marrujo](https://github.com/marrujoalex)

#### Name: [Ezequiel Pequeño Calvar](https://github.com/remohir)
- Place: London, United Kingdom
- Bio: FrontEnd Developer
- GitHub: [Ezequiel Pequeño Calvar](https://github.com/remohir)

### Name: [Elijah](https://github.com/raptosaur)
- Place: Swansea, UK
- Bio: Studying MEng at Swansea Uni and part time SysAdmin
- GitHub: [Raptosaur](https://github.com/raptosaur)

#### Name: [George Kunthara](https://github.com/gkunthara)
- Place: Seattle, WA USA
- Bio: Student at Gonzaga University
- GitHub: [George Kunthara](https://github.com/gkunthara)

#### Name: [Jamie Taylor](https://github.com/GaProgMan)
- Place: Leeds, UK
- Bio: Full stack .NET developer (and .NET Core blogger)
- GitHub: [GaProgMan](https://github.com/GaProgMan)

#### Name: [Lokesh Raj Arora](https://github.com/lokiiarora)
- Place: Darjeeling, India
- Bio: CS Student at SRM University, Full Stack Developer
- Github: [Lokesh Raj Arora](https://github.com/lokiiarora)

#### Name: [Mahdi Majidzadeh](https://github.com/MahdiMajidzadeh/)
- Place: Qom, Qom, Iran
- Bio: back-end develoer and seo expert
- GitHub: [Mahdi Majidzadeh](https://github.com/MahdiMajidzadeh/)
- Twitter: [Mahdi Majidzadeh](https://twitter.com/MahdiMajidzadeh/)

#### Name: [Pedro Mietto Bruini](https://github.com/bruini)
- Place: Jundiaí, São Paulo, Brazil
- Bio: Analyst/Developer Student at Fatec-Jd
- GitHub: [Pedro Mietto Bruini](https://github.com/bruini)

#### Name: [NIKOLETT HEGEDÜS](https://github.com/henikolett)
- Place: Debrecen, Hungary
- Bio: I'm a Developer / Music geek / Nature enthusiast
- GitHub: [Nikolett Hegedüs](https://github.com/henikolett)

#### Name: [Omar Mujahid](https://github.com/omarmjhd)
- Place: Austin, Texas, USA
- Bio: I write code, and play golf!
- GitHub: [Omar Mujahid](https://github.com/omarmjhd)

#### Name: [Kyle Johnson] (https://github.com/johnson90512)
- Place: United States
- Bio: Information System Administrator, former Information Systems student
- GitHub: [Kyle Johnson] (https://github.com/johnson90512)
#### Name: [Gilliano Menezes](https://github.com/gillianomenezes)
- Place: Recife, Brazil
- Bio: Software Engineer at www.neuroup.com.br
- GitHub: [Gilliano Menezes](https://github.com/gillianomenezes)

#### Name: [Luís Antonio Prado Lança](https://github.com/luisslanca)
- Place: Jundiaí, São Paulo, Brazil
- Bio: I'm a student in Fatec Jundiaí and Web Developer.
- GitHub: [Luís Antonio Prado Lança](https://github.com/luisslanca)

#### Name: [Anish Bhardwaj](https://github.com/bhardwajanish)
- Place: New Delhi, India
- Bio: CSD IIITD
- GitHub: [Anish Bhardwaj](https://github.com/bhardwajanish)

#### Name: [Ankur Sharma](https://github.com/ankurs287)
- Place: New Delhi, India
- Bio: CSAM, IIITD
- GitHub: [Ankur Sharma](https://github.com/ankurs287)

#### Name: [Siddhant Verma](https://github.com/siddver007)
- Place: Delhi, India
- Bio: Information Assurance and Cybersecurity Master's Student at Northeastern University
- GitHub: [Siddhant Verma](https://github.com/siddver007)

#### Name: [Cody Williams](https://github.com/codyw9524)
- Place: Dallas, Texas, USA
- Bio: Web Nerd
- GitHub: [Cody Williams](https://github.com/codyw9524)

#### Name: [Aayush Sharma](https://github.com/aayusharma)
- Place: Mandi, Himachal Pradesh, India
- Bio: IITian
- GitHub: [Aayush Sharma](https://github.com/aayusharma)

#### Name: [Jonas Fabisiak](https://github.com/RenCloud)
- Place: Hanover, Germany
- Bio: IT Student
- GitHub: [Jonas Fabisiak](https://github.com/RenCloud)

#### Name: [Mark Schultz](https://github.com/zynk)
- Place: Calgary, Alberta
- Bio: IT Student at SAIT
- GitHub: [Mark Schultz](https://github.com/zynk)

#### Name: [Juan Pablo Aguilar Lliguin](https://github.com/chefjuanpi)
- Place: Chicoutimi, QC, Canada
- Bio: Full Stack Developer
- GitHub: [Juan Pablo Aguilar Lliguin](https://github.com/chefjuanpi)

### Name: [Isaac Torres Michel](https://github.com/isaactorresmichel)
- Place: León, Mexico
- Bio: Software Engineer
- GitHub: [Isaac Torres Michel](https://github.com/isaactorresmichel)

#### Name: [Klaudia K.](https://github.com/KalpiKK)
- Place: Poland
- Bio: IT Student at the University of Wroclaw
- GitHub: [Klaudia K.](https://github.com/KalpiKK)

#### Name: [Luiz Gustavo Mattos](https://github.com/mano0012)
- Place: Brasil
- Bio: Computer Science Student
- Github: [Luiz Matos](https://github.com/mano0012)

#### Name: [Jeppe Ernst](https://github.com/Ern-st)
- Place: 🇩🇰
- Bio: fullstack/devops/security unicorn 🦄
- GitHub: [Jeppe Ernst](https://github.com/Ern-st)

#### Name: [Sergey Gorky](https://github.com/sergeygorky)
- Place: Ukraine
- Bio: I've Top Rated status in Upwork
- GitHub: [Sergey Gorky](https://github.com/sergeygorky)

#### Name: [Ayush Agarwal](https://github.com/thisisayaush)
- Place: Noida, India
- Bio: CSE Student at the Amity University
- GitHub: [Ayush Agarwal](https://github.com/thisisayush)

#### Name: [Arie Kurniawan](https://github.com/arkwrn)
- Place: Jakarta, Indonesia
- Bio: IT Student at Universiy of Muhammadiyah Jakarta
- GitHub: [Arie Kurniawan](https://github.com/arkwrn)

#### Name: [Ramón Didier Valdez Yocupicio](https://github.com/xDidier901)
- Place: Hermosillo, Sonora, México
- Bio: Software Developer / Student
- GitHub: [Didier Valdez](https://github.com/xDidier901)

#### Name: [Jamie Pinheiro](https://github.com/jamiepinheiro)
- Place: Canada
- Bio: Student @ uWaterloo
- GitHub: [jamiepinheiro](https://github.com/jamiepinheiro)

#### Name: [Alvin Abia](https://github.com/twist295)
- Place: NY, USA
- Bio: Lead Mobile Developer
- Github: [Alvin Abia](https://github.com/twist295)

### Name: [Carlos Federico Lahrssen](https://github.com/carloslahrssen)
- Place: Miami, Florida, USA
- Bio: CS Student at Florida International University
- GitHub: [Carlos Lahrssen](https://github.com/carloslahrssen)

#### Name: [Caio Calderari](https://github.com/caiocall)
- Place: Campinas, São Paulo, Brazil
- Bio: Designer
- GitHub: [Caio Calderari](https://github.com/caiocall)

#### Name: [Chashmeet Singh](https://github.com/chashmeetsingh)
- Place: New Delhi, India
- Bio: CS Student
- GitHub: [Chashmeet Singh](https://github.com/chashmeetsingh)

#### Name: [Aimee Tacchi](https://github.com/darkxangel84)
- Place: England, UK
- Bio: Female Front-End Developer From England, UK, I love Code, Cats and Tea. Also love travelling.
- GitHub: [darkxangel84](https://github.com/darkxangel84)

#### Name: [Stuart Wares](https://github.com/StuWares)
- Place: Tamworth, United Kingdom
- Bio: Learning web development to help with a career change!
- GitHub: [Stu Wares](https://github.com/StuWares)

#### Name: [Aitor Alonso](https://github.com/tairosonloa)
- Place: Madrid, Spain
- Bio: Computer Science and Engineering BSc student at Carlos III University of Madrid
- GitHub: [Aitor Alonso](https://github.com/tairosonloa)

#### Name: [Veronika Tolpeeva](https://github.com/ostyq)
- Place: Moscow, Russia
- Bio: Web developer
- GitHub: [Veronika Tolpeeva](https://github.com/ostyq)

#### Name: [Dzmitry Kasinets](https://github.com/dkasinets)
- Place: Brooklyn, NY, USA
- Bio: CS student at Brooklyn College, and The Game of Thrones fan :3
- Github: [Dzmitry Kasinets](https://github.com/dkasinets)

#### Name: [Anthony Mineo](https://github.com/amineo)
- Place: New Jersey, USA
- Bio: Web Design & Development
- GitHub: [Anthony Mineo](https://github.com/amineo)

#### Name: [Brent Scheppmann](https://github.com/bareon)
- Place: Garden Grove, CA, US
- Bio: Student, Geophysicist
- GitHub: [Brent Scheppmann](https://github.com/bareon)

#### Name: [Andrea Stringham](https://github.com/astringham)
- Place: Phoenix, AZ USA
- Bio: Coffee addict, dog person, developer.
- GitHub: [Andrea Stringham](https://github.com/astringham)

#### Name: [coastalchief](https://github.com/coastalchief)
- Place: Germany
- Bio: dev
- GitHub: [coastalchief](https://github.com/coastalchief)

#### Name: [Furkan Arabaci](https://github.com/illegaldisease)
- Place: Turkey
- Bio: Computer Science student
- GitHub: [Furkan Arabaci](https://github.com/illegaldisease)

#### Name: [Rizki Ramadhana](https://github.com/rizkiprof)
- Place: Yogyakarta, Indonesia
- Bio: Student / Front-end Developer
- GitHub: [Rizki Ramadhana](https://github.com/rizkiprof)

#### Name: [Sarthak Bhagat](https://github.com/sarthak268)
- Place: Delhi, India
- Bio: ECE Undergraduate
- GitHub: [Sarthak Bhagat](https://github.com/sarthak268)

#### Name: [Haley C Smith](https://github.com/haleycs)
- Place: Orlando, Florida
- Bio: Web Designer/Developer
- GitHub: [Haley C Smith](https://github.com/haleycs)

#### Name: [Lesyntheti](https://github.com/lesyntheti)
- Place : Troyes, France
- Bio : Network Engineer at University of Technology of Troyes
- Github: [lesyntheti](https://gitbub.com/lesyntheti)

#### Name: [Abdullateef](https://github.com/abdullateef97)
- Place: Lagos Island, Lagos State, Nigeria
- Bio: Student Developer
- GitHub: [Abdullateef](https://github.com/abdullateef97)

#### Name: [Juan Anaya Ortiz](https://github.com/JaoChaos)
- Place: Granada, Spain
- Bio: IT student at the University of Granada
- GitHub: [Juan Anaya Ortiz](https://github.com/JaoChaos)

#### Name: [Alexander Voigt](https://github.com/alexandvoigt)
- Place: San Francisco, CA, USA
- Bio: Software Engineer
- GitHub: [Alexander Voigt](https://github.com/alexandvoigt)

#### Name: [Michael Greene] (https://github.com/Greeneink4)
- Place: UT, USA
- Bio: Web Dev Student
- Github: [Michael Greene] (https://github.com/Greeneink4)

#### Name: [Lee Magbanua](https://github.com/leesenpai)
- Place: Philippines
- Bio: Student / Front-end Web Developer
- GitHub: [leesenpai](https://github.com/leesenpai)

#### Name: [Damodar Lohani](https://github.com/lohanidamodar)
- Place: Kathmandu, Nepal
- Bio: Technology Consultant at [LohaniTech](https://lohanitech.com)
- GitHub: [Damodar Lohani](https://github.com/lohanidamodar)

#### Name: [Hrafnkell Orri Sigurðsson](https://github.com/hrafnkellos)
- Place: Hafnarfjörður, Iceland
- Bio: Computer Scientist
- GitHub: [Hrafnkell Orri Sigurðsson](https://github.com/hrafnkellos)

#### Name: [Mitchell Haugen](https://github.com/haugenmitch)
- Place: VA, USA
- Bio: Programmer
- GitHub: [haugenmitch](https://github.com/haugenmitch)

#### Name: [Felipe Do Espirito Santo](https://github.com/felipez3r0)
- Place: Jaboticabal, SP, Brazil
- Bio: Professor at Fatec, Faculdade São Luís, and Mozilla Volunteer
- GitHub: [Felipe Do E. Santo](https://github.com/felipez3r0)

#### Name: [Jason Green](https://jason.green)
- Place: Seattle, WA
- Bio: Student of code, eater of sustainable sushi
- GitHub: [Jalence](https://github.com/jalence)

#### Name: [Elan Ripley](https//github.com/tattarrattat)
- Place: Raleigh, North Carolina, USA
- Bio: Programmer
- Github: [Elan Ripley](https//github.com/tattarrattat)

#### Name: [Akshat Maheshwari](https://github.com/akshat14714)		
 - Place: Hyderabad, India		
 - Bio: CSE Undergrad in IIIT Hyderabad		
 - Github: [akshat14714](https://github.com/akshat14714/)

#### Name: [Bennie Mosher](https://github.com/benniemosher)		
 - Place: Windsor, CO		
 - Bio: CTO of NOMO FOMO, Inc. && Software Engineer at NBC Universal		
 - GitHub: [Bennie Mosher](https://github.com/benniemosher)		

#### Name: [Justin Oliver](https://github.com/justinoliver)
- Place: Seattle, WA, USA, Earth!
- Bio: Trying to learn cool new things!
- GitHub: [Justin Oliver](https://github.com/justinoliver)

#### Name: [RYAN R SMITH](https://github.com/devronsoft)
- Place: Oxford, UK
- Bio: Kiwi dev
- GitHub: [Ryan Smith](https://github.com/devronsoft)
- Website: [Blog](https://devronsoft.github.io/)

#### Name: [Michael Kaiser](https://github.com/patheticpat)
- Place: Germany
- Bio: Ooooooh, nooooooo, not tonight!!
- GitHub: [Michael Kaiser](https://github.com/patheticpat)

#### Name: [Igor Rzegocki](https://github.com/ajgon)
- Place: Kraków, PL
- Bio: I do Ruby for living, and hacking for fun
- GitHub: [Igor Rzegocki](https://github.com/ajgon)
- Website: [Online Portfolio](https://rzegocki.pl/)

#### Name: [JULIE QIU](https://github.com/julieqiu)
- Place: New York City, NY, USA
- Bio: Software Engineer; Loves iced coffee
- GitHub: [Julie Qiu](https://github.com/julieqiu)

#### Name: [Luis Alducin](https://linkedin.com/luisalduucin)
- Place: Mexico City
- Bio: Software Engineer
- GitHub: [Luis Alducin](https://github.com/luisalduucin)

#### Name: [Hannah Zulueta](https://github.com/hanapotski)
- Place: North Hollywood, CA
- Bio: Web developer, Calligrapher, Musician, Entrepreneur
- GitHub: [Ryan Smith](https://github.com/hanapotski)
- Website: [Blog](https://homemadecoder.wordpress.com)

#### Name: [Michele Adduci](https://micheleadduci.net)
- Place: Germany
- Bio: Full Stack Developer, living on a CI/CD pipeline
- GitHub: [madduci](https://github.com/madduci)

#### Name: [Austin Carey](https://github.com/apcatx)
- Place: Austin, TX, USA
- Bio: Jr Full Stack Developer making my first contribution.
- GitHub: [apcatx](https://github.com/apcatx)

#### Name: [John Rexter Flores](https://github.com/alldeads)
- Place: Cebu, Philippines
- Bio: Full Stack Developer
- Github: [John Rexter Flores](https://github.com/alldeads)

#### Name: [Luciano Santana dos Santos](https://github.com/lucianosds)
- Place: Ponta Grossa, PR, Brasil
- Bio: Computer Network Professional
- Github: [Luciano Santana dos Santos](https://github.com/lucianosds)

#### Name: [Naman Doshi] (https://github.com/warmachine0609)
-Place: Chennai,India
-Bio: ML developer
-Github: [Naman Doshi] (https://github.com/warmachine0609)
#### Name: [Alex Choi](https://github.com/running-cool)
- Place: Athens, GA
- Bio: Student
- Github: [running-cool](https://github.com/running-cool)

#### Name: [Sebastian Schreck](https://schreck.berlin)
- Place: Berlin, Germany
- Bio: Software Engineer
- Github: [StegSchreck](https://github.com/StegSchreck)

#### Name: [Fernando Contreras](https://github.com/fercreek)
- Place: Nuevo Leon, Mexico
- Bio: Software Engineer
- Github: [fercreek](https://github.com/fercreek)
- Website: [Blog](https://fercontreras.com/)

#### Name: [Kshitiz Khanal](https://github.com/kshitizkhanal7)
- Place: Kathmandu, Nepal
- Bio: Open Data and Open Knowledge activist
- GitHub: [Kshitiz Khanal](https://github.com/kshitizkhanal7)

#### Name: [Manas kashyap](https://github.com/Manas-kashyap)
- Place: New Delhi, India
- Bio: Computer Science Engineering student at Amity University
Noida
-Github: [Manas kashyap](https://github.com/Manas-kashyap)

#### Name: [Daksh Chaturvedi](https://github.com/daksh249)
- Place: New Delhi, India
- Bio: ECE Undergraduate at IIIT-Delhi
- GitHub: [Daksh Chaturvedi](https://github.com/daksh249)

#### Name: [SHANAKA ANURADHA](https://github.com/shanaka95)
- Place: Sri Lanka
- Bio: Undergraduate
- GitHub: [Shanaka95](https://github.com/shanaka95)

### Name: [Brandon Fadairo](https://github.com/BFadairo)
- Place: Columbus, Ohio
- Bio: A guy looking to change career fields
- GitHub: [Brandon Fadairo](https://github.com/BFadairo)

#### Name: [Lukas A](https://github.com/lukbukkit)
- Place: Kassel, Hesse, Germany
- Bio: Student on his way to the Abitur
- GitHub: [LukBukkit](https://github.com/lukbukkit)

#### Name: [Dale Noe](https://github.com/dalenoe)
- Place: Fairbury, Illinois, US
- Bio: System administrator by day, devops by hobby.
- GitHub: [Dale Noe](https://github.com/dalenoe)

#### Name: [Valera Kushnir](https://github.com/kashura)
- Place: Tampa, FL, USA
- Bio: Scrum Master and passionate technologist.
- GitHub: [kashura](https://github.com/kashura)

#### Name: [Eric Briese](https://github.com/Atrolantra)
- Place: Brisbane, Australia
- Bio: Student studying LAw and IT. Currently working as a software engineer.
- GitHub: [Atrolantra](https://github.com/Atrolantra)


#### Name: [Jeevan Chapagain](https://github.com/jeevanc)
- Place: Kathmandu, Nepal
- Bio: Student studying BSc(CSIT).Currently working as a software engineer intern.
- GitHub: [Jeevan Chapagain](https://github.com/jeevanc)

#### Name: [Ayushverma8](https://github.com/Ayushverma8)
- Place: Indore, TN, IN
- Bio: I'm living the best part of my life and the life that I always wanted to. Surrounded by amazing people everyday. Rich in happiness, meager in hate. Seduce me with bikes and roads, invite me to trekking and long drives. I love food and sleep. I'm driven by music and art.
- GitHub: [Ayush](https://github.com/Ayushverma8)

#### Name: [VEBER Arnaud](https://github.com/VEBERArnaud)
- Place: Paris, France
- Bio: Solution Architect @ Eleven-Labs
- GitHub: [VEBERArnaud](https://github.com/VEBERArnaud)

#### Name: [Dushyant Rathore](https://github.com/dushyantRathore)
- Place: New Delhi, India
- Bio: Student
- GitHub: [dushyantRathore](https://github.com/dushyantRathore)

#### Name: [Attila Blascsak](https://github.com/blascsi)
- Place: Hungary
- Bio: Front-end dev. Love React!
- GitHub: [Attila Blascsak](https://github.com/blascsi)

#### Name: [Acquila Santos Rocha](https://github.com/DJAcquila)
- Place: Goiânia, Brasil
- Bio: Computer Science Student
- GitHub: [Acquila Santos Rocha](https://github.com/DJAcquila)

#### Name: [Jasen Wyatt](https://github.com/jasenwyatt)
- Place: Detroit, Michigan, USA
- Bio: Director UX & Development; music-lover; father;
- GitHub: [Jasen Wyatt](https://github.com/jasenwyatt)

#### Name: [Larizza Noelly Tueros Garcia](https://github.com/skayablars)
- Place: Santiago de los Caballeros, República Dominicana
- Bio: Software Engineer, Web Developer, Design unicorn
- GitHub: [Larizza Tueros](https://github.com/skayablars)

#### Name: [Gaurav Lalchandani](https://github.com/return007)
- Place: India
- Bio: Computer Science Student, Eat, code and sleep :P
- GitHub: [return007](https://github.com/return007)

#### Name: [Jianhao Tan](https://github.com/jaanhio)
- Place: Singapore
- Bio: I like spending time in chlorinated water and spitting out codes.
- GitHub: [Jianhao Tan](https://github.com/jaanhio)

#### Name:[Roi Ben - Shaul](https://github.com/rughciatuk)
- Place: israel
- Bio: Android developer
- GitHub: [Roi Ben - Shaul](https://github.com/rughciatuk)

#### Name: [Konstantin](https://github.com/Kola50011)
- Place: Wiener Neustadt, Austria
- Bio: Computer Science Student
- GitHub: [Konstantin](https://github.com/Kola50011)

#### Name: [Ankit Rai](https://github.com/ankitrai96)
- Place: Greater Noida, Uttar Pradesh, India
- Bio: A high functioning geek, et cetera.
- GitHub: [ankitrai96](https://github.com/ankitrai96)

#### Name: [Tiago Severino](https://github.com/TiagoSeverino)
- Place: Lisbon, Portugal
- Bio: I code for fun!
- GitHub: [TiagoSeverino](https://github.com/TiagoSeverino)

#### Name: [Patrick Hübl-Neschkudla](https://github.com/flipace)
- Place: Vienna, Austria
- Bio: Senior Developer @ ovos media gmbh. Happily married and father of 2 awesome kids. Oh and I like games.
- GitHub: [flipace](https://github.com/flipace)

#### Name: [Zakaria Soufiani](https://github.com/zakaria-soufiani)
- Place: Agadir, Morocco
- Bio: Student
- GitHub: [Zakaria Soufiani](https://github.com/zakaria-soufiani)

#### Name: [Mathias Pihl](https://github.com/newspaperman57)
- Place: Aalborg, Denmark
- Bio: Software Engineering Student
- GitHub: [Newspaperman57](https://github.com/newspaperman57)

#### Name: [Bikibi](https://github.com/Bikibi)
- Place: Toulouse, France
- Bio: Front-end dev
- GitHub: [Bikibi](https://github.com/Bikibi)

#### Name: [Weilun](https://github.com/holah)
- Place: Singapore
- Bio: Engineer
- GitHub: [Weilun](https://github.com/holah)

#### Name: [Matteo Mensi](https://github.com/Snatched)
- Place: Italy
- Bio: Chemical Engineering student. C++ developer. I (try to) make high-performance computational programs to help with scientific research.
- GitHub: [Snatched](https://github.com/Snatched)

#### Name: [Oleksiy Ovdiyenko](https://github.com/doubledare704)
- Place: Kyiv, Ukraine
- Bio: Python Dev
- GitHub: [Oleksiy Ovdiyenko](https://github.com/doubledare704)

#### Name: [Jeremy](https://github.com/jremeh)
- Place: KL, Malaysia
- Bio: Applied Math with Computing Student
- GitHub: [Jeremy](https://github.com/jremeh)

#### Name: [KUMAR AKSHAY](https://github.com/kakshay21)
- Place: Indore, Madhya Pradesh, India
- Bio: Electronics and Communication student.
- GitHub: [Kumar Akshay](https://github.com/kakshay21)

#### Name: [Jibin Thomas Philipose](https://github.com/JIBIN-P)
- Place: Mumbai, India
- Bio: Full-Stack Development, Machine Learning and Having Fun!.
- GitHub: [Jibin Thomas Philipose](https://github.com/JIBIN-P)

### Name: [Matei David](https://github.com/Matei207)
- Place: Birmingham, UK
- Bio: BSc Student at University of Birmingham
- GitHub: [Matei David](https://github.com/Matei207)

#### Name: [CAPS Padilla](https://github.com/CarlosPadilla)
- Place: Jalisco, Mexico
- Bio: A handsome guy with the best work ever

#### Name: [Aiman Abdullah Anees](https://github.com/aimananees)
- Place: Hyderabad, India
- Bio: iOS Developer
- GitHub: [Aiman Abdullah Anees](https://github.com/aimananees)

#### Name: [Andrea Zanin](https://github.com/ZaninAndrea)
- Place: Trento, Italy
- Bio: High School Student, passionate about math, coding and open source
- Github: [ZaninAndrea](https://github.com/ZaninAndrea)

#### Name: [VENKATESH BELLALE] (http://venkateshbellale.github.io)
- place:pune , India
- bio : loves computer+science , student
- github: [venketsh bellale] (http://github.com/venkateshbellale)

#### Name: [Keith VenHuizen](https://github.com/keithvenh/)
- Place: Sioux Falls, South Dakota
- Bio: Hi, I'm Keith. I love my family, playing board games, Chicago sports and problem solving!
- GitHub: [Keith VenHuizen](https://github.com/keithvenh)

#### Name：[ Eason Xuan ](https://github.com/timemahcine)
- Place: City:Shao Xing, State:Zhe Jiang, Country:China
- Bio: computer science student,front-end developer
- GitHub: [ Eason Xuan](https://github.com/timemahcine)

#### Name: [Ocean](https://github.com/ocean0212)
- Place: Henan, China
- Bio: Chinese food :heart_eyes:
- GitHub: [Ocean](https://github.com/ocean0212)

#### Name: [Rohit Motwani](https://github.com/rohittm)
- Place: Kanpur, India
- Bio: Frontend Developer
- GitHub: [rohittm](https://github.com/rohittm)

#### Name: [Piotr](https://github.com/khorne55)
- Place: Limerick, Ireland
- Bio: Computer Engineering Student :)
- GitHub: [khorne55](https://github.com/khorne55)

#### Name: [Rafael Barbosa](https://github.com/rafaelmilanibarbosa)
- Place: Sao Bernardo do Campo, Sao Paulo, Brazil
- Bio: loves computer+science , Full Stack Developer
- GitHub: [Ocean](https://github.com/rafaelmilanibarbosa)

#### Name: [Eric Wolfe](https://github.com/erwolfe)
- Place: Edwardsville, IL, USA
- Bio: Programmer, Audiophile, Gamer
- GitHub: [Eric Wolfe](https://github.com/erwolfe)

#### Name: [Francis](https://github.com/borbefg)
- Place: Quezon City, PH
- Bio: Fueled by :coffee:
- GitHub: [Francis](https://github.com/borbefg)

#### Name: [Gowtham](https://github.com/gowtham1997)
- Place: Chennai
- Bio: Loves Data science

### Name: [Branden] (https://github.com/redbeardaz)
- Place: Phoenix, AZ
- Bio: Customer Success Manager
- GitHub: [RedBeardAZ] (https://github.com/redbeardaz)

#### Name: [Hussain Calcuttawala](https://github.com/hussainbadri21)
- Place: Bengaluru, India
- Bio: Android Developer, Student, Foodie
- GitHub: [hussainbadri21](https://github.com/hussainbadri21)

#### Name: [M K]
- Place: Ko Tao, Thailand
- Bio: I love code, coffee and the beach

#### Name: [Ahmad Thames](https://github.com/ahmadthames)
- Place: Houston, TX, USA
- Bio: UX Engineer, Traveler, Plant-Based Foodie
- GitHub: [ahmadthames](https://github.com/ahmadthames)

#### Name: [Skyler](https://github.com/huntleyreep)
- Place: South Carolina
- Bio: Computer Science Student / Free Code Camper
- GitHub: [huntleyreep](https://github.com/huntleyreep)

#### Name: [Steve K]
- Place: Philadelphia, PA
- Bio: Security Analyst

#### Name: [Siddharth Tankariya](https://github.com/siddharthtankariya/)
- Place: Mumbai, India
- Bio: Java Developer, Foodie
- GitHub: [siddharthtankariya](https://github.com/siddharthtankariya/)

#### Name: [Christoph](https://github.com/iamchrishckns)
- Place: Germany
- Bio: I'm a german developer who loves to create things :)
- GitHub: [iamchrishckns](https://github.com/iamchrishckns)

#### Name: [Aditya Yuvaraj](https://github.com/Screwed-Up-Head)
- Place: Pune, India
- Bio: Metalhead law student who loves hardware and code
- GitHub: [Screwed-Up-Head](https://github.com/Screwed-Up-Head)

#### Name: [Zoe Kafkes](https://github.com/zkafkes)
- Place: Atlanta, Georgia USA
- Bio: caffeinated and curious
- GitHub: [zkafkes](https://github.com/zkafkes)

#### Name: [Gareth Davies](https://github.com/gareth-d85)
- Place: UK
- Bio: Future Developer and Free code camp local group leader
- GitHub: [Gareth Davies](https://github.com/gareth-d85)

#### Name: [Daniel Tudares](https://github.com/dan1eltudares)
- Place: Ottawa, Ontario, Canada
- Bio: Network specialist, code n00b
- Github: [Daniel Tudares](https://github.com/dan1eltudares)

#### Name: [Ryan Sperzel](https://github.com/ryansperzel)
- Place: NYC, New York, USA
- Bio: Recent college grad attending Flatiron School coding bootcamp
- GitHub: [Ryan Sperzel](https://github.com/ryansperzel)

#### Name: [Thomas Lee](https://github.com/pbzweihander)
- Place: Seoul, Republic of Korea
- Bio: College student
- GitHub: [Thomas Lee](https://github.com/pbzweihander)

#### Name: [Ayush Aggarwal](https://github.com/aggarwal125ayush)
- Place: Delhi, India
- Bio: Data Scientist , Android Developer
- Github: [Ayush Agagrwal](https://github.com/aggarwal125ayush)

#### Name: [Taylor Hudson](https://github.com/AllenCompSci)
- Place: Allen, Texas, USA
- Bio: Computer Scientist , C++ Developer, Java Developer, NodeJS, High School Computer Science Teacher, Math Teacher, Mathematicain
- Github: [Allen Comp Sci](https://github.com/AllenCompSci)

#### Name: [Margaret Kelley](https://github.com/mlouisekelley)
- Place: USA
- Bio: Cat lover
- GitHub: [mlouisekelley](https://github.com/mlouisekelley)

#### Name: [Simon Volpert](https://github.com/vol-pi)
- Place: Ulm, Germany
- Bio: DevOps, Hiking, Photography
- GitHub: [vol-pi](https://github.com/vol-pi)

#### Name: [Matteo Testa](https://github.com/maojh)
- Place: Milan, Italy
- Bio: Design&Arts
- GitHub: [maojh](https://github.com/maojh)

#### Name: [SAIDEEP DICHOLKAR](https://github.com/saideepd)
- Place: Mumbai, India
- Bio: Computer Science Engineering Student & Tech Enthusiast
- GitHub: [Saideep Dicholkar](https://github.com/saideepd)

#### Name: [Lisa Nguyen](https://github.com/LisaNguyen)
- Place: Dublin, Ireland
- Bio: Front-end developer
- GitHub: [Lisa Nguyen](https://github.com/LisaNguyen)

#### Name: [Tyler Williams](https://github.com/Tyler-Williams)
- Place: Henderson, NV, USA
- Bio: Front-end Developer
- GitHub: [Tyler-Williams](https://github.com/Tyler-Williams)

#### Name: [Ítalo Epifânio](https://github.com/itepifanio)
- Place: Natal, Brazil
- Bio: Web developer PHP and Python
- Github: [Ítalo Epifânio](https://github.com/itepifanio)

#### Name: [Otto Bittencourt](https://github.com/OttoWBitt)
- Place: Belo Horizonte, Minas Gerais, Brazil
- Bio: Computer Science student at Puc-Mg ,Music lover
- GitHub: [OttoWBitt] (https://github.com/OttoWBitt)

#### Name: [Ana Perez](https://github.com/anacperez)
- Place: King City, California, United States
- Bio: Full-Stack developer, hiking, travel, art, photography
- GitHub: [Ana Perez](https://github.com/anacperez)

#### Name: [Matan](https://github.com/matan188)
- Place: TLV, IL
- Bio: Programmer
- GitHub: [Matan](https://github.com/matan188)

#### Name: [Moisés Ñañez](https://github.com/moisesnandres)
- Place: Ica, Perú
- Bio: Software developer and musician
- GitHub: [Moisés Ñañez](https://github.com/moisesnandres)

#### Name: [Joe Hanson](https://github.com/jahanson)
- Place: San Antonio, TX, United States
- Bio: Front-End Developer
- GitHub: [Joe Hanson](https://github.com/jahanson)

#### Name: [Tech Tide](https://github.com/techtide/)
- Place: Singapore, Singapore
- Bio: Young software developer.
- GitHub: [techtide](https://github.com/techtide/)

#### Name: [Raymond Duckworth](https://github.com/raymondxduckworth/)
- Place: California, USA
- Bio: Aspiring full-stack web developer/software engineer. Interested in IoT, AI, & Tech Business.
- GitHub: [Raymond Duckworth](https://github.com/raymondxduckworth/)

#### Name: [Tanner Lund](https://github.com/nylan17/)
- Place: Seattle
- Bio: Developer
- GitHub: [Nylan17](https://github.com/nylan17/)

#### Name: [Ermolaev Gleb](https://github.com/ermolaeff/)
- Place: Moscow, Russia
- Bio: Student-developer, fond of JAva, Web etc.
- GitHub: [Ermolaeff](https://github.com/ermoalaeff)

#### Name: [Jeffrey Ng](https://github.com/NgJeffrey/)
- Place: California, United States
- Bio: Student
- GitHub: [NgJeffrey](https://github.com/NgJeffrey/)

#### Name: [Peter Walsh](https://github.com/ddddamian/)
- Place: UK
- Bio: Learning to code through freeCodeCamp
- GitHub: [Peter Walsh](https://github.com/ddddamian/)

#### Name: [Michelle Uy](https://github.com/breindy/)
- Place: NYC
- Bio: CS student aspiring to become a better coder
- GitHub: [Michelle Uy](https://github.com/breindy/)

#### Name: [James Nuttall](https://github.com/JamesNuttall/)
- Place: UK
- Bio: Developing things. Learning Git
- GitHub: [James Nuttall](https://github.com/JamesNuttall/)

#### Name: [Bruno](https://github.com/bbarao/)
- Place: Lisbon, Portugal
- Bio: Love stuff
- GitHub: [Bruno](https://github.com/bbarao/)

#### Name: [Taylor Lee](https://github.com/taylorlee1/)
- Place: California
- Bio: Developer
- GitHub: [taylorlee1](https://github.com/taylorlee1/)

#### Name: [José](https://github.com/JJPO96/)
- Place: Porto, Portugal
- Bio: Informatics Student
- GitHub: [JJPO96](https://github.com/JJPO96/)

#### Name: [Rafael Barbosa Conceição](https://github.com/darthmasters/)
- Place: Sergipe, Brasil
- Bio: Web Developer
- GitHub: [Rafael Barbosa Conceição](https://github.com/darthmasters/)

#### Name: [Eric](https://github.com/Eric-Tadeja/)
- Place: Redmond, Washington
- Bio: service engineer
- GitHub: [Eric-Tadeja](https://github.com/Eric-Tadeja/)

#### Name: [Grégoire](https://github.com/navispeed/)
- Place: Quebec, Canada
- Bio: Scala developer
- GitHub: [navispeed](https://github.com/navispeed/)

#### Name: [Spencer](https://github.com/leaous/)
- Place: Pittsburgh, Pennsylvania
- Bio: student :)
- GitHub: [leaous](https://github.com/leaous/)

#### Name：[Akani] (htpps://github.com/akanijade/)
- Place: Jakarta, Indonesia
- Bio: Student
- GitHub: [akanijade] (https://github.com/akanijade/)

#### Name: [Udit Mittal](https://github.com/udit-001)
- Place: New Delhi, India
- Bio: Programmer
- Github: [Udit Mittal](https://github.com/udit-001)

#### Name: [Sai Praneeth](https://github.com/saip009)
- Place: Mumbai, India
- Bio: Programmer
- Github: [Sai Praneeth](https://github.com/saip009)

#### Name: [Abhishek Bhatt](https://github.com/ab-bh)		
 - Place: New Delhi, India		
 - Bio: Software developer, studying B.Tech CSE		
 - GitHub: [Abhishek Bhatt](https://github.com/ab-bh)

#### Name: [Aniket](https://github.com/AniketRoy)
- Place: New Delhi, India
- Bio: Computer Science Under Graduate, Open Source Lover
- GitHub: [Aniket](https://github.com/AniketRoy)

#### Name: [Nelson Estevão](https://github.com/nelsonmestevao)
- Place: Braga, Portugal
- Bio: Student of Software Engineering who likes puzzles.
- GitHub: [nelsonmestevao](https://github.com/nelsonmestevao)

#### Name: [Tom Michel](https://github.com/tomichel)
- Place: Berlin, Germany
- Bio: Developer
- Github: [Tom Michel](https://github.com/tomichel)

#### Name: [Abhishek Bhatt](https://github.com/ab-bh)
- Place: New Delhi, India
- Bio: Software developer, studying B.Tech CSE
- GitHub: [Abhishek Bhatt](https://github.com/ab-bh)

#### Name: [Rohit Mathew](https://github.com/rohitjmathew)
- Place: Bangalore, Karnataka, India
- Bio: Android Developer, Freelancer and Tech Enthusiast
- GitHub: [Rohit Mathew](https://github.com/rohitjmathew)

#### Name: [Aditya Giri](https://github.com/BrainBuzzer)
- Place: Latur, India
- Bio: Student
- Github: [Udit Mittal](https://github.com/BrainBuzzer)

#### Name: [syamkumar](https://github.com/syam3526)
- Place:kerala,india
- Bio: data scientist
- Github: [syamkumar](https://github.com/syam3526)

#### Name: [Gui An Lee](https://github.com/piroton)
- Place: Singapore, Singapore
- Bio: Student
- Github: [Gui An Lee](https://github.com/piroton)

#### Name: [Hardik Surana](https://github.com/hardiksurana)
- Place: Bangalore, India
- Bio: Programmer, Student
- Github: [Hardik Surana](https://github.com/hardiksurana)

#### Name: [Curian lee Zhen Jie](https://github.com/finalight)		
 - Place: Singapore
 - Bio: Fullstack, devops practitioner
 - GitHub: [turkerdotpy](https://github.com/finalight)

#### Name: [Ayushman KB](https://github.com/namhsuya/)
- Place: Calcutta, India
- Bio: Life sciences student|Dev|Linux enthusiast
- GitHub: [namhsuya](https://github.com/namhsuya/)

#### Name: [Michael Rogers](https://github.com/widgyrogers)
- Place: London, England
- Bio: Management Consultant
- Github: [widgyrogers] (https://github.com/widgyrogers)

#### Name: [Ipaye Alameen](https://github.com/ipaye)
- Place: Lagos, Nigeria
- Bio: Coumpter Engeering Undergrad | Front-end Developer | Javascript enthusiast
- Github: [ipaye] (https://github.com/ipaye)

#### Name: [Audrey Delgado](https://github.com/AudreyLin)
- Place: CA, USA
- Bio: It Network & Security graduate turned newb developer...lol.  
- Github: [AudreyLin](https://github.com/AudreyLin)

#### Name: [Kutsoragi](https://github.com/Kutsoragi)
- Place: Madrid, Spain
- Bio: Software Student
- Github: [Kutsoragi] (https://github.com/Kutsoragi)

#### Name: [Shreyansh Dwivedi](https://github.com/shreyanshdwivedi)
- Place: Varanasi, Uttar Pradesh, India
- Bio: Undergrad at IIITA
- Github: [Shreyansh Dwivedi] (https://github.com/shreyanshdwivedi)

#### Name: [Jochen Kirstätter](https://github.com/jochenkirstaetter)
- Place: Mauritius
- Bio: Family guy, geek, entrepreneur, software craftsman: Microsoft MVP Visual Studio, C#, Xamarin, SQL Server, VFP, MySQL, Linux consultant, conference speaker
- GitHub: [jochenkirstaetter](https://github.com/jochenkirstaetter)
- Website: [Get Blogged by JoKi](https://jochen.kirstaetter.name/)

#### Name: [Paul Schmidt](https://github.com/pschmidt88)
 - Place: Kassel, Germany
 - Bio: Software Engineer @ plentymarkets
 - Github [pschmidt88](https://github.com/pschmidt88)

#### Name: [Josh McKenzie](https://github.com/mckenzieja)
 - Place: Louisville, Kentucky USA
 - Bio: Full Stack JavaScript/WoW - Hyjal(Horde)
 - GitHub: [mckenzieja](https://github.com/mckenzieja)]

 #### Name: [Sanjeev Kumar](https://github.com/sanjeevbitx)
 - Place: Kolkata, India
 - Bio: Electronics Undergrad @Jadavpur University 
 - Github [sanjeevbitx](https://github.com/sanjeevbitx)

#### Name: [Neelansh Sahai](https://www.linkedin.com/in/neelansh-sahai-555a693b/)
- Place: Lucknow, Uttar Pradesh, INDIA
- Bio: Flirty Allrounder with a knack of Programming, Sports and Music
- Github: [Neelansh Sahai](https://github.com/neelanshsahai)

#### Name: [Bryen Vieira](https://www.linkedin.com/in/bryen95/)
- Place: London, UK
- Bio: Android development and a sprinkle of back end web!
- Github: [Bryen V](https://github.com/bryen95)

#### Name: [Matt Wszolek](https://github.com/mattwszolek)
- Place: Chicago, IL, USA
- Bio: Softweare Engineer for SteelSeries
- Github: [Matt Wszolek](https://github.com/mattwszolek)

#### Name: [Wan Wan](https://github.com/lf2com)
- Place: Taipei, Taiwan
- Bio: Front-end Developer
- GitHub: [Wan Wan](https://github.com/lf2com)

#### Name: [Nawed Imroze](https://github.com/nawedx)
- Place: Bhubaneswar, Odisha, India
- Bio: Sophomore IT undergraduate, tech enthusiast, programmer and quizzer.
- GitHub: [Nawed Imroze](https://github.com/nawedx)

#### Name: [Henri Idrovo](https://github.com/henriguy1210)
- Place: Chicago, Illinois, USA
- Bio: Java Software Engineer. Illinois Institute of Technology graduate. 
- Github: [Henri Idrovo](https://github.com/henriguy1210)

#### Name: [Mateus Fernandes Machado](https://github.com/mateusfmachado)
- Place: Patrocínio, MG, BRA
- Bio: Graduated in CS, Full Stack Javascript Consultant/Freelancer, Founder of Ampliee.com, Tech Enthusiast
- Github: [Mateus Machado](https://github.com/mateusfmachado)

#### Name: [Glen J Fergo](https://github.com/gfergo)
- Place: Long Island, New York, USA
- Bio: Professional Web Developer since 1995
- Github: [Glen J Fergo](https://github.com/gfergo)

#### Name: [Shashwat Pulak](https://github.com/shpulak)
- Place: Pune, Maharashtra, India
- Bio: Full Stack developer and Tech enthusiast
- Github: [shpulak](https://github.com/shpulak)

#### Name: [Joel Vilanilam Zachariah](https://github.com/JoelVZachariah)
- Place: Ernakulam, Kerala, India
- Bio: Sophomore CS undergraduate, MUNner,  programmer
- Github : [Joel V Zachariah](https://github.com/JoelVZachariah)

#### Name: [tbdees](https://github.com/tbdees/)
- Place: Laguna Beach, CA
- Bio: financial software consultant
- Github: [tbdees](https://github.com/tbdees/)

#### Name: [Mateo Pool](https://github.com/IAmMyself)
- Place: Chattanooga, Tennesse, USA
- Bio: Full Stack hobbyiest, Hacking enthusiast, Fluent in several languages
- GitHub: [Mateo Pool](https://github.com/IAmMyself)

<<<<<<< HEAD
#### Name: [V3NG](https://github.com/ianklemm)
- Place: Germany
- Bio: Webdeveloper, Sysadmin

=======
#### Name: [John "JB" Brock](https://github.com/peppertech)
- Place: Seattle, Washington, USA
- Bio: Product Manager at Oracle. Owner of Oracle JavaScript Extension Toolkit(JET) open source project
- GitHub: [Peppertech](https://github.com/peppertech)
>>>>>>> 4ad61e87
<|MERGE_RESOLUTION|>--- conflicted
+++ resolved
@@ -1904,14 +1904,11 @@
 - Bio: Full Stack hobbyiest, Hacking enthusiast, Fluent in several languages
 - GitHub: [Mateo Pool](https://github.com/IAmMyself)
 
-<<<<<<< HEAD
 #### Name: [V3NG](https://github.com/ianklemm)
 - Place: Germany
 - Bio: Webdeveloper, Sysadmin
 
-=======
 #### Name: [John "JB" Brock](https://github.com/peppertech)
 - Place: Seattle, Washington, USA
 - Bio: Product Manager at Oracle. Owner of Oracle JavaScript Extension Toolkit(JET) open source project
-- GitHub: [Peppertech](https://github.com/peppertech)
->>>>>>> 4ad61e87
+- GitHub: [Peppertech](https://github.com/peppertech)