--- conflicted
+++ resolved
@@ -1610,12 +1610,11 @@
 - Bio: Programmer
 - Github: [Udit Mittal](https://github.com/udit-001)
 
-<<<<<<< HEAD
 #### Name: [Colin Zhang](http://linkedin.com/in/colinzhang95)
 - Place: Philadelphia, PA, USA
 - Bio: Entrepreneur, product manager, traveller
 - Github: [colinzhang](https://github.com/colinzhang)
-=======
+
 #### Name: [Curian lee Zhen Jie](https://github.com/finalight)		
  - Place: Singapore	
  - Bio: Fullstack, devops practitioner
@@ -1629,5 +1628,4 @@
 #### Name: [Michael Rogers](https://github.com/widgyrogers)
 - Place: London, England
 - Bio: Management Consultant
-- Github: [widgyrogers] (https://github.com/widgyrogers)
->>>>>>> 8e45f87c
+- Github: [widgyrogers] (https://github.com/widgyrogers)