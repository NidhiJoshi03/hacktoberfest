--- conflicted
+++ resolved
@@ -419,7 +419,6 @@
 - Bio: Inquisitive, Loves coding, also vegan
 - Github [Sravya Pullagura](https://github.com/sravya96)
 
-<<<<<<< HEAD
 #### Name: [Ahmad Musaddiq Mohammad](https://github.com/ahmadmusaddiq)
 - Place: Kuala Belait, Brunei Darussalam
 - Bio: Mechanical engineer
@@ -430,19 +429,11 @@
 - Bio: Data Scientist
 - Github: [kms6bn](https://github.com/kms6bn)
 
-=======
->>>>>>> 07cb8146
 #### Name: [Loreleen Mae Sablot](https://github.com/loreleensablot)
 - Place: Daet, Camarines Norte, Philippines
 - Bio: I love designing beautiful websites. I also bike.
 - Github [Loreleen Mae Sablot] (https://github.com/loreleensablot)
 
-<<<<<<< HEAD
-#### Name: [Ahmad Musaddiq Mohammad](https://github.com/ahmadmusaddiq)
-- Place: Kuala Belait, Brunei Darussalam
-- Bio: Mechanical engineer
-- Github: [ahmadmusaddiq](https://github.com/ahmadmusaddiq)
-=======
 #### Name: [Ben Smith](https://github.com/ben-w-smith)
 - Place: Salt Lake City, UT, USA
 - Bio: A guy that loves writing bots and automation.
@@ -461,5 +452,4 @@
 #### Name: [Ashish Krishan](https://github.com/ashishkrishan1995)
 - Place: India
 - Bio: Computer Science Major / UI/UX Designer
-- GitHub: [ashishkrishan1995](https://github.com/ashishkrishan1995)
->>>>>>> 07cb8146
+- GitHub: [ashishkrishan1995](https://github.com/ashishkrishan1995)