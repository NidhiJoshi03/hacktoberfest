﻿

#### Name: [ALICE CHUANG](https://github.com/AliceWonderland)
- Place: New York City, NY, USA
- Bio: I love DOGS! :dog:
- GitHub: [Alice Chuang](https://github.com/AliceWonderland)

#### Name: [GABE DUNN](https://github.com/redxtech)
- Place: Canada
- Bio: I love VUE !!
- GitHub: [Gabe Dunn](https://github.com/redxtech)
- Website: [when.](https://when.redxte.ch)

#### Name: [GEORGE FOTOPOULOS](https://github.com/xorz57)
- Place: Patras, Achaia, Greece
- Bio: Technology Enthusiast
- GitHub: [George Fotopoulos](https://github.com/xorz57)

#### Name: [Stephen Dzialo](https://github.com/dzials)
- Place: USA
- Bio: Computer Science Major
- GitHub: [Stephen Dzialo](https://github.com/dzials)

#### Name: [Taf Meister](https://github.com/tashrafy)
- Place: NYC
- Bio: Developer =]

#### Name: [RAFAEL MENEZES](https://github.com/RafaelSa94)
- Place: Boa Vista, Roraima, Brazil
- Bio: Computer Science Major
- GitHub: [Rafael Sá](https://github.com/RafaelSa94)

#### Name: [Patrick S](https://github.com/patsteph)
- Place: USA
- Bio: Professional Geek
- GitHub: [Patrick S](https://github.com/patsteph)

#### Name: [Michael Cao](https://github.com/mcao)
- Place: PA, USA
- Bio: Student
- GitHub: [Michael Cao](https://github.com/mcao)

#### Name: [Amlaan Bhoi](https://github.com/amlaanb)
- Place: IL, USA
- Bio: CS Grad Student
- GitHub: [Amlaan Bhoi](https://github.com/amlaanb)

#### Name: [Cecy Correa](https://github.com/cecyc)
- Place: USA
- Bio: Software Engineer at ReturnPath
- Github: [cecyc](https://github.com/cecyc)

#### Name: [Billy Lee](https://github.com/leebilly0)
- Place: WI, USA
- Bio: Software Developer, Bachelors in Computer Science
- Github: [Billy Lee](https://github.com/leebilly0)

#### Name: [AGNIESZKA MISZKURKA](https://github.com/agnieszka-miszkurka)
- Place: Poland
- Bio: second year Computer Science Student, in love with NYC <3
- GitHub: [agnieszka-miszkurka](https://github.com/agnieszka-miszkurka)

#### Name: [Leah Langfrod](https://github.com/leahlang4d2)
- Place: CA, USA
- Bio: Recent Bachelors in Computer Science
- Github: [Leah Langford](https://github.com/leahlang4d2)

#### Name: [Eric Nor](https://github.com/thateric)
- Place: Lake Forest, CA, USA
- Bio: Multiple corgi owner and a Senior Software Developer
- Github: [Eric Nord](https://github.com/thateric)

#### Name: [Campion Fellin](https://github.com/campionfellin)
- Place: Seattle, WA, USA
- Bio: I love open source and coffee! New grad looking for work!
- GitHub: [Campion Fellin](https://github.com/campionfellin)

#### Name: [Niket Mishra](https://github.com/niketmishra)
- Place: New Delhi, Delhi, India
- Bio: B.Tech Student in Information Technology
- GitHub: [Niket Mishra](https://github.com/niketmishra)

#### Name: [Shade Ruangwan](https://github.com/sruangwan)
- Place: Nara, Japan
- Bio: PhD student in Software Engineering
- Github: [Shade Ruangwan](https://github.com/sruangwan)

#### Name: [Michael Rodriguez](https://github.com/vinird)
- Place: Alajuea, Alajuela, Costa Rica
- Bio: Web dev adn graphic designer
- GitHub: [vinird](https://github.com/vinird)

#### Name: [Evan Culver](https://github.com/eculver)
- Place: San Francisco, CA, USA
- Bio: I work at Uber on data storage, tooling and OOS - checkout [our work](https://github.com/uber-go/dosa)!
- GitHub: [Evan Culver](https://github.com/eculver)

#### Name: [Vo Tan Tho](https://github.com/kensupermen)
- Place: Ho Chi Minh City, VietNam
- Bio: I'm Software Engineer at Dinosys
- GitHub: [Ken Supermen](https://github.com/kensupermen)

#### Name: [Franklyn Roth](https://github.com/far3)
- Place: Boulder, CO, USA
- Bio: I am a web developer working on finance sites. Specialize in accessibility.
- GitHub: [Franklyn Roth](https://github.com/far3)

#### Name: [Karthick Thoppe](https://github.com/karthicktv)
- Place: Dublin, Ireland
- Bio: I am a Solution Architect and work for a large SaaS organization
- GitHub: [Karthick Thoppe](https://github.com/karthicktv)

#### Name: [Brane](https://github.com/brane)
- Place: Turkey
- Bio: I am a caffeine based artificial life form.
- GitHub: [Brane](https://github.com/brane)

#### Name: [Ishan Jain](https://github.com/ishanjain28)
- Place: Roorkee, Uttrakhand, India
- Bio: I love working with Images, Crypto, Networking and opengl, Work as a Backend Engineer in Go. Also, Love Rust!.
- Github: [Ishan Jain](https://github.com/ishanjain28)

#### Name: [Anupam Dagar](https://github.com/Anupam-dagar)
- Place: Allahabad, India
- Bio: I am like a code currently in development.
- GitHub: [Anupam Dagar](https://github.com/Anupam-dagar)

#### Name: [Phil](https://github.com/bitbrain-za)
- Place: South Africa
- Bio: Avid Tinkerer
- GitHub: [bitbrain-za](https://github.com/bitbrain-za)

#### Name: [Jasdy Syarman](https://github.com/akutaktau)
- Place: Malaysia
- Bio: PHP Programmer
- GitHub: [akutaktau](https://github.com/akutaktau)

#### Name: [Rupesh Kumar](https://github.com/vmcniket)
- Place: India
- Bio: KIIT University IT student
- GitHub: [vmcniket](https://github.com/vmcniket)

#### Name: [Shelby Stanton](https://github.com/Minimilk93)
- Place: Leeds, England
- Bio: Front End Developer who loves cats and gaming!
- GitHub: [Minimilk93](https://github.com/Minimilk93)

#### Name: [Michael Nyamande](https://github.com/mikeyny)
- Place: Harare ,Zimbabwe
- Bio: Eat , ~~Sleep~~ , Code
- GitHub: [Mikeyny](https://github.com/mikeyny)

#### Name: [Anders Jürisoo](https://github.com/ajthinking)
- Place: Sweden
- Bio: What happens in Git stays in Git
- GitHub: [Anders Jürisoo](https://github.com/ajthinking)

#### Name: [Dvir](https://github.com/dvur12)
- Place: Israel
- Bio: \x90\x90\x90\x90
- GitHub: [Dvir](https://github.com/dvur12)

#### Name: [Xavier Marques](https://github.com/wolframtheta)
- Place: Corbera de Llobregat, Barcelona, Catalonia
- Bio: Computer Science Major
- GitHub: [WolframTheta](https://github.com/wolframtheta)

#### Name: [Vishal](https://dainvinc.github.io)
- Place: New York
- Bio: Software developer with a knack to learn things quickly.
- GitHub: [dainvinc](https://github.com/dainvinc)

### Name: [Niall Cartwright](https://github.com/Nairu)
- Place: Birmingham, UK
- Bio: Avid Games dev hobbyist, work for 3SDL as a software developer.
- GitHub: [Niall Cartwright](https://github.com/Nairu)

#### Name: [Justin I](https://github.com/Jish80)
- Place: IL, USA
- Bio: Work hard
- GitHub: [Jish80] (https://github.com/Jish80)

#### Name: [APOORVA SHARMA](https://github.com/okatticus)
- Place: Himachal Pradesh,India
- Bio: A student happy to write code and poetry.
- GitHub: [Apoorva Sharma](https://github.com/okatticus)

#### Name: [Prateek Pandey](https://github.com/prateekpandey14)
- Place: Bangalore, India
- Bio: Opensource Enthusiast, Opensource Golang developer
- GitHub: [Prateek Pandey](https://github.com/prateekpandey14)

#### Name: [CodHeK](https://github.com/CodHeK)
- Place: Mumbai, India
- Bio: Cuber/Coder
- GitHub: [CodHeK](https://github.com/CodHeK)

#### Name: [Søren Eriksen](https://github.com/soer7022)
- Place: Denmark
- Bio: Currently studying computerscience at Aarhus University
- Github: [Søren Eriksen](https://github.com/soer7022)

#### Name: [Cristiano Bianchi](https://github.com/crisbnk)
- Place: Italy
- Bio: Love to learn something new everyday
- GitHub: [crisbnk](https://github.com/crisbnk)


#### Name: [Paulo Henrique Scherer](https://github.com/phscherer)
- Place: Brazil
- Bio: Student and newbie software developer
- GitHub: [phscherer](https://github.com/phscherer)

#### Name: [Aldo Cano](https://github.com/aldocano)
- Place: Tirana, Albania
- Bio: A bug is never just a mistake...
- GitHub: [Aldo Cano](https://github.com/aldocano)

<<<<<<< HEAD
#### Name: [Stephen Abrahim](https://github.com/lepah)
- Place: Huntington Beach, CA
- Bio: Games and things!
- GitHub: [Stephen Abrahim](https://github.com/lepah)
=======
#### Name: [Timea Deák](https://github.com/DTimi)
- Place: Dublin, Ireland
- Bio: Molecular biologist
- GitHub: [Timea Deák](https://github.com/DTimi)

#### Name: [Christian Skala](https://github.com/chrishiggins29)
- Place: New York, USA
- Bio: Hire me! Need a VP of Engineering, Director of Software, CTO?
- GitHub: [Christian Skala](https://github.com/chrishiggins29)

#### Name: [filedesless](https://hightechlowlife.info)
- Place: Québec, Canada
- Bio: CompSci from ULaval reporting in
- GitHub: [aiglebleu](https://github.com/aiglebleu)

#### Name: [Jon Lee](https://github.com/githubbbbbbbbbbbbb)
- Place: Canada
- Bio: Student
- GitHub: [githubbbbbbbbbbbbb](https://github.com/githubbbbbbbbbbbbb)

#### Name: [Ren Cummings](https://github.com/nrenc027)
- Place: Dayton,OH, USA
- Bio: I like Code :sunglasses:, Coloring :art:, and Cardio :running:
- GitHub: [Ren Cummings](https://github.com/nrenc027)
>>>>>>> 7a511842
<|MERGE_RESOLUTION|>--- conflicted
+++ resolved
@@ -216,12 +216,6 @@
 - Bio: A bug is never just a mistake...
 - GitHub: [Aldo Cano](https://github.com/aldocano)
 
-<<<<<<< HEAD
-#### Name: [Stephen Abrahim](https://github.com/lepah)
-- Place: Huntington Beach, CA
-- Bio: Games and things!
-- GitHub: [Stephen Abrahim](https://github.com/lepah)
-=======
 #### Name: [Timea Deák](https://github.com/DTimi)
 - Place: Dublin, Ireland
 - Bio: Molecular biologist
@@ -246,4 +240,8 @@
 - Place: Dayton,OH, USA
 - Bio: I like Code :sunglasses:, Coloring :art:, and Cardio :running:
 - GitHub: [Ren Cummings](https://github.com/nrenc027)
->>>>>>> 7a511842
+
+#### Name: [Stephen Abrahim](https://github.com/lepah)
+- Place: Huntington Beach, CA
+- Bio: Games and things!
+- GitHub: [Stephen Abrahim](https://github.com/lepah)