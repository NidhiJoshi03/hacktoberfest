--- conflicted
+++ resolved
@@ -714,12 +714,6 @@
 - Bio: IT Student at the University of Granada
 - GitHub: [Antonio Jesus Pelaez](https://github.com/ajpelaez)
 
-<<<<<<< HEAD
-#### Name: [Attila Blascsak](https://github.com/blascsi)
-- Place: Hungary
-- Bio: Front-end dev. Love React!
-- GitHub: [Attila Blascsak](https://github.com/blascsi)
-=======
 #### Name: [Gilliano Menezes](https://github.com/gillianomenezes)
 - Place: Recife, Brazil
 - Bio: Software Engineer at www.neuroup.com.br
@@ -789,7 +783,6 @@
 - Place: 🇩🇰
 - Bio: fullstack/devops/security unicorn 🦄
 - GitHub: [Jeppe Ernst](https://github.com/Ern-st)
->>>>>>> 13561d7d
 
 #### Name: [Sergey Gorky](https://github.com/sergeygorky)
 - Place: Ukraine
@@ -1073,4 +1066,9 @@
 #### Name: [Dushyant Rathore](https://github.com/dushyantRathore)
 - Place: New Delhi, India
 - Bio: Student
-- GitHub: [dushyantRathore](https://github.com/dushyantRathore)+- GitHub: [dushyantRathore](https://github.com/dushyantRathore)
+
+#### Name: [Attila Blascsak](https://github.com/blascsi)
+- Place: Hungary
+- Bio: Front-end dev. Love React!
+- GitHub: [Attila Blascsak](https://github.com/blascsi)