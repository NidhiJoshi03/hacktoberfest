--- conflicted
+++ resolved
@@ -4072,12 +4072,11 @@
 - Bio: Student
 - Github [Civitas07](https://github.com/civitas07)
 
-<<<<<<< HEAD
 #### Name: [Jackson Isaac](https://github.com/JacksonIsaac)
 - Place: Mumbai, Maharashtra, India
 - Bio: Data Scientist by profession and student by heart.
 - GitHub: [Jackson Isaac](https://github.com/JacksonIsaac)
-=======
+
 #### Name: [Yasmin Zulfati Yusrina](https://github.com/yasminzy)
 - Place: Samarinda, Indonesia
 - Bio: Freelancer
@@ -4101,10 +4100,4 @@
 #### Name: [Mandy Real](https://github.com/mandyreal)
  - Place: AU, SG
  - Bio: Software Engineer - mostly on mainframe		
- - GitHub: [mandyreal](https://github.com/mandyreal)
-
- #### Name: [Yusuf Eren Utku](http://cv.erenutku.com)
- - Place: Istanbul, Turkey
- - Bio: Software Engineer - Android Developer
- - GitHub: [yerenutku](https://github.com/yerenutku)
->>>>>>> 00bc929f
+ - GitHub: [mandyreal](https://github.com/mandyreal)