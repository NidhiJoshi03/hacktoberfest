--- conflicted
+++ resolved
@@ -588,13 +588,10 @@
 #### Name: [Will Barker](https://github.com/billwarker)
 - Place: Toronto, Canada
 - Bio: A guy who wants to improve the world through AI!
-<<<<<<< HEAD
 - GitHub: [Will Barker](https://github.com/billwarker)
 
 #### Name: [Christopher Bradshaw](https://github.com/kitsune7)
 - Place: Provo, UT, USA
 - Bio: I love FOXES!!! :fox:
 - GitHub: [kitsune7](https://github.com/kitsune7)
-=======
-- GitHub: [Will Barker](https://github.com/billwarker)
->>>>>>> ed7caa17
+
