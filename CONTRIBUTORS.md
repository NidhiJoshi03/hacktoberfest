#### Name: [ALICE CHUANG](https://github.com/AliceWonderland)
- Place: New York City, NY, USA
- Bio: I love DOGS! :dog:
- GitHub: [Alice Chuang](https://github.com/AliceWonderland)

#### Name: [GABE DUNN](https://github.com/redxtech)
- Place: Canada
- Bio: I love VUE !!
- GitHub: [Gabe Dunn](https://github.com/redxtech)
- Website: [when.](https://when.redxte.ch)

#### Name: [GEORGE FOTOPOULOS](https://github.com/xorz57)
- Place: Patras, Achaia, Greece
- Bio: Technology Enthusiast
- GitHub: [George Fotopoulos](https://github.com/xorz57)

#### Name: [Stephen Dzialo](https://github.com/dzials)
- Place: USA
- Bio: Computer Science Major
- GitHub: [Stephen Dzialo](https://github.com/dzials)

#### Name: [Taf Meister](https://github.com/tashrafy)
- Place: NYC
- Bio: Developer =]

#### Name: [RAFAEL MENEZES](https://github.com/RafaelSa94)
- Place: Boa Vista, Roraima, Brazil
- Bio: Computer Science Major
- GitHub: [Rafael Sá](https://github.com/RafaelSa94)

#### Name: [Patrick S](https://github.com/patsteph)
- Place: USA
- Bio: Professional Geek
- GitHub: [Patrick S](https://github.com/patsteph)

#### Name: [Michael Cao](https://github.com/mcao)
- Place: PA, USA
- Bio: Student
- GitHub: [Michael Cao](https://github.com/mcao)

#### Name: [Amlaan Bhoi](https://github.com/amlaanb)
- Place: IL, USA
- Bio: CS Grad Student
- GitHub: [Amlaan Bhoi](https://github.com/amlaanb)

#### Name: [Cecy Correa](https://github.com/cecyc)
- Place: USA
- Bio: Software Engineer at ReturnPath
- Github: [cecyc](https://github.com/cecyc)

#### Name: [Billy Lee](https://github.com/leebilly0)
- Place: WI, USA
- Bio: Software Developer, Bache



s in Computer Science
- Github: [Billy Lee](https://github.com/leebilly0)

#### Name: [AGNIESZKA MISZKURKA](https://github.com/agnieszka-miszkurka)
- Place: Poland
- Bio: second year Computer Science Student, in love with NYC <3
- GitHub: [agnieszka-miszkurka](https://github.com/agnieszka-miszkurka)

#### Name: [Leah Langfrod](https://github.com/leahlang4d2)
- Place: CA, USA
- Bio: Recent Bachelors in Computer Science
- Github: [Leah Langford](https://github.com/leahlang4d2)

#### Name: [Eric Nor](https://github.com/thateric)
- Place: Lake Forest, CA, USA
- Bio: Multiple corgi owner and a Senior Software Developer
- Github: [Eric Nord](https://github.com/thateric)

#### Name: [Campion Fellin](https://github.com/campionfellin)
- Place: Seattle, WA, USA
- Bio: I love open source and coffee! New grad looking for work!
- GitHub: [Campion Fellin](https://github.com/campionfellin)

#### Name: [Niket Mishra](https://github.com/niketmishra)
- Place: New Delhi, Delhi, India
- Bio: B.Tech Student in Information Technology
- GitHub: [Niket Mishra](https://github.com/niketmishra)

#### Name: [Shade Ruangwan](https://github.com/sruangwan)
- Place: Nara, Japan
- Bio: PhD student in Software Engineering
- Github: [Shade Ruangwan](https://github.com/sruangwan)

#### Name: [Michael Rodriguez](https://github.com/vinird)
- Place: Alajuea, Alajuela, Costa Rica
- Bio: Web dev adn graphic designer
- GitHub: [vinird](https://github.com/vinird)

#### Name: [Evan Culver](https://github.com/eculver)
- Place: San Francisco, CA, USA
- Bio: I work at Uber on data storage, tooling and OOS - checkout [our work](https://github.com/uber-go/dosa)!
- GitHub: [Evan Culver](https://github.com/eculver)

#### Name: [Vo Tan Tho](https://github.com/kensupermen)
- Place: Ho Chi Minh City, VietNam
- Bio: I'm Software Engineer at Dinosys
- GitHub: [Ken Supermen](https://github.com/kensupermen)

#### Name: [Franklyn Roth](https://github.com/far3)
- Place: Boulder, CO, USA
- Bio: I am a web developer working on finance sites. Specialize in accessibility.
- GitHub: [Franklyn Roth](https://github.com/far3)

#### Name: [Karthick Thoppe](https://github.com/karthicktv)
- Place: Dublin, Ireland
- Bio: I am a Solution Architect and work for a large SaaS organization
- GitHub: [Karthick Thoppe](https://github.com/karthicktv)

#### Name: [Brane](https://github.com/brane)
- Place: Turkey
- Bio: I am a caffeine based artificial life form.
- GitHub: [Brane](https://github.com/brane)

#### Name: [Ishan Jain](https://github.com/ishanjain28)
- Place: Roorkee, Uttrakhand, India
- Bio: I love working with Images, Crypto, Networking and opengl, Work as a Backend Engineer in Go. Also, Love Rust!.
- Github: [Ishan Jain](https://github.com/ishanjain28)

#### Name: [Anupam Dagar](https://github.com/Anupam-dagar)
- Place: Allahabad, India
- Bio: I am like a code currently in development.
- GitHub: [Anupam Dagar](https://github.com/Anupam-dagar)

#### Name: [Phil](https://github.com/bitbrain-za)
- Place: South Africa
- Bio: Avid Tinkerer
- GitHub: [bitbrain-za](https://github.com/bitbrain-za)

#### Name: [Jasdy Syarman](https://github.com/akutaktau)
- Place: Malaysia
- Bio: PHP Programmer
- GitHub: [akutaktau](https://github.com/akutaktau)

#### Name: [Rupesh Kumar](https://github.com/vmcniket)
- Place: India
- Bio: KIIT University IT student
- GitHub: [vmcniket](https://github.com/vmcniket)

#### Name: [Shelby Stanton](https://github.com/Minimilk93)
- Place: Leeds, England
- Bio: Front End Developer who loves cats and gaming!
- GitHub: [Minimilk93](https://github.com/Minimilk93)

#### Name: [Michael Nyamande](https://github.com/mikeyny)
- Place: Harare ,Zimbabwe
- Bio: Eat , ~~Sleep~~ , Code
- GitHub: [Mikeyny](https://github.com/mikeyny)

#### Name: [Anders Jürisoo](https://github.com/ajthinking)
- Place: Sweden
- Bio: What happens in Git stays in Git
- GitHub: [Anders Jürisoo](https://github.com/ajthinking)

#### Name: [Dvir](https://github.com/dvur12)
- Place: Israel
- Bio: \x90\x90\x90\x90
- GitHub: [Dvir](https://github.com/dvur12)

#### Name: [Xavier Marques](https://github.com/wolframtheta)
- Place: Corbera de Llobregat, Barcelona, Catalonia
- Bio: Computer Science Major
- GitHub: [WolframTheta](https://github.com/wolframtheta)

#### Name: [Vishal](https://dainvinc.github.io)
- Place: New York
- Bio: Software developer with a knack to learn things quickly.
- GitHub: [dainvinc](https://github.com/dainvinc)

### Name: [Niall Cartwright](https://github.com/Nairu)
- Place: Birmingham, UK
- Bio: Avid Games dev hobbyist, work for 3SDL as a software developer.
- GitHub: [Niall Cartwright](https://github.com/Nairu)

#### Name: [Justin I](https://github.com/Jish80)
- Place: IL, USA
- Bio: Work hard
- GitHub: [Jish80] (https://github.com/Jish80)

#### Name: [APOORVA SHARMA](https://github.com/okatticus)
- Place: Himachal Pradesh,India
- Bio: A student happy to write code and poetry.
- GitHub: [Apoorva Sharma](https://github.com/okatticus)

#### Name: [Prateek Pandey](https://github.com/prateekpandey14)
- Place: Bangalore, India
- Bio: Opensource Enthusiast, Opensource Golang developer
- GitHub: [Prateek Pandey](https://github.com/prateekpandey14)

#### Name: [CodHeK](https://github.com/CodHeK)
- Place: Mumbai, India
- Bio: Cuber/Coder
- GitHub: [CodHeK](https://github.com/CodHeK)

#### Name: [Søren Eriksen](https://github.com/soer7022)
- Place: Denmark
- Bio: Currently studying computerscience at Aarhus University
- Github: [Søren Eriksen](https://github.com/soer7022)

#### Name: [Cristiano Bianchi](https://github.com/crisbnk)
- Place: Italy
- Bio: Love to learn something new everyday
- GitHub: [crisbnk](https://github.com/crisbnk)


#### Name: [Paulo Henrique Scherer](https://github.com/phscherer)
- Place: Brazil
- Bio: Student and newbie software developer
- GitHub: [phscherer](https://github.com/phscherer)

#### Name: [Aldo Cano](https://github.com/aldocano)
- Place: Tirana, Albania
- Bio: A bug is never just a mistake...
- GitHub: [Aldo Cano](https://github.com/aldocano)

#### Name: [Timea Deák](https://github.com/DTimi)
- Place: Dublin, Ireland
- Bio: Molecular biologist
- GitHub: [Timea Deák](https://github.com/DTimi)

#### Name: [Christian Skala](https://github.com/chrishiggins29)
- Place: New York, USA
- Bio: Hire me! Need a VP of Engineering, Director of Software, CTO?
- GitHub: [Christian Skala](https://github.com/chrishiggins29)

#### Name: [filedesless](https://hightechlowlife.info)
- Place: Québec, Canada
- Bio: CompSci from ULaval reporting in
- GitHub: [aiglebleu](https://github.com/aiglebleu)

#### Name: [Jon Lee](https://github.com/githubbbbbbbbbbbbb)
- Place: Canada
- Bio: Student
- GitHub: [githubbbbbbbbbbbbb](https://github.com/githubbbbbbbbbbbbb)

#### Name: [Ren Cummings](https://github.com/nrenc027)
- Place: Dayton,OH, USA
- Bio: I like Code :sunglasses:, Coloring :art:, and Cardio :running:
- GitHub: [Ren Cummings](https://github.com/nrenc027)

#### Name: [S Stewart](https://github.com/tilda)
- Place: Denton, Texas, US
- Bio: Dude trying to become a IT guy somewhere. Also reads [The Register](https://www.theregister.co.uk).
- GitHub: [tilda](https://github.com/tilda)

#### Name: [Jose Gomera](https://github.com/josegomera)
- Place: Dominican Republic
- Bio: I'm web developer that love somehow to help.
- Github: [josegomera](https://github.com/josegomera)

#### Name: [Stephen Abrahim](https://github.com/lepah)
- Place: Huntington Beach, CA
- Bio: Games and things!
- GitHub: [Stephen Abrahim](https://github.com/lepah)

#### Name: [Rajeev Kumar Singh](https://github.com/rajeeviiit)
- Place: Gandhinagar,Gujrat, IN
- Bio: Games and music!
- GitHub: [Rajeev Kumar Singh](https://github.com/rajeeviiit)

### Name: [Benjamin Sanvoisin](https://github.com/Laudenlaruto)
- Place : Paris, FR
- Bio: Devops, Gamer and fun
- GitHub: [Benjamin Sanvoisin](https://github.com/Laudenlaruto)

#### Name: [Matthew Burke](https://github.com/MatthewBurke1995)
- Place: Sydney, Australia
- Bio: Big fan of Python + Data
- GitHub: [Matthew Burke](https://github.com/MatthewBurke1995)

#### Name: [Caio Perdona](https://github.com/perdona)
- Place: Ribeirao Preto, SP, Brazil
- Bio: Web and Mobile Engineer
- GitHub: [Caio Perdona](https://github.com/perdona)

#### Name: [Shankhalika Sarkar](https://github.com/Shankhalika)
- Place: Karnataka, India
- Bio: Current Final Year CS Undergrad. I love poetry, tea and dogs.
- Github: [Shankhalika Sarkar](https://github.com/Shankhalika)

#### Name: [Henrique Duarte](https://github.com/mustorze)
- Place: São Paulo, SP, BR
- Bio: Developer, I really like!
- GitHub: [Henrique Duarte](https://github.com/mustorze)

#### Name: [Akshit Kharbanda](https://github.com/akshit04)
- Place: Delhi, India
- Bio: 5th semester IT Undergrad. Machine Learning enthusiast. Black coffee <3
- GitHub: [Akshit Kharbanda](https://github.com/akshit04)

#### Name:[Avinash Jaiswal](https://github.com/littlestar642)
- Place:Surat,Gujarat,India.
- Bio:In love with the WEB,from age of 5!
- Github:[Avinash Jaiswal](https://github.com/littlestar642)

#### Name: [Alisson Vargas](https://github.com/alisson-mich)
- Place: Torres, RS, Brazil
- Bio: A guy who loves IT :D
- GitHub: [Alisson Vargas](https://github.com/alisson-mich)

#### Name: [Adiyat Mubarak](https://github.com/Keda87)
- Place: Jakarta, ID, Indonesia
- Bio: Technology Agnostic
- GitHub: [Adiyat Mubarak](https://github.com/Keda87)

#### Name: [Vishaal Udandarao](https://github.com/vishaal27)
- Place: New Delhi, India
- Bio: Professional Geek | Developer
- GitHub: [Vishaal Udandarao](https://github.com/vishaal27)

#### Name: [Sparsh Garg](https://github.com/sparsh789)
- Place: Hyderabad, Telangana, India
- Bio: Student@IIIT,Hyderabad
- GitHub: [sparsh789](https://github.com/sparsh789)

#### Name: [Zaki Akhmad](https://github.com/za)
- Place: Jakarta, Indonesia
- Bio: Python enthusiasts
- GitHub: [za](https://github.com/za)

### Name: [Joey Marshment-Howell](https://github.com/josephkmh)
- Place: Berlin, Germany
- Bio: A nice young man who likes web programming!
- GitHub: [Joey Marshment-Howell](https://github.com/josephkmh)

#### Name: [Chris Sullivan](https://github.com/codemastermd)
- Place: College Park, Maryland
- Bio: Comp Sci student at the University of Maryland
- GitHub: [Chris Sullivan](https://github.com/codemastermd)

### Name: [Owen Mitchell](https://github.com/ultimatezenzar)
- Place: Edmond, OK, United States
- Bio: Programmer for a high school robotics team
- Github: [ultimatezenzar] (https://github.com/ultimatezenzar)

#### Name: [Sravya Pullagura](https://github.com/sravya96)
- Place: Vijayawada, Andhra Pradesh, India
- Bio: Love learning, coding and sketching!!
- Github [Sravya Pullagura](https://github.com/sravya96)

#### Name: [Ahmad Musaddiq Mohammad](https://github.com/ahmadmusaddiq)
- Place: Kuala Belait, Brunei Darussalam
- Bio: Mechanical engineer
- Github: [ahmadmusaddiq](https://github.com/ahmadmusaddiq)

#### Name: [Rafael Lima](https://github.com/rafaelkalan)
- Place: Belo Horizonte, Minas Gerais, Brazil
- Bio: Youger software engineer
- GitHub: [Rafael Lima](https://github.com/rafaelkalan)

#### Name: [Saif Rehman Nasir](https://github.com/shyshin)
- Place: New Delhi, India
- Bio: Techie with a lot of horizontals but a low verticality :(
- Github: [Saif Rehman Nasir](https://github.com/shyshin)

#### Name: [Yash Mittra](https://github.com/mittrayash)
- Place: New Delhi, Delhi, India
- Bio: Web Developer, Coder | Entering the field of Machine Learning and Data Science
- GitHub: [mittrayash](https://github.com/mittrayash)

#### Name: [Dustin Woods](https://github.com/dustinywoods)
- Place: MN, USA
- Bio: Software Developer
- GitHub: [Dustin Woods](https://github.com/dustinywoods)

#### Name: [Ginanjar S.B](https://github.com/egin10)
- Place: Samarinda, Kalimantan Timur, Indonesia
- Bio: Someone who's intresting about web devlopment / Programming
- GitHub: [Ginanjar S.B | egin10](https://github.com/egin10)

#### Name: [Fush Chups](https://github.com/fushandchups)
- Place: Christchurch, Canterbury, New Zealand
- Bio: Earhquake enthusiast
- GitHub:[fushandchups] (https://github.com/fushandchups)

#### Name: [Francis Venne](https://github.com/NullSilence)
- Place: Montreal, Canada.
- Bio: Developer by day, cat lover by night. Canadian tech enthusiast.
- Github [Sravya Pullagura](https://github.com/NullSilence)

#### Name: [Leonardo Bonetti](https://github.com/LeonardoBonetti)
- Place: São Paulo, Brazil
- Bio: Associate Degree analysis and systems development
- GitHub: [Leonardo Bonetti](https://github.com/LeonardoBonetti)

#### Name: [Noveen Sachdeva](https://github.com/noveens)
- Place: Hyderabad, Telangana, India
- Bio: 3rd Year CS undergrad at IIIT Hyderabad.
- GitHub: [Noveen Sachdeva](https://github.com/noveens)

#### Name: [DENNIS ORZIKH](https://github.com/orzikhd)
- Place: Seattle, WA, USA
- Bio: Student at UW. Likes easy ways to make sure tools are set up in new environments (like this project)
- Github: Wow isn't this right up there ^ [Dennis Orzikh](https://github.com/orzikhd)

#### Name: [Pranav Bhasin](https://github.com/pranavbhasin96)
- Place: Hyderabad, Telangana, India
- Bio: Trying to fit in coding society.
- GitHub: [Pranav Bhasin](https://github.com/pranavbhasin96)

#### Name: [Vaibhav Agarwal](https://github.com/vaibhavagarwal220)
- Place: Mandi, Himachal Pradesh, India
- Bio: A passionate programmer and a beginner in Open Source
- Github [Vaibhav Agarwal](https://github.com/vaibhavagarwal220)

#### Name: [Arpit Gogia](https://github.com/arpitgogia)
- Place: Delhi, India
- Bio: Python Developer
- Github [Arpit Gogia](https://github.com/arpitgogia)

#### Name: [Charlie Stanton](https://github.com/shtanton)
- Place: Southend-On-Sea, England
- Bio: JavaScript Tinkerer, Lover of Vim
- Github [Charlie Stanton](https://github.com/shtanton)

#### Name: [James Henderson](https://github.com/prohunt)
- Place: Raleigh, NC, United States
- Bio: Inquisitive, Loves coding, also vegan
- Github [Sravya Pullagura](https://github.com/sravya96)

#### Name: [Loreleen Mae Sablot](https://github.com/loreleensablot)
- Place: Daet, Camarines Norte, Philippines
- Bio: I love designing beautiful websites. I also bike.
- Github [Loreleen Mae Sablot] (https://github.com/loreleensablot)

#### Name: [Ben Smith](https://github.com/ben-w-smith)
- Place: Salt Lake City, UT, USA
- Bio: A guy that loves writing bots and automation.
- GitHub: [Ben Smith](https://github.com/ben-w-smith)

#### Name: [Eric Bryant](https://github.com/shmickle)
- Place: Fairfax, Virginia, USA
- Bio: Web Developer
- GitHub: [shmickle](https://github.com/shmickle)

#### Name: [Emmanuel Akinde](https://github.com/harkindey)
- Place: Lagos, Nigeria
- Bio: Lets Code and Chill
- Github: [Harkindey](https://github.com/harkindey)

#### Name: [Ashish Krishan](https://github.com/ashishkrishan1995)
- Place: India
- Bio: Computer Science Major / UI/UX Designer
- GitHub: [ashishkrishan1995](https://github.com/ashishkrishan1995)

#### Name: [Katherine S](https://github.com/kms6bn)
- Place: San Francisco
- Bio: Data Scientist
- Github: [kms6bn](https://github.com/kms6bn)

#### Name: [BrunoSXS](https://github.com/brunosxs)
- Brazil
- Bio: I like turtules.
- Github [BrunoSXS](https://github.com/brunosxs)

#### Name: [Alexander Miller](https://github.com/allesmi)
- Place: Salzburg, Austria
- Bio: Student/Web Developer
- GitHub: [allesmi](https://github.com/allesmi)

<<<<<<< HEAD
#### Name: [Bennett Treptow](https://github.com/bennett-treptow)
- Place: Milwaukee, WI, USA
- Bio: Computer Science Major / Web Developer
- Github: [bennett-treptow](https://github.com/bennett-treptow)
=======
#### Name: [Cameron Smith](https://github.com/cameronzsmith)
- Place: Wichita, KS, USA
- Bio: Student
- GitHub: [cameronzsmith](https://github.com/cameronzsmith)

#### Name: [Jose Morales](https://github.com/castro732)
- Place: Buenos Aires, Argentina
- Bio: Developer
- GitHub: [castro732](https://github.com/castro732)

#### Name: [Hassan Sani](https://github.com/inidaname)
- Place: Bida, Niger State, Nigeria
- Bio: Web Developer at @ADPNigeria
#### Name: [Philip Terzic](https://github.com/PhilTerz)
- Place: Scottsdale, Arizona, USA
- Bio: Aspiring OSS Contributer
- GitHub: [PhilTerz](https://github.com/PhilTerz)

#### Name: [Gustavo Pacheco Ziaugra](https://github.com/GustavoZiaugra)
- Place: São Paulo, Brazil.
- Bio: Technology Guy / Student
- GitHub: [Gustavo Ziaugra](https://github.com/GustavoZiaugra)

#### Name: [Sarah Chen](https://github.com/sarovisk)
- Place: Sao Paulo/ Brazil
- Bio: Student
- GitHub: [sarovisk](https://github.com/sarovisk)

#### Name: [Jose David](https://github.com/jose4125)
- Place: Bogotá, Colombia
- Bio: Web Developer
- GitHub: [jose4125](https://github.com/jose4125)

>>>>>>> b96807f2
<|MERGE_RESOLUTION|>--- conflicted
+++ resolved
@@ -463,12 +463,11 @@
 - Bio: Student/Web Developer
 - GitHub: [allesmi](https://github.com/allesmi)
 
-<<<<<<< HEAD
 #### Name: [Bennett Treptow](https://github.com/bennett-treptow)
 - Place: Milwaukee, WI, USA
 - Bio: Computer Science Major / Web Developer
 - Github: [bennett-treptow](https://github.com/bennett-treptow)
-=======
+
 #### Name: [Cameron Smith](https://github.com/cameronzsmith)
 - Place: Wichita, KS, USA
 - Bio: Student
@@ -500,6 +499,4 @@
 #### Name: [Jose David](https://github.com/jose4125)
 - Place: Bogotá, Colombia
 - Bio: Web Developer
-- GitHub: [jose4125](https://github.com/jose4125)
-
->>>>>>> b96807f2
+- GitHub: [jose4125](https://github.com/jose4125)