--- conflicted
+++ resolved
@@ -155,12 +155,6 @@
 - Bio: What happens in Git stays in Git
 - GitHub: [Anders Jürisoo](https://github.com/ajthinking)
 
-<<<<<<< HEAD
-#### Name: [Søren Eriksen](https://github.com/soer7022)
-- Place: Denmark
-- Bio: Currently studying computerscience at Aarhus University
-- Github: [Søren Eriksen](https://github.com/soer7022)
-=======
 #### Name: [Dvir](https://github.com/dvur12)
 - Place: Israel
 - Bio: \x90\x90\x90\x90
@@ -200,4 +194,8 @@
 - Place: Mumbai, India
 - Bio: Cuber/Coder
 - GitHub: [CodHeK](https://github.com/CodHeK)
->>>>>>> b1b48493
+
+#### Name: [Søren Eriksen](https://github.com/soer7022)
+- Place: Denmark
+- Bio: Currently studying computerscience at Aarhus University
+- Github: [Søren Eriksen](https://github.com/soer7022)