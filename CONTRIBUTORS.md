--- conflicted
+++ resolved
@@ -697,13 +697,11 @@
 - Bio: IT Student at the University of Granada
 - GitHub: [Antonio Jesus Pelaez](https://github.com/ajpelaez)
 
-<<<<<<< HEAD
 #### Name: [Luís Antonio Prado Lança](https://github.com/luisslanca)
 - Place: Jundiaí, São Paulo, Brazil
 - Bio: I'm a student in Fatec Jundiaí and Web Developer.
 - GitHub: [Luís Antonio Prado Lança](https://github.com/luisslanca)
 
-=======
 #### Name: [Jonas Fabisiak](https://github.com/RenCloud)
 - Place: Hanover, Germany
 - Bio: IT Student
@@ -981,5 +979,4 @@
 - Place: New Delhi, India
 - Bio: Computer Science Engineering student at Amity University 
 Noida
--Github: [Manas kashyap](https://github.com/Manas-kashyap)
->>>>>>> 01640352
+-Github: [Manas kashyap](https://github.com/Manas-kashyap)