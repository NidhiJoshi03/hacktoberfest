<<<<<<< HEAD
#### Name: [Ruta Puodziunaite](https://github.com/rutuke)
- Place: Dublin, Ireland
- Bio: Fullstack Web developer and a chemical sciences graduate.
- GitHub: [rutuke](https://github.com/rutuke)
- Website: [https://www.rutap.tech](https://www.rutap.tech)
- Starup: [EndorseU](http://www.endorseu.com)
=======
#### Name: [Egi Nugraha](https://github.com/eginugraha)
- Place: Bandung, Jawa Barat, Indonesia
- Bio: I Love Code and Design. 
- GitHub: [Egi Nugraha](https://github.com/eginugraha)
>>>>>>> 11d6353f

#### Name: [Faouzi Bouzar Amrouche](https://github.com/faouziamrouche)
- Place: Kolea, Tipaza, Algeria
- Bio: Fullstack Web developer, Computer Engineering Master student
- GitHub: [faouziamrouche](https://github.com/faouziamrouche)

#### Name: [Rene Israel](https://github.com/reneisrael)
- Place: Mexico
- Bio: En decadencia
- GitHub: [Rene Israel](https://github.com/reneisrael)

#### Name: [Thomas Booker](https://github.com/thomas-booker)
- Place: Stockport, Cheshire, England
- Bio: Budding software developer, studying MSc Computing
- GitHub: [thomas-booker](https://github.com/thomas-booker)

#### Name: [Türker Yıldırım](https://github.com/turkerdotpy)		
 - Place: Tekirdağ, Turkey		
 - Bio: Literally gamer, geek and viking.		
 - GitHub: [turkerdotpy](https://github.com/turkerdotpy)		

#### Name: [OGUZCAN EMEGIL](https://github.com/oemegil)
- Place: Ankara
- Bio: Format atilir
- GitHub: [Oguzcan Emegil](https://github.com/oemegil)

#### Name: [Petar Popovic](https://github.com/Petar-np)
- Place: Nova Pazova, Serbia
- Bio: Blockchain and Fullstack Web Developer
- GitHub: [Petar-np](https://github.com/Petar-np)

#### Name: [Dalton](https://github.com/stormBandit)		
 - Place: Ontario, Canada		
 - Bio: Software Engineer		
 - GitHun: [Dalton](https://github.com/stormBandit)		

#### Name: [VICTOR PIOLIN](https://github.com/vico1993)
- Place: FRANCE
- Bio: Open Source Lover, and trying some go :p
- GitHub: [Victor Piolin](https://github.com/vico1993)

#### Name: [ALICE CHUANG](https://github.com/AliceWonderland)
- Place: New York City, NY, USA
- Bio: I love DOGS! :dog:
- GitHub: [Alice Chuang](https://github.com/AliceWonderland)

#### Name: [Jon Rinciari] (https://github.com/jonathanRinciari)
-Place: New Haven, CT, USA
-Bio: Web Developer
-GitHub: [Jon Rinciari] (https://github.com/jonathanRinciari)

#### Name: [AP PRANAV](https://github.com/pranav-cs)
- Place: India
- Bio: I like to code
- GitHub: [AP Pranav](https://github.com/pranav-cs)

#### Name: [GABE DUNN](https://github.com/redxtech)
- Place: Canada
- Bio: I love VUE !!
- GitHub: [Gabe Dunn](https://github.com/redxtech)
- Website: [when.](https://when.redxte.ch)

#### Name: [GEORGE FOTOPOULOS](https://github.com/xorz57)
- Place: Patras, Achaia, Greece
- Bio: Technology Enthusiast
- GitHub: [George Fotopoulos](https://github.com/xorz57)

#### Name: [Stephen Dzialo](https://github.com/dzials)
- Place: USA
- Bio: Computer Science Major
- GitHub: [Stephen Dzialo](https://github.com/dzials)

#### Name: [Taf Meister](https://github.com/tashrafy)
- Place: NYC
- Bio: Developer =]

#### Name: [RAFAEL MENEZES](https://github.com/RafaelSa94)
- Place: Boa Vista, Roraima, Brazil
- Bio: Computer Science Major
- GitHub: [Rafael Sá](https://github.com/RafaelSa94)

#### Name: [Patrick S](https://github.com/patsteph)
- Place: USA
- Bio: Professional Geek
- GitHub: [Patrick S](https://github.com/patsteph)

#### Name: [Michael Cao](https://github.com/mcao)
- Place: PA, USA
- Bio: Student
- GitHub: [Michael Cao](https://github.com/mcao)

#### Name: [Amlaan Bhoi](https://github.com/amlaanb)
- Place: IL, USA
- Bio: CS Grad Student
- GitHub: [Amlaan Bhoi](https://github.com/amlaanb)

#### Name: [Cecy Correa](https://github.com/cecyc)
- Place: USA
- Bio: Software Engineer at ReturnPath
- Github: [cecyc](https://github.com/cecyc)

#### Name: [Billy Lee](https://github.com/leebilly0)
- Place: WI, USA
- Bio: Software Developer, Bachelors in Computer Science
- Github: [Billy Lee](https://github.com/leebilly0)

#### Name: [AGNIESZKA MISZKURKA](https://github.com/agnieszka-miszkurka)
- Place: Poland
- Bio: second year Computer Science Student, in love with NYC <3
- GitHub: [agnieszka-miszkurka](https://github.com/agnieszka-miszkurka)

#### Name: [Leah Langfrod](https://github.com/leahlang4d2)
- Place: CA, USA
- Bio: Recent Bachelors in Computer Science
- Github: [Leah Langford](https://github.com/leahlang4d2)

#### Name: [Eric Nor](https://github.com/thateric)
- Place: Lake Forest, CA, USA
- Bio: Multiple corgi owner and a Senior Software Developer
- Github: [Eric Nord](https://github.com/thateric)

#### Name: [Campion Fellin](https://github.com/campionfellin)
- Place: Seattle, WA, USA
- Bio: I love open source and coffee! New grad looking for work!
- GitHub: [Campion Fellin](https://github.com/campionfellin)

#### Name: [Niket Mishra](https://github.com/niketmishra)
- Place: New Delhi, Delhi, India
- Bio: B.Tech Student in Information Technology
- GitHub: [Niket Mishra](https://github.com/niketmishra)

#### Name: [Shade Ruangwan](https://github.com/sruangwan)
- Place: Nara, Japan
- Bio: PhD student in Software Engineering
- Github: [Shade Ruangwan](https://github.com/sruangwan)

#### Name: [Michael Rodriguez](https://github.com/vinird)
- Place: Alajuea, Alajuela, Costa Rica
- Bio: Web dev adn graphic designer
- GitHub: [vinird](https://github.com/vinird)

#### Name: [Evan Culver](https://github.com/eculver)
- Place: San Francisco, CA, USA
- Bio: I work at Uber on data storage, tooling and OOS - checkout [our work](https://github.com/uber-go/dosa)!
- GitHub: [Evan Culver](https://github.com/eculver)

#### Name: [Vo Tan Tho](https://github.com/kensupermen)
- Place: Ho Chi Minh City, VietNam
- Bio: I'm Software Engineer at Dinosys
- GitHub: [Ken Supermen](https://github.com/kensupermen)

#### Name: [Franklyn Roth](https://github.com/far3)
- Place: Boulder, CO, USA
- Bio: I am a web developer working on finance sites. Specialize in accessibility.
- GitHub: [Franklyn Roth](https://github.com/far3)

#### Name: [Karthick Thoppe](https://github.com/karthicktv)
- Place: Dublin, Ireland
- Bio: I am a Solution Architect and work for a large SaaS organization
- GitHub: [Karthick Thoppe](https://github.com/karthicktv)

#### Name: [Brane](https://github.com/brane)
- Place: Turkey
- Bio: I am a caffeine based artificial life form.
- GitHub: [Brane](https://github.com/brane)

#### Name: [Ishan Jain](https://github.com/ishanjain28)
- Place: Roorkee, Uttrakhand, India
- Bio: I love working with Images, Crypto, Networking and opengl, Work as a Backend Engineer in Go. Also, Love Rust!.
- Github: [Ishan Jain](https://github.com/ishanjain28)

#### Name: [Anupam Dagar](https://github.com/Anupam-dagar)
- Place: Allahabad, India
- Bio: I am like a code currently in development.
- GitHub: [Anupam Dagar](https://github.com/Anupam-dagar)

#### Name: [Phil](https://github.com/bitbrain-za)
- Place: South Africa
- Bio: Avid Tinkerer
- GitHub: [bitbrain-za](https://github.com/bitbrain-za)

#### Name: [Jasdy Syarman](https://github.com/akutaktau)
- Place: Malaysia
- Bio: PHP Programmer
- GitHub: [akutaktau](https://github.com/akutaktau)

#### Name: [Rupesh Kumar](https://github.com/vmcniket)
- Place: India
- Bio: KIIT University IT student
- GitHub: [vmcniket](https://github.com/vmcniket)

#### Name: [Shelby Stanton](https://github.com/Minimilk93)
- Place: Leeds, England
- Bio: Front End Developer who loves cats and gaming!
- GitHub: [Minimilk93](https://github.com/Minimilk93)

#### Name: [Michael Nyamande](https://github.com/mikeyny)
- Place: Harare ,Zimbabwe
- Bio: Eat , ~~Sleep~~ , Code
- GitHub: [Mikeyny](https://github.com/mikeyny)

#### Name: [Anders Jürisoo](https://github.com/ajthinking)
- Place: Sweden
- Bio: What happens in Git stays in Git
- GitHub: [Anders Jürisoo](https://github.com/ajthinking)

#### Name: [Dvir](https://github.com/dvur12)
- Place: Israel
- Bio: \x90\x90\x90\x90
- GitHub: [Dvir](https://github.com/dvur12)

#### Name: [Xavier Marques](https://github.com/wolframtheta)
- Place: Corbera de Llobregat, Barcelona, Catalonia
- Bio: Computer Science Major
- GitHub: [WolframTheta](https://github.com/wolframtheta)

#### Name: [Vishal](https://dainvinc.github.io)
- Place: New York
- Bio: Software developer with a knack to learn things quickly.
- GitHub: [dainvinc](https://github.com/dainvinc)

### Name: [Niall Cartwright](https://github.com/Nairu)
- Place: Birmingham, UK
- Bio: Avid Games dev hobbyist, work for 3SDL as a software developer.
- GitHub: [Niall Cartwright](https://github.com/Nairu)

#### Name: [Justin I](https://github.com/Jish80)
- Place: IL, USA
- Bio: Work hard
- GitHub: [Jish80] (https://github.com/Jish80)

#### Name: [APOORVA SHARMA](https://github.com/okatticus)
- Place: Himachal Pradesh,India
- Bio: A student happy to write code and poetry.
- GitHub: [Apoorva Sharma](https://github.com/okatticus)

#### Name: [Prateek Pandey](https://github.com/prateekpandey14)
- Place: Bangalore, India
- Bio: Opensource Enthusiast, Opensource Golang developer
- GitHub: [Prateek Pandey](https://github.com/prateekpandey14)

#### Name: [CodHeK](https://github.com/CodHeK)
- Place: Mumbai, India
- Bio: Cuber/Coder
- GitHub: [CodHeK](https://github.com/CodHeK)

#### Name: [Søren Eriksen](https://github.com/soer7022)
- Place: Denmark
- Bio: Currently studying computerscience at Aarhus University
- Github: [Søren Eriksen](https://github.com/soer7022)

#### Name: [Cristiano Bianchi](https://github.com/crisbnk)
- Place: Italy
- Bio: Love to learn something new everyday
- GitHub: [crisbnk](https://github.com/crisbnk)


#### Name: [Paulo Henrique Scherer](https://github.com/phscherer)
- Place: Brazil
- Bio: Student and newbie software developer
- GitHub: [phscherer](https://github.com/phscherer)

#### Name: [Aldo Cano](https://github.com/aldocano)
- Place: Tirana, Albania
- Bio: A bug is never just a mistake...
- GitHub: [Aldo Cano](https://github.com/aldocano)

#### Name: [Timea Deák](https://github.com/DTimi)
- Place: Dublin, Ireland
- Bio: Molecular biologist
- GitHub: [Timea Deák](https://github.com/DTimi)

#### Name: [Christian Skala](https://github.com/chrishiggins29)
- Place: New York, USA
- Bio: Hire me! Need a VP of Engineering, Director of Software, CTO?
- GitHub: [Christian Skala](https://github.com/chrishiggins29)

#### Name: [filedesless](https://hightechlowlife.info)
- Place: Québec, Canada
- Bio: CompSci from ULaval reporting in
- GitHub: [aiglebleu](https://github.com/aiglebleu)

#### Name: [Jon Lee](https://github.com/githubbbbbbbbbbbbb)
- Place: Canada
- Bio: Student
- GitHub: [githubbbbbbbbbbbbb](https://github.com/githubbbbbbbbbbbbb)

#### Name: [Ren Cummings](https://github.com/nrenc027)
- Place: Dayton,OH, USA
- Bio: I like Code :sunglasses:, Coloring :art:, and Cardio :running:
- GitHub: [Ren Cummings](https://github.com/nrenc027)

#### Name: [Nefari0uss](https://github.com/nefari0uss)
- Place: USA
- Bio: Gamer, developer, and open source enthusiast!
- Github: [Nefari0uss](https://github.com/nefari0uss)

#### Name: [S Stewart](https://github.com/tilda)
- Place: Denton, Texas, US
- Bio: Dude trying to become a IT guy somewhere. Also reads [The Register](https://www.theregister.co.uk).
- GitHub: [tilda](https://github.com/tilda)

#### Name: [Jose Gomera](https://github.com/josegomera)
- Place: Dominican Republic
- Bio: I'm web developer that love somehow to help.
- Github: [josegomera](https://github.com/josegomera)

#### Name: [Stephen Abrahim](https://github.com/lepah)
- Place: Huntington Beach, CA
- Bio: Games and things!
- GitHub: [Stephen Abrahim](https://github.com/lepah)

#### Name: [Rajeev Kumar Singh](https://github.com/rajeeviiit)
- Place: Gandhinagar,Gujrat, IN
- Bio: Games and music!
- GitHub: [Rajeev Kumar Singh](https://github.com/rajeeviiit)

### Name: [Benjamin Sanvoisin](https://github.com/Laudenlaruto)
- Place : Paris, FR
- Bio: Devops, Gamer and fun
- GitHub: [Benjamin Sanvoisin](https://github.com/Laudenlaruto)

#### Name: [Matthew Burke](https://github.com/MatthewBurke1995)
- Place: Sydney, Australia
- Bio: Big fan of Python + Data
- GitHub: [Matthew Burke](https://github.com/MatthewBurke1995)

#### Name: [Caio Perdona](https://github.com/perdona)
- Place: Ribeirao Preto, SP, Brazil
- Bio: Web and Mobile Engineer
- GitHub: [Caio Perdona](https://github.com/perdona)

#### Name: [Shankhalika Sarkar](https://github.com/Shankhalika)
- Place: Karnataka, India
- Bio: Current Final Year CS Undergrad. I love poetry, tea and dogs.
- Github: [Shankhalika Sarkar](https://github.com/Shankhalika)

#### Name: [Henrique Duarte](https://github.com/mustorze)
- Place: São Paulo, SP, BR
- Bio: Developer, I really like!
- GitHub: [Henrique Duarte](https://github.com/mustorze)

#### Name: [Akshit Kharbanda](https://github.com/akshit04)
- Place: Delhi, India
- Bio: 5th semester IT Undergrad. Machine Learning enthusiast. Black coffee <3
- GitHub: [Akshit Kharbanda](https://github.com/akshit04)

#### Name:[Avinash Jaiswal](https://github.com/littlestar642)
- Place:Surat,Gujarat,India.
- Bio:In love with the WEB,from age of 5!
- Github:[Avinash Jaiswal](https://github.com/littlestar642)

#### Name: [JoeBanks13](https://github.com/JoeBanks13)
- Place: York, United Kingdom
- Bio: Backend web developer
- GitHub: [JoeBanks13](https://github.com/JoeBanks13)
- Webpage: [josephbanks.me](https://josephbanks.me)
- GitLab Server: [GitLab](https://gitlab.josephbanks.me/JoeBanks13)

#### Name: [Alisson Vargas](https://github.com/alisson-mich)
- Place: Torres, RS, Brazil
- Bio: A guy who loves IT :D
- GitHub: [Alisson Vargas](https://github.com/alisson-mich)

#### Name: [Mat.](https://github.com/pudkipz)
- Place: Stockholm, Sweden
- Bio: Random Swedish student.
- GitHub: [Mat.](https://github.com/pudkipz)

#### Name: [Adiyat Mubarak](https://github.com/Keda87)
- Place: Jakarta, ID, Indonesia
- Bio: Technology Agnostic
- GitHub: [Adiyat Mubarak](https://github.com/Keda87)

#### Name: [Vishaal Udandarao](https://github.com/vishaal27)
- Place: New Delhi, India
- Bio: Professional Geek | Developer
- GitHub: [Vishaal Udandarao](https://github.com/vishaal27)

#### Name: [Sparsh Garg](https://github.com/sparsh789)
- Place: Hyderabad, Telangana, India
- Bio: Student@IIIT,Hyderabad
- GitHub: [sparsh789](https://github.com/sparsh789)

#### Name: [Zaki Akhmad](https://github.com/za)
- Place: Jakarta, Indonesia
- Bio: Python enthusiasts
- GitHub: [za](https://github.com/za)

### Name: [Joey Marshment-Howell](https://github.com/josephkmh)
- Place: Berlin, Germany
- Bio: A nice young man who likes web programming!
- GitHub: [Joey Marshment-Howell](https://github.com/josephkmh)

#### Name: [Chris Sullivan](https://github.com/codemastermd)
- Place: College Park, Maryland
- Bio: Comp Sci student at the University of Maryland
- GitHub: [Chris Sullivan](https://github.com/codemastermd)

### Name: [Owen Mitchell](https://github.com/ultimatezenzar)
- Place: Edmond, OK, United States
- Bio: Programmer for a high school robotics team
- Github: [ultimatezenzar] (https://github.com/ultimatezenzar)

#### Name: [Sravya Pullagura](https://github.com/sravya96)
- Place: Vijayawada, Andhra Pradesh, India
- Bio: Love learning, coding and sketching!!
- Github [Sravya Pullagura](https://github.com/sravya96)

#### Name: [Ahmad Musaddiq Mohammad](https://github.com/ahmadmusaddiq)
- Place: Kuala Belait, Brunei Darussalam
- Bio: Mechanical engineer
- Github: [ahmadmusaddiq](https://github.com/ahmadmusaddiq)

#### Name: [Rafael Lima](https://github.com/rafaelkalan)
- Place: Belo Horizonte, Minas Gerais, Brazil
- Bio: Youger software engineer
- GitHub: [Rafael Lima](https://github.com/rafaelkalan)

#### Name: [Saif Rehman Nasir](https://github.com/shyshin)
- Place: New Delhi, India
- Bio: Techie with a lot of horizontals but a low verticality :(
- Github: [Saif Rehman Nasir](https://github.com/shyshin)

#### Name: [Yash Mittra](https://github.com/mittrayash)
- Place: New Delhi, Delhi, India
- Bio: Web Developer, Coder | Entering the field of Machine Learning and Data Science
- GitHub: [mittrayash](https://github.com/mittrayash)

#### Name: [Dustin Woods](https://github.com/dustinywoods)
- Place: MN, USA
- Bio: Software Developer
- GitHub: [Dustin Woods](https://github.com/dustinywoods)

#### Name: [Ginanjar S.B](https://github.com/egin10)
- Place: Samarinda, Kalimantan Timur, Indonesia
- Bio: Someone who's intresting about web devlopment / Programming
- GitHub: [Ginanjar S.B | egin10](https://github.com/egin10)

#### Name: [Fush Chups](https://github.com/fushandchups)
- Place: Christchurch, Canterbury, New Zealand
- Bio: Earhquake enthusiast
- GitHub:[fushandchups] (https://github.com/fushandchups)

#### Name: [Francis Venne](https://github.com/NullSilence)
- Place: Montreal, Canada.
- Bio: Developer by day, cat lover by night. Canadian tech enthusiast.
- Github [Sravya Pullagura](https://github.com/NullSilence)

#### Name: [Leonardo Bonetti](https://github.com/LeonardoBonetti)
- Place: São Paulo, Brazil
- Bio: Associate Degree analysis and systems development
- GitHub: [Leonardo Bonetti](https://github.com/LeonardoBonetti)

#### Name: [Noveen Sachdeva](https://github.com/noveens)
- Place: Hyderabad, Telangana, India
- Bio: 3rd Year CS undergrad at IIIT Hyderabad.
- GitHub: [Noveen Sachdeva](https://github.com/noveens)

#### Name: [DENNIS ORZIKH](https://github.com/orzikhd)
- Place: Seattle, WA, USA
- Bio: Student at UW. Likes easy ways to make sure tools are set up in new environments (like this project)
- Github: Wow isn't this right up there ^ [Dennis Orzikh](https://github.com/orzikhd)

#### Name: [Pranav Bhasin](https://github.com/pranavbhasin96)
- Place: Hyderabad, Telangana, India
- Bio: Trying to fit in coding society.
- GitHub: [Pranav Bhasin](https://github.com/pranavbhasin96)

#### Name: [Vaibhav Agarwal](https://github.com/vaibhavagarwal220)
- Place: Mandi, Himachal Pradesh, India
- Bio: A passionate programmer and a beginner in Open Source
- Github [Vaibhav Agarwal](https://github.com/vaibhavagarwal220)

#### Name: [Arpit Gogia](https://github.com/arpitgogia)
- Place: Delhi, India
- Bio: Python Developer
- Github [Arpit Gogia](https://github.com/arpitgogia)

#### Name: [Charlie Stanton](https://github.com/shtanton)
- Place: Southend-On-Sea, England
- Bio: JavaScript Tinkerer, Lover of Vim
- Github [Charlie Stanton](https://github.com/shtanton)

#### Name: [James Henderson](https://github.com/prohunt)
- Place: Raleigh, NC, United States
- Bio: Inquisitive, Loves coding, also vegan
- Github [Sravya Pullagura](https://github.com/sravya96)

#### Name: [Loreleen Mae Sablot](https://github.com/loreleensablot)
- Place: Daet, Camarines Norte, Philippines
- Bio: I love designing beautiful websites. I also bike.
- Github [Loreleen Mae Sablot] (https://github.com/loreleensablot)

#### Name: [Ahmad Musaddiq Mohammad](https://github.com/ahmadmusaddiq)
- Place: Kuala Belait, Brunei Darussalam
- Bio: Mechanical engineer
- Github: [ahmadmusaddiq](https://github.com/ahmadmusaddiq)

#### Name: [Aleksandr Vorontsov](https://github.com/a-vorontsov)
- Place: London, England
- Bio: Student, Aspiring Front-end Web Dev
- Github [Aleksandr Vorontsov](https://github.com/a-vorontsov)
#### Name: [Ben Smith](https://github.com/ben-w-smith)
- Place: Salt Lake City, UT, USA
- Bio: A guy that loves writing bots and automation.
- GitHub: [Ben Smith](https://github.com/ben-w-smith)

#### Name: [Eric Bryant](https://github.com/shmickle)
- Place: Fairfax, Virginia, USA
- Bio: Web Developer
- GitHub: [shmickle](https://github.com/shmickle)

#### Name: [Emmanuel Akinde](https://github.com/harkindey)
- Place: Lagos, Nigeria
- Bio: Lets Code and Chill
- Github: [Harkindey](https://github.com/harkindey)

#### Name: [Ashish Krishan](https://github.com/ashishkrishan1995)
- Place: India
- Bio: Computer Science Major / UI/UX Designer
- GitHub: [ashishkrishan1995](https://github.com/ashishkrishan1995)

#### Name: [Katherine S](https://github.com/kms6bn)
- Place: San Francisco
- Bio: Data Scientist
- Github: [kms6bn](https://github.com/kms6bn)

#### Name: [BrunoSXS](https://github.com/brunosxs)
- Brazil
- Bio: I like turtules.
- Github [BrunoSXS](https://github.com/brunosxs)

#### Name: [Alexander Miller](https://github.com/allesmi)
- Place: Salzburg, Austria
- Bio: Student/Web Developer
- GitHub: [allesmi](https://github.com/allesmi)

#### Name: [Bryan Wigianto](https://github.com/bwigianto)
- Place: USA
- Bio: Engineer
- GitHub: [bwigianto](https://github.com/bwigianto)

#### Name: [Ckpuna4](https://github.com/Ckpuna4)
- Place: Saint-petersburg, Russia
- Bio: Web Developer
- GitHub: [Ckpuna4](https://github.com/Ckpuna4)

#### Name: [Vaibhaw Agrawal](https://github.com/vaibhaw2731)
- Place: New Delhi, India
- Bio: I am a Machine Learning enthusiast.
- GitHub: [vaibhaw2731](https://github.com/vaibhaw2731)

#### Name: [Dhevi Rajendran](https://github.com/dhevi)
- Place: USA
- Bio: Software Engineer
- Github: [dhevi](https://github.com/dhevi)

#### Name: [Martns90](https://github.com/martns90)
- Place: The Gym
- Bio: enthusiast
- Github: [martns90](https:github.com/martns90)

#### Name: [Oluwadamilola Babalola](https://github.com/thedammyking)
- Place: Lagos, Nigeria
- Bio: JavaScript Developer
- GitHub: [Oluwadamilola Babalola](https://github.com/thedammyking)

### Name: [Trevor Meadows](https://github.com/tlm04070)
- Place: Charlotte, North Carolina.
- Bio: UNC Charlotte coding bootcamp student.
- GitHub: [tlm04070](https://github.com/tlm04070);

#### Name: [Ratchapol Tengrumpong](https://github.com/lullabies)
- Place: Bangkok, Thailand
- Bio: Programmer Analyst
- GitHub: [lullabies](https://github.com/lullabies)

#### Name: [Luke Taylor](https://github.com/lmcjt37)
- Place: Derby, UK
- Bio: Senior Software Engineer, child at heart
- GitHub: [Luke Taylor](https://github.com/lmcjt37)

#### Name: [Snehil Verma](https://github.com/vsnehil92)
- Place: Delhi, India
- Bio: Love to learn new technologies
- GitHub: [vsnehil92](https://github.com/vsnehil9

#### Name: [Akram Rameez](https://github.com/akram-rameez)
- Place: Bengaluru, India
- Bio: I like free T-shirts and I cannot lie.
- GitHub: [allesmi](https://github.com/akram-rameez)

#### Name: [Bryan Tylor](https://github.com/bryantylor)
- Place: Cincinnati, OH, USA
- Bio: Elixir Dev / Nuclear Engineer
- GitHub: [Bryan Tylor](https://github.com/bryantylor)

#### Name: [Matthias Kraus](https://github.com/brotkiste)
- Place: Munich, Germany
- Bio: Automotive Computer Science
- GitHub: [brotkiste](https://github.com/brotkiste)

#### Name: [Harshil Agrawal](https://github.com/harshil1712)
-Place: Vadodara, India
-Bio: Student,Web Developer
-GitHub: [harshil1712](https://github.com/harshil1712)

#### Name: [Bennett Treptow](https://github.com/bennett-treptow)
- Place: Milwaukee, WI, USA
- Bio: Computer Science Major / Web Developer
- Github: [bennett-treptow](https://github.com/bennett-treptow)

#### Name: [Cameron Smith](https://github.com/cameronzsmith)
- Place: Wichita, KS, USA
- Bio: Student
- GitHub: [cameronzsmith](https://github.com/cameronzsmith)

#### Name: [Jose Morales](https://github.com/castro732)
- Place: Buenos Aires, Argentina
- Bio: Developer
- GitHub: [castro732](https://github.com/castro732)

#### Name: [Hassan Sani](https://github.com/inidaname)
- Place: Bida, Niger State, Nigeria
- Bio: Web Developer at @ADPNigeria

#### Name: [Philip Terzic](https://github.com/PhilTerz)
- Place: Scottsdale, Arizona, USA
- Bio: Aspiring OSS Contributer
- GitHub: [PhilTerz](https://github.com/PhilTerz)

#### Name: [Gustavo Pacheco Ziaugra](https://github.com/GustavoZiaugra)
- Place: São Paulo, Brazil.
- Bio: Technology Guy / Student
- GitHub: [Gustavo Ziaugra](https://github.com/GustavoZiaugra)

#### Name: [Sarah Chen](https://github.com/sarovisk)
- Place: Sao Paulo/ Brazil
- Bio: Student
- GitHub: [sarovisk](https://github.com/sarovisk)

#### Name: [Jose David](https://github.com/jose4125)
- Place: Bogotá, Colombia
- Bio: Web Developer
- GitHub: [jose4125](https://github.com/jose4125)

#### Name: [Mayank Saxena](https://github.com/mayank26saxena)
- Place: New Delhi, India
- Bio: Student
- GitHub: [mayank26saxena](https://github.com/mayank26saxena)

#### Name: [Napat Rattanawaraha](https://github.com/peam1234)
- Place: Bangkok, Thailand
- Bio: Student / Junior Web Developer
- GitHub: [peam1234](https://github.com/peam1234)

#### Name: [Marion Fioen](https://github.com/marion59000)
- Place: Lille, France
- Bio: Developer
- GitHub: [marion59000](https://github.com/marion59000)

#### Name: [Akma Adhwa](https://github.com/akmadhwa)
- Place: Malaysia
- Bio: Web Developer
- GitHub: [akmadhwa](https://github.com/akmadhwa)

#### Name: [Ian James](https://inj.ms)
- Place: London, UK
- Bio: Web... person?
- GitHub: [injms](https://github.com/injms)

#### Name: [K Foster](https://foster.im)
- Place: West Sussex, UK
- Bio: Web Developer
- GitHub: [g33kcentric](https://github.com/g33kcentric)

#### Name: [Andin FOKUNANG](https://github.com/switchgirl95)
- Place: Yaounde , Cameroon
- Bio: Student - Otaku - Geek
- GitHub: [Switch](https://github.com/switchgirl95)

#### Name: [xenocideiwki] (https://github.com/xenocidewiki)
- Place: Norway
- Bio: Reverse Engineer
- GitHub: [xenocidewiki] (https://github.com/xenocidewiki)

#### Name: [George Hundmann](https://github.com/georgegsd)
- Place: Mannheim, Baden-Württemberg, Germany
- Bio: I'm a German Shepherd that likes eating
- GitHub: [georgegsd](https://github.com/georgegsd)

#### Name: [Ahmad Abdul-Aziz](https://github.com/a-m-a-z)
- Place: Abuja, Nigeria
- Bio: Web Developer
- GitHub: [a-m-a-z](https://github.com/a-m-a-z)

#### Name: [Allan Dorr](https://github.com/aldorr)
- Place: Hamburg, Germany
- Bio: Web Dev, Writer, Translator, Teacher
- GitHub: [aldorr](https://github.com/aldorr)

#### Name: [Musa Barighzaai](https://github.com/mbarighzaai)
- Place: Toronto, Canada
- Bio: Front End Developer
- GitHub: [mbarighzaai](https://github.com/mbarighzaai)

#### Name: [Lakston](https://github.com/Lakston)
- Place: Toulouse, France
- Bio: Front-End Dev
- GitHub: [Lakston](https://github.com/Lakston)

#### Name: [Shobhit Agarwal](https://github.com/shobhit1997)
- Place: JSSATE, NOIDA ,INDIA
- Bio: Student/Andriod Developer
- GitHub: [shobhit1997](https://github.com/shobhit1997)

#### Name: [Will Barker](https://github.com/billwarker)
- Place: Toronto, Canada
- Bio: A guy who wants to improve the world through AI!
- GitHub: [Will Barker](https://github.com/billwarker)

#### Name: [Christopher Bradshaw](https://github.com/kitsune7)
- Place: Provo, UT, USA
- Bio: I love FOXES!!! :fox:
- GitHub: [kitsune7](https://github.com/kitsune7)

#### Name: [Ben Edelson]
-Place: Newark NJ
-Bio: I.T.
-GitHub: https://github.com/Bed3150n

#### Name: [JOE SCHO](https://github.com/JoeScho)
- Place: London, UK
- Bio: I love guitar!
- GitHub: [JoeScho](https://github.com/JoeScho)

#### Name: [Anuraag Tummanapally](https://github.com/TummanapallyAnuraag)
- Place: Mumbai, India
- Bio: Student, System Administrator
- GitHub: [TummanapallyAnuraag](https://github.com/TummanapallyAnuraag)

#### Name: [Fran Acién](https://github.com/acien101)
- Place: Madrid, Spain
- Bio: Full of empty
- GitHub: [Fran Acién](https://github.com/acien101)

#### Name: [Piyush Sikarwal](https://github.com/psikarwal)
- Place: India
- Bio: Professional Geek
- GitHub: [Piyush Sikarwal](https://github.com/psikarwal)

#### Name: [Pratyum Jagannath](https://github.com/Pratyum)
- Place: Singapore
- Bio: I tell tales!
- GitHub: [Pratyum](https://github.com/Pratyum)

#### Name: [Jakub Bačo](https://github.com/vysocina)
- Place: Slovakia
- Bio: Student / Designer
- GitHub: [Jakub Bačo](https://github.com/vysocina)

#### Name: [Gabriel Obaldia](https://github.com/gobaldia)
- Place: Uruguay
- Bio: Full Stack Developer
- GitHub: [Gabriel Obaldia](https://github.com/gobaldia)

#### Name: [Antonio Jesus Pelaez](https://github.com/ajpelaez)
- Place: Granada, Spain
- Bio: IT Student at the University of Granada
- GitHub: [Antonio Jesus Pelaez](https://github.com/ajpelaez)

#### Name: [Warrin Pipon](https://github.com/lgdroidz)
- Place: Davao, Philippines
- Bio: Web Developer
- GitHub: [Warrin Pipon](https://github.com/lgdroidz)

#### Name: [David Buckle](https://github.com/met3or)
- Place: Manchester, UK
- Bio: Linux System Administrator
- GitHub: [met3or](https://github.com/met3or)

#### Name: [Aishwarya Pradhan](https://github.com/aishwaryapradhan)
- Place: Gurugram, India
- Bio: Learner, Coder,  INFJ, multipotentialite and a person who loves
to explore life. Also, Python and Django Developer
- Github: [Aishwarya Pradhan](https://github.com/aishwaryapradhan)
- Website: [Introverted Geek](http://introvertedgeek.com)

#### Name: [ALEX MARRUJO](https://github.com/marrujoalex)
- Place: California
- Bio: Software Developer
- GitHub: [Alex Marrujo](https://github.com/marrujoalex)

#### Name: [Ezequiel Pequeño Calvar](https://github.com/remohir)
- Place: London, United Kingdom
- Bio: FrontEnd Developer
- GitHub: [Ezequiel Pequeño Calvar](https://github.com/remohir)

### Name: [Elijah](https://github.com/raptosaur)
- Place: Swansea, UK
- Bio: Studying MEng at Swansea Uni and part time SysAdmin
- GitHub: [Raptosaur](https://github.com/raptosaur)

#### Name: [George Kunthara](https://github.com/gkunthara)
- Place: Seattle, WA USA
- Bio: Student at Gonzaga University
- GitHub: [George Kunthara](https://github.com/gkunthara)

#### Name: [Jamie Taylor](https://github.com/GaProgMan)
- Place: Leeds, UK
- Bio: Full stack .NET developer (and .NET Core blogger)
- GitHub: [GaProgMan](https://github.com/GaProgMan)

#### Name: [Lokesh Raj Arora](https://github.com/lokiiarora)
- Place: Darjeeling, India
- Bio: CS Student at SRM University, Full Stack Developer
- Github: [Lokesh Raj Arora](https://github.com/lokiiarora)

#### Name: [Mahdi Majidzadeh](https://github.com/MahdiMajidzadeh/)
- Place: Qom, Qom, Iran
- Bio: back-end develoer and seo expert
- GitHub: [Mahdi Majidzadeh](https://github.com/MahdiMajidzadeh/)
- Twitter: [Mahdi Majidzadeh](https://twitter.com/MahdiMajidzadeh/)

#### Name: [Pedro Mietto Bruini](https://github.com/bruini)
- Place: Jundiaí, São Paulo, Brazil
- Bio: Analyst/Developer Student at Fatec-Jd
- GitHub: [Pedro Mietto Bruini](https://github.com/bruini)

#### Name: [NIKOLETT HEGEDÜS](https://github.com/henikolett)
- Place: Debrecen, Hungary
- Bio: I'm a Developer / Music geek / Nature enthusiast
- GitHub: [Nikolett Hegedüs](https://github.com/henikolett)

#### Name: [Omar Mujahid](https://github.com/omarmjhd)
- Place: Austin, Texas, USA
- Bio: I write code, and play golf!
- GitHub: [Omar Mujahid](https://github.com/omarmjhd)

#### Name: [Kyle Johnson] (https://github.com/johnson90512)
- Place: United States
- Bio: Information System Administrator, former Information Systems student
- GitHub: [Kyle Johnson] (https://github.com/johnson90512)
#### Name: [Gilliano Menezes](https://github.com/gillianomenezes)
- Place: Recife, Brazil
- Bio: Software Engineer at www.neuroup.com.br
- GitHub: [Gilliano Menezes](https://github.com/gillianomenezes)

#### Name: [Luís Antonio Prado Lança](https://github.com/luisslanca)
- Place: Jundiaí, São Paulo, Brazil
- Bio: I'm a student in Fatec Jundiaí and Web Developer.
- GitHub: [Luís Antonio Prado Lança](https://github.com/luisslanca)

#### Name: [Anish Bhardwaj](https://github.com/bhardwajanish)
- Place: New Delhi, India
- Bio: CSD IIITD
- GitHub: [Anish Bhardwaj](https://github.com/bhardwajanish)

#### Name: [Ankur Sharma](https://github.com/ankurs287)
- Place: New Delhi, India
- Bio: CSAM, IIITD
- GitHub: [Ankur Sharma](https://github.com/ankurs287)

#### Name: [Siddhant Verma](https://github.com/siddver007)
- Place: Delhi, India
- Bio: Information Assurance and Cybersecurity Master's Student at Northeastern University
- GitHub: [Siddhant Verma](https://github.com/siddver007)

#### Name: [Cody Williams](https://github.com/codyw9524)
- Place: Dallas, Texas, USA
- Bio: Web Nerd
- GitHub: [Cody Williams](https://github.com/codyw9524)

#### Name: [Aayush Sharma](https://github.com/aayusharma)
- Place: Mandi, Himachal Pradesh, India
- Bio: IITian
- GitHub: [Aayush Sharma](https://github.com/aayusharma)

#### Name: [Jonas Fabisiak](https://github.com/RenCloud)
- Place: Hanover, Germany
- Bio: IT Student
- GitHub: [Jonas Fabisiak](https://github.com/RenCloud)

#### Name: [Mark Schultz](https://github.com/zynk)
- Place: Calgary, Alberta
- Bio: IT Student at SAIT
- GitHub: [Mark Schultz](https://github.com/zynk)

#### Name: [Juan Pablo Aguilar Lliguin](https://github.com/chefjuanpi)
- Place: Chicoutimi, QC, Canada
- Bio: Full Stack Developer
- GitHub: [Juan Pablo Aguilar Lliguin](https://github.com/chefjuanpi)

### Name: [Isaac Torres Michel](https://github.com/isaactorresmichel)
- Place: León, Mexico
- Bio: Software Engineer
- GitHub: [Isaac Torres Michel](https://github.com/isaactorresmichel)

#### Name: [Klaudia K.](https://github.com/KalpiKK)
- Place: Poland
- Bio: IT Student at the University of Wroclaw
- GitHub: [Klaudia K.](https://github.com/KalpiKK)

#### Name: [Luiz Gustavo Mattos](https://github.com/mano0012)
- Place: Brasil
- Bio: Computer Science Student
- Github: [Luiz Matos](https://github.com/mano0012)

#### Name: [Jeppe Ernst](https://github.com/Ern-st)
- Place: 🇩🇰
- Bio: fullstack/devops/security unicorn 🦄
- GitHub: [Jeppe Ernst](https://github.com/Ern-st)

#### Name: [Sergey Gorky](https://github.com/sergeygorky)
- Place: Ukraine
- Bio: I've Top Rated status in Upwork
- GitHub: [Sergey Gorky](https://github.com/sergeygorky)

#### Name: [Ayush Agarwal](https://github.com/thisisayaush)
- Place: Noida, India
- Bio: CSE Student at the Amity University
- GitHub: [Ayush Agarwal](https://github.com/thisisayush)

#### Name: [Arie Kurniawan](https://github.com/arkwrn)
- Place: Jakarta, Indonesia
- Bio: IT Student at Universiy of Muhammadiyah Jakarta
- GitHub: [Arie Kurniawan](https://github.com/arkwrn)

#### Name: [Ramón Didier Valdez Yocupicio](https://github.com/xDidier901)
- Place: Hermosillo, Sonora, México
- Bio: Software Developer / Student
- GitHub: [Didier Valdez](https://github.com/xDidier901)

#### Name: [Jamie Pinheiro](https://github.com/jamiepinheiro)
- Place: Canada
- Bio: Student @ uWaterloo
- GitHub: [jamiepinheiro](https://github.com/jamiepinheiro)

#### Name: [Alvin Abia](https://github.com/twist295)
- Place: NY, USA
- Bio: Lead Mobile Developer
- Github: [Alvin Abia](https://github.com/twist295)

### Name: [Carlos Federico Lahrssen](https://github.com/carloslahrssen)
- Place: Miami, Florida, USA
- Bio: CS Student at Florida International University
- GitHub: [Carlos Lahrssen](https://github.com/carloslahrssen)

#### Name: [Caio Calderari](https://github.com/caiocall)
- Place: Campinas, São Paulo, Brazil
- Bio: Designer
- GitHub: [Caio Calderari](https://github.com/caiocall)

#### Name: [Chashmeet Singh](https://github.com/chashmeetsingh)
- Place: New Delhi, India
- Bio: CS Student
- GitHub: [Chashmeet Singh](https://github.com/chashmeetsingh)

#### Name: [Aimee Tacchi](https://github.com/darkxangel84)
- Place: England, UK
- Bio: Female Front-End Developer From England, UK, I love Code, Cats and Tea. Also love travelling.
- GitHub: [darkxangel84](https://github.com/darkxangel84)

#### Name: [Stuart Wares](https://github.com/StuWares)
- Place: Tamworth, United Kingdom
- Bio: Learning web development to help with a career change!
- GitHub: [Stu Wares](https://github.com/StuWares)

#### Name: [Aitor Alonso](https://github.com/tairosonloa)
- Place: Madrid, Spain
- Bio: Computer Science and Engineering BSc student at Carlos III University of Madrid
- GitHub: [Aitor Alonso](https://github.com/tairosonloa)

#### Name: [Veronika Tolpeeva](https://github.com/ostyq)
- Place: Moscow, Russia
- Bio: Web developer
- GitHub: [Veronika Tolpeeva](https://github.com/ostyq)

#### Name: [Dzmitry Kasinets](https://github.com/dkasinets)
- Place: Brooklyn, NY, USA
- Bio: CS student at Brooklyn College, and The Game of Thrones fan :3
- Github: [Dzmitry Kasinets](https://github.com/dkasinets)

#### Name: [Anthony Mineo](https://github.com/amineo)
- Place: New Jersey, USA
- Bio: Web Design & Development
- GitHub: [Anthony Mineo](https://github.com/amineo)

#### Name: [Brent Scheppmann](https://github.com/bareon)
- Place: Garden Grove, CA, US
- Bio: Student, Geophysicist
- GitHub: [Brent Scheppmann](https://github.com/bareon)

#### Name: [Andrea Stringham](https://github.com/astringham)
- Place: Phoenix, AZ USA
- Bio: Coffee addict, dog person, developer.
- GitHub: [Andrea Stringham](https://github.com/astringham)

#### Name: [coastalchief](https://github.com/coastalchief)
- Place: Germany
- Bio: dev
- GitHub: [coastalchief](https://github.com/coastalchief)

#### Name: [Furkan Arabaci](https://github.com/illegaldisease)
- Place: Turkey
- Bio: Computer Science student
- GitHub: [Furkan Arabaci](https://github.com/illegaldisease)

#### Name: [Rizki Ramadhana](https://github.com/rizkiprof)
- Place: Yogyakarta, Indonesia
- Bio: Student / Front-end Developer
- GitHub: [Rizki Ramadhana](https://github.com/rizkiprof)

#### Name: [Sarthak Bhagat](https://github.com/sarthak268)
- Place: Delhi, India
- Bio: ECE Undergraduate
- GitHub: [Sarthak Bhagat](https://github.com/sarthak268)

#### Name: [Haley C Smith](https://github.com/haleycs)
- Place: Orlando, Florida
- Bio: Web Designer/Developer
- GitHub: [Haley C Smith](https://github.com/haleycs)

#### Name: [Lesyntheti](https://github.com/lesyntheti)
- Place : Troyes, France
- Bio : Network Engineer at University of Technology of Troyes
- Github: [lesyntheti](https://gitbub.com/lesyntheti)

#### Name: [Abdullateef](https://github.com/abdullateef97)
- Place: Lagos Island, Lagos State, Nigeria
- Bio: Student Developer
- GitHub: [Abdullateef](https://github.com/abdullateef97)

#### Name: [Juan Anaya Ortiz](https://github.com/JaoChaos)
- Place: Granada, Spain
- Bio: IT student at the University of Granada
- GitHub: [Juan Anaya Ortiz](https://github.com/JaoChaos)

#### Name: [Alexander Voigt](https://github.com/alexandvoigt)
- Place: San Francisco, CA, USA
- Bio: Software Engineer
- GitHub: [Alexander Voigt](https://github.com/alexandvoigt)

#### Name: [Michael Greene] (https://github.com/Greeneink4)
- Place: UT, USA
- Bio: Web Dev Student
- Github: [Michael Greene] (https://github.com/Greeneink4)

#### Name: [Lee Magbanua](https://github.com/leesenpai)
- Place: Philippines
- Bio: Student / Front-end Web Developer
- GitHub: [leesenpai](https://github.com/leesenpai)

#### Name: [Damodar Lohani](https://github.com/lohanidamodar)
- Place: Kathmandu, Nepal
- Bio: Technology Consultant at [LohaniTech](https://lohanitech.com)
- GitHub: [Damodar Lohani](https://github.com/lohanidamodar)

#### Name: [Hrafnkell Orri Sigurðsson](https://github.com/hrafnkellos)
- Place: Hafnarfjörður, Iceland
- Bio: Computer Scientist
- GitHub: [Hrafnkell Orri Sigurðsson](https://github.com/hrafnkellos)

#### Name: [Mitchell Haugen](https://github.com/haugenmitch)
- Place: VA, USA
- Bio: Programmer
- GitHub: [haugenmitch](https://github.com/haugenmitch)

#### Name: [Felipe Do Espirito Santo](https://github.com/felipez3r0)
- Place: Jaboticabal, SP, Brazil
- Bio: Professor at Fatec, Faculdade São Luís, and Mozilla Volunteer
- GitHub: [Felipe Do E. Santo](https://github.com/felipez3r0)

#### Name: [Jason Green](https://jason.green)
- Place: Seattle, WA
- Bio: Student of code, eater of sustainable sushi
- GitHub: [Jalence](https://github.com/jalence)

#### Name: [Elan Ripley](https//github.com/tattarrattat)
- Place: Raleigh, North Carolina, USA
- Bio: Programmer
- Github: [Elan Ripley](https//github.com/tattarrattat)

#### Name: [Justin Oliver](https://github.com/justinoliver)
- Place: Seattle, WA, USA, Earth!
- Bio: Trying to learn cool new things!
- GitHub: [Justin Oliver](https://github.com/justinoliver)

#### Name: [RYAN R SMITH](https://github.com/devronsoft)
- Place: Oxford, UK
- Bio: Kiwi dev
- GitHub: [Ryan Smith](https://github.com/devronsoft)
- Website: [Blog](https://devronsoft.github.io/)

#### Name: [Michael Kaiser](https://github.com/patheticpat)
- Place: Germany
- Bio: Ooooooh, nooooooo, not tonight!!
- GitHub: [Michael Kaiser](https://github.com/patheticpat)

#### Name: [Igor Rzegocki](https://github.com/ajgon)
- Place: Kraków, PL
- Bio: I do Ruby for living, and hacking for fun
- GitHub: [Igor Rzegocki](https://github.com/ajgon)
- Website: [Online Portfolio](https://rzegocki.pl/)

#### Name: [JULIE QIU](https://github.com/julieqiu)
- Place: New York City, NY, USA
- Bio: Software Engineer; Loves iced coffee
- GitHub: [Julie Qiu](https://github.com/julieqiu)

#### Name: [Luis Alducin](https://linkedin.com/luisalduucin)
- Place: Mexico City
- Bio: Software Engineer
- GitHub: [Luis Alducin](https://github.com/luisalduucin)

#### Name: [Hannah Zulueta](https://github.com/hanapotski)
- Place: North Hollywood, CA
- Bio: Web developer, Calligrapher, Musician, Entrepreneur
- GitHub: [Ryan Smith](https://github.com/hanapotski)
- Website: [Blog](https://homemadecoder.wordpress.com)

#### Name: [Michele Adduci](https://micheleadduci.net)
- Place: Germany
- Bio: Full Stack Developer, living on a CI/CD pipeline
- GitHub: [madduci](https://github.com/madduci)

#### Name: [Austin Carey](https://github.com/apcatx)
- Place: Austin, TX, USA
- Bio: Jr Full Stack Developer making my first contribution.
- GitHub: [apcatx](https://github.com/apcatx)

#### Name: [John Rexter Flores](https://github.com/alldeads)
- Place: Cebu, Philippines
- Bio: Full Stack Developer
- Github: [John Rexter Flores](https://github.com/alldeads)

#### Name: [Luciano Santana dos Santos](https://github.com/lucianosds)
- Place: Ponta Grossa, PR, Brasil
- Bio: Computer Network Professional
- Github: [Luciano Santana dos Santos](https://github.com/lucianosds)

#### Name: [Alex Choi](https://github.com/running-cool)
- Place: Athens, GA
- Bio: Student
- Github: [running-cool](https://github.com/running-cool)

#### Name: [Sebastian Schreck](https://schreck.berlin)
- Place: Berlin, Germany
- Bio: Software Engineer
- Github: [StegSchreck](https://github.com/StegSchreck)

#### Name: [Fernando Contreras](https://github.com/fercreek)
- Place: Nuevo Leon, Mexico
- Bio: Software Engineer
- Github: [fercreek](https://github.com/fercreek)
- Website: [Blog](https://fercontreras.com/)

#### Name: [Kshitiz Khanal](https://github.com/kshitizkhanal7)
- Place: Kathmandu, Nepal
- Bio: Open Data and Open Knowledge activist
- GitHub: [Kshitiz Khanal](https://github.com/kshitizkhanal7)

#### Name: [Manas kashyap](https://github.com/Manas-kashyap)
- Place: New Delhi, India
- Bio: Computer Science Engineering student at Amity University
Noida
-Github: [Manas kashyap](https://github.com/Manas-kashyap)

#### Name: [Daksh Chaturvedi](https://github.com/daksh249)
- Place: New Delhi, India
- Bio: ECE Undergraduate at IIIT-Delhi
- GitHub: [Daksh Chaturvedi](https://github.com/daksh249)

#### Name: [SHANAKA ANURADHA](https://github.com/shanaka95)
- Place: Sri Lanka
- Bio: Undergraduate
- GitHub: [Shanaka95](https://github.com/shanaka95)

### Name: [Brandon Fadairo](https://github.com/BFadairo)
- Place: Columbus, Ohio
- Bio: A guy looking to change career fields
- GitHub: [Brandon Fadairo](https://github.com/BFadairo)

#### Name: [Lukas A](https://github.com/lukbukkit)
- Place: Kassel, Hesse, Germany
- Bio: Student on his way to the Abitur
- GitHub: [LukBukkit](https://github.com/lukbukkit)

#### Name: [Dale Noe](https://github.com/dalenoe)
- Place: Fairbury, Illinois, US
- Bio: System administrator by day, devops by hobby.
- GitHub: [Dale Noe](https://github.com/dalenoe)

#### Name: [Valera Kushnir](https://github.com/kashura)
- Place: Tampa, FL, USA
- Bio: Scrum Master and passionate technologist.
- GitHub: [kashura](https://github.com/kashura)

#### Name: [Eric Briese](https://github.com/Atrolantra)
- Place: Brisbane, Australia
- Bio: Student studying LAw and IT. Currently working as a software engineer.
- GitHub: [Atrolantra](https://github.com/Atrolantra)


#### Name: [Jeevan Chapagain](https://github.com/jeevanc)
- Place: Kathmandu, Nepal
- Bio: Student studying BSc(CSIT).Currently working as a software engineer intern.
- GitHub: [Jeevan Chapagain](https://github.com/jeevanc)

#### Name: [Ayushverma8](https://github.com/Ayushverma8)
- Place: Indore, TN, IN
- Bio: I'm living the best part of my life and the life that I always wanted to. Surrounded by amazing people everyday. Rich in happiness, meager in hate. Seduce me with bikes and roads, invite me to trekking and long drives. I love food and sleep. I'm driven by music and art.
- GitHub: [Ayush](https://github.com/Ayushverma8)

#### Name: [VEBER Arnaud](https://github.com/VEBERArnaud)
- Place: Paris, France
- Bio: Solution Architect @ Eleven-Labs
- GitHub: [VEBERArnaud](https://github.com/VEBERArnaud)

#### Name: [Dushyant Rathore](https://github.com/dushyantRathore)
- Place: New Delhi, India
- Bio: Student
- GitHub: [dushyantRathore](https://github.com/dushyantRathore)

#### Name: [Attila Blascsak](https://github.com/blascsi)
- Place: Hungary
- Bio: Front-end dev. Love React!
- GitHub: [Attila Blascsak](https://github.com/blascsi)

#### Name: [Acquila Santos Rocha](https://github.com/DJAcquila)
- Place: Goiânia, Brasil
- Bio: Computer Science Student
- GitHub: [Acquila Santos Rocha](https://github.com/DJAcquila)

#### Name: [Gaurav Lalchandani](https://github.com/return007)
- Place: India
- Bio: Computer Science Student, Eat, code and sleep :P
- GitHub: [return007](https://github.com/return007)

#### Name: [Jianhao Tan](https://github.com/jaanhio)
- Place: Singapore
- Bio: I like spending time in chlorinated water and spitting out codes.
- GitHub: [Jianhao Tan](https://github.com/jaanhio)

#### Name:[Roi Ben - Shaul](https://github.com/rughciatuk)
- Place: israel
- Bio: Android developer
- GitHub: [Roi Ben - Shaul](https://github.com/rughciatuk)

#### Name: [Konstantin](https://github.com/Kola50011)
- Place: Wiener Neustadt, Austria
- Bio: Computer Science Student
- GitHub: [Konstantin](https://github.com/Kola50011)

#### Name: [Ankit Rai](https://github.com/ankitrai96)
- Place: Greater Noida, Uttar Pradesh, India
- Bio: A high functioning geek, et cetera.
- GitHub: [ankitrai96](https://github.com/ankitrai96)

#### Name: [Tiago Severino](https://github.com/TiagoSeverino)
- Place: Lisbon, Portugal
- Bio: I code for fun!
- GitHub: [TiagoSeverino](https://github.com/TiagoSeverino)

#### Name: [Patrick Hübl-Neschkudla](https://github.com/flipace)
- Place: Vienna, Austria
- Bio: Senior Developer @ ovos media gmbh. Happily married and father of 2 awesome kids. Oh and I like games.
- GitHub: [flipace](https://github.com/flipace)

#### Name: [Zakaria Soufiani](https://github.com/zakaria-soufiani)
- Place: Agadir, Morocco
- Bio: Student
- GitHub: [Zakaria Soufiani](https://github.com/zakaria-soufiani)

#### Name: [Mathias Pihl](https://github.com/newspaperman57)
- Place: Aalborg, Denmark
- Bio: Software Engineering Student
- GitHub: [Newspaperman57](https://github.com/newspaperman57)

#### Name: [Bikibi](https://github.com/Bikibi)
- Place: Toulouse, France
- Bio: Front-end dev
- GitHub: [Bikibi](https://github.com/Bikibi)

#### Name: [Weilun](https://github.com/holah)
- Place: Singapore
- Bio: Engineer
- GitHub: [Weilun](https://github.com/holah)

#### Name: [Matteo Mensi](https://github.com/Snatched)
- Place: Italy
- Bio: Chemical Engineering student. C++ developer. I (try to) make high-performance computational programs to help with scientific research.
- GitHub: [Snatched](https://github.com/Snatched)

#### Name: [Oleksiy Ovdiyenko](https://github.com/doubledare704)
- Place: Kyiv, Ukraine
- Bio: Python Dev
- GitHub: [Oleksiy Ovdiyenko](https://github.com/doubledare704)

#### Name: [Jeremy](https://github.com/jremeh)
- Place: KL, Malaysia
- Bio: Applied Math with Computing Student
- GitHub: [Jeremy](https://github.com/jremeh)

#### Name: [KUMAR AKSHAY](https://github.com/kakshay21)
- Place: Indore, Madhya Pradesh, India
- Bio: Electronics and Communication student.
- GitHub: [Kumar Akshay](https://github.com/kakshay21)

#### Name: [Jibin Thomas Philipose](https://github.com/JIBIN-P)
- Place: Mumbai, India
- Bio: Full-Stack Development, Machine Learning and Having Fun!.
- GitHub: [Jibin Thomas Philipose](https://github.com/JIBIN-P)

### Name: [Matei David](https://github.com/Matei207)
- Place: Birmingham, UK
- Bio: BSc Student at University of Birmingham
- GitHub: [Matei David](https://github.com/Matei207)

#### Name: [CAPS Padilla](https://github.com/CarlosPadilla)
- Place: Jalisco, Mexico
- Bio: A handsome guy with the best work ever

#### Name: [Aiman Abdullah Anees](https://github.com/aimananees)
- Place: Hyderabad, India
- Bio: iOS Developer
- GitHub: [Aiman Abdullah Anees](https://github.com/aimananees)

#### Name: [Andrea Zanin](https://github.com/ZaninAndrea)
- Place: Trento, Italy
- Bio: High School Student, passionate about math, coding and open source
- Github: [ZaninAndrea](https://github.com/ZaninAndrea)

#### Name: [VENKATESH BELLALE] (http://venkateshbellale.github.io)
- place:pune , India
- bio : loves computer+science , student
- github: [venketsh bellale] (http://github.com/venkateshbellale)

#### Name: [Keith VenHuizen](https://github.com/keithvenh/)
- Place: Sioux Falls, South Dakota
- Bio: Hi, I'm Keith. I love my family, playing board games, Chicago sports and problem solving!
- GitHub: [Keith VenHuizen](https://github.com/keithvenh)

#### Name：[ Eason Xuan ](https://github.com/timemahcine)
- Place: City:Shao Xing, State:Zhe Jiang, Country:China
- Bio: computer science student,front-end developer
- GitHub: [ Eason Xuan](https://github.com/timemahcine)

#### Name: [Ocean](https://github.com/ocean0212)
- Place: Henan, China
- Bio: Chinese food :heart_eyes:
- GitHub: [Ocean](https://github.com/ocean0212)

#### Name: [Rohit Motwani](https://github.com/rohittm)
- Place: Kanpur, India
- Bio: Frontend Developer
- GitHub: [rohittm](https://github.com/rohittm)

#### Name: [Piotr](https://github.com/khorne55)
- Place: Limerick, Ireland
- Bio: Computer Engineering Student :)
- GitHub: [khorne55](https://github.com/khorne55)

#### Name: [Rafael Barbosa](https://github.com/rafaelmilanibarbosa)
- Place: Sao Bernardo do Campo, Sao Paulo, Brazil
- Bio: loves computer+science , Full Stack Developer
- GitHub: [Ocean](https://github.com/rafaelmilanibarbosa)

#### Name: [Eric Wolfe](https://github.com/erwolfe)
- Place: Edwardsville, IL, USA
- Bio: Programmer, Audiophile, Gamer
- GitHub: [Eric Wolfe](https://github.com/erwolfe)

#### Name: [Francis](https://github.com/borbefg)
- Place: Quezon City, PH
- Bio: Fueled by :coffee:
- GitHub: [Francis](https://github.com/borbefg)

#### Name: [Gowtham](https://github.com/gowtham1997)
- Place: Chennai
- Bio: Loves Data science

### Name: [Branden] (https://github.com/redbeardaz)
- Place: Phoenix, AZ
- Bio: Customer Success Manager
- GitHub: [RedBeardAZ] (https://github.com/redbeardaz)

#### Name: [Hussain Calcuttawala](https://github.com/hussainbadri21)
- Place: Bengaluru, India
- Bio: Android Developer, Student, Foodie
- GitHub: [hussainbadri21](https://github.com/hussainbadri21)

#### Name: [M K]
- Place: Ko Tao, Thailand
- Bio: I love code, coffee and the beach

#### Name: [Ahmad Thames](https://github.com/ahmadthames)
- Place: Houston, TX, USA
- Bio: UX Engineer, Traveler, Plant-Based Foodie
- GitHub: [ahmadthames](https://github.com/ahmadthames)

#### Name: [Skyler](https://github.com/huntleyreep)
- Place: South Carolina
- Bio: Computer Science Student / Free Code Camper
- GitHub: [huntleyreep](https://github.com/huntleyreep)

#### Name: [Steve K]
- Place: Philadelphia, PA
- Bio: Security Analyst

#### Name: [Siddharth Tankariya](https://github.com/siddharthtankariya/)
- Place: Mumbai, India
- Bio: Java Developer, Foodie
- GitHub: [siddharthtankariya](https://github.com/siddharthtankariya/)

#### Name: [Christoph](https://github.com/iamchrishckns)
- Place: Germany
- Bio: I'm a german developer who loves to create things :)
- GitHub: [iamchrishckns](https://github.com/iamchrishckns)

#### Name: [Aditya Yuvaraj](https://github.com/Screwed-Up-Head)
- Place: Pune, India
- Bio: Metalhead law student who loves hardware and code
- GitHub: [Screwed-Up-Head](https://github.com/Screwed-Up-Head)

#### Name: [Zoe Kafkes](https://github.com/zkafkes)
- Place: Atlanta, Georgia USA
- Bio: caffeinated and curious
- GitHub: [zkafkes](https://github.com/zkafkes)

#### Name: [Gareth Davies](https://github.com/gareth-d85)
- Place: UK
- Bio: Future Developer and Free code camp local group leader
- GitHub: [Gareth Davies](https://github.com/gareth-d85)

#### Name: [Daniel Tudares](https://github.com/dan1eltudares)
- Place: Ottawa, Ontario, Canada
- Bio: Network specialist, code n00b
- Github: [Daniel Tudares](https://github.com/dan1eltudares)

#### Name: [Ryan Sperzel](https://github.com/ryansperzel)
- Place: NYC, New York, USA
- Bio: Recent college grad attending Flatiron School coding bootcamp
- GitHub: [Ryan Sperzel](https://github.com/ryansperzel)

#### Name: [Thomas Lee](https://github.com/pbzweihander)
- Place: Seoul, Republic of Korea
- Bio: College student
- GitHub: [Thomas Lee](https://github.com/pbzweihander)

#### Name: [Ayush Aggarwal](https://github.com/aggarwal125ayush)
- Place: Delhi, India
- Bio: Data Scientist , Android Developer
- Github: [Ayush Agagrwal](https://github.com/aggarwal125ayush)

#### Name: [Taylor Hudson](https://github.com/AllenCompSci)
- Place: Allen, Texas, USA
- Bio: Computer Scientist , C++ Developer, Java Developer, NodeJS, High School Computer Science Teacher, Math Teacher, Mathematicain
- Github: [Allen Comp Sci](https://github.com/AllenCompSci)

#### Name: [Margaret Kelley](https://github.com/mlouisekelley)
- Place: USA
- Bio: Cat lover
- GitHub: [mlouisekelley](https://github.com/mlouisekelley)

#### Name: [Simon Volpert](https://github.com/vol-pi)
- Place: Ulm, Germany
- Bio: DevOps, Hiking, Photography
- GitHub: [vol-pi](https://github.com/vol-pi)

#### Name: [Matteo Testa](https://github.com/maojh)
- Place: Milan, Italy
- Bio: Design&Arts
- GitHub: [maojh](https://github.com/maojh)

#### Name: [Lisa Nguyen](https://github.com/LisaNguyen)
- Place: Dublin, Ireland
- Bio: Front-end developer
- GitHub: [Lisa Nguyen](https://github.com/LisaNguyen)

#### Name: [Tyler Williams](https://github.com/Tyler-Williams)
- Place: Henderson, NV, USA
- Bio: Front-end Developer
- GitHub: [Tyler-Williams](https://github.com/Tyler-Williams)

#### Name: [Ítalo Epifânio](https://github.com/itepifanio)
- Place: Natal, Brazil
- Bio: Web developer PHP and Python
- Github: [Ítalo Epifânio](https://github.com/itepifanio)

#### Name: [Otto Bittencourt](https://github.com/OttoWBitt)
- Place: Belo Horizonte, Minas Gerais, Brazil
- Bio: Computer Science student at Puc-Mg ,Music lover
- GitHub: [OttoWBitt] (https://github.com/OttoWBitt)

#### Name: [Ana Perez](https://github.com/anacperez)
- Place: King City, California, United States
- Bio: Full-Stack developer, hiking, travel, art, photography
- GitHub: [Ana Perez](https://github.com/anacperez)

#### Name: [Matan](https://github.com/matan188)
- Place: TLV, IL
- Bio: Programmer
- GitHub: [Matan](https://github.com/matan188)

#### Name: [Moisés Ñañez](https://github.com/moisesnandres)
- Place: Ica, Perú
- Bio: Software developer and musician
- GitHub: [Moisés Ñañez](https://github.com/moisesnandres)

#### Name: [Joe Hanson](https://github.com/jahanson)
- Place: San Antonio, TX, United States
- Bio: Front-End Developer
- GitHub: [Joe Hanson](https://github.com/jahanson)

#### Name: [Tech Tide](https://github.com/techtide/)
- Place: Singapore, Singapore
- Bio: Young software developer.
- GitHub: [techtide](https://github.com/techtide/)

#### Name: [Raymond Duckworth](https://github.com/raymondxduckworth/)
- Place: California, USA
- Bio: Aspiring full-stack web developer/software engineer. Interested in IoT, AI, & Tech Business.
- GitHub: [Raymond Duckworth](https://github.com/raymondxduckworth/)

#### Name: [Tanner Lund](https://github.com/nylan17/)
- Place: Seattle
- Bio: Developer
- GitHub: [Nylan17](https://github.com/nylan17/)

#### Name: [Ermolaev Gleb](https://github.com/ermolaeff/)
- Place: Moscow, Russia
- Bio: Student-developer, fond of JAva, Web etc.
- GitHub: [Ermolaeff](https://github.com/ermoalaeff)

#### Name: [Jeffrey Ng](https://github.com/NgJeffrey/)
- Place: California, United States
- Bio: Student
- GitHub: [NgJeffrey](https://github.com/NgJeffrey/)

#### Name: [Peter Walsh](https://github.com/ddddamian/)
- Place: UK
- Bio: Learning to code through freeCodeCamp
- GitHub: [Peter Walsh](https://github.com/ddddamian/)

#### Name: [Michelle Uy](https://github.com/breindy/)
- Place: NYC
- Bio: CS student aspiring to become a better coder
- GitHub: [Michelle Uy](https://github.com/breindy/)

#### Name: [James Nuttall](https://github.com/JamesNuttall/)
- Place: UK
- Bio: Developing things. Learning Git
- GitHub: [James Nuttall](https://github.com/JamesNuttall/)

#### Name: [Bruno](https://github.com/bbarao/)
- Place: Lisbon, Portugal
- Bio: Love stuff
- GitHub: [Bruno](https://github.com/bbarao/)

#### Name: [Taylor Lee](https://github.com/taylorlee1/)
- Place: California
- Bio: Developer
- GitHub: [taylorlee1](https://github.com/taylorlee1/)

#### Name: [José](https://github.com/JJPO96/)
- Place: Porto, Portugal
- Bio: Informatics Student
- GitHub: [JJPO96](https://github.com/JJPO96/)

#### Name: [Rafael Barbosa Conceição](https://github.com/darthmasters/)
- Place: Sergipe, Brasil
- Bio: Web Developer
- GitHub: [Rafael Barbosa Conceição](https://github.com/darthmasters/)

#### Name: [Eric](https://github.com/Eric-Tadeja/)
- Place: Redmond, Washington
- Bio: service engineer
- GitHub: [Eric-Tadeja](https://github.com/Eric-Tadeja/)

#### Name: [Spencer](https://github.com/leaous/)
- Place: Pittsburgh, Pennsylvania
- Bio: student :)
- GitHub: [leaous](https://github.com/leaous/)

#### Name: [Udit Mittal](https://github.com/udit-001)
- Place: New Delhi, India
- Bio: Programmer
- Github: [Udit Mittal](https://github.com/udit-001)

#### Name: [Ayushman KB](https://github.com/namhsuya/)
- Place: Calcutta, India
- Bio: Life sciences student|Dev|Linux enthusiast
- GitHub: [namhsuya](https://github.com/namhsuya/)

#### Name: [Michael Rogers](https://github.com/widgyrogers)
- Place: London, England
- Bio: Management Consultant
- Github: [widgyrogers] (https://github.com/widgyrogers)<|MERGE_RESOLUTION|>--- conflicted
+++ resolved
@@ -1,16 +1,14 @@
-<<<<<<< HEAD
 #### Name: [Ruta Puodziunaite](https://github.com/rutuke)
 - Place: Dublin, Ireland
 - Bio: Fullstack Web developer and a chemical sciences graduate.
 - GitHub: [rutuke](https://github.com/rutuke)
 - Website: [https://www.rutap.tech](https://www.rutap.tech)
 - Starup: [EndorseU](http://www.endorseu.com)
-=======
+
 #### Name: [Egi Nugraha](https://github.com/eginugraha)
 - Place: Bandung, Jawa Barat, Indonesia
 - Bio: I Love Code and Design. 
 - GitHub: [Egi Nugraha](https://github.com/eginugraha)
->>>>>>> 11d6353f
 
 #### Name: [Faouzi Bouzar Amrouche](https://github.com/faouziamrouche)
 - Place: Kolea, Tipaza, Algeria
