

#### Name: [ALICE CHUANG](https://github.com/AliceWonderland)
- Place: New York City, NY, USA
- Bio: I love DOGS! :dog:
- GitHub: [Alice Chuang](https://github.com/AliceWonderland)

#### Name: [GABE DUNN](https://github.com/redxtech)
- Place: Canada
- Bio: I love VUE !!
- GitHub: [Gabe Dunn](https://github.com/redxtech)
- Website: [when.](https://when.redxte.ch)

#### Name: [GEORGE FOTOPOULOS](https://github.com/xorz57)
- Place: Patras, Achaia, Greece
- Bio: Technology Enthusiast
- GitHub: [George Fotopoulos](https://github.com/xorz57)

#### Name: [Stephen Dzialo](https://github.com/dzials)
- Place: USA
- Bio: Computer Science Major
- GitHub: [Stephen Dzialo](https://github.com/dzials)

#### Name: [Taf Meister](https://github.com/tashrafy)
- Place: NYC
- Bio: Developer =]

#### Name: [RAFAEL MENEZES](https://github.com/RafaelSa94)
- Place: Boa Vista, Roraima, Brazil
- Bio: Computer Science Major
- GitHub: [Rafael Sá](https://github.com/RafaelSa94)

#### Name: [Patrick S](https://github.com/patsteph)
- Place: USA
- Bio: Professional Geek
- GitHub: [Patrick S](https://github.com/patsteph)

#### Name: [Michael Cao](https://github.com/mcao)
- Place: PA, USA
- Bio: Student
- GitHub: [Michael Cao](https://github.com/mcao)

#### Name: [Amlaan Bhoi](https://github.com/amlaanb)
- Place: IL, USA
- Bio: CS Grad Student
- GitHub: [Amlaan Bhoi](https://github.com/amlaanb)

#### Name: [Cecy Correa](https://github.com/cecyc)
- Place: USA
- Bio: Software Engineer at ReturnPath
- Github: [cecyc](https://github.com/cecyc)

#### Name: [Billy Lee](https://github.com/leebilly0)
- Place: WI, USA
- Bio: Software Developer, Bachelors in Computer Science
- Github: [Billy Lee](https://github.com/leebilly0)

#### Name: [AGNIESZKA MISZKURKA](https://github.com/agnieszka-miszkurka)
- Place: Poland
- Bio: second year Computer Science Student, in love with NYC <3
- GitHub: [agnieszka-miszkurka](https://github.com/agnieszka-miszkurka)

#### Name: [Leah Langfrod](https://github.com/leahlang4d2)
- Place: CA, USA
- Bio: Recent Bachelors in Computer Science
- Github: [Leah Langford](https://github.com/leahlang4d2)

#### Name: [Eric Nor](https://github.com/thateric)
- Place: Lake Forest, CA, USA
- Bio: Multiple corgi owner and a Senior Software Developer
- Github: [Eric Nord](https://github.com/thateric)

#### Name: [Campion Fellin](https://github.com/campionfellin)
- Place: Seattle, WA, USA
- Bio: I love open source and coffee! New grad looking for work!
- GitHub: [Campion Fellin](https://github.com/campionfellin)

#### Name: [Niket Mishra](https://github.com/niketmishra)
- Place: New Delhi, Delhi, India
- Bio: B.Tech Student in Information Technology
- GitHub: [Niket Mishra](https://github.com/niketmishra)

#### Name: [Shade Ruangwan](https://github.com/sruangwan)
- Place: Nara, Japan
- Bio: PhD student in Software Engineering
- Github: [Shade Ruangwan](https://github.com/sruangwan)

#### Name: [Michael Rodriguez](https://github.com/vinird)
- Place: Alajuea, Alajuela, Costa Rica
- Bio: Web dev adn graphic designer
- GitHub: [vinird](https://github.com/vinird)

#### Name: [Evan Culver](https://github.com/eculver)
- Place: San Francisco, CA, USA
- Bio: I work at Uber on data storage, tooling and OOS - checkout [our work](https://github.com/uber-go/dosa)!
- GitHub: [Evan Culver](https://github.com/eculver)

#### Name: [Vo Tan Tho](https://github.com/kensupermen)
- Place: Ho Chi Minh City, VietNam
- Bio: I'm Software Engineer at Dinosys
- GitHub: [Ken Supermen](https://github.com/kensupermen)

#### Name: [Franklyn Roth](https://github.com/far3)
- Place: Boulder, CO, USA
- Bio: I am a web developer working on finance sites. Specialize in accessibility.
- GitHub: [Franklyn Roth](https://github.com/far3)

#### Name: [Karthick Thoppe](https://github.com/karthicktv)
- Place: Dublin, Ireland
- Bio: I am a Solution Architect and work for a large SaaS organization
- GitHub: [Karthick Thoppe](https://github.com/karthicktv)

#### Name: [Brane](https://github.com/brane)
- Place: Turkey
- Bio: I am a caffeine based artificial life form.
- GitHub: [Brane](https://github.com/brane)

#### Name: [Ishan Jain](https://github.com/ishanjain28)
- Place: Roorkee, Uttrakhand, India
- Bio: I love working with Images, Crypto, Networking and opengl, Work as a Backend Engineer in Go. Also, Love Rust!.
- Github: [Ishan Jain](https://github.com/ishanjain28)

#### Name: [Anupam Dagar](https://github.com/Anupam-dagar)
- Place: Allahabad, India
- Bio: I am like a code currently in development.
- GitHub: [Anupam Dagar](https://github.com/Anupam-dagar)

#### Name: [Phil](https://github.com/bitbrain-za)
- Place: South Africa
- Bio: Avid Tinkerer
- GitHub: [bitbrain-za](https://github.com/bitbrain-za)

#### Name: [Jasdy Syarman](https://github.com/akutaktau)
- Place: Malaysia
- Bio: PHP Programmer
- GitHub: [akutaktau](https://github.com/akutaktau)

#### Name: [Rupesh Kumar](https://github.com/vmcniket)
- Place: India
- Bio: KIIT University IT student
- GitHub: [vmcniket](https://github.com/vmcniket)

#### Name: [Shelby Stanton](https://github.com/Minimilk93)
- Place: Leeds, England
- Bio: Front End Developer who loves cats and gaming!
- GitHub: [Minimilk93](https://github.com/Minimilk93)

#### Name: [Michael Nyamande](https://github.com/mikeyny)
- Place: Harare ,Zimbabwe
- Bio: Eat , ~~Sleep~~ , Code
- GitHub: [Mikeyny](https://github.com/mikeyny)

#### Name: [Anders Jürisoo](https://github.com/ajthinking)
- Place: Sweden
- Bio: What happens in Git stays in Git
- GitHub: [Anders Jürisoo](https://github.com/ajthinking)

<<<<<<< HEAD
#### Name: [APOORVA SHARMA](https://github.com/okatticus)
- Place: Himachal Pradesh,India
- Bio: A student happy to write code and poetry.
- GitHub: [Apoorva Sharma](https://github.com/okatticus)
=======
#### Name: [Dvir](https://github.com/dvur12)
- Place: Israel
- Bio: \x90\x90\x90\x90
- GitHub: [Dvir](https://github.com/dvur12)

#### Name: [Xavier Marques](https://github.com/wolframtheta)
- Place: Corbera de Llobregat, Barcelona, Catalonia
- Bio: Computer Science Major
- GitHub: [WolframTheta](https://github.com/wolframtheta)

#### Name: [Vishal](https://dainvinc.github.io)
- Place: New York
- Bio: Software developer with a knack to learn things quickly.
- GitHub: [dainvinc](https://github.com/dainvinc)

### Name: [Niall Cartwright](https://github.com/Nairu)
- Place: Birmingham, UK
- Bio: Avid Games dev hobbyist, work for 3SDL as a software developer.
- GitHub: [Niall Cartwright](https://github.com/Nairu)

#### Name: [Justin I] (https://github.com/Jish80)
- Place: IL, USA
- Bio: Work hard
- GitHub: [Jish80] (https://github.com/Jish80)
>>>>>>> 20452fa6
<|MERGE_RESOLUTION|>--- conflicted
+++ resolved
@@ -155,12 +155,6 @@
 - Bio: What happens in Git stays in Git
 - GitHub: [Anders Jürisoo](https://github.com/ajthinking)
 
-<<<<<<< HEAD
-#### Name: [APOORVA SHARMA](https://github.com/okatticus)
-- Place: Himachal Pradesh,India
-- Bio: A student happy to write code and poetry.
-- GitHub: [Apoorva Sharma](https://github.com/okatticus)
-=======
 #### Name: [Dvir](https://github.com/dvur12)
 - Place: Israel
 - Bio: \x90\x90\x90\x90
@@ -181,8 +175,12 @@
 - Bio: Avid Games dev hobbyist, work for 3SDL as a software developer.
 - GitHub: [Niall Cartwright](https://github.com/Nairu)
 
-#### Name: [Justin I] (https://github.com/Jish80)
+#### Name: [Justin I](https://github.com/Jish80)
 - Place: IL, USA
 - Bio: Work hard
 - GitHub: [Jish80] (https://github.com/Jish80)
->>>>>>> 20452fa6
+
+#### Name: [APOORVA SHARMA](https://github.com/okatticus)
+- Place: Himachal Pradesh,India
+- Bio: A student happy to write code and poetry.
+- GitHub: [Apoorva Sharma](https://github.com/okatticus)