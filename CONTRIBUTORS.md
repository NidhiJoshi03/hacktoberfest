--- conflicted
+++ resolved
@@ -1386,14 +1386,12 @@
 - Bio: Front-end developer
 - GitHub: [Lisa Nguyen](https://github.com/LisaNguyen)
 
-<<<<<<< HEAD
 #### Name: [Otto Bittencourt](https://github.com/OttoWBitt)
 - Place: Belo Horizonte, Minas Gerais, Brazil
 - Bio: Computer Science student at Puc-Mg ,Music lover
 - GitHub: [OttoWBitt] (https://github.com/OttoWBitt)
-=======
+
 #### Name: [Ana Perez](https://github.com/anacperez)
 - Place: King City, California, United States
 - Bio: Full-Stack developer, hiking, travel, art, photography
-- GitHub: [Ana Perez](https://github.com/anacperez)
->>>>>>> 210f7fc4
+- GitHub: [Ana Perez](https://github.com/anacperez)