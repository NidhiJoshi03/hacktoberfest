#### Name: [ALICE CHUANG](https://github.com/AliceWonderland)
- Place: New York City, NY, USA
- Bio: I love DOGS! :dog:
- GitHub: [Alice Chuang](https://github.com/AliceWonderland)

#### Name: [GABE DUNN](https://github.com/redxtech)
- Place: Canada
- Bio: I love VUE !!
- GitHub: [Gabe Dunn](https://github.com/redxtech)
- Website: [when.](https://when.redxte.ch)

#### Name: [GEORGE FOTOPOULOS](https://github.com/xorz57)
- Place: Patras, Achaia, Greece
- Bio: Technology Enthusiast
- GitHub: [George Fotopoulos](https://github.com/xorz57)

#### Name: [Stephen Dzialo](https://github.com/dzials)
- Place: USA
- Bio: Computer Science Major
- GitHub: [Stephen Dzialo](https://github.com/dzials)

#### Name: [Taf Meister](https://github.com/tashrafy)
- Place: NYC
- Bio: Developer =]

#### Name: [RAFAEL MENEZES](https://github.com/RafaelSa94)
- Place: Boa Vista, Roraima, Brazil
- Bio: Computer Science Major
- GitHub: [Rafael Sá](https://github.com/RafaelSa94)

#### Name: [Patrick S](https://github.com/patsteph)
- Place: USA
- Bio: Professional Geek
- GitHub: [Patrick S](https://github.com/patsteph)

#### Name: [Michael Cao](https://github.com/mcao)
- Place: PA, USA
- Bio: Student
- GitHub: [Michael Cao](https://github.com/mcao)

#### Name: [Amlaan Bhoi](https://github.com/amlaanb)
- Place: IL, USA
- Bio: CS Grad Student
- GitHub: [Amlaan Bhoi](https://github.com/amlaanb)

#### Name: [Cecy Correa](https://github.com/cecyc)
- Place: USA
- Bio: Software Engineer at ReturnPath
- Github: [cecyc](https://github.com/cecyc)

#### Name: [Billy Lee](https://github.com/leebilly0)
- Place: WI, USA
- Bio: Software Developer, Bachelors in Computer Science
- Github: [Billy Lee](https://github.com/leebilly0)

#### Name: [AGNIESZKA MISZKURKA](https://github.com/agnieszka-miszkurka)
- Place: Poland
- Bio: second year Computer Science Student, in love with NYC <3
- GitHub: [agnieszka-miszkurka](https://github.com/agnieszka-miszkurka)

#### Name: [Leah Langfrod](https://github.com/leahlang4d2)
- Place: CA, USA
- Bio: Recent Bachelors in Computer Science
- Github: [Leah Langford](https://github.com/leahlang4d2)

#### Name: [Eric Nor](https://github.com/thateric)
- Place: Lake Forest, CA, USA
- Bio: Multiple corgi owner and a Senior Software Developer
- Github: [Eric Nord](https://github.com/thateric)

#### Name: [Campion Fellin](https://github.com/campionfellin)
- Place: Seattle, WA, USA
- Bio: I love open source and coffee! New grad looking for work!
- GitHub: [Campion Fellin](https://github.com/campionfellin)

#### Name: [Niket Mishra](https://github.com/niketmishra)
- Place: New Delhi, Delhi, India
- Bio: B.Tech Student in Information Technology
- GitHub: [Niket Mishra](https://github.com/niketmishra)

#### Name: [Shade Ruangwan](https://github.com/sruangwan)
- Place: Nara, Japan
- Bio: PhD student in Software Engineering
- Github: [Shade Ruangwan](https://github.com/sruangwan)

#### Name: [Michael Rodriguez](https://github.com/vinird)
- Place: Alajuea, Alajuela, Costa Rica
- Bio: Web dev adn graphic designer
- GitHub: [vinird](https://github.com/vinird)

#### Name: [Evan Culver](https://github.com/eculver)
- Place: San Francisco, CA, USA
- Bio: I work at Uber on data storage, tooling and OOS - checkout [our work](https://github.com/uber-go/dosa)!
- GitHub: [Evan Culver](https://github.com/eculver)

#### Name: [Vo Tan Tho](https://github.com/kensupermen)
- Place: Ho Chi Minh City, VietNam
- Bio: I'm Software Engineer at Dinosys
- GitHub: [Ken Supermen](https://github.com/kensupermen)

#### Name: [Franklyn Roth](https://github.com/far3)
- Place: Boulder, CO, USA
- Bio: I am a web developer working on finance sites. Specialize in accessibility.
- GitHub: [Franklyn Roth](https://github.com/far3)

#### Name: [Karthick Thoppe](https://github.com/karthicktv)
- Place: Dublin, Ireland
- Bio: I am a Solution Architect and work for a large SaaS organization
- GitHub: [Karthick Thoppe](https://github.com/karthicktv)

#### Name: [Brane](https://github.com/brane)
- Place: Turkey
- Bio: I am a caffeine based artificial life form.
- GitHub: [Brane](https://github.com/brane)

#### Name: [Ishan Jain](https://github.com/ishanjain28)
- Place: Roorkee, Uttrakhand, India
- Bio: I love working with Images, Crypto, Networking and opengl, Work as a Backend Engineer in Go. Also, Love Rust!.
- Github: [Ishan Jain](https://github.com/ishanjain28)

#### Name: [Anupam Dagar](https://github.com/Anupam-dagar)
- Place: Allahabad, India
- Bio: I am like a code currently in development.
- GitHub: [Anupam Dagar](https://github.com/Anupam-dagar)

#### Name: [Phil](https://github.com/bitbrain-za)
- Place: South Africa
- Bio: Avid Tinkerer
- GitHub: [bitbrain-za](https://github.com/bitbrain-za)

#### Name: [Jasdy Syarman](https://github.com/akutaktau)
- Place: Malaysia
- Bio: PHP Programmer
- GitHub: [akutaktau](https://github.com/akutaktau)

#### Name: [Rupesh Kumar](https://github.com/vmcniket)
- Place: India
- Bio: KIIT University IT student
- GitHub: [vmcniket](https://github.com/vmcniket)

#### Name: [Shelby Stanton](https://github.com/Minimilk93)
- Place: Leeds, England
- Bio: Front End Developer who loves cats and gaming!
- GitHub: [Minimilk93](https://github.com/Minimilk93)

#### Name: [Michael Nyamande](https://github.com/mikeyny)
- Place: Harare ,Zimbabwe
- Bio: Eat , ~~Sleep~~ , Code
- GitHub: [Mikeyny](https://github.com/mikeyny)

#### Name: [Anders Jürisoo](https://github.com/ajthinking)
- Place: Sweden
- Bio: What happens in Git stays in Git
- GitHub: [Anders Jürisoo](https://github.com/ajthinking)

#### Name: [Dvir](https://github.com/dvur12)
- Place: Israel
- Bio: \x90\x90\x90\x90
- GitHub: [Dvir](https://github.com/dvur12)

#### Name: [Xavier Marques](https://github.com/wolframtheta)
- Place: Corbera de Llobregat, Barcelona, Catalonia
- Bio: Computer Science Major
- GitHub: [WolframTheta](https://github.com/wolframtheta)

#### Name: [Vishal](https://dainvinc.github.io)
- Place: New York
- Bio: Software developer with a knack to learn things quickly.
- GitHub: [dainvinc](https://github.com/dainvinc)

### Name: [Niall Cartwright](https://github.com/Nairu)
- Place: Birmingham, UK
- Bio: Avid Games dev hobbyist, work for 3SDL as a software developer.
- GitHub: [Niall Cartwright](https://github.com/Nairu)

#### Name: [Justin I](https://github.com/Jish80)
- Place: IL, USA
- Bio: Work hard
- GitHub: [Jish80] (https://github.com/Jish80)

#### Name: [APOORVA SHARMA](https://github.com/okatticus)
- Place: Himachal Pradesh,India
- Bio: A student happy to write code and poetry.
- GitHub: [Apoorva Sharma](https://github.com/okatticus)

#### Name: [Prateek Pandey](https://github.com/prateekpandey14)
- Place: Bangalore, India
- Bio: Opensource Enthusiast, Opensource Golang developer
- GitHub: [Prateek Pandey](https://github.com/prateekpandey14)

#### Name: [CodHeK](https://github.com/CodHeK)
- Place: Mumbai, India
- Bio: Cuber/Coder
- GitHub: [CodHeK](https://github.com/CodHeK)

#### Name: [Søren Eriksen](https://github.com/soer7022)
- Place: Denmark
- Bio: Currently studying computerscience at Aarhus University
- Github: [Søren Eriksen](https://github.com/soer7022)

#### Name: [Cristiano Bianchi](https://github.com/crisbnk)
- Place: Italy
- Bio: Love to learn something new everyday
- GitHub: [crisbnk](https://github.com/crisbnk)


#### Name: [Paulo Henrique Scherer](https://github.com/phscherer)
- Place: Brazil
- Bio: Student and newbie software developer
- GitHub: [phscherer](https://github.com/phscherer)

#### Name: [Aldo Cano](https://github.com/aldocano)
- Place: Tirana, Albania
- Bio: A bug is never just a mistake...
- GitHub: [Aldo Cano](https://github.com/aldocano)

#### Name: [Timea Deák](https://github.com/DTimi)
- Place: Dublin, Ireland
- Bio: Molecular biologist
- GitHub: [Timea Deák](https://github.com/DTimi)

#### Name: [Christian Skala](https://github.com/chrishiggins29)
- Place: New York, USA
- Bio: Hire me! Need a VP of Engineering, Director of Software, CTO?
- GitHub: [Christian Skala](https://github.com/chrishiggins29)

#### Name: [filedesless](https://hightechlowlife.info)
- Place: Québec, Canada
- Bio: CompSci from ULaval reporting in
- GitHub: [aiglebleu](https://github.com/aiglebleu)

#### Name: [Jon Lee](https://github.com/githubbbbbbbbbbbbb)
- Place: Canada
- Bio: Student
- GitHub: [githubbbbbbbbbbbbb](https://github.com/githubbbbbbbbbbbbb)

#### Name: [Ren Cummings](https://github.com/nrenc027)
- Place: Dayton,OH, USA
- Bio: I like Code :sunglasses:, Coloring :art:, and Cardio :running:
- GitHub: [Ren Cummings](https://github.com/nrenc027)

#### Name: [Nefari0uss](https://github.com/nefari0uss)
- Place: USA
- Bio: Gamer, developer, and open source enthusiast!
- Github: [Nefari0uss](https://github.com/nefari0uss)

#### Name: [S Stewart](https://github.com/tilda)
- Place: Denton, Texas, US
- Bio: Dude trying to become a IT guy somewhere. Also reads [The Register](https://www.theregister.co.uk).
- GitHub: [tilda](https://github.com/tilda)

#### Name: [Jose Gomera](https://github.com/josegomera)
- Place: Dominican Republic
- Bio: I'm web developer that love somehow to help.
- Github: [josegomera](https://github.com/josegomera)

#### Name: [Stephen Abrahim](https://github.com/lepah)
- Place: Huntington Beach, CA
- Bio: Games and things!
- GitHub: [Stephen Abrahim](https://github.com/lepah)

#### Name: [Rajeev Kumar Singh](https://github.com/rajeeviiit)
- Place: Gandhinagar,Gujrat, IN
- Bio: Games and music!
- GitHub: [Rajeev Kumar Singh](https://github.com/rajeeviiit)

### Name: [Benjamin Sanvoisin](https://github.com/Laudenlaruto)
- Place : Paris, FR
- Bio: Devops, Gamer and fun
- GitHub: [Benjamin Sanvoisin](https://github.com/Laudenlaruto)

#### Name: [Matthew Burke](https://github.com/MatthewBurke1995)
- Place: Sydney, Australia
- Bio: Big fan of Python + Data
- GitHub: [Matthew Burke](https://github.com/MatthewBurke1995)

#### Name: [Caio Perdona](https://github.com/perdona)
- Place: Ribeirao Preto, SP, Brazil
- Bio: Web and Mobile Engineer
- GitHub: [Caio Perdona](https://github.com/perdona)

#### Name: [Shankhalika Sarkar](https://github.com/Shankhalika)
- Place: Karnataka, India
- Bio: Current Final Year CS Undergrad. I love poetry, tea and dogs.
- Github: [Shankhalika Sarkar](https://github.com/Shankhalika)

#### Name: [Henrique Duarte](https://github.com/mustorze)
- Place: São Paulo, SP, BR
- Bio: Developer, I really like!
- GitHub: [Henrique Duarte](https://github.com/mustorze)

#### Name: [Akshit Kharbanda](https://github.com/akshit04)
- Place: Delhi, India
- Bio: 5th semester IT Undergrad. Machine Learning enthusiast. Black coffee <3
- GitHub: [Akshit Kharbanda](https://github.com/akshit04)

#### Name:[Avinash Jaiswal](https://github.com/littlestar642)
- Place:Surat,Gujarat,India.
- Bio:In love with the WEB,from age of 5!
- Github:[Avinash Jaiswal](https://github.com/littlestar642)

#### Name: [JoeBanks13](https://github.com/JoeBanks13)
- Place: York, United Kingdom
- Bio: Backend web developer
- GitHub: [JoeBanks13](https://github.com/JoeBanks13)
- Webpage: [josephbanks.me](https://josephbanks.me)
- GitLab Server: [GitLab](https://gitlab.josephbanks.me/JoeBanks13)

#### Name: [Alisson Vargas](https://github.com/alisson-mich)
- Place: Torres, RS, Brazil
- Bio: A guy who loves IT :D
- GitHub: [Alisson Vargas](https://github.com/alisson-mich)

#### Name: [Mat.](https://github.com/pudkipz)
- Place: Stockholm, Sweden
- Bio: Random Swedish student.
- GitHub: [Mat.](https://github.com/pudkipz)

#### Name: [Adiyat Mubarak](https://github.com/Keda87)
- Place: Jakarta, ID, Indonesia
- Bio: Technology Agnostic
- GitHub: [Adiyat Mubarak](https://github.com/Keda87)

#### Name: [Vishaal Udandarao](https://github.com/vishaal27)
- Place: New Delhi, India
- Bio: Professional Geek | Developer
- GitHub: [Vishaal Udandarao](https://github.com/vishaal27)

#### Name: [Sparsh Garg](https://github.com/sparsh789)
- Place: Hyderabad, Telangana, India
- Bio: Student@IIIT,Hyderabad
- GitHub: [sparsh789](https://github.com/sparsh789)

#### Name: [Zaki Akhmad](https://github.com/za)
- Place: Jakarta, Indonesia
- Bio: Python enthusiasts
- GitHub: [za](https://github.com/za)

### Name: [Joey Marshment-Howell](https://github.com/josephkmh)
- Place: Berlin, Germany
- Bio: A nice young man who likes web programming!
- GitHub: [Joey Marshment-Howell](https://github.com/josephkmh)

#### Name: [Chris Sullivan](https://github.com/codemastermd)
- Place: College Park, Maryland
- Bio: Comp Sci student at the University of Maryland
- GitHub: [Chris Sullivan](https://github.com/codemastermd)

### Name: [Owen Mitchell](https://github.com/ultimatezenzar)
- Place: Edmond, OK, United States
- Bio: Programmer for a high school robotics team
- Github: [ultimatezenzar] (https://github.com/ultimatezenzar)

#### Name: [Sravya Pullagura](https://github.com/sravya96)
- Place: Vijayawada, Andhra Pradesh, India
- Bio: Love learning, coding and sketching!!
- Github [Sravya Pullagura](https://github.com/sravya96)

#### Name: [Ahmad Musaddiq Mohammad](https://github.com/ahmadmusaddiq)
- Place: Kuala Belait, Brunei Darussalam
- Bio: Mechanical engineer
- Github: [ahmadmusaddiq](https://github.com/ahmadmusaddiq)

#### Name: [Rafael Lima](https://github.com/rafaelkalan)
- Place: Belo Horizonte, Minas Gerais, Brazil
- Bio: Youger software engineer
- GitHub: [Rafael Lima](https://github.com/rafaelkalan)

#### Name: [Saif Rehman Nasir](https://github.com/shyshin)
- Place: New Delhi, India
- Bio: Techie with a lot of horizontals but a low verticality :(
- Github: [Saif Rehman Nasir](https://github.com/shyshin)

#### Name: [Yash Mittra](https://github.com/mittrayash)
- Place: New Delhi, Delhi, India
- Bio: Web Developer, Coder | Entering the field of Machine Learning and Data Science
- GitHub: [mittrayash](https://github.com/mittrayash)

#### Name: [Dustin Woods](https://github.com/dustinywoods)
- Place: MN, USA
- Bio: Software Developer
- GitHub: [Dustin Woods](https://github.com/dustinywoods)

#### Name: [Ginanjar S.B](https://github.com/egin10)
- Place: Samarinda, Kalimantan Timur, Indonesia
- Bio: Someone who's intresting about web devlopment / Programming
- GitHub: [Ginanjar S.B | egin10](https://github.com/egin10)

#### Name: [Fush Chups](https://github.com/fushandchups)
- Place: Christchurch, Canterbury, New Zealand
- Bio: Earhquake enthusiast
- GitHub:[fushandchups] (https://github.com/fushandchups)

#### Name: [Francis Venne](https://github.com/NullSilence)
- Place: Montreal, Canada.
- Bio: Developer by day, cat lover by night. Canadian tech enthusiast.
- Github [Sravya Pullagura](https://github.com/NullSilence)

#### Name: [Leonardo Bonetti](https://github.com/LeonardoBonetti)
- Place: São Paulo, Brazil
- Bio: Associate Degree analysis and systems development
- GitHub: [Leonardo Bonetti](https://github.com/LeonardoBonetti)

#### Name: [Noveen Sachdeva](https://github.com/noveens)
- Place: Hyderabad, Telangana, India
- Bio: 3rd Year CS undergrad at IIIT Hyderabad.
- GitHub: [Noveen Sachdeva](https://github.com/noveens)

#### Name: [DENNIS ORZIKH](https://github.com/orzikhd)
- Place: Seattle, WA, USA
- Bio: Student at UW. Likes easy ways to make sure tools are set up in new environments (like this project)
- Github: Wow isn't this right up there ^ [Dennis Orzikh](https://github.com/orzikhd)

#### Name: [Pranav Bhasin](https://github.com/pranavbhasin96)
- Place: Hyderabad, Telangana, India
- Bio: Trying to fit in coding society.
- GitHub: [Pranav Bhasin](https://github.com/pranavbhasin96)

#### Name: [Vaibhav Agarwal](https://github.com/vaibhavagarwal220)
- Place: Mandi, Himachal Pradesh, India
- Bio: A passionate programmer and a beginner in Open Source
- Github [Vaibhav Agarwal](https://github.com/vaibhavagarwal220)

#### Name: [Arpit Gogia](https://github.com/arpitgogia)
- Place: Delhi, India
- Bio: Python Developer
- Github [Arpit Gogia](https://github.com/arpitgogia)

#### Name: [Charlie Stanton](https://github.com/shtanton)
- Place: Southend-On-Sea, England
- Bio: JavaScript Tinkerer, Lover of Vim
- Github [Charlie Stanton](https://github.com/shtanton)

#### Name: [James Henderson](https://github.com/prohunt)
- Place: Raleigh, NC, United States
- Bio: Inquisitive, Loves coding, also vegan
- Github [Sravya Pullagura](https://github.com/sravya96)

#### Name: [Loreleen Mae Sablot](https://github.com/loreleensablot)
- Place: Daet, Camarines Norte, Philippines
- Bio: I love designing beautiful websites. I also bike.
- Github [Loreleen Mae Sablot] (https://github.com/loreleensablot)

#### Name: [Ahmad Musaddiq Mohammad](https://github.com/ahmadmusaddiq)
- Place: Kuala Belait, Brunei Darussalam
- Bio: Mechanical engineer
- Github: [ahmadmusaddiq](https://github.com/ahmadmusaddiq)

#### Name: [Aleksandr Vorontsov](https://github.com/a-vorontsov)
- Place: London, England
- Bio: Student, Aspiring Front-end Web Dev
- Github [Aleksandr Vorontsov](https://github.com/a-vorontsov)
#### Name: [Ben Smith](https://github.com/ben-w-smith)
- Place: Salt Lake City, UT, USA
- Bio: A guy that loves writing bots and automation.
- GitHub: [Ben Smith](https://github.com/ben-w-smith)

#### Name: [Eric Bryant](https://github.com/shmickle)
- Place: Fairfax, Virginia, USA
- Bio: Web Developer
- GitHub: [shmickle](https://github.com/shmickle)

#### Name: [Emmanuel Akinde](https://github.com/harkindey)
- Place: Lagos, Nigeria
- Bio: Lets Code and Chill
- Github: [Harkindey](https://github.com/harkindey)

#### Name: [Ashish Krishan](https://github.com/ashishkrishan1995)
- Place: India
- Bio: Computer Science Major / UI/UX Designer
- GitHub: [ashishkrishan1995](https://github.com/ashishkrishan1995)

#### Name: [Katherine S](https://github.com/kms6bn)
- Place: San Francisco
- Bio: Data Scientist
- Github: [kms6bn](https://github.com/kms6bn)

#### Name: [BrunoSXS](https://github.com/brunosxs)
- Brazil
- Bio: I like turtules.
- Github [BrunoSXS](https://github.com/brunosxs)

#### Name: [Alexander Miller](https://github.com/allesmi)
- Place: Salzburg, Austria
- Bio: Student/Web Developer
- GitHub: [allesmi](https://github.com/allesmi)

#### Name: [Bryan Wigianto](https://github.com/bwigianto)
- Place: USA
- Bio: Engineer
- GitHub: [bwigianto](https://github.com/bwigianto)

#### Name: [Ckpuna4](https://github.com/Ckpuna4)
- Place: Saint-petersburg, Russia
- Bio: Web Developer
- GitHub: [Ckpuna4](https://github.com/Ckpuna4)

#### Name: [Vaibhaw Agrawal](https://github.com/vaibhaw2731)
- Place: New Delhi, India
- Bio: I am a Machine Learning enthusiast.
- GitHub: [vaibhaw2731](https://github.com/vaibhaw2731)

#### Name: [Dhevi Rajendran](https://github.com/dhevi)
- Place: USA
- Bio: Software Engineer
- Github: [dhevi](https://github.com/dhevi)

#### Name: [Oluwadamilola Babalola](https://github.com/thedammyking)
- Place: Lagos, Nigeria
- Bio: JavaScript Developer
- GitHub: [Oluwadamilola Babalola](https://github.com/thedammyking)

### Name: [Trevor Meadows](https://github.com/tlm04070)
- Place: Charlotte, North Carolina.
- Bio: UNC Charlotte coding bootcamp student.
- GitHub: [tlm04070](https://github.com/tlm04070);

#### Name: [Ratchapol Tengrumpong](https://github.com/lullabies)
- Place: Bangkok, Thailand
- Bio: Programmer Analyst
- GitHub: [lullabies](https://github.com/lullabies)

#### Name: [Luke Taylor](https://github.com/lmcjt37)
- Place: Derby, UK
- Bio: Senior Software Engineer, child at heart
- GitHub: [Luke Taylor](https://github.com/lmcjt37)

#### Name: [Snehil Verma](https://github.com/vsnehil92)
- Place: Delhi, India
- Bio: Love to learn new technologies
- GitHub: [vsnehil92](https://github.com/vsnehil9

#### Name: [Akram Rameez](https://github.com/akram-rameez)
- Place: Bengaluru, India
- Bio: I like free T-shirts and I cannot lie.
- GitHub: [allesmi](https://github.com/akram-rameez)

#### Name: [Bryan Tylor](https://github.com/bryantylor)
- Place: Cincinnati, OH, USA
- Bio: Elixir Dev / Nuclear Engineer
- GitHub: [Bryan Tylor](https://github.com/bryantylor)

#### Name: [Matthias Kraus](https://github.com/brotkiste)
- Place: Munich, Germany
- Bio: Automotive Computer Science
- GitHub: [brotkiste](https://github.com/brotkiste)

#### Name: [Harshil Agrawal](https://github.com/harshil1712)
-Place: Vadodara, India
-Bio: Student,Web Developer
-GitHub: [harshil1712](https://github.com/harshil1712)

#### Name: [Bennett Treptow](https://github.com/bennett-treptow)
- Place: Milwaukee, WI, USA
- Bio: Computer Science Major / Web Developer
- Github: [bennett-treptow](https://github.com/bennett-treptow)

#### Name: [Cameron Smith](https://github.com/cameronzsmith)
- Place: Wichita, KS, USA
- Bio: Student
- GitHub: [cameronzsmith](https://github.com/cameronzsmith)

#### Name: [Jose Morales](https://github.com/castro732)
- Place: Buenos Aires, Argentina
- Bio: Developer
- GitHub: [castro732](https://github.com/castro732)

#### Name: [Hassan Sani](https://github.com/inidaname)
- Place: Bida, Niger State, Nigeria
- Bio: Web Developer at @ADPNigeria

#### Name: [Philip Terzic](https://github.com/PhilTerz)
- Place: Scottsdale, Arizona, USA
- Bio: Aspiring OSS Contributer
- GitHub: [PhilTerz](https://github.com/PhilTerz)

#### Name: [Gustavo Pacheco Ziaugra](https://github.com/GustavoZiaugra)
- Place: São Paulo, Brazil.
- Bio: Technology Guy / Student
- GitHub: [Gustavo Ziaugra](https://github.com/GustavoZiaugra)

#### Name: [Sarah Chen](https://github.com/sarovisk)
- Place: Sao Paulo/ Brazil
- Bio: Student
- GitHub: [sarovisk](https://github.com/sarovisk)

#### Name: [Jose David](https://github.com/jose4125)
- Place: Bogotá, Colombia
- Bio: Web Developer
- GitHub: [jose4125](https://github.com/jose4125)

#### Name: [Mayank Saxena](https://github.com/mayank26saxena)
- Place: New Delhi, India
- Bio: Student
- GitHub: [mayank26saxena](https://github.com/mayank26saxena)

#### Name: [Napat Rattanawaraha](https://github.com/peam1234)
- Place: Bangkok, Thailand
- Bio: Student / Junior Web Developer
- GitHub: [peam1234](https://github.com/peam1234)

#### Name: [Marion Fioen](https://github.com/marion59000)
- Place: Lille, France
- Bio: Developer
- GitHub: [marion59000](https://github.com/marion59000)

#### Name: [Akma Adhwa](https://github.com/akmadhwa)
- Place: Malaysia
- Bio: Web Developer
- GitHub: [akmadhwa](https://github.com/akmadhwa)

#### Name: [Ian James](https://inj.ms)
- Place: London, UK
- Bio: Web... person?
- GitHub: [injms](https://github.com/injms)

#### Name: [K Foster](https://foster.im)
- Place: West Sussex, UK
- Bio: Web Developer
- GitHub: [g33kcentric](https://github.com/g33kcentric)

#### Name: [Andin FOKUNANG](https://github.com/switchgirl95)
- Place: Yaounde , Cameroon
- Bio: Student - Otaku - Geek
- GitHub: [Switch](https://github.com/switchgirl95)

#### Name: [xenocideiwki] (https://github.com/xenocidewiki)
- Place: Norway
- Bio: Reverse Engineer
- GitHub: [xenocidewiki] (https://github.com/xenocidewiki)

#### Name: [George Hundmann](https://github.com/georgegsd)
- Place: Mannheim, Baden-Württemberg, Germany
- Bio: I'm a German Shepherd that likes eating
- GitHub: [georgegsd](https://github.com/georgegsd)

#### Name: [Ahmad Abdul-Aziz](https://github.com/a-m-a-z)
- Place: Abuja, Nigeria
- Bio: Web Developer
- GitHub: [a-m-a-z](https://github.com/a-m-a-z)

#### Name: [Allan Dorr](https://github.com/aldorr)
- Place: Hamburg, Germany
- Bio: Web Dev, Writer, Translator, Teacher
- GitHub: [aldorr](https://github.com/aldorr)

#### Name: [Musa Barighzaai](https://github.com/mbarighzaai)
- Place: Toronto, Canada
- Bio: Front End Developer
- GitHub: [mbarighzaai](https://github.com/mbarighzaai)

#### Name: [Lakston](https://github.com/Lakston)
- Place: Toulouse, France
- Bio: Front-End Dev
- GitHub: [Lakston](https://github.com/Lakston)

#### Name: [Shobhit Agarwal](https://github.com/shobhit1997)
- Place: JSSATE, NOIDA ,INDIA
- Bio: Student/Andriod Developer
- GitHub: [shobhit1997](https://github.com/shobhit1997)

#### Name: [Will Barker](https://github.com/billwarker)
- Place: Toronto, Canada
- Bio: A guy who wants to improve the world through AI!
- GitHub: [Will Barker](https://github.com/billwarker)

#### Name: [Christopher Bradshaw](https://github.com/kitsune7)
- Place: Provo, UT, USA
- Bio: I love FOXES!!! :fox:
- GitHub: [kitsune7](https://github.com/kitsune7)

#### Name: [Ben Edelson]
-Place: Newark NJ
-Bio: I.T.
-GitHub: https://github.com/Bed3150n

#### Name: [JOE SCHO](https://github.com/JoeScho)
- Place: London, UK
- Bio: I love guitar!
- GitHub: [JoeScho](https://github.com/JoeScho)

#### Name: [Anuraag Tummanapally](https://github.com/TummanapallyAnuraag)
- Place: Mumbai, India
- Bio: Student, System Administrator
- GitHub: [TummanapallyAnuraag](https://github.com/TummanapallyAnuraag)

#### Name: [Fran Acién](https://github.com/acien101)
- Place: Madrid, Spain
- Bio: Full of empty
- GitHub: [Fran Acién](https://github.com/acien101)

#### Name: [Piyush Sikarwal](https://github.com/psikarwal)
- Place: India
- Bio: Professional Geek
- GitHub: [Piyush Sikarwal](https://github.com/psikarwal)

#### Name: [Pratyum Jagannath](https://github.com/Pratyum)
- Place: Singapore
- Bio: I tell tales!
- GitHub: [Pratyum](https://github.com/Pratyum)

#### Name: [Jakub Bačo](https://github.com/vysocina)
- Place: Slovakia
- Bio: Student / Designer
- GitHub: [Jakub Bačo](https://github.com/vysocina)

#### Name: [Gabriel Obaldia](https://github.com/gobaldia)
- Place: Uruguay
- Bio: Full Stack Developer
- GitHub: [Gabriel Obaldia](https://github.com/gobaldia)

#### Name: [Antonio Jesus Pelaez](https://github.com/ajpelaez)
- Place: Granada, Spain
- Bio: IT Student at the University of Granada
- GitHub: [Antonio Jesus Pelaez](https://github.com/ajpelaez)

#### Name: [Mahdi Majidzadeh](https://github.com/MahdiMajidzadeh/)
- Place: Qom, Qom, Iran
- Bio: back-end develoer and seo expert
- GitHub: [Mahdi Majidzadeh](https://github.com/MahdiMajidzadeh/)
- Twitter: [Mahdi Majidzadeh](https://twitter.com/MahdiMajidzadeh/)

#### Name: [Pedro Mietto Bruini](https://github.com/bruini)
- Place: Jundiaí, São Paulo, Brazil
- Bio: Analyst/Developer Student at Fatec-Jd
- GitHub: [Pedro Mietto Bruini](https://github.com/bruini)

#### Name: [NIKOLETT HEGEDÜS](https://github.com/henikolett)
- Place: Debrecen, Hungary
- Bio: I'm a Developer / Music geek / Nature enthusiast
- GitHub: [Nikolett Hegedüs](https://github.com/henikolett)

#### Name: [Omar Mujahid](https://github.com/omarmjhd)
- Place: Austin, Texas, USA
- Bio: I write code, and play golf!
- GitHub: [Omar Mujahid](https://github.com/omarmjhd)

#### Name: [Kyle Johnson] (https://github.com/johnson90512)
- Place: United States
- Bio: Information System Administrator, former Information Systems student
- GitHub: [Kyle Johnson] (https://github.com/johnson90512)
#### Name: [Gilliano Menezes](https://github.com/gillianomenezes)
- Place: Recife, Brazil
- Bio: Software Engineer at www.neuroup.com.br
- GitHub: [Gilliano Menezes](https://github.com/gillianomenezes)

#### Name: [Luís Antonio Prado Lança](https://github.com/luisslanca)
- Place: Jundiaí, São Paulo, Brazil
- Bio: I'm a student in Fatec Jundiaí and Web Developer.
- GitHub: [Luís Antonio Prado Lança](https://github.com/luisslanca)

#### Name: [Anish Bhardwaj](https://github.com/bhardwajanish)
- Place: New Delhi, India
- Bio: CSD IIITD
- GitHub: [Anish Bhardwaj](https://github.com/bhardwajanish)

#### Name: [Ankur Sharma](https://github.com/ankurs287)
- Place: New Delhi, India
- Bio: CSAM, IIITD
- GitHub: [Ankur Sharma](https://github.com/ankurs287)

#### Name: [Siddhant Verma](https://github.com/siddver007)
- Place: Delhi, India
- Bio: Information Assurance and Cybersecurity Master's Student at Northeastern University
- GitHub: [Siddhant Verma](https://github.com/siddver007)

#### Name: [Cody Williams](https://github.com/codyw9524)
- Place: Dallas, Texas, USA
- Bio: Web Nerd
- GitHub: [Cody Williams](https://github.com/codyw9524)

#### Name: [Aayush Sharma](https://github.com/aayusharma)
- Place: Mandi, Himachal Pradesh, India
- Bio: IITian
- GitHub: [Aayush Sharma](https://github.com/aayusharma)

#### Name: [Jonas Fabisiak](https://github.com/RenCloud)
- Place: Hanover, Germany
- Bio: IT Student
- GitHub: [Jonas Fabisiak](https://github.com/RenCloud)

#### Name: [Mark Schultz](https://github.com/zynk)
- Place: Calgary, Alberta
- Bio: IT Student at SAIT
- GitHub: [Mark Schultz](https://github.com/zynk)

#### Name: [Juan Pablo Aguilar Lliguin](https://github.com/chefjuanpi)
- Place: Chicoutimi, QC, Canada
- Bio: Full Stack Developer
- GitHub: [Juan Pablo Aguilar Lliguin](https://github.com/chefjuanpi)

### Name: [Isaac Torres Michel](https://github.com/isaactorresmichel)
- Place: León, Mexico
- Bio: Software Engineer
- GitHub: [Isaac Torres Michel](https://github.com/isaactorresmichel)

#### Name: [Klaudia K.](https://github.com/KalpiKK)
- Place: Poland
- Bio: IT Student at the University of Wroclaw
- GitHub: [Klaudia K.](https://github.com/KalpiKK)

#### Name: [Luiz Gustavo Mattos](https://github.com/mano0012)
- Place: Brasil
- Bio: Computer Science Student
- Github: [Luiz Matos](https://github.com/mano0012)

#### Name: [Jeppe Ernst](https://github.com/Ern-st)
- Place: 🇩🇰
- Bio: fullstack/devops/security unicorn 🦄
- GitHub: [Jeppe Ernst](https://github.com/Ern-st)

#### Name: [Sergey Gorky](https://github.com/sergeygorky)
- Place: Ukraine
- Bio: I've Top Rated status in Upwork
- GitHub: [Sergey Gorky](https://github.com/sergeygorky)

#### Name: [Ayush Agarwal](https://github.com/thisisayaush)
- Place: Noida, India
- Bio: CSE Student at the Amity University
- GitHub: [Ayush Agarwal](https://github.com/thisisayush)

#### Name: [Arie Kurniawan](https://github.com/arkwrn)
- Place: Jakarta, Indonesia
- Bio: IT Student at Universiy of Muhammadiyah Jakarta
- GitHub: [Arie Kurniawan](https://github.com/arkwrn)

#### Name: [Ramón Didier Valdez Yocupicio](https://github.com/xDidier901)
- Place: Hermosillo, Sonora, México
- Bio: Software Developer / Student
- GitHub: [Didier Valdez](https://github.com/xDidier901)

#### Name: [Jamie Pinheiro](https://github.com/jamiepinheiro)
- Place: Canada
- Bio: Student @ uWaterloo
- GitHub: [jamiepinheiro](https://github.com/jamiepinheiro)

#### Name: [Alvin Abia](https://github.com/twist295)
- Place: NY, USA
- Bio: Lead Mobile Developer
- Github: [Alvin Abia](https://github.com/twist295)

### Name: [Carlos Federico Lahrssen](https://github.com/carloslahrssen)
- Place: Miami, Florida, USA
- Bio: CS Student at Florida International University
- GitHub: [Carlos Lahrssen](https://github.com/carloslahrssen)

#### Name: [Caio Calderari](https://github.com/caiocall)
- Place: Campinas, São Paulo, Brazil
- Bio: Designer
- GitHub: [Caio Calderari](https://github.com/caiocall)

#### Name: [Chashmeet Singh](https://github.com/chashmeetsingh)
- Place: New Delhi, India
- Bio: CS Student
- GitHub: [Chashmeet Singh](https://github.com/chashmeetsingh)

#### Name: [Aimee Tacchi](https://github.com/darkxangel84)
- Place: England, UK
- Bio: Female Front-End Developer From England, UK, I love Code, Cats and Tea. Also love travelling.
- GitHub: [darkxangel84](https://github.com/darkxangel84)

#### Name: [Stuart Wares](https://github.com/StuWares)
- Place: Tamworth, United Kingdom
- Bio: Learning web development to help with a career change!
- GitHub: [Stu Wares](https://github.com/StuWares)

#### Name: [Aitor Alonso](https://github.com/tairosonloa)
- Place: Madrid, Spain
- Bio: Computer Science and Engineering BSc student at Carlos III University of Madrid
- GitHub: [Aitor Alonso](https://github.com/tairosonloa)

#### Name: [Veronika Tolpeeva](https://github.com/ostyq)
- Place: Moscow, Russia
- Bio: Web developer
- GitHub: [Veronika Tolpeeva](https://github.com/ostyq)

#### Name: [Dzmitry Kasinets](https://github.com/dkasinets)
- Place: Brooklyn, NY, USA
- Bio: CS student at Brooklyn College, and The Game of Thrones fan :3
- Github: [Dzmitry Kasinets](https://github.com/dkasinets)

#### Name: [Anthony Mineo](https://github.com/amineo)
- Place: New Jersey, USA
- Bio: Web Design & Development
- GitHub: [Anthony Mineo](https://github.com/amineo)

#### Name: [Brent Scheppmann](https://github.com/bareon)
- Place: Garden Grove, CA, US
- Bio: Student, Geophysicist
- GitHub: [Brent Scheppmann](https://github.com/bareon)

#### Name: [Andrea Stringham](https://github.com/astringham)
- Place: Phoenix, AZ USA
- Bio: Coffee addict, dog person, developer.
- GitHub: [Andrea Stringham](https://github.com/astringham)

#### Name: [coastalchief](https://github.com/coastalchief)
- Place: Germany
- Bio: dev
- GitHub: [coastalchief](https://github.com/coastalchief)

#### Name: [Furkan Arabaci](https://github.com/illegaldisease)
- Place: Turkey
- Bio: Computer Science student
- GitHub: [Furkan Arabaci](https://github.com/illegaldisease)

#### Name: [Rizki Ramadhana](https://github.com/rizkiprof)
- Place: Yogyakarta, Indonesia
- Bio: Student / Front-end Developer
- GitHub: [Rizki Ramadhana](https://github.com/rizkiprof)

#### Name: [Sarthak Bhagat](https://github.com/sarthak268)
- Place: Delhi, India
- Bio: ECE Undergraduate
- GitHub: [Sarthak Bhagat](https://github.com/sarthak268)

#### Name: [Haley C Smith](https://github.com/haleycs)
- Place: Orlando, Florida
- Bio: Web Designer/Developer
- GitHub: [Haley C Smith](https://github.com/haleycs)

#### Name: [Lesyntheti](https://github.com/lesyntheti)
- Place : Troyes, France
- Bio : Network Engineer at University of Technology of Troyes
- Github: [lesyntheti](https://gitbub.com/lesyntheti)

#### Name: [Abdullateef](https://github.com/abdullateef97)
- Place: Lagos Island, Lagos State, Nigeria
- Bio: Student Developer
- GitHub: [Abdullateef](https://github.com/abdullateef97)

#### Name: [Juan Anaya Ortiz](https://github.com/JaoChaos)
- Place: Granada, Spain
- Bio: IT student at the University of Granada
- GitHub: [Juan Anaya Ortiz](https://github.com/JaoChaos)

#### Name: [Alexander Voigt](https://github.com/alexandvoigt)
- Place: San Francisco, CA, USA
- Bio: Software Engineer
- GitHub: [Alexander Voigt](https://github.com/alexandvoigt)

#### Name: [Michael Greene] (https://github.com/Greeneink4)
- Place: UT, USA
- Bio: Web Dev Student
- Github: [Michael Greene] (https://github.com/Greeneink4)

#### Name: [Lee Magbanua](https://github.com/leesenpai)
- Place: Philippines
- Bio: Student / Front-end Web Developer
- GitHub: [leesenpai](https://github.com/leesenpai)

#### Name: [Damodar Lohani](https://github.com/lohanidamodar)
- Place: Kathmandu, Nepal
- Bio: Technology Consultant at [LohaniTech](https://lohanitech.com)
- GitHub: [Damodar Lohani](https://github.com/lohanidamodar)

#### Name: [Hrafnkell Orri Sigurðsson](https://github.com/hrafnkellos)
- Place: Hafnarfjörður, Iceland
- Bio: Computer Scientist
- GitHub: [Hrafnkell Orri Sigurðsson](https://github.com/hrafnkellos)

#### Name: [Mitchell Haugen](https://github.com/haugenmitch)
- Place: VA, USA
- Bio: Programmer
- GitHub: [haugenmitch](https://github.com/haugenmitch)

#### Name: [Felipe Do Espirito Santo](https://github.com/felipez3r0)
- Place: Jaboticabal, SP, Brazil
- Bio: Professor at Fatec, Faculdade São Luís, and Mozilla Volunteer
- GitHub: [Felipe Do E. Santo](https://github.com/felipez3r0)

#### Name: [Jason Green](https://jason.green)
- Place: Seattle, WA
- Bio: Student of code, eater of sustainable sushi
- GitHub: [Jalence](https://github.com/jalence)

#### Name: [Elan Ripley](https//github.com/tattarrattat)
- Place: Raleigh, North Carolina, USA
- Bio: Programmer
- Github: [Elan Ripley](https//github.com/tattarrattat)

#### Name: [Justin Oliver](https://github.com/justinoliver)
- Place: Seattle, WA, USA, Earth!
- Bio: Trying to learn cool new things!
- GitHub: [Justin Oliver](https://github.com/justinoliver)

#### Name: [RYAN R SMITH](https://github.com/devronsoft)
- Place: Oxford, UK
- Bio: Kiwi dev
- GitHub: [Ryan Smith](https://github.com/devronsoft)
- Website: [Blog](https://devronsoft.github.io/)

#### Name: [Michael Kaiser](https://github.com/patheticpat)
- Place: Germany
- Bio: Ooooooh, nooooooo, not tonight!!
- GitHub: [Michael Kaiser](https://github.com/patheticpat)

#### Name: [Igor Rzegocki](https://github.com/ajgon)
- Place: Kraków, PL
- Bio: I do Ruby for living, and hacking for fun
- GitHub: [Igor Rzegocki](https://github.com/ajgon)
- Website: [Online Portfolio](https://rzegocki.pl/)

#### Name: [JULIE QIU](https://github.com/julieqiu)
- Place: New York City, NY, USA
- Bio: Software Engineer; Loves iced coffee
- GitHub: [Julie Qiu](https://github.com/julieqiu)

#### Name: [Luis Alducin](https://linkedin.com/luisalduucin)
- Place: Mexico City
- Bio: Software Engineer
- GitHub: [Luis Alducin](https://github.com/luisalduucin)

#### Name: [Hannah Zulueta](https://github.com/hanapotski)
- Place: North Hollywood, CA
- Bio: Web developer, Calligrapher, Musician, Entrepreneur
- GitHub: [Ryan Smith](https://github.com/hanapotski)
- Website: [Blog](https://homemadecoder.wordpress.com)

#### Name: [Michele Adduci](https://micheleadduci.net)
- Place: Germany
- Bio: Full Stack Developer, living on a CI/CD pipeline
- GitHub: [madduci](https://github.com/madduci)

#### Name: [Austin Carey](https://github.com/apcatx)
- Place: Austin, TX, USA
- Bio: Jr Full Stack Developer making my first contribution.
- GitHub: [apcatx](https://github.com/apcatx)

#### Name: [John Rexter Flores](https://github.com/alldeads)
- Place: Cebu, Philippines
- Bio: Full Stack Developer
- Github: [John Rexter Flores](https://github.com/alldeads)

#### Name: [Luciano Santana dos Santos](https://github.com/lucianosds)
- Place: Ponta Grossa, PR, Brasil
- Bio: Computer Network Professional
- Github: [Luciano Santana dos Santos](https://github.com/lucianosds)

#### Name: [Alex Choi](https://github.com/running-cool)
- Place: Athens, GA
- Bio: Student
- Github: [running-cool](https://github.com/running-cool)

#### Name: [Kshitiz Khanal](https://github.com/kshitizkhanal7)
- Place: Kathmandu, Nepal
- Bio: Open Data and Open Knowledge activist
- GitHub: [Kshitiz Khanal](https://github.com/kshitizkhanal7)

#### Name: [Manas kashyap](https://github.com/Manas-kashyap)
- Place: New Delhi, India
- Bio: Computer Science Engineering student at Amity University 
Noida
-Github: [Manas kashyap](https://github.com/Manas-kashyap)

#### Name: [Daksh Chaturvedi](https://github.com/daksh249)
- Place: New Delhi, India
- Bio: ECE Undergraduate at IIIT-Delhi
- GitHub: [Daksh Chaturvedi](https://github.com/daksh249)

#### Name: [SHANAKA ANURADHA](https://github.com/shanaka95)
- Place: Sri Lanka
- Bio: Undergraduate
- GitHub: [Shanaka95](https://github.com/shanaka95)

### Name: [Brandon Fadairo](https://github.com/BFadairo)
- Place: Columbus, Ohio
- Bio: A guy looking to change career fields
- GitHub: [Brandon Fadairo](https://github.com/BFadairo)

#### Name: [Lukas A](https://github.com/lukbukkit)
- Place: Kassel, Hesse, Germany
- Bio: Student on his way to the Abitur
- GitHub: [LukBukkit](https://github.com/lukbukkit)

#### Name: [Valera Kushnir](https://github.com/kashura)
- Place: Tampa, FL, USA
- Bio: Scrum Master and passionate technologist.
- GitHub: [kashura](https://github.com/kashura)

#### Name: [Eric Briese](https://github.com/Atrolantra)
- Place: Brisbane, Australia
- Bio: Student studying LAw and IT. Currently working as a software engineer.
- GitHub: [Atrolantra](https://github.com/Atrolantra)

#### Name: [Ayushverma8](https://github.com/Ayushverma8)
- Place: Indore, TN, IN
- Bio: I'm living the best part of my life and the life that I always wanted to. Surrounded by amazing people everyday. Rich in happiness, meager in hate. Seduce me with bikes and roads, invite me to trekking and long drives. I love food and sleep. I'm driven by music and art.
- GitHub: [Ayush](https://github.com/Ayushverma8)

#### Name: [VEBER Arnaud](https://github.com/VEBERArnaud)
- Place: Paris, France
- Bio: Solution Architect @ Eleven-Labs
- GitHub: [VEBERArnaud](https://github.com/VEBERArnaud)

#### Name: [Dushyant Rathore](https://github.com/dushyantRathore)
- Place: New Delhi, India
- Bio: Student
- GitHub: [dushyantRathore](https://github.com/dushyantRathore)

#### Name: [Attila Blascsak](https://github.com/blascsi)
- Place: Hungary
- Bio: Front-end dev. Love React!
- GitHub: [Attila Blascsak](https://github.com/blascsi)

#### Name: [Acquila Santos Rocha](https://github.com/DJAcquila)
- Place: Goiânia, Brasil
- Bio: Computer Science Student
- GitHub: [Acquila Santos Rocha](https://github.com/DJAcquila)

<<<<<<< HEAD
#### Name: [Ankit Rai](https://github.com/ankitrai96)
- Place: Greater Noida, Uttar Pradesh, India
- Bio: A high functioning geek, et cetera.
- GitHub: [ankitrai96](https://github.com/ankitrai96)
=======
#### Name: [KUMAR AKSHAY](https://github.com/kakshay21)
- Place: Indore, Madhya Pradesh, India
- Bio: Electronics and Communication student.
- GitHub: [Kumar Akshay](https://github.com/kakshay21)

#### Name: [Jibin Thomas Philipose](https://github.com/JIBIN-P)
- Place: Mumbai, India
- Bio: Full-Stack Development, Machine Learning and Having Fun!.
- GitHub: [Jibin Thomas Philipose](https://github.com/JIBIN-P)

### Name: [Matei David](https://github.com/Matei207)
- Place: Birmingham, UK
- Bio: BSc Student at University of Birmingham
- GitHub: [Matei David](https://github.com/Matei207)

#### Name: [CAPS Padilla](https://github.com/CarlosPadilla)
- Place: Jalisco, Mexico
- Bio: A handsome guy with the best work ever

#### Name: [Aiman Abdullah Anees](https://github.com/aimananees)
- Place: Hyderabad, India
- Bio: iOS Developer
- GitHub: [Aiman Abdullah Anees](https://github.com/aimananees)

#### Name: [Andrea Zanin](https://github.com/ZaninAndrea)
- Place: Trento, Italy
- Bio: High School Student, passionate about math, coding and open source
- Github: [ZaninAndrea](https://github.com/ZaninAndrea)

#### Name: [VENKATESH BELLALE] (http://venkateshbellale.github.io)
- place:pune , India
- bio : loves computer+science , student
- github: [venketsh bellale] (http://github.com/venkateshbellale)
>>>>>>> 62247971
<|MERGE_RESOLUTION|>--- conflicted
+++ resolved
@@ -1108,12 +1108,11 @@
 - Bio: Computer Science Student
 - GitHub: [Acquila Santos Rocha](https://github.com/DJAcquila)
 
-<<<<<<< HEAD
 #### Name: [Ankit Rai](https://github.com/ankitrai96)
 - Place: Greater Noida, Uttar Pradesh, India
 - Bio: A high functioning geek, et cetera.
 - GitHub: [ankitrai96](https://github.com/ankitrai96)
-=======
+
 #### Name: [KUMAR AKSHAY](https://github.com/kakshay21)
 - Place: Indore, Madhya Pradesh, India
 - Bio: Electronics and Communication student.
@@ -1146,5 +1145,4 @@
 #### Name: [VENKATESH BELLALE] (http://venkateshbellale.github.io)
 - place:pune , India
 - bio : loves computer+science , student
-- github: [venketsh bellale] (http://github.com/venkateshbellale)
->>>>>>> 62247971
+- github: [venketsh bellale] (http://github.com/venkateshbellale)