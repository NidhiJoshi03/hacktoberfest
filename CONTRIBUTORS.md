--- conflicted
+++ resolved
@@ -979,13 +979,6 @@
 - Bio: Programmer
 - Github: [Elan Ripley](https//github.com/tattarrattat)
 
-<<<<<<< HEAD
-
-#### Name: [Larizza Noelly Tueros Garcia](https://github.com/skayablars)
-- Place: Santiago de los Caballeros, República Dominicana
-- Bio: Software Engineer, Web Developer, Design unicorn
-- GitHub: [Larizza Tueros](https://github.com/skayablars)
-=======
 #### Name: [Justin Oliver](https://github.com/justinoliver)
 - Place: Seattle, WA, USA, Earth!
 - Bio: Trying to learn cool new things!
@@ -1114,4 +1107,8 @@
 - Place: Goiânia, Brasil
 - Bio: Computer Science Student
 - GitHub: [Acquila Santos Rocha](https://github.com/DJAcquila)
->>>>>>> 1fa8e025
+
+#### Name: [Larizza Noelly Tueros Garcia](https://github.com/skayablars)
+- Place: Santiago de los Caballeros, República Dominicana
+- Bio: Software Engineer, Web Developer, Design unicorn
+- GitHub: [Larizza Tueros](https://github.com/skayablars)