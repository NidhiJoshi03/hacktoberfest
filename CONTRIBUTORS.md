#### Name: [ALICE CHUANG](https://github.com/AliceWonderland)
- Place: New York City, NY, USA
- Bio: I love DOGS! :dog:
- GitHub: [Alice Chuang](https://github.com/AliceWonderland)

#### Name: [GABE DUNN](https://github.com/redxtech)
- Place: Canada
- Bio: I love VUE !!
- GitHub: [Gabe Dunn](https://github.com/redxtech)
- Website: [when.](https://when.redxte.ch)

#### Name: [GEORGE FOTOPOULOS](https://github.com/xorz57)
- Place: Patras, Achaia, Greece
- Bio: Technology Enthusiast
- GitHub: [George Fotopoulos](https://github.com/xorz57)

#### Name: [Stephen Dzialo](https://github.com/dzials)
- Place: USA
- Bio: Computer Science Major
- GitHub: [Stephen Dzialo](https://github.com/dzials)

#### Name: [Taf Meister](https://github.com/tashrafy)
- Place: NYC
- Bio: Developer =]

#### Name: [RAFAEL MENEZES](https://github.com/RafaelSa94)
- Place: Boa Vista, Roraima, Brazil
- Bio: Computer Science Major
- GitHub: [Rafael Sá](https://github.com/RafaelSa94)

#### Name: [Patrick S](https://github.com/patsteph)
- Place: USA
- Bio: Professional Geek
- GitHub: [Patrick S](https://github.com/patsteph)

#### Name: [Michael Cao](https://github.com/mcao)
- Place: PA, USA
- Bio: Student
- GitHub: [Michael Cao](https://github.com/mcao)

#### Name: [Amlaan Bhoi](https://github.com/amlaanb)
- Place: IL, USA
- Bio: CS Grad Student
- GitHub: [Amlaan Bhoi](https://github.com/amlaanb)

#### Name: [Cecy Correa](https://github.com/cecyc)
- Place: USA
- Bio: Software Engineer at ReturnPath
- Github: [cecyc](https://github.com/cecyc)

#### Name: [Billy Lee](https://github.com/leebilly0)
- Place: WI, USA
- Bio: Software Developer, Bache



s in Computer Science
- Github: [Billy Lee](https://github.com/leebilly0)

#### Name: [AGNIESZKA MISZKURKA](https://github.com/agnieszka-miszkurka)
- Place: Poland
- Bio: second year Computer Science Student, in love with NYC <3
- GitHub: [agnieszka-miszkurka](https://github.com/agnieszka-miszkurka)

#### Name: [Leah Langfrod](https://github.com/leahlang4d2)
- Place: CA, USA
- Bio: Recent Bachelors in Computer Science
- Github: [Leah Langford](https://github.com/leahlang4d2)

#### Name: [Eric Nor](https://github.com/thateric)
- Place: Lake Forest, CA, USA
- Bio: Multiple corgi owner and a Senior Software Developer
- Github: [Eric Nord](https://github.com/thateric)

#### Name: [Campion Fellin](https://github.com/campionfellin)
- Place: Seattle, WA, USA
- Bio: I love open source and coffee! New grad looking for work!
- GitHub: [Campion Fellin](https://github.com/campionfellin)

#### Name: [Niket Mishra](https://github.com/niketmishra)
- Place: New Delhi, Delhi, India
- Bio: B.Tech Student in Information Technology
- GitHub: [Niket Mishra](https://github.com/niketmishra)

#### Name: [Shade Ruangwan](https://github.com/sruangwan)
- Place: Nara, Japan
- Bio: PhD student in Software Engineering
- Github: [Shade Ruangwan](https://github.com/sruangwan)

#### Name: [Michael Rodriguez](https://github.com/vinird)
- Place: Alajuea, Alajuela, Costa Rica
- Bio: Web dev adn graphic designer
- GitHub: [vinird](https://github.com/vinird)

#### Name: [Evan Culver](https://github.com/eculver)
- Place: San Francisco, CA, USA
- Bio: I work at Uber on data storage, tooling and OOS - checkout [our work](https://github.com/uber-go/dosa)!
- GitHub: [Evan Culver](https://github.com/eculver)

#### Name: [Vo Tan Tho](https://github.com/kensupermen)
- Place: Ho Chi Minh City, VietNam
- Bio: I'm Software Engineer at Dinosys
- GitHub: [Ken Supermen](https://github.com/kensupermen)

#### Name: [Franklyn Roth](https://github.com/far3)
- Place: Boulder, CO, USA
- Bio: I am a web developer working on finance sites. Specialize in accessibility.
- GitHub: [Franklyn Roth](https://github.com/far3)

#### Name: [Karthick Thoppe](https://github.com/karthicktv)
- Place: Dublin, Ireland
- Bio: I am a Solution Architect and work for a large SaaS organization
- GitHub: [Karthick Thoppe](https://github.com/karthicktv)

#### Name: [Brane](https://github.com/brane)
- Place: Turkey
- Bio: I am a caffeine based artificial life form.
- GitHub: [Brane](https://github.com/brane)

#### Name: [Ishan Jain](https://github.com/ishanjain28)
- Place: Roorkee, Uttrakhand, India
- Bio: I love working with Images, Crypto, Networking and opengl, Work as a Backend Engineer in Go. Also, Love Rust!.
- Github: [Ishan Jain](https://github.com/ishanjain28)

#### Name: [Anupam Dagar](https://github.com/Anupam-dagar)
- Place: Allahabad, India
- Bio: I am like a code currently in development.
- GitHub: [Anupam Dagar](https://github.com/Anupam-dagar)

#### Name: [Phil](https://github.com/bitbrain-za)
- Place: South Africa
- Bio: Avid Tinkerer
- GitHub: [bitbrain-za](https://github.com/bitbrain-za)

#### Name: [Jasdy Syarman](https://github.com/akutaktau)
- Place: Malaysia
- Bio: PHP Programmer
- GitHub: [akutaktau](https://github.com/akutaktau)

#### Name: [Rupesh Kumar](https://github.com/vmcniket)
- Place: India
- Bio: KIIT University IT student
- GitHub: [vmcniket](https://github.com/vmcniket)

#### Name: [Shelby Stanton](https://github.com/Minimilk93)
- Place: Leeds, England
- Bio: Front End Developer who loves cats and gaming!
- GitHub: [Minimilk93](https://github.com/Minimilk93)

#### Name: [Michael Nyamande](https://github.com/mikeyny)
- Place: Harare ,Zimbabwe
- Bio: Eat , ~~Sleep~~ , Code
- GitHub: [Mikeyny](https://github.com/mikeyny)

#### Name: [Anders Jürisoo](https://github.com/ajthinking)
- Place: Sweden
- Bio: What happens in Git stays in Git
- GitHub: [Anders Jürisoo](https://github.com/ajthinking)

#### Name: [Dvir](https://github.com/dvur12)
- Place: Israel
- Bio: \x90\x90\x90\x90
- GitHub: [Dvir](https://github.com/dvur12)

#### Name: [Xavier Marques](https://github.com/wolframtheta)
- Place: Corbera de Llobregat, Barcelona, Catalonia
- Bio: Computer Science Major
- GitHub: [WolframTheta](https://github.com/wolframtheta)

#### Name: [Vishal](https://dainvinc.github.io)
- Place: New York
- Bio: Software developer with a knack to learn things quickly.
- GitHub: [dainvinc](https://github.com/dainvinc)

### Name: [Niall Cartwright](https://github.com/Nairu)
- Place: Birmingham, UK
- Bio: Avid Games dev hobbyist, work for 3SDL as a software developer.
- GitHub: [Niall Cartwright](https://github.com/Nairu)

#### Name: [Justin I](https://github.com/Jish80)
- Place: IL, USA
- Bio: Work hard
- GitHub: [Jish80] (https://github.com/Jish80)

#### Name: [APOORVA SHARMA](https://github.com/okatticus)
- Place: Himachal Pradesh,India
- Bio: A student happy to write code and poetry.
- GitHub: [Apoorva Sharma](https://github.com/okatticus)

#### Name: [Prateek Pandey](https://github.com/prateekpandey14)
- Place: Bangalore, India
- Bio: Opensource Enthusiast, Opensource Golang developer
- GitHub: [Prateek Pandey](https://github.com/prateekpandey14)

#### Name: [CodHeK](https://github.com/CodHeK)
- Place: Mumbai, India
- Bio: Cuber/Coder
- GitHub: [CodHeK](https://github.com/CodHeK)

#### Name: [Søren Eriksen](https://github.com/soer7022)
- Place: Denmark
- Bio: Currently studying computerscience at Aarhus University
- Github: [Søren Eriksen](https://github.com/soer7022)

#### Name: [Cristiano Bianchi](https://github.com/crisbnk)
- Place: Italy
- Bio: Love to learn something new everyday
- GitHub: [crisbnk](https://github.com/crisbnk)


#### Name: [Paulo Henrique Scherer](https://github.com/phscherer)
- Place: Brazil
- Bio: Student and newbie software developer
- GitHub: [phscherer](https://github.com/phscherer)

#### Name: [Aldo Cano](https://github.com/aldocano)
- Place: Tirana, Albania
- Bio: A bug is never just a mistake...
- GitHub: [Aldo Cano](https://github.com/aldocano)

#### Name: [Timea Deák](https://github.com/DTimi)
- Place: Dublin, Ireland
- Bio: Molecular biologist
- GitHub: [Timea Deák](https://github.com/DTimi)

#### Name: [Christian Skala](https://github.com/chrishiggins29)
- Place: New York, USA
- Bio: Hire me! Need a VP of Engineering, Director of Software, CTO?
- GitHub: [Christian Skala](https://github.com/chrishiggins29)

#### Name: [filedesless](https://hightechlowlife.info)
- Place: Québec, Canada
- Bio: CompSci from ULaval reporting in
- GitHub: [aiglebleu](https://github.com/aiglebleu)

#### Name: [Jon Lee](https://github.com/githubbbbbbbbbbbbb)
- Place: Canada
- Bio: Student
- GitHub: [githubbbbbbbbbbbbb](https://github.com/githubbbbbbbbbbbbb)

#### Name: [Ren Cummings](https://github.com/nrenc027)
- Place: Dayton,OH, USA
- Bio: I like Code :sunglasses:, Coloring :art:, and Cardio :running:
- GitHub: [Ren Cummings](https://github.com/nrenc027)

#### Name: [S Stewart](https://github.com/tilda)
- Place: Denton, Texas, US
- Bio: Dude trying to become a IT guy somewhere. Also reads [The Register](https://www.theregister.co.uk).
- GitHub: [tilda](https://github.com/tilda)

#### Name: [Jose Gomera](https://github.com/josegomera)
- Place: Dominican Republic
- Bio: I'm web developer that love somehow to help.
- Github: [josegomera](https://github.com/josegomera)

#### Name: [Stephen Abrahim](https://github.com/lepah)
- Place: Huntington Beach, CA
- Bio: Games and things!
- GitHub: [Stephen Abrahim](https://github.com/lepah)

#### Name: [Rajeev Kumar Singh](https://github.com/rajeeviiit)
- Place: Gandhinagar,Gujrat, IN
- Bio: Games and music!
- GitHub: [Rajeev Kumar Singh](https://github.com/rajeeviiit)

### Name: [Benjamin Sanvoisin](https://github.com/Laudenlaruto)
- Place : Paris, FR
- Bio: Devops, Gamer and fun
- GitHub: [Benjamin Sanvoisin](https://github.com/Laudenlaruto)

#### Name: [Matthew Burke](https://github.com/MatthewBurke1995)
- Place: Sydney, Australia
- Bio: Big fan of Python + Data
- GitHub: [Matthew Burke](https://github.com/MatthewBurke1995)

#### Name: [Caio Perdona](https://github.com/perdona)
- Place: Ribeirao Preto, SP, Brazil
- Bio: Web and Mobile Engineer
- GitHub: [Caio Perdona](https://github.com/perdona)

#### Name: [Shankhalika Sarkar](https://github.com/Shankhalika)
- Place: Karnataka, India
- Bio: Current Final Year CS Undergrad. I love poetry, tea and dogs.
- Github: [Shankhalika Sarkar](https://github.com/Shankhalika)

#### Name: [Henrique Duarte](https://github.com/mustorze)
- Place: São Paulo, SP, BR
- Bio: Developer, I really like!
- GitHub: [Henrique Duarte](https://github.com/mustorze)

#### Name: [Akshit Kharbanda](https://github.com/akshit04)
- Place: Delhi, India
- Bio: 5th semester IT Undergrad. Machine Learning enthusiast. Black coffee <3
- GitHub: [Akshit Kharbanda](https://github.com/akshit04)

#### Name:[Avinash Jaiswal](https://github.com/littlestar642)
- Place:Surat,Gujarat,India.
- Bio:In love with the WEB,from age of 5!
- Github:[Avinash Jaiswal](https://github.com/littlestar642)

#### Name: [Alisson Vargas](https://github.com/alisson-mich)
- Place: Torres, RS, Brazil
- Bio: A guy who loves IT :D
- GitHub: [Alisson Vargas](https://github.com/alisson-mich)

#### Name: [Adiyat Mubarak](https://github.com/Keda87)
- Place: Jakarta, ID, Indonesia
- Bio: Technology Agnostic
- GitHub: [Adiyat Mubarak](https://github.com/Keda87)

#### Name: [Vishaal Udandarao](https://github.com/vishaal27)
- Place: New Delhi, India
- Bio: Professional Geek | Developer
- GitHub: [Vishaal Udandarao](https://github.com/vishaal27)

#### Name: [Sparsh Garg](https://github.com/sparsh789)
- Place: Hyderabad, Telangana, India
- Bio: Student@IIIT,Hyderabad
- GitHub: [sparsh789](https://github.com/sparsh789)

#### Name: [Zaki Akhmad](https://github.com/za)
- Place: Jakarta, Indonesia
- Bio: Python enthusiasts
- GitHub: [za](https://github.com/za)

### Name: [Joey Marshment-Howell](https://github.com/josephkmh)
- Place: Berlin, Germany
- Bio: A nice young man who likes web programming!
- GitHub: [Joey Marshment-Howell](https://github.com/josephkmh)

#### Name: [Chris Sullivan](https://github.com/codemastermd)
- Place: College Park, Maryland
- Bio: Comp Sci student at the University of Maryland
- GitHub: [Chris Sullivan](https://github.com/codemastermd)

### Name: [Owen Mitchell](https://github.com/ultimatezenzar)
- Place: Edmond, OK, United States
- Bio: Programmer for a high school robotics team
- Github: [ultimatezenzar] (https://github.com/ultimatezenzar)

#### Name: [Sravya Pullagura](https://github.com/sravya96)
- Place: Vijayawada, Andhra Pradesh, India
- Bio: Love learning, coding and sketching!!
- Github [Sravya Pullagura](https://github.com/sravya96)

#### Name: [Ahmad Musaddiq Mohammad](https://github.com/ahmadmusaddiq)
- Place: Kuala Belait, Brunei Darussalam
- Bio: Mechanical engineer
- Github: [ahmadmusaddiq](https://github.com/ahmadmusaddiq)

#### Name: [Rafael Lima](https://github.com/rafaelkalan)
- Place: Belo Horizonte, Minas Gerais, Brazil
- Bio: Youger software engineer
- GitHub: [Rafael Lima](https://github.com/rafaelkalan)

#### Name: [Saif Rehman Nasir](https://github.com/shyshin)
- Place: New Delhi, India
- Bio: Techie with a lot of horizontals but a low verticality :(
- Github: [Saif Rehman Nasir](https://github.com/shyshin)

#### Name: [Yash Mittra](https://github.com/mittrayash)
- Place: New Delhi, Delhi, India
- Bio: Web Developer, Coder | Entering the field of Machine Learning and Data Science
- GitHub: [mittrayash](https://github.com/mittrayash)

#### Name: [Dustin Woods](https://github.com/dustinywoods)
- Place: MN, USA
- Bio: Software Developer
- GitHub: [Dustin Woods](https://github.com/dustinywoods)

#### Name: [Ginanjar S.B](https://github.com/egin10)
- Place: Samarinda, Kalimantan Timur, Indonesia
- Bio: Someone who's intresting about web devlopment / Programming
- GitHub: [Ginanjar S.B | egin10](https://github.com/egin10)

#### Name: [Fush Chups](https://github.com/fushandchups)
- Place: Christchurch, Canterbury, New Zealand
- Bio: Earhquake enthusiast
- GitHub:[fushandchups] (https://github.com/fushandchups)

#### Name: [Francis Venne](https://github.com/NullSilence)
- Place: Montreal, Canada.
- Bio: Developer by day, cat lover by night. Canadian tech enthusiast.
- Github [Sravya Pullagura](https://github.com/NullSilence)

#### Name: [Leonardo Bonetti](https://github.com/LeonardoBonetti)
- Place: São Paulo, Brazil
- Bio: Associate Degree analysis and systems development
- GitHub: [Leonardo Bonetti](https://github.com/LeonardoBonetti)

#### Name: [Noveen Sachdeva](https://github.com/noveens)
- Place: Hyderabad, Telangana, India
- Bio: 3rd Year CS undergrad at IIIT Hyderabad.
- GitHub: [Noveen Sachdeva](https://github.com/noveens)

#### Name: [DENNIS ORZIKH](https://github.com/orzikhd)
- Place: Seattle, WA, USA
- Bio: Student at UW. Likes easy ways to make sure tools are set up in new environments (like this project)
- Github: Wow isn't this right up there ^ [Dennis Orzikh](https://github.com/orzikhd)

#### Name: [Pranav Bhasin](https://github.com/pranavbhasin96)
- Place: Hyderabad, Telangana, India
- Bio: Trying to fit in coding society.
- GitHub: [Pranav Bhasin](https://github.com/pranavbhasin96)

#### Name: [Vaibhav Agarwal](https://github.com/vaibhavagarwal220)
- Place: Mandi, Himachal Pradesh, India
- Bio: A passionate programmer and a beginner in Open Source
- Github [Vaibhav Agarwal](https://github.com/vaibhavagarwal220)

#### Name: [Arpit Gogia](https://github.com/arpitgogia)
- Place: Delhi, India
- Bio: Python Developer
- Github [Arpit Gogia](https://github.com/arpitgogia)

#### Name: [Charlie Stanton](https://github.com/shtanton)
- Place: Southend-On-Sea, England
- Bio: JavaScript Tinkerer, Lover of Vim
- Github [Charlie Stanton](https://github.com/shtanton)

#### Name: [James Henderson](https://github.com/prohunt)
- Place: Raleigh, NC, United States
- Bio: Inquisitive, Loves coding, also vegan
- Github [Sravya Pullagura](https://github.com/sravya96)

#### Name: [Loreleen Mae Sablot](https://github.com/loreleensablot)
- Place: Daet, Camarines Norte, Philippines
- Bio: I love designing beautiful websites. I also bike.
- Github [Loreleen Mae Sablot] (https://github.com/loreleensablot)

#### Name: [Ben Smith](https://github.com/ben-w-smith)
- Place: Salt Lake City, UT, USA
- Bio: A guy that loves writing bots and automation.
- GitHub: [Ben Smith](https://github.com/ben-w-smith)

#### Name: [Eric Bryant](https://github.com/shmickle)
- Place: Fairfax, Virginia, USA
- Bio: Web Developer
- GitHub: [shmickle](https://github.com/shmickle)

#### Name: [Emmanuel Akinde](https://github.com/harkindey)
- Place: Lagos, Nigeria
- Bio: Lets Code and Chill
- Github: [Harkindey](https://github.com/harkindey)

#### Name: [Ashish Krishan](https://github.com/ashishkrishan1995)
- Place: India
- Bio: Computer Science Major / UI/UX Designer
- GitHub: [ashishkrishan1995](https://github.com/ashishkrishan1995)

#### Name: [Katherine S](https://github.com/kms6bn)
- Place: San Francisco
- Bio: Data Scientist
- Github: [kms6bn](https://github.com/kms6bn)

#### Name: [BrunoSXS](https://github.com/brunosxs)
- Brazil
- Bio: I like turtules.
- Github [BrunoSXS](https://github.com/brunosxs)

#### Name: [Alexander Miller](https://github.com/allesmi)
- Place: Salzburg, Austria
- Bio: Student/Web Developer
- GitHub: [allesmi](https://github.com/allesmi)

<<<<<<< HEAD
#### Name: [Sarah Chen](https://github.com/sarovisk)
- Place: Sao Paulo/ Brazil
- Bio: Student
- GitHub: [sarovisk](https://github.com/sarovisk)
=======
#### Name: [Jose David](https://github.com/jose4125)
- Place: Bogotá, Colombia
- Bio: Web Developer
- GitHub: [jose4125](https://github.com/jose4125)
>>>>>>> 11ea3aa4
<|MERGE_RESOLUTION|>--- conflicted
+++ resolved
@@ -463,14 +463,13 @@
 - Bio: Student/Web Developer
 - GitHub: [allesmi](https://github.com/allesmi)
 
-<<<<<<< HEAD
+
 #### Name: [Sarah Chen](https://github.com/sarovisk)
 - Place: Sao Paulo/ Brazil
 - Bio: Student
 - GitHub: [sarovisk](https://github.com/sarovisk)
-=======
+
 #### Name: [Jose David](https://github.com/jose4125)
 - Place: Bogotá, Colombia
 - Bio: Web Developer
 - GitHub: [jose4125](https://github.com/jose4125)
->>>>>>> 11ea3aa4
