### Name: [Terren Peterson](https:/github.com/terrenjpeterson)
- Place: Richmond, Virginia, United States
- Bio: Creator of Alexa Skills and Lex based chatbots
- GitHub: [Terren Peterson](https://github.com/terrenjpeterson)

#### Name: [Darsh Naik](https://github.com/DarshNaik)
- Place: India
- Bio: Computer Engineering student
- GitHub: [DarshNaik](https://github.com/DarshNaik)

#### Name: [Ruta Puodziunaite](https://github.com/rutuke)
- Place: Dublin, Ireland
- Bio: Fullstack Web developer and a chemical sciences graduate.
- GitHub: [rutuke](https://github.com/rutuke)
- Website: [https://www.rutap.tech](https://www.rutap.tech)
- Starup: [EndorseU](http://www.endorseu.com)

#### Name: [DAVE HOWSON](https://github.com/davehowson)		
 - Place: Kandy, Sri Lanka		 
 - Bio: Software Engineering Student/ Web Developer		 
 - GitHub: [davehowson](https://github.com/davehowson)

#### Name: [Egi Nugraha](https://github.com/eginugraha)
- Place: Bandung, Jawa Barat, Indonesia
- Bio: I Love Code and Design. 
- GitHub: [Egi Nugraha](https://github.com/eginugraha)

#### Name: [Faouzi Bouzar Amrouche](https://github.com/faouziamrouche)
- Place: Kolea, Tipaza, Algeria
- Bio: Fullstack Web developer, Computer Engineering Master student
- GitHub: [faouziamrouche](https://github.com/faouziamrouche)

#### Name: [Rene Israel](https://github.com/reneisrael)
- Place: Mexico
- Bio: En decadencia
- GitHub: [Rene Israel](https://github.com/reneisrael)

#### Name: [Thomas Booker](https://github.com/thomas-booker)
- Place: Stockport, Cheshire, England
- Bio: Budding software developer, studying MSc Computing
- GitHub: [thomas-booker](https://github.com/thomas-booker)

#### Name: [Türker Yıldırım](https://github.com/turkerdotpy)		
 - Place: Tekirdağ, Turkey		
 - Bio: Literally gamer, geek and viking.		
 - GitHub: [turkerdotpy](https://github.com/turkerdotpy)		

#### Name: [OGUZCAN EMEGIL](https://github.com/oemegil)
- Place: Ankara
- Bio: Format atilir
- GitHub: [Oguzcan Emegil](https://github.com/oemegil)

#### Name: [Colin Zhang](http://linkedin.com/in/colinzhang95)		
 - Place: Philadelphia, PA, USA		
 - Bio: Entrepreneur, product manager, traveller		 
 - Github: [colinzhang](https://github.com/colinzhang)		

#### Name: [Petar Popovic](https://github.com/Petar-np)
- Place: Nova Pazova, Serbia
- Bio: Blockchain and Fullstack Web Developer
- GitHub: [Petar-np](https://github.com/Petar-np)

#### Name: [Dalton](https://github.com/stormBandit)		
 - Place: Ontario, Canada		
 - Bio: Software Engineer		
 - GitHun: [Dalton](https://github.com/stormBandit)		

#### Name: [VICTOR PIOLIN](https://github.com/vico1993)
- Place: FRANCE
- Bio: Open Source Lover, and trying some go :p
- GitHub: [Victor Piolin](https://github.com/vico1993)

#### Name: [ALICE CHUANG](https://github.com/AliceWonderland)
- Place: New York City, NY, USA
- Bio: I love DOGS! :dog:
- GitHub: [Alice Chuang](https://github.com/AliceWonderland)

#### Name: [Jon Rinciari] (https://github.com/jonathanRinciari)
-Place: New Haven, CT, USA
-Bio: Web Developer
-GitHub: [Jon Rinciari] (https://github.com/jonathanRinciari)

#### Name: [AP PRANAV](https://github.com/pranav-cs)
- Place: India
- Bio: I like to code
- GitHub: [AP Pranav](https://github.com/pranav-cs)

#### Name: [GABE DUNN](https://github.com/redxtech)
- Place: Canada
- Bio: I love VUE !!
- GitHub: [Gabe Dunn](https://github.com/redxtech)
- Website: [when.](https://when.redxte.ch)

#### Name: [GEORGE FOTOPOULOS](https://github.com/xorz57)
- Place: Patras, Achaia, Greece
- Bio: Technology Enthusiast
- GitHub: [George Fotopoulos](https://github.com/xorz57)

#### Name: [Stephen Dzialo](https://github.com/dzials)
- Place: USA
- Bio: Computer Science Major
- GitHub: [Stephen Dzialo](https://github.com/dzials)

#### Name: [Taf Meister](https://github.com/tashrafy)
- Place: NYC
- Bio: Developer =]

#### Name: [RAFAEL MENEZES](https://github.com/RafaelSa94)
- Place: Boa Vista, Roraima, Brazil
- Bio: Computer Science Major
- GitHub: [Rafael Sá](https://github.com/RafaelSa94)

#### Name: [Patrick S](https://github.com/patsteph)
- Place: USA
- Bio: Professional Geek
- GitHub: [Patrick S](https://github.com/patsteph)

#### Name: [Michael Cao](https://github.com/mcao)
- Place: PA, USA
- Bio: Student
- GitHub: [Michael Cao](https://github.com/mcao)

#### Name: [Amlaan Bhoi](https://github.com/amlaanb)
- Place: IL, USA
- Bio: CS Grad Student
- GitHub: [Amlaan Bhoi](https://github.com/amlaanb)

#### Name: [Cecy Correa](https://github.com/cecyc)
- Place: USA
- Bio: Software Engineer at ReturnPath
- Github: [cecyc](https://github.com/cecyc)

#### Name: [Billy Lee](https://github.com/leebilly0)
- Place: WI, USA
- Bio: Software Developer, Bachelors in Computer Science
- Github: [Billy Lee](https://github.com/leebilly0)

#### Name: [AGNIESZKA MISZKURKA](https://github.com/agnieszka-miszkurka)
- Place: Poland
- Bio: second year Computer Science Student, in love with NYC <3
- GitHub: [agnieszka-miszkurka](https://github.com/agnieszka-miszkurka)

#### Name: [Leah Langfrod](https://github.com/leahlang4d2)
- Place: CA, USA
- Bio: Recent Bachelors in Computer Science
- Github: [Leah Langford](https://github.com/leahlang4d2)

#### Name: [Eric Nor](https://github.com/thateric)
- Place: Lake Forest, CA, USA
- Bio: Multiple corgi owner and a Senior Software Developer
- Github: [Eric Nord](https://github.com/thateric)

#### Name: [Campion Fellin](https://github.com/campionfellin)
- Place: Seattle, WA, USA
- Bio: I love open source and coffee! New grad looking for work!
- GitHub: [Campion Fellin](https://github.com/campionfellin)

#### Name: [Niket Mishra](https://github.com/niketmishra)
- Place: New Delhi, Delhi, India
- Bio: B.Tech Student in Information Technology
- GitHub: [Niket Mishra](https://github.com/niketmishra)

#### Name: [Shade Ruangwan](https://github.com/sruangwan)
- Place: Nara, Japan
- Bio: PhD student in Software Engineering
- Github: [Shade Ruangwan](https://github.com/sruangwan)

#### Name: [Michael Rodriguez](https://github.com/vinird)
- Place: Alajuea, Alajuela, Costa Rica
- Bio: Web dev adn graphic designer
- GitHub: [vinird](https://github.com/vinird)

#### Name: [Evan Culver](https://github.com/eculver)
- Place: San Francisco, CA, USA
- Bio: I work at Uber on data storage, tooling and OOS - checkout [our work](https://github.com/uber-go/dosa)!
- GitHub: [Evan Culver](https://github.com/eculver)

#### Name: [Vo Tan Tho](https://github.com/kensupermen)
- Place: Ho Chi Minh City, VietNam
- Bio: I'm Software Engineer at Dinosys
- GitHub: [Ken Supermen](https://github.com/kensupermen)

#### Name: [Franklyn Roth](https://github.com/far3)
- Place: Boulder, CO, USA
- Bio: I am a web developer working on finance sites. Specialize in accessibility.
- GitHub: [Franklyn Roth](https://github.com/far3)

#### Name: [Karthick Thoppe](https://github.com/karthicktv)
- Place: Dublin, Ireland
- Bio: I am a Solution Architect and work for a large SaaS organization
- GitHub: [Karthick Thoppe](https://github.com/karthicktv)

#### Name: [Brane](https://github.com/brane)
- Place: Turkey
- Bio: I am a caffeine based artificial life form.
- GitHub: [Brane](https://github.com/brane)

#### Name: [Ishan Jain](https://github.com/ishanjain28)
- Place: Roorkee, Uttrakhand, India
- Bio: I love working with Images, Crypto, Networking and opengl, Work as a Backend Engineer in Go. Also, Love Rust!.
- Github: [Ishan Jain](https://github.com/ishanjain28)

#### Name: [Anupam Dagar](https://github.com/Anupam-dagar)
- Place: Allahabad, India
- Bio: I am like a code currently in development.
- GitHub: [Anupam Dagar](https://github.com/Anupam-dagar)

#### Name: [Phil](https://github.com/bitbrain-za)
- Place: South Africa
- Bio: Avid Tinkerer
- GitHub: [bitbrain-za](https://github.com/bitbrain-za)

#### Name: [Jasdy Syarman](https://github.com/akutaktau)
- Place: Malaysia
- Bio: PHP Programmer
- GitHub: [akutaktau](https://github.com/akutaktau)

#### Name: [Rupesh Kumar](https://github.com/vmcniket)
- Place: India
- Bio: KIIT University IT student
- GitHub: [vmcniket](https://github.com/vmcniket)

#### Name: [Shelby Stanton](https://github.com/Minimilk93)
- Place: Leeds, England
- Bio: Front End Developer who loves cats and gaming!
- GitHub: [Minimilk93](https://github.com/Minimilk93)

#### Name: [Michael Nyamande](https://github.com/mikeyny)
- Place: Harare ,Zimbabwe
- Bio: Eat , ~~Sleep~~ , Code
- GitHub: [Mikeyny](https://github.com/mikeyny)

#### Name: [Anders Jürisoo](https://github.com/ajthinking)
- Place: Sweden
- Bio: What happens in Git stays in Git
- GitHub: [Anders Jürisoo](https://github.com/ajthinking)

#### Name: [Dvir](https://github.com/dvur12)
- Place: Israel
- Bio: \x90\x90\x90\x90
- GitHub: [Dvir](https://github.com/dvur12)

#### Name: [Xavier Marques](https://github.com/wolframtheta)
- Place: Corbera de Llobregat, Barcelona, Catalonia
- Bio: Computer Science Major
- GitHub: [WolframTheta](https://github.com/wolframtheta)

#### Name: [Vishal](https://dainvinc.github.io)
- Place: New York
- Bio: Software developer with a knack to learn things quickly.
- GitHub: [dainvinc](https://github.com/dainvinc)

### Name: [Niall Cartwright](https://github.com/Nairu)
- Place: Birmingham, UK
- Bio: Avid Games dev hobbyist, work for 3SDL as a software developer.
- GitHub: [Niall Cartwright](https://github.com/Nairu)

#### Name: [Justin I](https://github.com/Jish80)
- Place: IL, USA
- Bio: Work hard
- GitHub: [Jish80] (https://github.com/Jish80)

#### Name: [APOORVA SHARMA](https://github.com/okatticus)
- Place: Himachal Pradesh,India
- Bio: A student happy to write code and poetry.
- GitHub: [Apoorva Sharma](https://github.com/okatticus)

#### Name: [Prateek Pandey](https://github.com/prateekpandey14)
- Place: Bangalore, India
- Bio: Opensource Enthusiast, Opensource Golang developer
- GitHub: [Prateek Pandey](https://github.com/prateekpandey14)

#### Name: [CodHeK](https://github.com/CodHeK)
- Place: Mumbai, India
- Bio: Cuber/Coder
- GitHub: [CodHeK](https://github.com/CodHeK)

#### Name: [Søren Eriksen](https://github.com/soer7022)
- Place: Denmark
- Bio: Currently studying computerscience at Aarhus University
- Github: [Søren Eriksen](https://github.com/soer7022)

#### Name: [Cristiano Bianchi](https://github.com/crisbnk)
- Place: Italy
- Bio: Love to learn something new everyday
- GitHub: [crisbnk](https://github.com/crisbnk)


#### Name: [Paulo Henrique Scherer](https://github.com/phscherer)
- Place: Brazil
- Bio: Student and newbie software developer
- GitHub: [phscherer](https://github.com/phscherer)

#### Name: [Aldo Cano](https://github.com/aldocano)
- Place: Tirana, Albania
- Bio: A bug is never just a mistake...
- GitHub: [Aldo Cano](https://github.com/aldocano)

#### Name: [Timea Deák](https://github.com/DTimi)
- Place: Dublin, Ireland
- Bio: Molecular biologist
- GitHub: [Timea Deák](https://github.com/DTimi)

#### Name: [Christian Skala](https://github.com/chrishiggins29)
- Place: New York, USA
- Bio: Hire me! Need a VP of Engineering, Director of Software, CTO?
- GitHub: [Christian Skala](https://github.com/chrishiggins29)

#### Name: [filedesless](https://hightechlowlife.info)
- Place: Québec, Canada
- Bio: CompSci from ULaval reporting in
- GitHub: [aiglebleu](https://github.com/aiglebleu)

#### Name: [Jon Lee](https://github.com/githubbbbbbbbbbbbb)
- Place: Canada
- Bio: Student
- GitHub: [githubbbbbbbbbbbbb](https://github.com/githubbbbbbbbbbbbb)

#### Name: [Ren Cummings](https://github.com/nrenc027)
- Place: Dayton,OH, USA
- Bio: I like Code :sunglasses:, Coloring :art:, and Cardio :running:
- GitHub: [Ren Cummings](https://github.com/nrenc027)

#### Name: [Nefari0uss](https://github.com/nefari0uss)
- Place: USA
- Bio: Gamer, developer, and open source enthusiast!
- Github: [Nefari0uss](https://github.com/nefari0uss)

#### Name: [S Stewart](https://github.com/tilda)
- Place: Denton, Texas, US
- Bio: Dude trying to become a IT guy somewhere. Also reads [The Register](https://www.theregister.co.uk).
- GitHub: [tilda](https://github.com/tilda)

#### Name: [Jose Gomera](https://github.com/josegomera)
- Place: Dominican Republic
- Bio: I'm web developer that love somehow to help.
- Github: [josegomera](https://github.com/josegomera)

#### Name: [Stephen Abrahim](https://github.com/lepah)
- Place: Huntington Beach, CA
- Bio: Games and things!
- GitHub: [Stephen Abrahim](https://github.com/lepah)

#### Name: [Rajeev Kumar Singh](https://github.com/rajeeviiit)
- Place: Gandhinagar,Gujrat, IN
- Bio: Games and music!
- GitHub: [Rajeev Kumar Singh](https://github.com/rajeeviiit)

### Name: [Benjamin Sanvoisin](https://github.com/Laudenlaruto)
- Place : Paris, FR
- Bio: Devops, Gamer and fun
- GitHub: [Benjamin Sanvoisin](https://github.com/Laudenlaruto)

#### Name: [Matthew Burke](https://github.com/MatthewBurke1995)
- Place: Sydney, Australia
- Bio: Big fan of Python + Data
- GitHub: [Matthew Burke](https://github.com/MatthewBurke1995)

#### Name: [Caio Perdona](https://github.com/perdona)
- Place: Ribeirao Preto, SP, Brazil
- Bio: Web and Mobile Engineer
- GitHub: [Caio Perdona](https://github.com/perdona)

#### Name: [Shankhalika Sarkar](https://github.com/Shankhalika)
- Place: Karnataka, India
- Bio: Current Final Year CS Undergrad. I love poetry, tea and dogs.
- Github: [Shankhalika Sarkar](https://github.com/Shankhalika)

#### Name: [Henrique Duarte](https://github.com/mustorze)
- Place: São Paulo, SP, BR
- Bio: Developer, I really like!
- GitHub: [Henrique Duarte](https://github.com/mustorze)

#### Name: [Akshit Kharbanda](https://github.com/akshit04)
- Place: Delhi, India
- Bio: 5th semester IT Undergrad. Machine Learning enthusiast. Black coffee <3
- GitHub: [Akshit Kharbanda](https://github.com/akshit04)

#### Name:[Avinash Jaiswal](https://github.com/littlestar642)
- Place:Surat,Gujarat,India.
- Bio:In love with the WEB,from age of 5!
- Github:[Avinash Jaiswal](https://github.com/littlestar642)

#### Name: [JoeBanks13](https://github.com/JoeBanks13)
- Place: York, United Kingdom
- Bio: Backend web developer
- GitHub: [JoeBanks13](https://github.com/JoeBanks13)
- Webpage: [josephbanks.me](https://josephbanks.me)
- GitLab Server: [GitLab](https://gitlab.josephbanks.me/JoeBanks13)

#### Name: [Alisson Vargas](https://github.com/alisson-mich)
- Place: Torres, RS, Brazil
- Bio: A guy who loves IT :D
- GitHub: [Alisson Vargas](https://github.com/alisson-mich)

#### Name: [Mat.](https://github.com/pudkipz)
- Place: Stockholm, Sweden
- Bio: Random Swedish student.
- GitHub: [Mat.](https://github.com/pudkipz)

#### Name: [Adiyat Mubarak](https://github.com/Keda87)
- Place: Jakarta, ID, Indonesia
- Bio: Technology Agnostic
- GitHub: [Adiyat Mubarak](https://github.com/Keda87)

#### Name: [Vishaal Udandarao](https://github.com/vishaal27)
- Place: New Delhi, India
- Bio: Professional Geek | Developer
- GitHub: [Vishaal Udandarao](https://github.com/vishaal27)

#### Name: [Sparsh Garg](https://github.com/sparsh789)
- Place: Hyderabad, Telangana, India
- Bio: Student@IIIT,Hyderabad
- GitHub: [sparsh789](https://github.com/sparsh789)

#### Name: [Zaki Akhmad](https://github.com/za)
- Place: Jakarta, Indonesia
- Bio: Python enthusiasts
- GitHub: [za](https://github.com/za)

### Name: [Joey Marshment-Howell](https://github.com/josephkmh)
- Place: Berlin, Germany
- Bio: A nice young man who likes web programming!
- GitHub: [Joey Marshment-Howell](https://github.com/josephkmh)

#### Name: [Chris Sullivan](https://github.com/codemastermd)
- Place: College Park, Maryland
- Bio: Comp Sci student at the University of Maryland
- GitHub: [Chris Sullivan](https://github.com/codemastermd)

### Name: [Owen Mitchell](https://github.com/ultimatezenzar)
- Place: Edmond, OK, United States
- Bio: Programmer for a high school robotics team
- Github: [ultimatezenzar] (https://github.com/ultimatezenzar)

#### Name: [Sravya Pullagura](https://github.com/sravya96)
- Place: Vijayawada, Andhra Pradesh, India
- Bio: Love learning, coding and sketching!!
- Github [Sravya Pullagura](https://github.com/sravya96)

#### Name: [Ahmad Musaddiq Mohammad](https://github.com/ahmadmusaddiq)
- Place: Kuala Belait, Brunei Darussalam
- Bio: Mechanical engineer
- Github: [ahmadmusaddiq](https://github.com/ahmadmusaddiq)

#### Name: [Rafael Lima](https://github.com/rafaelkalan)
- Place: Belo Horizonte, Minas Gerais, Brazil
- Bio: Youger software engineer
- GitHub: [Rafael Lima](https://github.com/rafaelkalan)

#### Name: [Saif Rehman Nasir](https://github.com/shyshin)
- Place: New Delhi, India
- Bio: Techie with a lot of horizontals but a low verticality :(
- Github: [Saif Rehman Nasir](https://github.com/shyshin)

#### Name: [Yash Mittra](https://github.com/mittrayash)
- Place: New Delhi, Delhi, India
- Bio: Web Developer, Coder | Entering the field of Machine Learning and Data Science
- GitHub: [mittrayash](https://github.com/mittrayash)

#### Name: [Dustin Woods](https://github.com/dustinywoods)
- Place: MN, USA
- Bio: Software Developer
- GitHub: [Dustin Woods](https://github.com/dustinywoods)

#### Name: [Ginanjar S.B](https://github.com/egin10)
- Place: Samarinda, Kalimantan Timur, Indonesia
- Bio: Someone who's intresting about web devlopment / Programming
- GitHub: [Ginanjar S.B | egin10](https://github.com/egin10)

#### Name: [Fush Chups](https://github.com/fushandchups)
- Place: Christchurch, Canterbury, New Zealand
- Bio: Earhquake enthusiast
- GitHub:[fushandchups] (https://github.com/fushandchups)

#### Name: [Francis Venne](https://github.com/NullSilence)
- Place: Montreal, Canada.
- Bio: Developer by day, cat lover by night. Canadian tech enthusiast.
- Github [Sravya Pullagura](https://github.com/NullSilence)

#### Name: [Leonardo Bonetti](https://github.com/LeonardoBonetti)
- Place: São Paulo, Brazil
- Bio: Associate Degree analysis and systems development
- GitHub: [Leonardo Bonetti](https://github.com/LeonardoBonetti)

#### Name: [Noveen Sachdeva](https://github.com/noveens)
- Place: Hyderabad, Telangana, India
- Bio: 3rd Year CS undergrad at IIIT Hyderabad.
- GitHub: [Noveen Sachdeva](https://github.com/noveens)

#### Name: [DENNIS ORZIKH](https://github.com/orzikhd)
- Place: Seattle, WA, USA
- Bio: Student at UW. Likes easy ways to make sure tools are set up in new environments (like this project)
- Github: Wow isn't this right up there ^ [Dennis Orzikh](https://github.com/orzikhd)

#### Name: [Pranav Bhasin](https://github.com/pranavbhasin96)
- Place: Hyderabad, Telangana, India
- Bio: Trying to fit in coding society.
- GitHub: [Pranav Bhasin](https://github.com/pranavbhasin96)

#### Name: [Vaibhav Agarwal](https://github.com/vaibhavagarwal220)
- Place: Mandi, Himachal Pradesh, India
- Bio: A passionate programmer and a beginner in Open Source
- Github [Vaibhav Agarwal](https://github.com/vaibhavagarwal220)

#### Name: [Arpit Gogia](https://github.com/arpitgogia)
- Place: Delhi, India
- Bio: Python Developer
- Github [Arpit Gogia](https://github.com/arpitgogia)

#### Name: [Charlie Stanton](https://github.com/shtanton)
- Place: Southend-On-Sea, England
- Bio: JavaScript Tinkerer, Lover of Vim
- Github [Charlie Stanton](https://github.com/shtanton)

#### Name: [James Henderson](https://github.com/prohunt)
- Place: Raleigh, NC, United States
- Bio: Inquisitive, Loves coding, also vegan
- Github [Sravya Pullagura](https://github.com/sravya96)

#### Name: [Loreleen Mae Sablot](https://github.com/loreleensablot)
- Place: Daet, Camarines Norte, Philippines
- Bio: I love designing beautiful websites. I also bike.
- Github [Loreleen Mae Sablot] (https://github.com/loreleensablot)

#### Name: [Ahmad Musaddiq Mohammad](https://github.com/ahmadmusaddiq)
- Place: Kuala Belait, Brunei Darussalam
- Bio: Mechanical engineer
- Github: [ahmadmusaddiq](https://github.com/ahmadmusaddiq)

#### Name: [Aleksandr Vorontsov](https://github.com/a-vorontsov)
- Place: London, England
- Bio: Student, Aspiring Front-end Web Dev
- Github [Aleksandr Vorontsov](https://github.com/a-vorontsov)
#### Name: [Ben Smith](https://github.com/ben-w-smith)
- Place: Salt Lake City, UT, USA
- Bio: A guy that loves writing bots and automation.
- GitHub: [Ben Smith](https://github.com/ben-w-smith)

#### Name: [Eric Bryant](https://github.com/shmickle)
- Place: Fairfax, Virginia, USA
- Bio: Web Developer
- GitHub: [shmickle](https://github.com/shmickle)

#### Name: [Emmanuel Akinde](https://github.com/harkindey)
- Place: Lagos, Nigeria
- Bio: Lets Code and Chill
- Github: [Harkindey](https://github.com/harkindey)

#### Name: [Ashish Krishan](https://github.com/ashishkrishan1995)
- Place: India
- Bio: Computer Science Major / UI/UX Designer
- GitHub: [ashishkrishan1995](https://github.com/ashishkrishan1995)

#### Name: [Katherine S](https://github.com/kms6bn)
- Place: San Francisco
- Bio: Data Scientist
- Github: [kms6bn](https://github.com/kms6bn)

#### Name: [BrunoSXS](https://github.com/brunosxs)
- Brazil
- Bio: I like turtules.
- Github [BrunoSXS](https://github.com/brunosxs)

#### Name: [Alexander Miller](https://github.com/allesmi)
- Place: Salzburg, Austria
- Bio: Student/Web Developer
- GitHub: [allesmi](https://github.com/allesmi)

#### Name: [Bryan Wigianto](https://github.com/bwigianto)
- Place: USA
- Bio: Engineer
- GitHub: [bwigianto](https://github.com/bwigianto)

#### Name: [Ckpuna4](https://github.com/Ckpuna4)
- Place: Saint-petersburg, Russia
- Bio: Web Developer
- GitHub: [Ckpuna4](https://github.com/Ckpuna4)

#### Name: [Vaibhaw Agrawal](https://github.com/vaibhaw2731)
- Place: New Delhi, India
- Bio: I am a Machine Learning enthusiast.
- GitHub: [vaibhaw2731](https://github.com/vaibhaw2731)

#### Name: [Dhevi Rajendran](https://github.com/dhevi)
- Place: USA
- Bio: Software Engineer
- Github: [dhevi](https://github.com/dhevi)

#### Name: [Martns90](https://github.com/martns90)
- Place: The Gym
- Bio: enthusiast
- Github: [martns90](https:github.com/martns90)

#### Name: [Oluwadamilola Babalola](https://github.com/thedammyking)
- Place: Lagos, Nigeria
- Bio: JavaScript Developer
- GitHub: [Oluwadamilola Babalola](https://github.com/thedammyking)

### Name: [Trevor Meadows](https://github.com/tlm04070)
- Place: Charlotte, North Carolina.
- Bio: UNC Charlotte coding bootcamp student.
- GitHub: [tlm04070](https://github.com/tlm04070);

#### Name: [Ratchapol Tengrumpong](https://github.com/lullabies)
- Place: Bangkok, Thailand
- Bio: Programmer Analyst
- GitHub: [lullabies](https://github.com/lullabies)

#### Name: [Luke Taylor](https://github.com/lmcjt37)
- Place: Derby, UK
- Bio: Senior Software Engineer, child at heart
- GitHub: [Luke Taylor](https://github.com/lmcjt37)

#### Name: [Snehil Verma](https://github.com/vsnehil92)
- Place: Delhi, India
- Bio: Love to learn new technologies
- GitHub: [vsnehil92](https://github.com/vsnehil9

#### Name: [Akram Rameez](https://github.com/akram-rameez)
- Place: Bengaluru, India
- Bio: I like free T-shirts and I cannot lie.
- GitHub: [allesmi](https://github.com/akram-rameez)

#### Name: [Bryan Tylor](https://github.com/bryantylor)
- Place: Cincinnati, OH, USA
- Bio: Elixir Dev / Nuclear Engineer
- GitHub: [Bryan Tylor](https://github.com/bryantylor)

#### Name: [Matthias Kraus](https://github.com/brotkiste)
- Place: Munich, Germany
- Bio: Automotive Computer Science
- GitHub: [brotkiste](https://github.com/brotkiste)

#### Name: [Harshil Agrawal](https://github.com/harshil1712)
-Place: Vadodara, India
-Bio: Student,Web Developer
-GitHub: [harshil1712](https://github.com/harshil1712)

#### Name: [Bennett Treptow](https://github.com/bennett-treptow)
- Place: Milwaukee, WI, USA
- Bio: Computer Science Major / Web Developer
- Github: [bennett-treptow](https://github.com/bennett-treptow)

#### Name: [Cameron Smith](https://github.com/cameronzsmith)
- Place: Wichita, KS, USA
- Bio: Student
- GitHub: [cameronzsmith](https://github.com/cameronzsmith)

#### Name: [Jose Morales](https://github.com/castro732)
- Place: Buenos Aires, Argentina
- Bio: Developer
- GitHub: [castro732](https://github.com/castro732)

#### Name: [Hassan Sani](https://github.com/inidaname)
- Place: Bida, Niger State, Nigeria
- Bio: Web Developer at @ADPNigeria

#### Name: [Philip Terzic](https://github.com/PhilTerz)
- Place: Scottsdale, Arizona, USA
- Bio: Aspiring OSS Contributer
- GitHub: [PhilTerz](https://github.com/PhilTerz)

#### Name: [Gustavo Pacheco Ziaugra](https://github.com/GustavoZiaugra)
- Place: São Paulo, Brazil.
- Bio: Technology Guy / Student
- GitHub: [Gustavo Ziaugra](https://github.com/GustavoZiaugra)

#### Name: [Sarah Chen](https://github.com/sarovisk)
- Place: Sao Paulo/ Brazil
- Bio: Student
- GitHub: [sarovisk](https://github.com/sarovisk)

#### Name: [Jose David](https://github.com/jose4125)
- Place: Bogotá, Colombia
- Bio: Web Developer
- GitHub: [jose4125](https://github.com/jose4125)

#### Name: [Mayank Saxena](https://github.com/mayank26saxena)
- Place: New Delhi, India
- Bio: Student
- GitHub: [mayank26saxena](https://github.com/mayank26saxena)

#### Name: [Napat Rattanawaraha](https://github.com/peam1234)
- Place: Bangkok, Thailand
- Bio: Student / Junior Web Developer
- GitHub: [peam1234](https://github.com/peam1234)

#### Name: [Marion Fioen](https://github.com/marion59000)
- Place: Lille, France
- Bio: Developer
- GitHub: [marion59000](https://github.com/marion59000)

#### Name: [Akma Adhwa](https://github.com/akmadhwa)
- Place: Malaysia
- Bio: Web Developer
- GitHub: [akmadhwa](https://github.com/akmadhwa)

#### Name: [Ian James](https://inj.ms)
- Place: London, UK
- Bio: Web... person?
- GitHub: [injms](https://github.com/injms)

#### Name: [K Foster](https://foster.im)
- Place: West Sussex, UK
- Bio: Web Developer
- GitHub: [g33kcentric](https://github.com/g33kcentric)

#### Name: [Andin FOKUNANG](https://github.com/switchgirl95)
- Place: Yaounde , Cameroon
- Bio: Student - Otaku - Geek
- GitHub: [Switch](https://github.com/switchgirl95)

#### Name: [xenocideiwki] (https://github.com/xenocidewiki)
- Place: Norway
- Bio: Reverse Engineer
- GitHub: [xenocidewiki] (https://github.com/xenocidewiki)

#### Name: [George Hundmann](https://github.com/georgegsd)
- Place: Mannheim, Baden-Württemberg, Germany
- Bio: I'm a German Shepherd that likes eating
- GitHub: [georgegsd](https://github.com/georgegsd)

#### Name: [Ahmad Abdul-Aziz](https://github.com/a-m-a-z)
- Place: Abuja, Nigeria
- Bio: Web Developer
- GitHub: [a-m-a-z](https://github.com/a-m-a-z)

#### Name: [Allan Dorr](https://github.com/aldorr)
- Place: Hamburg, Germany
- Bio: Web Dev, Writer, Translator, Teacher
- GitHub: [aldorr](https://github.com/aldorr)

#### Name: [Musa Barighzaai](https://github.com/mbarighzaai)
- Place: Toronto, Canada
- Bio: Front End Developer
- GitHub: [mbarighzaai](https://github.com/mbarighzaai)

#### Name: [Lakston](https://github.com/Lakston)
- Place: Toulouse, France
- Bio: Front-End Dev
- GitHub: [Lakston](https://github.com/Lakston)

#### Name: [Shobhit Agarwal](https://github.com/shobhit1997)
- Place: JSSATE, NOIDA ,INDIA
- Bio: Student/Andriod Developer
- GitHub: [shobhit1997](https://github.com/shobhit1997)

#### Name: [Will Barker](https://github.com/billwarker)
- Place: Toronto, Canada
- Bio: A guy who wants to improve the world through AI!
- GitHub: [Will Barker](https://github.com/billwarker)

#### Name: [Christopher Bradshaw](https://github.com/kitsune7)
- Place: Provo, UT, USA
- Bio: I love FOXES!!! :fox:
- GitHub: [kitsune7](https://github.com/kitsune7)

#### Name: [Ben Edelson]
-Place: Newark NJ
-Bio: I.T.
-GitHub: https://github.com/Bed3150n

#### Name: [JOE SCHO](https://github.com/JoeScho)
- Place: London, UK
- Bio: I love guitar!
- GitHub: [JoeScho](https://github.com/JoeScho)

#### Name: [Anuraag Tummanapally](https://github.com/TummanapallyAnuraag)
- Place: Mumbai, India
- Bio: Student, System Administrator
- GitHub: [TummanapallyAnuraag](https://github.com/TummanapallyAnuraag)

#### Name: [Fran Acién](https://github.com/acien101)
- Place: Madrid, Spain
- Bio: Full of empty
- GitHub: [Fran Acién](https://github.com/acien101)

#### Name: [Piyush Sikarwal](https://github.com/psikarwal)
- Place: India
- Bio: Professional Geek
- GitHub: [Piyush Sikarwal](https://github.com/psikarwal)

#### Name: [Pratyum Jagannath](https://github.com/Pratyum)
- Place: Singapore
- Bio: I tell tales!
- GitHub: [Pratyum](https://github.com/Pratyum)

#### Name: [Jakub Bačo](https://github.com/vysocina)
- Place: Slovakia
- Bio: Student / Designer
- GitHub: [Jakub Bačo](https://github.com/vysocina)

#### Name: [Gabriel Obaldia](https://github.com/gobaldia)
- Place: Uruguay
- Bio: Full Stack Developer
- GitHub: [Gabriel Obaldia](https://github.com/gobaldia)

#### Name: [Antonio Jesus Pelaez](https://github.com/ajpelaez)
- Place: Granada, Spain
- Bio: IT Student at the University of Granada
- GitHub: [Antonio Jesus Pelaez](https://github.com/ajpelaez)

#### Name: [Warrin Pipon](https://github.com/lgdroidz)
- Place: Davao, Philippines
- Bio: Web Developer
- GitHub: [Warrin Pipon](https://github.com/lgdroidz)

#### Name: [David Buckle](https://github.com/met3or)
- Place: Manchester, UK
- Bio: Linux System Administrator
- GitHub: [met3or](https://github.com/met3or)

#### Name: [Aishwarya Pradhan](https://github.com/aishwaryapradhan)
- Place: Gurugram, India
- Bio: Learner, Coder,  INFJ, multipotentialite and a person who loves
to explore life. Also, Python and Django Developer
- Github: [Aishwarya Pradhan](https://github.com/aishwaryapradhan)
- Website: [Introverted Geek](http://introvertedgeek.com)

#### Name: [ALEX MARRUJO](https://github.com/marrujoalex)
- Place: California
- Bio: Software Developer
- GitHub: [Alex Marrujo](https://github.com/marrujoalex)

#### Name: [Ezequiel Pequeño Calvar](https://github.com/remohir)
- Place: London, United Kingdom
- Bio: FrontEnd Developer
- GitHub: [Ezequiel Pequeño Calvar](https://github.com/remohir)

### Name: [Elijah](https://github.com/raptosaur)
- Place: Swansea, UK
- Bio: Studying MEng at Swansea Uni and part time SysAdmin
- GitHub: [Raptosaur](https://github.com/raptosaur)

#### Name: [George Kunthara](https://github.com/gkunthara)
- Place: Seattle, WA USA
- Bio: Student at Gonzaga University
- GitHub: [George Kunthara](https://github.com/gkunthara)

#### Name: [Jamie Taylor](https://github.com/GaProgMan)
- Place: Leeds, UK
- Bio: Full stack .NET developer (and .NET Core blogger)
- GitHub: [GaProgMan](https://github.com/GaProgMan)

#### Name: [Lokesh Raj Arora](https://github.com/lokiiarora)
- Place: Darjeeling, India
- Bio: CS Student at SRM University, Full Stack Developer
- Github: [Lokesh Raj Arora](https://github.com/lokiiarora)

#### Name: [Mahdi Majidzadeh](https://github.com/MahdiMajidzadeh/)
- Place: Qom, Qom, Iran
- Bio: back-end develoer and seo expert
- GitHub: [Mahdi Majidzadeh](https://github.com/MahdiMajidzadeh/)
- Twitter: [Mahdi Majidzadeh](https://twitter.com/MahdiMajidzadeh/)

#### Name: [Pedro Mietto Bruini](https://github.com/bruini)
- Place: Jundiaí, São Paulo, Brazil
- Bio: Analyst/Developer Student at Fatec-Jd
- GitHub: [Pedro Mietto Bruini](https://github.com/bruini)

#### Name: [NIKOLETT HEGEDÜS](https://github.com/henikolett)
- Place: Debrecen, Hungary
- Bio: I'm a Developer / Music geek / Nature enthusiast
- GitHub: [Nikolett Hegedüs](https://github.com/henikolett)

#### Name: [Omar Mujahid](https://github.com/omarmjhd)
- Place: Austin, Texas, USA
- Bio: I write code, and play golf!
- GitHub: [Omar Mujahid](https://github.com/omarmjhd)

#### Name: [Kyle Johnson] (https://github.com/johnson90512)
- Place: United States
- Bio: Information System Administrator, former Information Systems student
- GitHub: [Kyle Johnson] (https://github.com/johnson90512)
#### Name: [Gilliano Menezes](https://github.com/gillianomenezes)
- Place: Recife, Brazil
- Bio: Software Engineer at www.neuroup.com.br
- GitHub: [Gilliano Menezes](https://github.com/gillianomenezes)

#### Name: [Luís Antonio Prado Lança](https://github.com/luisslanca)
- Place: Jundiaí, São Paulo, Brazil
- Bio: I'm a student in Fatec Jundiaí and Web Developer.
- GitHub: [Luís Antonio Prado Lança](https://github.com/luisslanca)

#### Name: [Anish Bhardwaj](https://github.com/bhardwajanish)
- Place: New Delhi, India
- Bio: CSD IIITD
- GitHub: [Anish Bhardwaj](https://github.com/bhardwajanish)

#### Name: [Ankur Sharma](https://github.com/ankurs287)
- Place: New Delhi, India
- Bio: CSAM, IIITD
- GitHub: [Ankur Sharma](https://github.com/ankurs287)

#### Name: [Siddhant Verma](https://github.com/siddver007)
- Place: Delhi, India
- Bio: Information Assurance and Cybersecurity Master's Student at Northeastern University
- GitHub: [Siddhant Verma](https://github.com/siddver007)

#### Name: [Cody Williams](https://github.com/codyw9524)
- Place: Dallas, Texas, USA
- Bio: Web Nerd
- GitHub: [Cody Williams](https://github.com/codyw9524)

#### Name: [Aayush Sharma](https://github.com/aayusharma)
- Place: Mandi, Himachal Pradesh, India
- Bio: IITian
- GitHub: [Aayush Sharma](https://github.com/aayusharma)

#### Name: [Jonas Fabisiak](https://github.com/RenCloud)
- Place: Hanover, Germany
- Bio: IT Student
- GitHub: [Jonas Fabisiak](https://github.com/RenCloud)

#### Name: [Mark Schultz](https://github.com/zynk)
- Place: Calgary, Alberta
- Bio: IT Student at SAIT
- GitHub: [Mark Schultz](https://github.com/zynk)

#### Name: [Juan Pablo Aguilar Lliguin](https://github.com/chefjuanpi)
- Place: Chicoutimi, QC, Canada
- Bio: Full Stack Developer
- GitHub: [Juan Pablo Aguilar Lliguin](https://github.com/chefjuanpi)

### Name: [Isaac Torres Michel](https://github.com/isaactorresmichel)
- Place: León, Mexico
- Bio: Software Engineer
- GitHub: [Isaac Torres Michel](https://github.com/isaactorresmichel)

#### Name: [Klaudia K.](https://github.com/KalpiKK)
- Place: Poland
- Bio: IT Student at the University of Wroclaw
- GitHub: [Klaudia K.](https://github.com/KalpiKK)

#### Name: [Luiz Gustavo Mattos](https://github.com/mano0012)
- Place: Brasil
- Bio: Computer Science Student
- Github: [Luiz Matos](https://github.com/mano0012)

#### Name: [Jeppe Ernst](https://github.com/Ern-st)
- Place: 🇩🇰
- Bio: fullstack/devops/security unicorn 🦄
- GitHub: [Jeppe Ernst](https://github.com/Ern-st)

#### Name: [Sergey Gorky](https://github.com/sergeygorky)
- Place: Ukraine
- Bio: I've Top Rated status in Upwork
- GitHub: [Sergey Gorky](https://github.com/sergeygorky)

#### Name: [Ayush Agarwal](https://github.com/thisisayaush)
- Place: Noida, India
- Bio: CSE Student at the Amity University
- GitHub: [Ayush Agarwal](https://github.com/thisisayush)

#### Name: [Arie Kurniawan](https://github.com/arkwrn)
- Place: Jakarta, Indonesia
- Bio: IT Student at Universiy of Muhammadiyah Jakarta
- GitHub: [Arie Kurniawan](https://github.com/arkwrn)

#### Name: [Ramón Didier Valdez Yocupicio](https://github.com/xDidier901)
- Place: Hermosillo, Sonora, México
- Bio: Software Developer / Student
- GitHub: [Didier Valdez](https://github.com/xDidier901)

#### Name: [Jamie Pinheiro](https://github.com/jamiepinheiro)
- Place: Canada
- Bio: Student @ uWaterloo
- GitHub: [jamiepinheiro](https://github.com/jamiepinheiro)

#### Name: [Alvin Abia](https://github.com/twist295)
- Place: NY, USA
- Bio: Lead Mobile Developer
- Github: [Alvin Abia](https://github.com/twist295)

### Name: [Carlos Federico Lahrssen](https://github.com/carloslahrssen)
- Place: Miami, Florida, USA
- Bio: CS Student at Florida International University
- GitHub: [Carlos Lahrssen](https://github.com/carloslahrssen)

#### Name: [Caio Calderari](https://github.com/caiocall)
- Place: Campinas, São Paulo, Brazil
- Bio: Designer
- GitHub: [Caio Calderari](https://github.com/caiocall)

#### Name: [Chashmeet Singh](https://github.com/chashmeetsingh)
- Place: New Delhi, India
- Bio: CS Student
- GitHub: [Chashmeet Singh](https://github.com/chashmeetsingh)

#### Name: [Aimee Tacchi](https://github.com/darkxangel84)
- Place: England, UK
- Bio: Female Front-End Developer From England, UK, I love Code, Cats and Tea. Also love travelling.
- GitHub: [darkxangel84](https://github.com/darkxangel84)

#### Name: [Stuart Wares](https://github.com/StuWares)
- Place: Tamworth, United Kingdom
- Bio: Learning web development to help with a career change!
- GitHub: [Stu Wares](https://github.com/StuWares)

#### Name: [Aitor Alonso](https://github.com/tairosonloa)
- Place: Madrid, Spain
- Bio: Computer Science and Engineering BSc student at Carlos III University of Madrid
- GitHub: [Aitor Alonso](https://github.com/tairosonloa)

#### Name: [Veronika Tolpeeva](https://github.com/ostyq)
- Place: Moscow, Russia
- Bio: Web developer
- GitHub: [Veronika Tolpeeva](https://github.com/ostyq)

#### Name: [Dzmitry Kasinets](https://github.com/dkasinets)
- Place: Brooklyn, NY, USA
- Bio: CS student at Brooklyn College, and The Game of Thrones fan :3
- Github: [Dzmitry Kasinets](https://github.com/dkasinets)

#### Name: [Anthony Mineo](https://github.com/amineo)
- Place: New Jersey, USA
- Bio: Web Design & Development
- GitHub: [Anthony Mineo](https://github.com/amineo)

#### Name: [Brent Scheppmann](https://github.com/bareon)
- Place: Garden Grove, CA, US
- Bio: Student, Geophysicist
- GitHub: [Brent Scheppmann](https://github.com/bareon)

#### Name: [Andrea Stringham](https://github.com/astringham)
- Place: Phoenix, AZ USA
- Bio: Coffee addict, dog person, developer.
- GitHub: [Andrea Stringham](https://github.com/astringham)

#### Name: [coastalchief](https://github.com/coastalchief)
- Place: Germany
- Bio: dev
- GitHub: [coastalchief](https://github.com/coastalchief)

#### Name: [Furkan Arabaci](https://github.com/illegaldisease)
- Place: Turkey
- Bio: Computer Science student
- GitHub: [Furkan Arabaci](https://github.com/illegaldisease)

#### Name: [Rizki Ramadhana](https://github.com/rizkiprof)
- Place: Yogyakarta, Indonesia
- Bio: Student / Front-end Developer
- GitHub: [Rizki Ramadhana](https://github.com/rizkiprof)

#### Name: [Sarthak Bhagat](https://github.com/sarthak268)
- Place: Delhi, India
- Bio: ECE Undergraduate
- GitHub: [Sarthak Bhagat](https://github.com/sarthak268)

#### Name: [Haley C Smith](https://github.com/haleycs)
- Place: Orlando, Florida
- Bio: Web Designer/Developer
- GitHub: [Haley C Smith](https://github.com/haleycs)

#### Name: [Lesyntheti](https://github.com/lesyntheti)
- Place : Troyes, France
- Bio : Network Engineer at University of Technology of Troyes
- Github: [lesyntheti](https://gitbub.com/lesyntheti)

#### Name: [Abdullateef](https://github.com/abdullateef97)
- Place: Lagos Island, Lagos State, Nigeria
- Bio: Student Developer
- GitHub: [Abdullateef](https://github.com/abdullateef97)

#### Name: [Juan Anaya Ortiz](https://github.com/JaoChaos)
- Place: Granada, Spain
- Bio: IT student at the University of Granada
- GitHub: [Juan Anaya Ortiz](https://github.com/JaoChaos)

#### Name: [Alexander Voigt](https://github.com/alexandvoigt)
- Place: San Francisco, CA, USA
- Bio: Software Engineer
- GitHub: [Alexander Voigt](https://github.com/alexandvoigt)

#### Name: [Michael Greene] (https://github.com/Greeneink4)
- Place: UT, USA
- Bio: Web Dev Student
- Github: [Michael Greene] (https://github.com/Greeneink4)

#### Name: [Lee Magbanua](https://github.com/leesenpai)
- Place: Philippines
- Bio: Student / Front-end Web Developer
- GitHub: [leesenpai](https://github.com/leesenpai)

#### Name: [Damodar Lohani](https://github.com/lohanidamodar)
- Place: Kathmandu, Nepal
- Bio: Technology Consultant at [LohaniTech](https://lohanitech.com)
- GitHub: [Damodar Lohani](https://github.com/lohanidamodar)

#### Name: [Hrafnkell Orri Sigurðsson](https://github.com/hrafnkellos)
- Place: Hafnarfjörður, Iceland
- Bio: Computer Scientist
- GitHub: [Hrafnkell Orri Sigurðsson](https://github.com/hrafnkellos)

#### Name: [Mitchell Haugen](https://github.com/haugenmitch)
- Place: VA, USA
- Bio: Programmer
- GitHub: [haugenmitch](https://github.com/haugenmitch)

#### Name: [Felipe Do Espirito Santo](https://github.com/felipez3r0)
- Place: Jaboticabal, SP, Brazil
- Bio: Professor at Fatec, Faculdade São Luís, and Mozilla Volunteer
- GitHub: [Felipe Do E. Santo](https://github.com/felipez3r0)

#### Name: [Jason Green](https://jason.green)
- Place: Seattle, WA
- Bio: Student of code, eater of sustainable sushi
- GitHub: [Jalence](https://github.com/jalence)

#### Name: [Elan Ripley](https//github.com/tattarrattat)
- Place: Raleigh, North Carolina, USA
- Bio: Programmer
- Github: [Elan Ripley](https//github.com/tattarrattat)

#### Name: [Justin Oliver](https://github.com/justinoliver)
- Place: Seattle, WA, USA, Earth!
- Bio: Trying to learn cool new things!
- GitHub: [Justin Oliver](https://github.com/justinoliver)

#### Name: [RYAN R SMITH](https://github.com/devronsoft)
- Place: Oxford, UK
- Bio: Kiwi dev
- GitHub: [Ryan Smith](https://github.com/devronsoft)
- Website: [Blog](https://devronsoft.github.io/)

#### Name: [Michael Kaiser](https://github.com/patheticpat)
- Place: Germany
- Bio: Ooooooh, nooooooo, not tonight!!
- GitHub: [Michael Kaiser](https://github.com/patheticpat)

#### Name: [Igor Rzegocki](https://github.com/ajgon)
- Place: Kraków, PL
- Bio: I do Ruby for living, and hacking for fun
- GitHub: [Igor Rzegocki](https://github.com/ajgon)
- Website: [Online Portfolio](https://rzegocki.pl/)

#### Name: [JULIE QIU](https://github.com/julieqiu)
- Place: New York City, NY, USA
- Bio: Software Engineer; Loves iced coffee
- GitHub: [Julie Qiu](https://github.com/julieqiu)

#### Name: [Luis Alducin](https://linkedin.com/luisalduucin)
- Place: Mexico City
- Bio: Software Engineer
- GitHub: [Luis Alducin](https://github.com/luisalduucin)

#### Name: [Hannah Zulueta](https://github.com/hanapotski)
- Place: North Hollywood, CA
- Bio: Web developer, Calligrapher, Musician, Entrepreneur
- GitHub: [Ryan Smith](https://github.com/hanapotski)
- Website: [Blog](https://homemadecoder.wordpress.com)

#### Name: [Michele Adduci](https://micheleadduci.net)
- Place: Germany
- Bio: Full Stack Developer, living on a CI/CD pipeline
- GitHub: [madduci](https://github.com/madduci)

#### Name: [Austin Carey](https://github.com/apcatx)
- Place: Austin, TX, USA
- Bio: Jr Full Stack Developer making my first contribution.
- GitHub: [apcatx](https://github.com/apcatx)

#### Name: [John Rexter Flores](https://github.com/alldeads)
- Place: Cebu, Philippines
- Bio: Full Stack Developer
- Github: [John Rexter Flores](https://github.com/alldeads)

#### Name: [Luciano Santana dos Santos](https://github.com/lucianosds)
- Place: Ponta Grossa, PR, Brasil
- Bio: Computer Network Professional
- Github: [Luciano Santana dos Santos](https://github.com/lucianosds)

#### Name: [Naman Doshi] (https://github.com/warmachine0609)
-Place: Chennai,India
-Bio: ML developer
-Github: [Naman Doshi] (https://github.com/warmachine0609)
#### Name: [Alex Choi](https://github.com/running-cool)
- Place: Athens, GA
- Bio: Student
- Github: [running-cool](https://github.com/running-cool)

#### Name: [Sebastian Schreck](https://schreck.berlin)
- Place: Berlin, Germany
- Bio: Software Engineer
- Github: [StegSchreck](https://github.com/StegSchreck)

#### Name: [Fernando Contreras](https://github.com/fercreek)
- Place: Nuevo Leon, Mexico
- Bio: Software Engineer
- Github: [fercreek](https://github.com/fercreek)
- Website: [Blog](https://fercontreras.com/)

#### Name: [Kshitiz Khanal](https://github.com/kshitizkhanal7)
- Place: Kathmandu, Nepal
- Bio: Open Data and Open Knowledge activist
- GitHub: [Kshitiz Khanal](https://github.com/kshitizkhanal7)

#### Name: [Manas kashyap](https://github.com/Manas-kashyap)
- Place: New Delhi, India
- Bio: Computer Science Engineering student at Amity University
Noida
-Github: [Manas kashyap](https://github.com/Manas-kashyap)

#### Name: [Daksh Chaturvedi](https://github.com/daksh249)
- Place: New Delhi, India
- Bio: ECE Undergraduate at IIIT-Delhi
- GitHub: [Daksh Chaturvedi](https://github.com/daksh249)

#### Name: [SHANAKA ANURADHA](https://github.com/shanaka95)
- Place: Sri Lanka
- Bio: Undergraduate
- GitHub: [Shanaka95](https://github.com/shanaka95)

### Name: [Brandon Fadairo](https://github.com/BFadairo)
- Place: Columbus, Ohio
- Bio: A guy looking to change career fields
- GitHub: [Brandon Fadairo](https://github.com/BFadairo)

#### Name: [Lukas A](https://github.com/lukbukkit)
- Place: Kassel, Hesse, Germany
- Bio: Student on his way to the Abitur
- GitHub: [LukBukkit](https://github.com/lukbukkit)

#### Name: [Dale Noe](https://github.com/dalenoe)
- Place: Fairbury, Illinois, US
- Bio: System administrator by day, devops by hobby.
- GitHub: [Dale Noe](https://github.com/dalenoe)

#### Name: [Valera Kushnir](https://github.com/kashura)
- Place: Tampa, FL, USA
- Bio: Scrum Master and passionate technologist.
- GitHub: [kashura](https://github.com/kashura)

#### Name: [Eric Briese](https://github.com/Atrolantra)
- Place: Brisbane, Australia
- Bio: Student studying LAw and IT. Currently working as a software engineer.
- GitHub: [Atrolantra](https://github.com/Atrolantra)


#### Name: [Jeevan Chapagain](https://github.com/jeevanc)
- Place: Kathmandu, Nepal
- Bio: Student studying BSc(CSIT).Currently working as a software engineer intern.
- GitHub: [Jeevan Chapagain](https://github.com/jeevanc)

#### Name: [Ayushverma8](https://github.com/Ayushverma8)
- Place: Indore, TN, IN
- Bio: I'm living the best part of my life and the life that I always wanted to. Surrounded by amazing people everyday. Rich in happiness, meager in hate. Seduce me with bikes and roads, invite me to trekking and long drives. I love food and sleep. I'm driven by music and art.
- GitHub: [Ayush](https://github.com/Ayushverma8)

#### Name: [VEBER Arnaud](https://github.com/VEBERArnaud)
- Place: Paris, France
- Bio: Solution Architect @ Eleven-Labs
- GitHub: [VEBERArnaud](https://github.com/VEBERArnaud)

#### Name: [Dushyant Rathore](https://github.com/dushyantRathore)
- Place: New Delhi, India
- Bio: Student
- GitHub: [dushyantRathore](https://github.com/dushyantRathore)

#### Name: [Attila Blascsak](https://github.com/blascsi)
- Place: Hungary
- Bio: Front-end dev. Love React!
- GitHub: [Attila Blascsak](https://github.com/blascsi)

#### Name: [Acquila Santos Rocha](https://github.com/DJAcquila)
- Place: Goiânia, Brasil
- Bio: Computer Science Student
- GitHub: [Acquila Santos Rocha](https://github.com/DJAcquila)

#### Name: [Gaurav Lalchandani](https://github.com/return007)
- Place: India
- Bio: Computer Science Student, Eat, code and sleep :P
- GitHub: [return007](https://github.com/return007)

#### Name: [Jianhao Tan](https://github.com/jaanhio)
- Place: Singapore
- Bio: I like spending time in chlorinated water and spitting out codes.
- GitHub: [Jianhao Tan](https://github.com/jaanhio)

#### Name:[Roi Ben - Shaul](https://github.com/rughciatuk)
- Place: israel
- Bio: Android developer
- GitHub: [Roi Ben - Shaul](https://github.com/rughciatuk)

#### Name: [Konstantin](https://github.com/Kola50011)
- Place: Wiener Neustadt, Austria
- Bio: Computer Science Student
- GitHub: [Konstantin](https://github.com/Kola50011)

#### Name: [Ankit Rai](https://github.com/ankitrai96)
- Place: Greater Noida, Uttar Pradesh, India
- Bio: A high functioning geek, et cetera.
- GitHub: [ankitrai96](https://github.com/ankitrai96)

#### Name: [Tiago Severino](https://github.com/TiagoSeverino)
- Place: Lisbon, Portugal
- Bio: I code for fun!
- GitHub: [TiagoSeverino](https://github.com/TiagoSeverino)

#### Name: [Patrick Hübl-Neschkudla](https://github.com/flipace)
- Place: Vienna, Austria
- Bio: Senior Developer @ ovos media gmbh. Happily married and father of 2 awesome kids. Oh and I like games.
- GitHub: [flipace](https://github.com/flipace)

#### Name: [Zakaria Soufiani](https://github.com/zakaria-soufiani)
- Place: Agadir, Morocco
- Bio: Student
- GitHub: [Zakaria Soufiani](https://github.com/zakaria-soufiani)

#### Name: [Mathias Pihl](https://github.com/newspaperman57)
- Place: Aalborg, Denmark
- Bio: Software Engineering Student
- GitHub: [Newspaperman57](https://github.com/newspaperman57)

#### Name: [Bikibi](https://github.com/Bikibi)
- Place: Toulouse, France
- Bio: Front-end dev
- GitHub: [Bikibi](https://github.com/Bikibi)

#### Name: [Weilun](https://github.com/holah)
- Place: Singapore
- Bio: Engineer
- GitHub: [Weilun](https://github.com/holah)

#### Name: [Matteo Mensi](https://github.com/Snatched)
- Place: Italy
- Bio: Chemical Engineering student. C++ developer. I (try to) make high-performance computational programs to help with scientific research.
- GitHub: [Snatched](https://github.com/Snatched)

#### Name: [Oleksiy Ovdiyenko](https://github.com/doubledare704)
- Place: Kyiv, Ukraine
- Bio: Python Dev
- GitHub: [Oleksiy Ovdiyenko](https://github.com/doubledare704)

#### Name: [Jeremy](https://github.com/jremeh)
- Place: KL, Malaysia
- Bio: Applied Math with Computing Student
- GitHub: [Jeremy](https://github.com/jremeh)

#### Name: [KUMAR AKSHAY](https://github.com/kakshay21)
- Place: Indore, Madhya Pradesh, India
- Bio: Electronics and Communication student.
- GitHub: [Kumar Akshay](https://github.com/kakshay21)

#### Name: [Jibin Thomas Philipose](https://github.com/JIBIN-P)
- Place: Mumbai, India
- Bio: Full-Stack Development, Machine Learning and Having Fun!.
- GitHub: [Jibin Thomas Philipose](https://github.com/JIBIN-P)

### Name: [Matei David](https://github.com/Matei207)
- Place: Birmingham, UK
- Bio: BSc Student at University of Birmingham
- GitHub: [Matei David](https://github.com/Matei207)

#### Name: [CAPS Padilla](https://github.com/CarlosPadilla)
- Place: Jalisco, Mexico
- Bio: A handsome guy with the best work ever

#### Name: [Aiman Abdullah Anees](https://github.com/aimananees)
- Place: Hyderabad, India
- Bio: iOS Developer
- GitHub: [Aiman Abdullah Anees](https://github.com/aimananees)

#### Name: [Andrea Zanin](https://github.com/ZaninAndrea)
- Place: Trento, Italy
- Bio: High School Student, passionate about math, coding and open source
- Github: [ZaninAndrea](https://github.com/ZaninAndrea)

#### Name: [VENKATESH BELLALE] (http://venkateshbellale.github.io)
- place:pune , India
- bio : loves computer+science , student
- github: [venketsh bellale] (http://github.com/venkateshbellale)

#### Name: [Keith VenHuizen](https://github.com/keithvenh/)
- Place: Sioux Falls, South Dakota
- Bio: Hi, I'm Keith. I love my family, playing board games, Chicago sports and problem solving!
- GitHub: [Keith VenHuizen](https://github.com/keithvenh)

#### Name：[ Eason Xuan ](https://github.com/timemahcine)
- Place: City:Shao Xing, State:Zhe Jiang, Country:China
- Bio: computer science student,front-end developer
- GitHub: [ Eason Xuan](https://github.com/timemahcine)

#### Name: [Ocean](https://github.com/ocean0212)
- Place: Henan, China
- Bio: Chinese food :heart_eyes:
- GitHub: [Ocean](https://github.com/ocean0212)

#### Name: [Rohit Motwani](https://github.com/rohittm)
- Place: Kanpur, India
- Bio: Frontend Developer
- GitHub: [rohittm](https://github.com/rohittm)

#### Name: [Piotr](https://github.com/khorne55)
- Place: Limerick, Ireland
- Bio: Computer Engineering Student :)
- GitHub: [khorne55](https://github.com/khorne55)

#### Name: [Rafael Barbosa](https://github.com/rafaelmilanibarbosa)
- Place: Sao Bernardo do Campo, Sao Paulo, Brazil
- Bio: loves computer+science , Full Stack Developer
- GitHub: [Ocean](https://github.com/rafaelmilanibarbosa)

#### Name: [Eric Wolfe](https://github.com/erwolfe)
- Place: Edwardsville, IL, USA
- Bio: Programmer, Audiophile, Gamer
- GitHub: [Eric Wolfe](https://github.com/erwolfe)

#### Name: [Francis](https://github.com/borbefg)
- Place: Quezon City, PH
- Bio: Fueled by :coffee:
- GitHub: [Francis](https://github.com/borbefg)

#### Name: [Gowtham](https://github.com/gowtham1997)
- Place: Chennai
- Bio: Loves Data science

### Name: [Branden] (https://github.com/redbeardaz)
- Place: Phoenix, AZ
- Bio: Customer Success Manager
- GitHub: [RedBeardAZ] (https://github.com/redbeardaz)

#### Name: [Hussain Calcuttawala](https://github.com/hussainbadri21)
- Place: Bengaluru, India
- Bio: Android Developer, Student, Foodie
- GitHub: [hussainbadri21](https://github.com/hussainbadri21)

#### Name: [M K]
- Place: Ko Tao, Thailand
- Bio: I love code, coffee and the beach

#### Name: [Ahmad Thames](https://github.com/ahmadthames)
- Place: Houston, TX, USA
- Bio: UX Engineer, Traveler, Plant-Based Foodie
- GitHub: [ahmadthames](https://github.com/ahmadthames)

#### Name: [Skyler](https://github.com/huntleyreep)
- Place: South Carolina
- Bio: Computer Science Student / Free Code Camper
- GitHub: [huntleyreep](https://github.com/huntleyreep)

#### Name: [Steve K]
- Place: Philadelphia, PA
- Bio: Security Analyst

#### Name: [Siddharth Tankariya](https://github.com/siddharthtankariya/)
- Place: Mumbai, India
- Bio: Java Developer, Foodie
- GitHub: [siddharthtankariya](https://github.com/siddharthtankariya/)

#### Name: [Christoph](https://github.com/iamchrishckns)
- Place: Germany
- Bio: I'm a german developer who loves to create things :)
- GitHub: [iamchrishckns](https://github.com/iamchrishckns)

#### Name: [Aditya Yuvaraj](https://github.com/Screwed-Up-Head)
- Place: Pune, India
- Bio: Metalhead law student who loves hardware and code
- GitHub: [Screwed-Up-Head](https://github.com/Screwed-Up-Head)

#### Name: [Zoe Kafkes](https://github.com/zkafkes)
- Place: Atlanta, Georgia USA
- Bio: caffeinated and curious
- GitHub: [zkafkes](https://github.com/zkafkes)

#### Name: [Gareth Davies](https://github.com/gareth-d85)
- Place: UK
- Bio: Future Developer and Free code camp local group leader
- GitHub: [Gareth Davies](https://github.com/gareth-d85)

#### Name: [Daniel Tudares](https://github.com/dan1eltudares)
- Place: Ottawa, Ontario, Canada
- Bio: Network specialist, code n00b
- Github: [Daniel Tudares](https://github.com/dan1eltudares)

#### Name: [Ryan Sperzel](https://github.com/ryansperzel)
- Place: NYC, New York, USA
- Bio: Recent college grad attending Flatiron School coding bootcamp
- GitHub: [Ryan Sperzel](https://github.com/ryansperzel)

#### Name: [Thomas Lee](https://github.com/pbzweihander)
- Place: Seoul, Republic of Korea
- Bio: College student
- GitHub: [Thomas Lee](https://github.com/pbzweihander)

#### Name: [Ayush Aggarwal](https://github.com/aggarwal125ayush)
- Place: Delhi, India
- Bio: Data Scientist , Android Developer
- Github: [Ayush Agagrwal](https://github.com/aggarwal125ayush)

#### Name: [Taylor Hudson](https://github.com/AllenCompSci)
- Place: Allen, Texas, USA
- Bio: Computer Scientist , C++ Developer, Java Developer, NodeJS, High School Computer Science Teacher, Math Teacher, Mathematicain
- Github: [Allen Comp Sci](https://github.com/AllenCompSci)

#### Name: [Margaret Kelley](https://github.com/mlouisekelley)
- Place: USA
- Bio: Cat lover
- GitHub: [mlouisekelley](https://github.com/mlouisekelley)

#### Name: [Simon Volpert](https://github.com/vol-pi)
- Place: Ulm, Germany
- Bio: DevOps, Hiking, Photography
- GitHub: [vol-pi](https://github.com/vol-pi)

#### Name: [Matteo Testa](https://github.com/maojh)
- Place: Milan, Italy
- Bio: Design&Arts
- GitHub: [maojh](https://github.com/maojh)

#### Name: [SAIDEEP DICHOLKAR](https://github.com/saideepd)
- Place: Mumbai, India
- Bio: Computer Science Engineering Student & Tech Enthusiast
- GitHub: [Saideep Dicholkar](https://github.com/saideepd)

#### Name: [Lisa Nguyen](https://github.com/LisaNguyen)
- Place: Dublin, Ireland
- Bio: Front-end developer
- GitHub: [Lisa Nguyen](https://github.com/LisaNguyen)

#### Name: [Tyler Williams](https://github.com/Tyler-Williams)
- Place: Henderson, NV, USA
- Bio: Front-end Developer
- GitHub: [Tyler-Williams](https://github.com/Tyler-Williams)

#### Name: [Ítalo Epifânio](https://github.com/itepifanio)
- Place: Natal, Brazil
- Bio: Web developer PHP and Python
- Github: [Ítalo Epifânio](https://github.com/itepifanio)

#### Name: [Otto Bittencourt](https://github.com/OttoWBitt)
- Place: Belo Horizonte, Minas Gerais, Brazil
- Bio: Computer Science student at Puc-Mg ,Music lover
- GitHub: [OttoWBitt] (https://github.com/OttoWBitt)

#### Name: [Ana Perez](https://github.com/anacperez)
- Place: King City, California, United States
- Bio: Full-Stack developer, hiking, travel, art, photography
- GitHub: [Ana Perez](https://github.com/anacperez)

#### Name: [Matan](https://github.com/matan188)
- Place: TLV, IL
- Bio: Programmer
- GitHub: [Matan](https://github.com/matan188)

#### Name: [Moisés Ñañez](https://github.com/moisesnandres)
- Place: Ica, Perú
- Bio: Software developer and musician
- GitHub: [Moisés Ñañez](https://github.com/moisesnandres)

#### Name: [Joe Hanson](https://github.com/jahanson)
- Place: San Antonio, TX, United States
- Bio: Front-End Developer
- GitHub: [Joe Hanson](https://github.com/jahanson)

#### Name: [Tech Tide](https://github.com/techtide/)
- Place: Singapore, Singapore
- Bio: Young software developer.
- GitHub: [techtide](https://github.com/techtide/)

#### Name: [Raymond Duckworth](https://github.com/raymondxduckworth/)
- Place: California, USA
- Bio: Aspiring full-stack web developer/software engineer. Interested in IoT, AI, & Tech Business.
- GitHub: [Raymond Duckworth](https://github.com/raymondxduckworth/)

#### Name: [Tanner Lund](https://github.com/nylan17/)
- Place: Seattle
- Bio: Developer
- GitHub: [Nylan17](https://github.com/nylan17/)

#### Name: [Ermolaev Gleb](https://github.com/ermolaeff/)
- Place: Moscow, Russia
- Bio: Student-developer, fond of JAva, Web etc.
- GitHub: [Ermolaeff](https://github.com/ermoalaeff)

#### Name: [Jeffrey Ng](https://github.com/NgJeffrey/)
- Place: California, United States
- Bio: Student
- GitHub: [NgJeffrey](https://github.com/NgJeffrey/)

#### Name: [Peter Walsh](https://github.com/ddddamian/)
- Place: UK
- Bio: Learning to code through freeCodeCamp
- GitHub: [Peter Walsh](https://github.com/ddddamian/)

#### Name: [Michelle Uy](https://github.com/breindy/)
- Place: NYC
- Bio: CS student aspiring to become a better coder
- GitHub: [Michelle Uy](https://github.com/breindy/)

#### Name: [James Nuttall](https://github.com/JamesNuttall/)
- Place: UK
- Bio: Developing things. Learning Git
- GitHub: [James Nuttall](https://github.com/JamesNuttall/)

#### Name: [Bruno](https://github.com/bbarao/)
- Place: Lisbon, Portugal
- Bio: Love stuff
- GitHub: [Bruno](https://github.com/bbarao/)

#### Name: [Taylor Lee](https://github.com/taylorlee1/)
- Place: California
- Bio: Developer
- GitHub: [taylorlee1](https://github.com/taylorlee1/)

#### Name: [José](https://github.com/JJPO96/)
- Place: Porto, Portugal
- Bio: Informatics Student
- GitHub: [JJPO96](https://github.com/JJPO96/)

#### Name: [Rafael Barbosa Conceição](https://github.com/darthmasters/)
- Place: Sergipe, Brasil
- Bio: Web Developer
- GitHub: [Rafael Barbosa Conceição](https://github.com/darthmasters/)

#### Name: [Eric](https://github.com/Eric-Tadeja/)
- Place: Redmond, Washington
- Bio: service engineer
- GitHub: [Eric-Tadeja](https://github.com/Eric-Tadeja/)

#### Name: [Grégoire](https://github.com/navispeed/)
- Place: Quebec, Canada
- Bio: Scala developer 
- GitHub: [navispeed](https://github.com/navispeed/)

#### Name: [Spencer](https://github.com/leaous/)
- Place: Pittsburgh, Pennsylvania
- Bio: student :)
- GitHub: [leaous](https://github.com/leaous/)

#### Name: [Udit Mittal](https://github.com/udit-001)
- Place: New Delhi, India
- Bio: Programmer
- Github: [Udit Mittal](https://github.com/udit-001)

<<<<<<< HEAD
#### Name: [Aniket](https://github.com/AniketRoy)
- Place: New Delhi, India
- Bio: Computer Science Under Graduate, Open Source Lover
- GitHub: [Aniket](https://github.com/AniketRoy)
=======
#### Name: [Nelson Estevão](https://github.com/nelsonmestevao)
- Place: Braga, Portugal
- Bio: Student of Software Engineering who likes puzzles.
- GitHub: [nelsonmestevao](https://github.com/nelsonmestevao)

#### Name: [Tom Michel](https://github.com/tomichel)
- Place: Berlin, Germany
- Bio: Developer
- Github: [Tom Michel](https://github.com/tomichel)

#### Name: [Abhishek Bhatt](https://github.com/ab-bh)
- Place: New Delhi, India
- Bio: Software developer, studying B.Tech CSE
- GitHub: [Abhishek Bhatt](https://github.com/ab-bh)

#### Name: [Rohit Mathew](https://github.com/rohitjmathew)
- Place: Bangalore, Karnataka, India
- Bio: Android Developer, Freelancer and Tech Enthusiast
- GitHub: [Rohit Mathew](https://github.com/rohitjmathew)

#### Name: [Aditya Giri](https://github.com/BrainBuzzer)
- Place: Latur, India
- Bio: Student
- Github: [Udit Mittal](https://github.com/BrainBuzzer)

#### Name: [syamkumar](https://github.com/syam3526)
- Place:kerala,india
- Bio: data scientist
- Github: [syamkumar](https://github.com/syam3526)

#### Name: [Gui An Lee](https://github.com/piroton)
- Place: Singapore, Singapore
- Bio: Student
- Github: [Gui An Lee](https://github.com/piroton)

#### Name: [Hardik Surana](https://github.com/hardiksurana)
- Place: Bangalore, India
- Bio: Programmer, Student
- Github: [Hardik Surana](https://github.com/hardiksurana)

#### Name: [Curian lee Zhen Jie](https://github.com/finalight)		
 - Place: Singapore	
 - Bio: Fullstack, devops practitioner
 - GitHub: [turkerdotpy](https://github.com/finalight)	

#### Name: [Ayushman KB](https://github.com/namhsuya/)
- Place: Calcutta, India
- Bio: Life sciences student|Dev|Linux enthusiast
- GitHub: [namhsuya](https://github.com/namhsuya/)

#### Name: [Michael Rogers](https://github.com/widgyrogers)
- Place: London, England
- Bio: Management Consultant
- Github: [widgyrogers] (https://github.com/widgyrogers)

#### Name: [Ipaye Alameen](https://github.com/ipaye)
- Place: Lagos, Nigeria
- Bio: Coumpter Engeering Undergrad | Front-end Developer | Javascript enthusiast
- Github: [ipaye] (https://github.com/ipaye)

#### Name: [Kutsoragi](https://github.com/Kutsoragi)
- Place: Madrid, Spain
- Bio: Software Student
- Github: [Kutsoragi] (https://github.com/Kutsoragi)
>>>>>>> 1f094a7a
<|MERGE_RESOLUTION|>--- conflicted
+++ resolved
@@ -1634,12 +1634,11 @@
 - Bio: Programmer
 - Github: [Udit Mittal](https://github.com/udit-001)
 
-<<<<<<< HEAD
 #### Name: [Aniket](https://github.com/AniketRoy)
 - Place: New Delhi, India
 - Bio: Computer Science Under Graduate, Open Source Lover
 - GitHub: [Aniket](https://github.com/AniketRoy)
-=======
+
 #### Name: [Nelson Estevão](https://github.com/nelsonmestevao)
 - Place: Braga, Portugal
 - Bio: Student of Software Engineering who likes puzzles.
@@ -1703,5 +1702,4 @@
 #### Name: [Kutsoragi](https://github.com/Kutsoragi)
 - Place: Madrid, Spain
 - Bio: Software Student
-- Github: [Kutsoragi] (https://github.com/Kutsoragi)
->>>>>>> 1f094a7a
+- Github: [Kutsoragi] (https://github.com/Kutsoragi)