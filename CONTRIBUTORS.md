#### Name: [ALICE CHUANG](https://github.com/AliceWonderland)
- Place: New York City, NY, USA
- Bio: I love DOGS! :dog:
- GitHub: [Alice Chuang](https://github.com/AliceWonderland)

#### Name: [GABE DUNN](https://github.com/redxtech)
- Place: Canada
- Bio: I love VUE !!
- GitHub: [Gabe Dunn](https://github.com/redxtech)
- Website: [when.](https://when.redxte.ch)

#### Name: [GEORGE FOTOPOULOS](https://github.com/xorz57)
- Place: Patras, Achaia, Greece
- Bio: Technology Enthusiast
- GitHub: [George Fotopoulos](https://github.com/xorz57)

#### Name: [Stephen Dzialo](https://github.com/dzials)
- Place: USA
- Bio: Computer Science Major
- GitHub: [Stephen Dzialo](https://github.com/dzials)

#### Name: [Taf Meister](https://github.com/tashrafy)
- Place: NYC
- Bio: Developer =]

#### Name: [RAFAEL MENEZES](https://github.com/RafaelSa94)
- Place: Boa Vista, Roraima, Brazil
- Bio: Computer Science Major
- GitHub: [Rafael Sá](https://github.com/RafaelSa94)

#### Name: [Patrick S](https://github.com/patsteph)
- Place: USA
- Bio: Professional Geek
- GitHub: [Patrick S](https://github.com/patsteph)

#### Name: [Michael Cao](https://github.com/mcao)
- Place: PA, USA
- Bio: Student
- GitHub: [Michael Cao](https://github.com/mcao)

#### Name: [Amlaan Bhoi](https://github.com/amlaanb)
- Place: IL, USA
- Bio: CS Grad Student
- GitHub: [Amlaan Bhoi](https://github.com/amlaanb)

#### Name: [Cecy Correa](https://github.com/cecyc)
- Place: USA
- Bio: Software Engineer at ReturnPath
- Github: [cecyc](https://github.com/cecyc)

#### Name: [Billy Lee](https://github.com/leebilly0)
- Place: WI, USA
- Bio: Software Developer, Bachelors in Computer Science
- Github: [Billy Lee](https://github.com/leebilly0)

#### Name: [AGNIESZKA MISZKURKA](https://github.com/agnieszka-miszkurka)
- Place: Poland
- Bio: second year Computer Science Student, in love with NYC <3
- GitHub: [agnieszka-miszkurka](https://github.com/agnieszka-miszkurka)

#### Name: [Leah Langfrod](https://github.com/leahlang4d2)
- Place: CA, USA
- Bio: Recent Bachelors in Computer Science
- Github: [Leah Langford](https://github.com/leahlang4d2)

#### Name: [Eric Nor](https://github.com/thateric)
- Place: Lake Forest, CA, USA
- Bio: Multiple corgi owner and a Senior Software Developer
- Github: [Eric Nord](https://github.com/thateric)

#### Name: [Campion Fellin](https://github.com/campionfellin)
- Place: Seattle, WA, USA
- Bio: I love open source and coffee! New grad looking for work!
- GitHub: [Campion Fellin](https://github.com/campionfellin)

#### Name: [Niket Mishra](https://github.com/niketmishra)
- Place: New Delhi, Delhi, India
- Bio: B.Tech Student in Information Technology
- GitHub: [Niket Mishra](https://github.com/niketmishra)

#### Name: [Shade Ruangwan](https://github.com/sruangwan)
- Place: Nara, Japan
- Bio: PhD student in Software Engineering
- Github: [Shade Ruangwan](https://github.com/sruangwan)

#### Name: [Michael Rodriguez](https://github.com/vinird)
- Place: Alajuea, Alajuela, Costa Rica
- Bio: Web dev adn graphic designer
- GitHub: [vinird](https://github.com/vinird)

#### Name: [Evan Culver](https://github.com/eculver)
- Place: San Francisco, CA, USA
- Bio: I work at Uber on data storage, tooling and OOS - checkout [our work](https://github.com/uber-go/dosa)!
- GitHub: [Evan Culver](https://github.com/eculver)

#### Name: [Vo Tan Tho](https://github.com/kensupermen)
- Place: Ho Chi Minh City, VietNam
- Bio: I'm Software Engineer at Dinosys
- GitHub: [Ken Supermen](https://github.com/kensupermen)

#### Name: [Franklyn Roth](https://github.com/far3)
- Place: Boulder, CO, USA
- Bio: I am a web developer working on finance sites. Specialize in accessibility.
- GitHub: [Franklyn Roth](https://github.com/far3)

#### Name: [Karthick Thoppe](https://github.com/karthicktv)
- Place: Dublin, Ireland
- Bio: I am a Solution Architect and work for a large SaaS organization
- GitHub: [Karthick Thoppe](https://github.com/karthicktv)

#### Name: [Brane](https://github.com/brane)
- Place: Turkey
- Bio: I am a caffeine based artificial life form.
- GitHub: [Brane](https://github.com/brane)

#### Name: [Ishan Jain](https://github.com/ishanjain28)
- Place: Roorkee, Uttrakhand, India
- Bio: I love working with Images, Crypto, Networking and opengl, Work as a Backend Engineer in Go. Also, Love Rust!.
- Github: [Ishan Jain](https://github.com/ishanjain28)

#### Name: [Anupam Dagar](https://github.com/Anupam-dagar)
- Place: Allahabad, India
- Bio: I am like a code currently in development.
- GitHub: [Anupam Dagar](https://github.com/Anupam-dagar)

#### Name: [Phil](https://github.com/bitbrain-za)
- Place: South Africa
- Bio: Avid Tinkerer
- GitHub: [bitbrain-za](https://github.com/bitbrain-za)

#### Name: [Jasdy Syarman](https://github.com/akutaktau)
- Place: Malaysia
- Bio: PHP Programmer
- GitHub: [akutaktau](https://github.com/akutaktau)

#### Name: [Rupesh Kumar](https://github.com/vmcniket)
- Place: India
- Bio: KIIT University IT student
- GitHub: [vmcniket](https://github.com/vmcniket)

#### Name: [Shelby Stanton](https://github.com/Minimilk93)
- Place: Leeds, England
- Bio: Front End Developer who loves cats and gaming!
- GitHub: [Minimilk93](https://github.com/Minimilk93)

#### Name: [Michael Nyamande](https://github.com/mikeyny)
- Place: Harare ,Zimbabwe
- Bio: Eat , ~~Sleep~~ , Code
- GitHub: [Mikeyny](https://github.com/mikeyny)

#### Name: [Anders Jürisoo](https://github.com/ajthinking)
- Place: Sweden
- Bio: What happens in Git stays in Git
- GitHub: [Anders Jürisoo](https://github.com/ajthinking)

#### Name: [Dvir](https://github.com/dvur12)
- Place: Israel
- Bio: \x90\x90\x90\x90
- GitHub: [Dvir](https://github.com/dvur12)

#### Name: [Xavier Marques](https://github.com/wolframtheta)
- Place: Corbera de Llobregat, Barcelona, Catalonia
- Bio: Computer Science Major
- GitHub: [WolframTheta](https://github.com/wolframtheta)

#### Name: [Vishal](https://dainvinc.github.io)
- Place: New York
- Bio: Software developer with a knack to learn things quickly.
- GitHub: [dainvinc](https://github.com/dainvinc)

### Name: [Niall Cartwright](https://github.com/Nairu)
- Place: Birmingham, UK
- Bio: Avid Games dev hobbyist, work for 3SDL as a software developer.
- GitHub: [Niall Cartwright](https://github.com/Nairu)

#### Name: [Justin I](https://github.com/Jish80)
- Place: IL, USA
- Bio: Work hard
- GitHub: [Jish80] (https://github.com/Jish80)

#### Name: [APOORVA SHARMA](https://github.com/okatticus)
- Place: Himachal Pradesh,India
- Bio: A student happy to write code and poetry.
- GitHub: [Apoorva Sharma](https://github.com/okatticus)

#### Name: [Prateek Pandey](https://github.com/prateekpandey14)
- Place: Bangalore, India
- Bio: Opensource Enthusiast, Opensource Golang developer
- GitHub: [Prateek Pandey](https://github.com/prateekpandey14)

#### Name: [CodHeK](https://github.com/CodHeK)
- Place: Mumbai, India
- Bio: Cuber/Coder
- GitHub: [CodHeK](https://github.com/CodHeK)

#### Name: [Søren Eriksen](https://github.com/soer7022)
- Place: Denmark
- Bio: Currently studying computerscience at Aarhus University
- Github: [Søren Eriksen](https://github.com/soer7022)

#### Name: [Cristiano Bianchi](https://github.com/crisbnk)
- Place: Italy
- Bio: Love to learn something new everyday
- GitHub: [crisbnk](https://github.com/crisbnk)


#### Name: [Paulo Henrique Scherer](https://github.com/phscherer)
- Place: Brazil
- Bio: Student and newbie software developer
- GitHub: [phscherer](https://github.com/phscherer)

#### Name: [Aldo Cano](https://github.com/aldocano)
- Place: Tirana, Albania
- Bio: A bug is never just a mistake...
- GitHub: [Aldo Cano](https://github.com/aldocano)

#### Name: [Timea Deák](https://github.com/DTimi)
- Place: Dublin, Ireland
- Bio: Molecular biologist
- GitHub: [Timea Deák](https://github.com/DTimi)

#### Name: [Christian Skala](https://github.com/chrishiggins29)
- Place: New York, USA
- Bio: Hire me! Need a VP of Engineering, Director of Software, CTO?
- GitHub: [Christian Skala](https://github.com/chrishiggins29)

#### Name: [filedesless](https://hightechlowlife.info)
- Place: Québec, Canada
- Bio: CompSci from ULaval reporting in
- GitHub: [aiglebleu](https://github.com/aiglebleu)

#### Name: [Jon Lee](https://github.com/githubbbbbbbbbbbbb)
- Place: Canada
- Bio: Student
- GitHub: [githubbbbbbbbbbbbb](https://github.com/githubbbbbbbbbbbbb)

#### Name: [Ren Cummings](https://github.com/nrenc027)
- Place: Dayton,OH, USA
- Bio: I like Code :sunglasses:, Coloring :art:, and Cardio :running:
- GitHub: [Ren Cummings](https://github.com/nrenc027)

#### Name: [Nefari0uss](https://github.com/nefari0uss)
- Place: USA
- Bio: Gamer, developer, and open source enthusiast!
- Github: [Nefari0uss](https://github.com/nefari0uss)

#### Name: [S Stewart](https://github.com/tilda)
- Place: Denton, Texas, US
- Bio: Dude trying to become a IT guy somewhere. Also reads [The Register](https://www.theregister.co.uk).
- GitHub: [tilda](https://github.com/tilda)

#### Name: [Jose Gomera](https://github.com/josegomera)
- Place: Dominican Republic
- Bio: I'm web developer that love somehow to help.
- Github: [josegomera](https://github.com/josegomera)

#### Name: [Stephen Abrahim](https://github.com/lepah)
- Place: Huntington Beach, CA
- Bio: Games and things!
- GitHub: [Stephen Abrahim](https://github.com/lepah)

#### Name: [Rajeev Kumar Singh](https://github.com/rajeeviiit)
- Place: Gandhinagar,Gujrat, IN
- Bio: Games and music!
- GitHub: [Rajeev Kumar Singh](https://github.com/rajeeviiit)

### Name: [Benjamin Sanvoisin](https://github.com/Laudenlaruto)
- Place : Paris, FR
- Bio: Devops, Gamer and fun
- GitHub: [Benjamin Sanvoisin](https://github.com/Laudenlaruto)

#### Name: [Matthew Burke](https://github.com/MatthewBurke1995)
- Place: Sydney, Australia
- Bio: Big fan of Python + Data
- GitHub: [Matthew Burke](https://github.com/MatthewBurke1995)

#### Name: [Caio Perdona](https://github.com/perdona)
- Place: Ribeirao Preto, SP, Brazil
- Bio: Web and Mobile Engineer
- GitHub: [Caio Perdona](https://github.com/perdona)

#### Name: [Shankhalika Sarkar](https://github.com/Shankhalika)
- Place: Karnataka, India
- Bio: Current Final Year CS Undergrad. I love poetry, tea and dogs.
- Github: [Shankhalika Sarkar](https://github.com/Shankhalika)

#### Name: [Henrique Duarte](https://github.com/mustorze)
- Place: São Paulo, SP, BR
- Bio: Developer, I really like!
- GitHub: [Henrique Duarte](https://github.com/mustorze)

#### Name: [Akshit Kharbanda](https://github.com/akshit04)
- Place: Delhi, India
- Bio: 5th semester IT Undergrad. Machine Learning enthusiast. Black coffee <3
- GitHub: [Akshit Kharbanda](https://github.com/akshit04)

#### Name:[Avinash Jaiswal](https://github.com/littlestar642)
- Place:Surat,Gujarat,India.
- Bio:In love with the WEB,from age of 5!
- Github:[Avinash Jaiswal](https://github.com/littlestar642)

#### Name: [JoeBanks13](https://github.com/JoeBanks13)
- Place: York, United Kingdom
- Bio: Backend web developer
- GitHub: [JoeBanks13](https://github.com/JoeBanks13)
- Webpage: [josephbanks.me](https://josephbanks.me)
- GitLab Server: [GitLab](https://gitlab.josephbanks.me/JoeBanks13)

#### Name: [Alisson Vargas](https://github.com/alisson-mich)
- Place: Torres, RS, Brazil
- Bio: A guy who loves IT :D
- GitHub: [Alisson Vargas](https://github.com/alisson-mich)

#### Name: [Mat.](https://github.com/pudkipz)
- Place: Stockholm, Sweden
- Bio: Random Swedish student.
- GitHub: [Mat.](https://github.com/pudkipz)

#### Name: [Adiyat Mubarak](https://github.com/Keda87)
- Place: Jakarta, ID, Indonesia
- Bio: Technology Agnostic
- GitHub: [Adiyat Mubarak](https://github.com/Keda87)

#### Name: [Vishaal Udandarao](https://github.com/vishaal27)
- Place: New Delhi, India
- Bio: Professional Geek | Developer
- GitHub: [Vishaal Udandarao](https://github.com/vishaal27)

#### Name: [Sparsh Garg](https://github.com/sparsh789)
- Place: Hyderabad, Telangana, India
- Bio: Student@IIIT,Hyderabad
- GitHub: [sparsh789](https://github.com/sparsh789)

#### Name: [Zaki Akhmad](https://github.com/za)
- Place: Jakarta, Indonesia
- Bio: Python enthusiasts
- GitHub: [za](https://github.com/za)

### Name: [Joey Marshment-Howell](https://github.com/josephkmh)
- Place: Berlin, Germany
- Bio: A nice young man who likes web programming!
- GitHub: [Joey Marshment-Howell](https://github.com/josephkmh)

#### Name: [Chris Sullivan](https://github.com/codemastermd)
- Place: College Park, Maryland
- Bio: Comp Sci student at the University of Maryland
- GitHub: [Chris Sullivan](https://github.com/codemastermd)

### Name: [Owen Mitchell](https://github.com/ultimatezenzar)
- Place: Edmond, OK, United States
- Bio: Programmer for a high school robotics team
- Github: [ultimatezenzar] (https://github.com/ultimatezenzar)

#### Name: [Sravya Pullagura](https://github.com/sravya96)
- Place: Vijayawada, Andhra Pradesh, India
- Bio: Love learning, coding and sketching!!
- Github [Sravya Pullagura](https://github.com/sravya96)

#### Name: [Ahmad Musaddiq Mohammad](https://github.com/ahmadmusaddiq)
- Place: Kuala Belait, Brunei Darussalam
- Bio: Mechanical engineer
- Github: [ahmadmusaddiq](https://github.com/ahmadmusaddiq)

#### Name: [Rafael Lima](https://github.com/rafaelkalan)
- Place: Belo Horizonte, Minas Gerais, Brazil
- Bio: Youger software engineer
- GitHub: [Rafael Lima](https://github.com/rafaelkalan)

#### Name: [Saif Rehman Nasir](https://github.com/shyshin)
- Place: New Delhi, India
- Bio: Techie with a lot of horizontals but a low verticality :(
- Github: [Saif Rehman Nasir](https://github.com/shyshin)

#### Name: [Yash Mittra](https://github.com/mittrayash)
- Place: New Delhi, Delhi, India
- Bio: Web Developer, Coder | Entering the field of Machine Learning and Data Science
- GitHub: [mittrayash](https://github.com/mittrayash)

#### Name: [Dustin Woods](https://github.com/dustinywoods)
- Place: MN, USA
- Bio: Software Developer
- GitHub: [Dustin Woods](https://github.com/dustinywoods)

#### Name: [Ginanjar S.B](https://github.com/egin10)
- Place: Samarinda, Kalimantan Timur, Indonesia
- Bio: Someone who's intresting about web devlopment / Programming
- GitHub: [Ginanjar S.B | egin10](https://github.com/egin10)

#### Name: [Fush Chups](https://github.com/fushandchups)
- Place: Christchurch, Canterbury, New Zealand
- Bio: Earhquake enthusiast
- GitHub:[fushandchups] (https://github.com/fushandchups)

#### Name: [Francis Venne](https://github.com/NullSilence)
- Place: Montreal, Canada.
- Bio: Developer by day, cat lover by night. Canadian tech enthusiast.
- Github [Sravya Pullagura](https://github.com/NullSilence)

#### Name: [Leonardo Bonetti](https://github.com/LeonardoBonetti)
- Place: São Paulo, Brazil
- Bio: Associate Degree analysis and systems development
- GitHub: [Leonardo Bonetti](https://github.com/LeonardoBonetti)

#### Name: [Noveen Sachdeva](https://github.com/noveens)
- Place: Hyderabad, Telangana, India
- Bio: 3rd Year CS undergrad at IIIT Hyderabad.
- GitHub: [Noveen Sachdeva](https://github.com/noveens)

#### Name: [DENNIS ORZIKH](https://github.com/orzikhd)
- Place: Seattle, WA, USA
- Bio: Student at UW. Likes easy ways to make sure tools are set up in new environments (like this project)
- Github: Wow isn't this right up there ^ [Dennis Orzikh](https://github.com/orzikhd)

#### Name: [Pranav Bhasin](https://github.com/pranavbhasin96)
- Place: Hyderabad, Telangana, India
- Bio: Trying to fit in coding society.
- GitHub: [Pranav Bhasin](https://github.com/pranavbhasin96)

#### Name: [Vaibhav Agarwal](https://github.com/vaibhavagarwal220)
- Place: Mandi, Himachal Pradesh, India
- Bio: A passionate programmer and a beginner in Open Source
- Github [Vaibhav Agarwal](https://github.com/vaibhavagarwal220)

#### Name: [Arpit Gogia](https://github.com/arpitgogia)
- Place: Delhi, India
- Bio: Python Developer
- Github [Arpit Gogia](https://github.com/arpitgogia)

#### Name: [Charlie Stanton](https://github.com/shtanton)
- Place: Southend-On-Sea, England
- Bio: JavaScript Tinkerer, Lover of Vim
- Github [Charlie Stanton](https://github.com/shtanton)

#### Name: [James Henderson](https://github.com/prohunt)
- Place: Raleigh, NC, United States
- Bio: Inquisitive, Loves coding, also vegan
- Github [Sravya Pullagura](https://github.com/sravya96)

#### Name: [Loreleen Mae Sablot](https://github.com/loreleensablot)
- Place: Daet, Camarines Norte, Philippines
- Bio: I love designing beautiful websites. I also bike.
- Github [Loreleen Mae Sablot] (https://github.com/loreleensablot)

#### Name: [Ahmad Musaddiq Mohammad](https://github.com/ahmadmusaddiq)
- Place: Kuala Belait, Brunei Darussalam
- Bio: Mechanical engineer
- Github: [ahmadmusaddiq](https://github.com/ahmadmusaddiq)

#### Name: [Aleksandr Vorontsov](https://github.com/a-vorontsov)
- Place: London, England
- Bio: Student, Aspiring Front-end Web Dev
- Github [Aleksandr Vorontsov](https://github.com/a-vorontsov)
#### Name: [Ben Smith](https://github.com/ben-w-smith)
- Place: Salt Lake City, UT, USA
- Bio: A guy that loves writing bots and automation.
- GitHub: [Ben Smith](https://github.com/ben-w-smith)

#### Name: [Eric Bryant](https://github.com/shmickle)
- Place: Fairfax, Virginia, USA
- Bio: Web Developer
- GitHub: [shmickle](https://github.com/shmickle)

#### Name: [Emmanuel Akinde](https://github.com/harkindey)
- Place: Lagos, Nigeria
- Bio: Lets Code and Chill
- Github: [Harkindey](https://github.com/harkindey)

#### Name: [Ashish Krishan](https://github.com/ashishkrishan1995)
- Place: India
- Bio: Computer Science Major / UI/UX Designer
- GitHub: [ashishkrishan1995](https://github.com/ashishkrishan1995)

#### Name: [Katherine S](https://github.com/kms6bn)
- Place: San Francisco
- Bio: Data Scientist
- Github: [kms6bn](https://github.com/kms6bn)

#### Name: [BrunoSXS](https://github.com/brunosxs)
- Brazil
- Bio: I like turtules.
- Github [BrunoSXS](https://github.com/brunosxs)

#### Name: [Alexander Miller](https://github.com/allesmi)
- Place: Salzburg, Austria
- Bio: Student/Web Developer
- GitHub: [allesmi](https://github.com/allesmi)

#### Name: [Bryan Wigianto](https://github.com/bwigianto)
- Place: USA
- Bio: Engineer
- GitHub: [bwigianto](https://github.com/bwigianto)

#### Name: [Ckpuna4](https://github.com/Ckpuna4)
- Place: Saint-petersburg, Russia
- Bio: Web Developer
- GitHub: [Ckpuna4](https://github.com/Ckpuna4)

#### Name: [Vaibhaw Agrawal](https://github.com/vaibhaw2731)
- Place: New Delhi, India
- Bio: I am a Machine Learning enthusiast.
- GitHub: [vaibhaw2731](https://github.com/vaibhaw2731)

#### Name: [Dhevi Rajendran](https://github.com/dhevi)
- Place: USA
- Bio: Software Engineer
- Github: [dhevi](https://github.com/dhevi)

#### Name: [Oluwadamilola Babalola](https://github.com/thedammyking)
- Place: Lagos, Nigeria
- Bio: JavaScript Developer
- GitHub: [Oluwadamilola Babalola](https://github.com/thedammyking)

### Name: [Trevor Meadows](https://github.com/tlm04070)
- Place: Charlotte, North Carolina.
- Bio: UNC Charlotte coding bootcamp student.
- GitHub: [tlm04070](https://github.com/tlm04070);

#### Name: [Ratchapol Tengrumpong](https://github.com/lullabies)
- Place: Bangkok, Thailand
- Bio: Programmer Analyst
- GitHub: [lullabies](https://github.com/lullabies)

#### Name: [Luke Taylor](https://github.com/lmcjt37)
- Place: Derby, UK
- Bio: Senior Software Engineer, child at heart
- GitHub: [Luke Taylor](https://github.com/lmcjt37)

#### Name: [Snehil Verma](https://github.com/vsnehil92)
- Place: Delhi, India
- Bio: Love to learn new technologies
- GitHub: [vsnehil92](https://github.com/vsnehil9

#### Name: [Akram Rameez](https://github.com/akram-rameez)
- Place: Bengaluru, India
- Bio: I like free T-shirts and I cannot lie.
- GitHub: [allesmi](https://github.com/akram-rameez)

#### Name: [Bryan Tylor](https://github.com/bryantylor)
- Place: Cincinnati, OH, USA
- Bio: Elixir Dev / Nuclear Engineer
- GitHub: [Bryan Tylor](https://github.com/bryantylor)

#### Name: [Matthias Kraus](https://github.com/brotkiste)
- Place: Munich, Germany
- Bio: Automotive Computer Science
- GitHub: [brotkiste](https://github.com/brotkiste)

#### Name: [Harshil Agrawal](https://github.com/harshil1712)
-Place: Vadodara, India
-Bio: Student,Web Developer
-GitHub: [harshil1712](https://github.com/harshil1712)

#### Name: [Bennett Treptow](https://github.com/bennett-treptow)
- Place: Milwaukee, WI, USA
- Bio: Computer Science Major / Web Developer
- Github: [bennett-treptow](https://github.com/bennett-treptow)

#### Name: [Cameron Smith](https://github.com/cameronzsmith)
- Place: Wichita, KS, USA
- Bio: Student
- GitHub: [cameronzsmith](https://github.com/cameronzsmith)

#### Name: [Jose Morales](https://github.com/castro732)
- Place: Buenos Aires, Argentina
- Bio: Developer
- GitHub: [castro732](https://github.com/castro732)

#### Name: [Hassan Sani](https://github.com/inidaname)
- Place: Bida, Niger State, Nigeria
- Bio: Web Developer at @ADPNigeria

#### Name: [Philip Terzic](https://github.com/PhilTerz)
- Place: Scottsdale, Arizona, USA
- Bio: Aspiring OSS Contributer
- GitHub: [PhilTerz](https://github.com/PhilTerz)

#### Name: [Gustavo Pacheco Ziaugra](https://github.com/GustavoZiaugra)
- Place: São Paulo, Brazil.
- Bio: Technology Guy / Student
- GitHub: [Gustavo Ziaugra](https://github.com/GustavoZiaugra)

#### Name: [Sarah Chen](https://github.com/sarovisk)
- Place: Sao Paulo/ Brazil
- Bio: Student
- GitHub: [sarovisk](https://github.com/sarovisk)

#### Name: [Jose David](https://github.com/jose4125)
- Place: Bogotá, Colombia
- Bio: Web Developer
- GitHub: [jose4125](https://github.com/jose4125)

#### Name: [Mayank Saxena](https://github.com/mayank26saxena)
- Place: New Delhi, India
- Bio: Student
- GitHub: [mayank26saxena](https://github.com/mayank26saxena)

#### Name: [Napat Rattanawaraha](https://github.com/peam1234)
- Place: Bangkok, Thailand
- Bio: Student / Junior Web Developer
- GitHub: [peam1234](https://github.com/peam1234)

#### Name: [Marion Fioen](https://github.com/marion59000)
- Place: Lille, France
- Bio: Developer
- GitHub: [marion59000](https://github.com/marion59000)

#### Name: [Akma Adhwa](https://github.com/akmadhwa)
- Place: Malaysia
- Bio: Web Developer
- GitHub: [akmadhwa](https://github.com/akmadhwa)

#### Name: [Ian James](https://inj.ms)
- Place: London, UK
- Bio: Web... person?
- GitHub: [injms](https://github.com/injms)

#### Name: [K Foster](https://foster.im)
- Place: West Sussex, UK
- Bio: Web Developer
- GitHub: [g33kcentric](https://github.com/g33kcentric)

#### Name: [Andin FOKUNANG](https://github.com/switchgirl95)
- Place: Yaounde , Cameroon
- Bio: Student - Otaku - Geek
- GitHub: [Switch](https://github.com/switchgirl95)

#### Name: [xenocideiwki] (https://github.com/xenocidewiki)
- Place: Norway
- Bio: Reverse Engineer
- GitHub: [xenocidewiki] (https://github.com/xenocidewiki)

#### Name: [George Hundmann](https://github.com/georgegsd)
- Place: Mannheim, Baden-Württemberg, Germany
- Bio: I'm a German Shepherd that likes eating
- GitHub: [georgegsd](https://github.com/georgegsd)

#### Name: [Ahmad Abdul-Aziz](https://github.com/a-m-a-z)
- Place: Abuja, Nigeria
- Bio: Web Developer
- GitHub: [a-m-a-z](https://github.com/a-m-a-z)

#### Name: [Allan Dorr](https://github.com/aldorr)
- Place: Hamburg, Germany
- Bio: Web Dev, Writer, Translator, Teacher
- GitHub: [aldorr](https://github.com/aldorr)

#### Name: [Musa Barighzaai](https://github.com/mbarighzaai)
- Place: Toronto, Canada
- Bio: Front End Developer
- GitHub: [mbarighzaai](https://github.com/mbarighzaai)

#### Name: [Lakston](https://github.com/Lakston)
- Place: Toulouse, France
- Bio: Front-End Dev
- GitHub: [Lakston](https://github.com/Lakston)

#### Name: [Shobhit Agarwal](https://github.com/shobhit1997)
- Place: JSSATE, NOIDA ,INDIA
- Bio: Student/Andriod Developer
- GitHub: [shobhit1997](https://github.com/shobhit1997)

#### Name: [Will Barker](https://github.com/billwarker)
- Place: Toronto, Canada
- Bio: A guy who wants to improve the world through AI!
- GitHub: [Will Barker](https://github.com/billwarker)

#### Name: [Christopher Bradshaw](https://github.com/kitsune7)
- Place: Provo, UT, USA
- Bio: I love FOXES!!! :fox:
- GitHub: [kitsune7](https://github.com/kitsune7)

#### Name: [Ben Edelson]
-Place: Newark NJ
-Bio: I.T.
-GitHub: https://github.com/Bed3150n

#### Name: [JOE SCHO](https://github.com/JoeScho)
- Place: London, UK
- Bio: I love guitar!
- GitHub: [JoeScho](https://github.com/JoeScho)

#### Name: [Anuraag Tummanapally](https://github.com/TummanapallyAnuraag)
- Place: Mumbai, India
- Bio: Student, System Administrator
- GitHub: [TummanapallyAnuraag](https://github.com/TummanapallyAnuraag)

#### Name: [Fran Acién](https://github.com/acien101)
- Place: Madrid, Spain
- Bio: Full of empty
- GitHub: [Fran Acién](https://github.com/acien101)

#### Name: [Piyush Sikarwal](https://github.com/psikarwal)
- Place: India
- Bio: Professional Geek
- GitHub: [Piyush Sikarwal](https://github.com/psikarwal)

#### Name: [Pratyum Jagannath](https://github.com/Pratyum)
- Place: Singapore
- Bio: I tell tales!
- GitHub: [Pratyum](https://github.com/Pratyum)

#### Name: [Jakub Bačo](https://github.com/vysocina)
- Place: Slovakia
- Bio: Student / Designer
- GitHub: [Jakub Bačo](https://github.com/vysocina)

#### Name: [Gabriel Obaldia](https://github.com/gobaldia)
- Place: Uruguay
- Bio: Full Stack Developer
- GitHub: [Gabriel Obaldia](https://github.com/gobaldia)

#### Name: [Antonio Jesus Pelaez](https://github.com/ajpelaez)
- Place: Granada, Spain
- Bio: IT Student at the University of Granada
- GitHub: [Antonio Jesus Pelaez](https://github.com/ajpelaez)

#### Name: [Mahdi Majidzadeh](https://github.com/MahdiMajidzadeh/)
- Place: Qom, Qom, Iran
- Bio: back-end develoer and seo expert
- GitHub: [Mahdi Majidzadeh](https://github.com/MahdiMajidzadeh/)
- Twitter: [Mahdi Majidzadeh](https://twitter.com/MahdiMajidzadeh/)

#### Name: [Pedro Mietto Bruini](https://github.com/bruini)
- Place: Jundiaí, São Paulo, Brazil
- Bio: Analyst/Developer Student at Fatec-Jd
- GitHub: [Pedro Mietto Bruini](https://github.com/bruini)

#### Name: [NIKOLETT HEGEDÜS](https://github.com/henikolett)
- Place: Debrecen, Hungary
- Bio: I'm a Developer / Music geek / Nature enthusiast
- GitHub: [Nikolett Hegedüs](https://github.com/henikolett)

#### Name: [Omar Mujahid](https://github.com/omarmjhd)
- Place: Austin, Texas, USA
- Bio: I write code, and play golf!
- GitHub: [Omar Mujahid](https://github.com/omarmjhd)

#### Name: [Kyle Johnson] (https://github.com/johnson90512)
- Place: United States
- Bio: Information System Administrator, former Information Systems student
- GitHub: [Kyle Johnson] (https://github.com/johnson90512)
#### Name: [Gilliano Menezes](https://github.com/gillianomenezes)
- Place: Recife, Brazil
- Bio: Software Engineer at www.neuroup.com.br
- GitHub: [Gilliano Menezes](https://github.com/gillianomenezes)

#### Name: [Luís Antonio Prado Lança](https://github.com/luisslanca)
- Place: Jundiaí, São Paulo, Brazil
- Bio: I'm a student in Fatec Jundiaí and Web Developer.
- GitHub: [Luís Antonio Prado Lança](https://github.com/luisslanca)

#### Name: [Anish Bhardwaj](https://github.com/bhardwajanish)
- Place: New Delhi, India
- Bio: CSD IIITD
- GitHub: [Anish Bhardwaj](https://github.com/bhardwajanish)

#### Name: [Ankur Sharma](https://github.com/ankurs287)
- Place: New Delhi, India
- Bio: CSAM, IIITD
- GitHub: [Ankur Sharma](https://github.com/ankurs287)

#### Name: [Siddhant Verma](https://github.com/siddver007)
- Place: Delhi, India
- Bio: Information Assurance and Cybersecurity Master's Student at Northeastern University
- GitHub: [Siddhant Verma](https://github.com/siddver007)

#### Name: [Cody Williams](https://github.com/codyw9524)
- Place: Dallas, Texas, USA
- Bio: Web Nerd
- GitHub: [Cody Williams](https://github.com/codyw9524)

#### Name: [Aayush Sharma](https://github.com/aayusharma)
- Place: Mandi, Himachal Pradesh, India
- Bio: IITian
- GitHub: [Aayush Sharma](https://github.com/aayusharma)

#### Name: [Jonas Fabisiak](https://github.com/RenCloud)
- Place: Hanover, Germany
- Bio: IT Student
- GitHub: [Jonas Fabisiak](https://github.com/RenCloud)

#### Name: [Mark Schultz](https://github.com/zynk)
- Place: Calgary, Alberta
- Bio: IT Student at SAIT
- GitHub: [Mark Schultz](https://github.com/zynk)

#### Name: [Juan Pablo Aguilar Lliguin](https://github.com/chefjuanpi)
- Place: Chicoutimi, QC, Canada
- Bio: Full Stack Developer
- GitHub: [Juan Pablo Aguilar Lliguin](https://github.com/chefjuanpi)

### Name: [Isaac Torres Michel](https://github.com/isaactorresmichel)
- Place: León, Mexico
- Bio: Software Engineer
- GitHub: [Isaac Torres Michel](https://github.com/isaactorresmichel)

#### Name: [Klaudia K.](https://github.com/KalpiKK)
- Place: Poland
- Bio: IT Student at the University of Wroclaw
- GitHub: [Klaudia K.](https://github.com/KalpiKK)

#### Name: [Luiz Gustavo Mattos](https://github.com/mano0012)
- Place: Brasil
- Bio: Computer Science Student
- Github: [Luiz Matos](https://github.com/mano0012)

#### Name: [Jeppe Ernst](https://github.com/Ern-st)
- Place: 🇩🇰
- Bio: fullstack/devops/security unicorn 🦄
- GitHub: [Jeppe Ernst](https://github.com/Ern-st)

#### Name: [Sergey Gorky](https://github.com/sergeygorky)
- Place: Ukraine
- Bio: I've Top Rated status in Upwork
- GitHub: [Sergey Gorky](https://github.com/sergeygorky)

#### Name: [Ayush Agarwal](https://github.com/thisisayaush)
- Place: Noida, India
- Bio: CSE Student at the Amity University
- GitHub: [Ayush Agarwal](https://github.com/thisisayush)

#### Name: [Arie Kurniawan](https://github.com/arkwrn)
- Place: Jakarta, Indonesia
- Bio: IT Student at Universiy of Muhammadiyah Jakarta
- GitHub: [Arie Kurniawan](https://github.com/arkwrn)

#### Name: [Ramón Didier Valdez Yocupicio](https://github.com/xDidier901)
- Place: Hermosillo, Sonora, México
- Bio: Software Developer / Student
- GitHub: [Didier Valdez](https://github.com/xDidier901)

#### Name: [Jamie Pinheiro](https://github.com/jamiepinheiro)
- Place: Canada
- Bio: Student @ uWaterloo
- GitHub: [jamiepinheiro](https://github.com/jamiepinheiro)

#### Name: [Alvin Abia](https://github.com/twist295)
- Place: NY, USA
- Bio: Lead Mobile Developer
- Github: [Alvin Abia](https://github.com/twist295)

### Name: [Carlos Federico Lahrssen](https://github.com/carloslahrssen)
- Place: Miami, Florida, USA
- Bio: CS Student at Florida International University
- GitHub: [Carlos Lahrssen](https://github.com/carloslahrssen)

#### Name: [Caio Calderari](https://github.com/caiocall)
- Place: Campinas, São Paulo, Brazil
- Bio: Designer
- GitHub: [Caio Calderari](https://github.com/caiocall)

#### Name: [Chashmeet Singh](https://github.com/chashmeetsingh)
- Place: New Delhi, India
- Bio: CS Student
- GitHub: [Chashmeet Singh](https://github.com/chashmeetsingh)

#### Name: [Aimee Tacchi](https://github.com/darkxangel84)
- Place: England, UK
- Bio: Female Front-End Developer From England, UK, I love Code, Cats and Tea. Also love travelling.
- GitHub: [darkxangel84](https://github.com/darkxangel84)

#### Name: [Stuart Wares](https://github.com/StuWares)
- Place: Tamworth, United Kingdom
- Bio: Learning web development to help with a career change!
- GitHub: [Stu Wares](https://github.com/StuWares)

#### Name: [Aitor Alonso](https://github.com/tairosonloa)
- Place: Madrid, Spain
- Bio: Computer Science and Engineering BSc student at Carlos III University of Madrid
- GitHub: [Aitor Alonso](https://github.com/tairosonloa)

#### Name: [Veronika Tolpeeva](https://github.com/ostyq)
- Place: Moscow, Russia
- Bio: Web developer
- GitHub: [Veronika Tolpeeva](https://github.com/ostyq)

#### Name: [Dzmitry Kasinets](https://github.com/dkasinets)
- Place: Brooklyn, NY, USA
- Bio: CS student at Brooklyn College, and The Game of Thrones fan :3
- Github: [Dzmitry Kasinets](https://github.com/dkasinets)

#### Name: [Anthony Mineo](https://github.com/amineo)
- Place: New Jersey, USA
- Bio: Web Design & Development
- GitHub: [Anthony Mineo](https://github.com/amineo)

#### Name: [Brent Scheppmann](https://github.com/bareon)
- Place: Garden Grove, CA, US
- Bio: Student, Geophysicist
- GitHub: [Brent Scheppmann](https://github.com/bareon)

#### Name: [Andrea Stringham](https://github.com/astringham)
- Place: Phoenix, AZ USA
- Bio: Coffee addict, dog person, developer.
- GitHub: [Andrea Stringham](https://github.com/astringham)

#### Name: [coastalchief](https://github.com/coastalchief)
- Place: Germany
- Bio: dev
- GitHub: [coastalchief](https://github.com/coastalchief)

#### Name: [Furkan Arabaci](https://github.com/illegaldisease)
- Place: Turkey
- Bio: Computer Science student
- GitHub: [Furkan Arabaci](https://github.com/illegaldisease)

#### Name: [Rizki Ramadhana](https://github.com/rizkiprof)
- Place: Yogyakarta, Indonesia
- Bio: Student / Front-end Developer
- GitHub: [Rizki Ramadhana](https://github.com/rizkiprof)

#### Name: [Sarthak Bhagat](https://github.com/sarthak268)
- Place: Delhi, India
- Bio: ECE Undergraduate
- GitHub: [Sarthak Bhagat](https://github.com/sarthak268)

#### Name: [Haley C Smith](https://github.com/haleycs)
- Place: Orlando, Florida
- Bio: Web Designer/Developer
- GitHub: [Haley C Smith](https://github.com/haleycs)

#### Name: [Lesyntheti](https://github.com/lesyntheti)
- Place : Troyes, France
- Bio : Network Engineer at University of Technology of Troyes
- Github: [lesyntheti](https://gitbub.com/lesyntheti)

#### Name: [Abdullateef](https://github.com/abdullateef97)
- Place: Lagos Island, Lagos State, Nigeria
- Bio: Student Developer
- GitHub: [Abdullateef](https://github.com/abdullateef97)

#### Name: [Juan Anaya Ortiz](https://github.com/JaoChaos)
- Place: Granada, Spain
- Bio: IT student at the University of Granada
- GitHub: [Juan Anaya Ortiz](https://github.com/JaoChaos)

#### Name: [Alexander Voigt](https://github.com/alexandvoigt)
- Place: San Francisco, CA, USA
- Bio: Software Engineer
- GitHub: [Alexander Voigt](https://github.com/alexandvoigt)

#### Name: [Michael Greene] (https://github.com/Greeneink4)
- Place: UT, USA
- Bio: Web Dev Student
- Github: [Michael Greene] (https://github.com/Greeneink4)

#### Name: [Lee Magbanua](https://github.com/leesenpai)
- Place: Philippines
- Bio: Student / Front-end Web Developer
- GitHub: [leesenpai](https://github.com/leesenpai)

#### Name: [Damodar Lohani](https://github.com/lohanidamodar)
- Place: Kathmandu, Nepal
- Bio: Technology Consultant at [LohaniTech](https://lohanitech.com)
- GitHub: [Damodar Lohani](https://github.com/lohanidamodar)

#### Name: [Hrafnkell Orri Sigurðsson](https://github.com/hrafnkellos)
- Place: Hafnarfjörður, Iceland
- Bio: Computer Scientist
- GitHub: [Hrafnkell Orri Sigurðsson](https://github.com/hrafnkellos)

#### Name: [Mitchell Haugen](https://github.com/haugenmitch)
- Place: VA, USA
- Bio: Programmer
- GitHub: [haugenmitch](https://github.com/haugenmitch)

#### Name: [Felipe Do Espirito Santo](https://github.com/felipez3r0)
- Place: Jaboticabal, SP, Brazil
- Bio: Professor at Fatec, Faculdade São Luís, and Mozilla Volunteer
- GitHub: [Felipe Do E. Santo](https://github.com/felipez3r0)

#### Name: [Jason Green](https://jason.green)
- Place: Seattle, WA
- Bio: Student of code, eater of sustainable sushi
- GitHub: [Jalence](https://github.com/jalence)

#### Name: [Elan Ripley](https//github.com/tattarrattat)
- Place: Raleigh, North Carolina, USA
- Bio: Programmer
- Github: [Elan Ripley](https//github.com/tattarrattat)

#### Name: [Justin Oliver](https://github.com/justinoliver)
- Place: Seattle, WA, USA, Earth!
- Bio: Trying to learn cool new things!
- GitHub: [Justin Oliver](https://github.com/justinoliver)

#### Name: [RYAN R SMITH](https://github.com/devronsoft)
- Place: Oxford, UK
- Bio: Kiwi dev
- GitHub: [Ryan Smith](https://github.com/devronsoft)
- Website: [Blog](https://devronsoft.github.io/)

#### Name: [Michael Kaiser](https://github.com/patheticpat)
- Place: Germany
- Bio: Ooooooh, nooooooo, not tonight!!
- GitHub: [Michael Kaiser](https://github.com/patheticpat)

#### Name: [Igor Rzegocki](https://github.com/ajgon)
- Place: Kraków, PL
- Bio: I do Ruby for living, and hacking for fun
- GitHub: [Igor Rzegocki](https://github.com/ajgon)
- Website: [Online Portfolio](https://rzegocki.pl/)

#### Name: [JULIE QIU](https://github.com/julieqiu)
- Place: New York City, NY, USA
- Bio: Software Engineer; Loves iced coffee
- GitHub: [Julie Qiu](https://github.com/julieqiu)

#### Name: [Luis Alducin](https://linkedin.com/luisalduucin)
- Place: Mexico City
- Bio: Software Engineer
- GitHub: [Luis Alducin](https://github.com/luisalduucin)

#### Name: [Hannah Zulueta](https://github.com/hanapotski)
- Place: North Hollywood, CA
- Bio: Web developer, Calligrapher, Musician, Entrepreneur
- GitHub: [Ryan Smith](https://github.com/hanapotski)
- Website: [Blog](https://homemadecoder.wordpress.com)

#### Name: [Michele Adduci](https://micheleadduci.net)
- Place: Germany
- Bio: Full Stack Developer, living on a CI/CD pipeline
- GitHub: [madduci](https://github.com/madduci)

#### Name: [Austin Carey](https://github.com/apcatx)
- Place: Austin, TX, USA
- Bio: Jr Full Stack Developer making my first contribution.
- GitHub: [apcatx](https://github.com/apcatx)

#### Name: [John Rexter Flores](https://github.com/alldeads)
- Place: Cebu, Philippines
- Bio: Full Stack Developer
- Github: [John Rexter Flores](https://github.com/alldeads)

#### Name: [Luciano Santana dos Santos](https://github.com/lucianosds)
- Place: Ponta Grossa, PR, Brasil
- Bio: Computer Network Professional
- Github: [Luciano Santana dos Santos](https://github.com/lucianosds)

#### Name: [Alex Choi](https://github.com/running-cool)
- Place: Athens, GA
- Bio: Student
- Github: [running-cool](https://github.com/running-cool)

#### Name: [Kshitiz Khanal](https://github.com/kshitizkhanal7)
- Place: Kathmandu, Nepal
- Bio: Open Data and Open Knowledge activist
- GitHub: [Kshitiz Khanal](https://github.com/kshitizkhanal7)

#### Name: [Manas kashyap](https://github.com/Manas-kashyap)
- Place: New Delhi, India
- Bio: Computer Science Engineering student at Amity University 
Noida
-Github: [Manas kashyap](https://github.com/Manas-kashyap)

#### Name: [Daksh Chaturvedi](https://github.com/daksh249)
- Place: New Delhi, India
- Bio: ECE Undergraduate at IIIT-Delhi
- GitHub: [Daksh Chaturvedi](https://github.com/daksh249)

#### Name: [SHANAKA ANURADHA](https://github.com/shanaka95)
- Place: Sri Lanka
- Bio: Undergraduate
- GitHub: [Shanaka95](https://github.com/shanaka95)

### Name: [Brandon Fadairo](https://github.com/BFadairo)
- Place: Columbus, Ohio
- Bio: A guy looking to change career fields
- GitHub: [Brandon Fadairo](https://github.com/BFadairo)

#### Name: [Lukas A](https://github.com/lukbukkit)
- Place: Kassel, Hesse, Germany
- Bio: Student on his way to the Abitur
- GitHub: [LukBukkit](https://github.com/lukbukkit)

#### Name: [Valera Kushnir](https://github.com/kashura)
- Place: Tampa, FL, USA
- Bio: Scrum Master and passionate technologist.
- GitHub: [kashura](https://github.com/kashura)

#### Name: [Eric Briese](https://github.com/Atrolantra)
- Place: Brisbane, Australia
- Bio: Student studying LAw and IT. Currently working as a software engineer.
- GitHub: [Atrolantra](https://github.com/Atrolantra)

#### Name: [Ayushverma8](https://github.com/Ayushverma8)
- Place: Indore, TN, IN
- Bio: I'm living the best part of my life and the life that I always wanted to. Surrounded by amazing people everyday. Rich in happiness, meager in hate. Seduce me with bikes and roads, invite me to trekking and long drives. I love food and sleep. I'm driven by music and art.
- GitHub: [Ayush](https://github.com/Ayushverma8)

#### Name: [VEBER Arnaud](https://github.com/VEBERArnaud)
- Place: Paris, France
- Bio: Solution Architect @ Eleven-Labs
- GitHub: [VEBERArnaud](https://github.com/VEBERArnaud)

#### Name: [Dushyant Rathore](https://github.com/dushyantRathore)
- Place: New Delhi, India
- Bio: Student
- GitHub: [dushyantRathore](https://github.com/dushyantRathore)

#### Name: [Attila Blascsak](https://github.com/blascsi)
- Place: Hungary
- Bio: Front-end dev. Love React!
- GitHub: [Attila Blascsak](https://github.com/blascsi)

#### Name: [Acquila Santos Rocha](https://github.com/DJAcquila)
- Place: Goiânia, Brasil
- Bio: Computer Science Student
- GitHub: [Acquila Santos Rocha](https://github.com/DJAcquila)

<<<<<<< HEAD
#### Name: [CAPS Padilla](https://github.com/CarlosPadilla)
- Place: Jalisco, Mexico
- Bio: A handsome guy with the best work ever
=======
#### Name: [Aiman Abdullah Anees](https://github.com/aimananees)
- Place: Hyderabad, India
- Bio: iOS Developer
- GitHub: [Aiman Abdullah Anees](https://github.com/aimananees)

#### Name: [Andrea Zanin](https://github.com/ZaninAndrea)
- Place: Trento, Italy
- Bio: High School Student, passionate about math, coding and open source
- Github: [ZaninAndrea](https://github.com/ZaninAndrea)

#### Name: [VENKATESH BELLALE] (http://venkateshbellale.github.io)
- place:pune , India
- bio : loves computer+science , student
- github: [venketsh bellale] (http://github.com/venkateshbellale)
>>>>>>> 383826a1
<|MERGE_RESOLUTION|>--- conflicted
+++ resolved
@@ -1108,11 +1108,10 @@
 - Bio: Computer Science Student
 - GitHub: [Acquila Santos Rocha](https://github.com/DJAcquila)
 
-<<<<<<< HEAD
 #### Name: [CAPS Padilla](https://github.com/CarlosPadilla)
 - Place: Jalisco, Mexico
 - Bio: A handsome guy with the best work ever
-=======
+
 #### Name: [Aiman Abdullah Anees](https://github.com/aimananees)
 - Place: Hyderabad, India
 - Bio: iOS Developer
@@ -1126,5 +1125,4 @@
 #### Name: [VENKATESH BELLALE] (http://venkateshbellale.github.io)
 - place:pune , India
 - bio : loves computer+science , student
-- github: [venketsh bellale] (http://github.com/venkateshbellale)
->>>>>>> 383826a1
+- github: [venketsh bellale] (http://github.com/venkateshbellale)