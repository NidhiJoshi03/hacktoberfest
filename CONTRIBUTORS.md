--- conflicted
+++ resolved
@@ -1118,11 +1118,6 @@
 - Bio: Computer Science Student
 - GitHub: [Acquila Santos Rocha](https://github.com/DJAcquila)
 
-#### Name: [Guy Livni](https://github.com/GuyLivni)
-- Place: Tel-Aviv, Israel
-- Bio: Full stack developer @ RapidAPI
-- GitHub: [Guy Livni](https://github.com/GuyLivni)
-
 #### Name: [Weilun](https://github.com/holah)
 - Place: Singapore
 - Bio: Engineer
@@ -1231,13 +1226,11 @@
 - Bio: Android Developer, Student, Foodie
 - GitHub: [hussainbadri21](https://github.com/hussainbadri21)
 
-<<<<<<< HEAD
 #### Name: [Skyler](https://github.com/huntleyreep)
 - Place: South Carolina
 - Bio: Computer Science Student / Free Code Camper
 - GitHub: [huntleyreep](https://github.com/huntleyreep)
-=======
- #### Name: [Steve K]		
- - Place: Philadelphia, PA		
- - Bio: Security Analyst
->>>>>>> 6407f922
+
+#### Name: [Steve K]
+- Place: Philadelphia, PA
+- Bio: Security Analyst