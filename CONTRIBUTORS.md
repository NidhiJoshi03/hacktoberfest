#### Name: [Chong Jia Wei](https://github.com/heyjiawei)
- Place: Singapore
- Bio: Transformer in disguise
- GitHub: [heyjiawei](https://github.com/heyjiawei)

#### Name: [Indra Kusuma](https://github.com/idindrakusuma)
- Place: Semarang, Indonesia
- Bio: ♥ opensource ♥
- GitHub: [idindrakusuma](https://github.com/idindrakusuma)

### Name: [Terren Peterson](https:/github.com/terrenjpeterson)
- Place: Richmond, Virginia, United States
- Bio: Creator of Alexa Skills and Lex based chatbots
- GitHub: [Terren Peterson](https://github.com/terrenjpeterson)

### Name: [Raj Shekhar Kumar](https:/github.com/rja907)
- Place: Delhi, India
- Bio: CS Undergrad
- GitHub: [Raj Shekhar Kumar](https://github.com/rja907)

#### Name: [Darsh Naik](https://github.com/DarshNaik)
- Place: India
- Bio: Computer Engineering student
- GitHub: [DarshNaik](https://github.com/DarshNaik)

#### Name: [Ruta Puodziunaite](https://github.com/rutuke)
- Place: Dublin, Ireland
- Bio: Fullstack Web developer and a chemical sciences graduate.
- GitHub: [rutuke](https://github.com/rutuke)
- Website: [https://www.rutap.tech](https://www.rutap.tech)
- Starup: [EndorseU](http://www.endorseu.com)

#### Name: [DAVE HOWSON](https://github.com/davehowson)		
 - Place: Kandy, Sri Lanka		 
 - Bio: Software Engineering Student/ Web Developer		 
 - GitHub: [davehowson](https://github.com/davehowson)

#### Name: [Egi Nugraha](https://github.com/eginugraha)
- Place: Bandung, Jawa Barat, Indonesia
- Bio: I Love Code and Design. 
- GitHub: [Egi Nugraha](https://github.com/eginugraha)

#### Name: [Faouzi Bouzar Amrouche](https://github.com/faouziamrouche)
- Place: Kolea, Tipaza, Algeria
- Bio: Fullstack Web developer, Computer Engineering Master student
- GitHub: [faouziamrouche](https://github.com/faouziamrouche)

#### Name: [Rene Israel](https://github.com/reneisrael)
- Place: Mexico
- Bio: En decadencia
- GitHub: [Rene Israel](https://github.com/reneisrael)

#### Name: [Thomas Booker](https://github.com/thomas-booker)
- Place: Stockport, Cheshire, England
- Bio: Budding software developer, studying MSc Computing
- GitHub: [thomas-booker](https://github.com/thomas-booker)

#### Name: [Türker Yıldırım](https://github.com/turkerdotpy)		
 - Place: Tekirdağ, Turkey		
 - Bio: Literally gamer, geek and viking.		
 - GitHub: [turkerdotpy](https://github.com/turkerdotpy)		

#### Name: [OGUZCAN EMEGIL](https://github.com/oemegil)
- Place: Ankara
- Bio: Format atilir
- GitHub: [Oguzcan Emegil](https://github.com/oemegil)

#### Name: [Colin Zhang](http://linkedin.com/in/colinzhang95)		
 - Place: Philadelphia, PA, USA		
 - Bio: Entrepreneur, product manager, traveller		 
 - Github: [colinzhang](https://github.com/colinzhang)		

#### Name: [Petar Popovic](https://github.com/Petar-np)
- Place: Nova Pazova, Serbia
- Bio: Blockchain and Fullstack Web Developer
- GitHub: [Petar-np](https://github.com/Petar-np)

#### Name: [Dalton](https://github.com/stormBandit)		
 - Place: Ontario, Canada		
 - Bio: Software Engineer		
 - GitHun: [Dalton](https://github.com/stormBandit)		

#### Name: [VICTOR PIOLIN](https://github.com/vico1993)
- Place: FRANCE
- Bio: Open Source Lover, and trying some go :p
- GitHub: [Victor Piolin](https://github.com/vico1993)

#### Name: [ALICE CHUANG](https://github.com/AliceWonderland)
- Place: New York City, NY, USA
- Bio: I love DOGS! :dog:
- GitHub: [Alice Chuang](https://github.com/AliceWonderland)

#### Name: [Jon Rinciari] (https://github.com/jonathanRinciari)
-Place: New Haven, CT, USA
-Bio: Web Developer
-GitHub: [Jon Rinciari] (https://github.com/jonathanRinciari)

#### Name: [AP PRANAV](https://github.com/pranav-cs)
- Place: India
- Bio: I like to code
- GitHub: [AP Pranav](https://github.com/pranav-cs)

#### Name: [GABE DUNN](https://github.com/redxtech)
- Place: Canada
- Bio: I love VUE !!
- GitHub: [Gabe Dunn](https://github.com/redxtech)
- Website: [when.](https://when.redxte.ch)

#### Name: [GEORGE FOTOPOULOS](https://github.com/xorz57)
- Place: Patras, Achaia, Greece
- Bio: Technology Enthusiast
- GitHub: [George Fotopoulos](https://github.com/xorz57)

#### Name: [Stephen Dzialo](https://github.com/dzials)
- Place: USA
- Bio: Computer Science Major
- GitHub: [Stephen Dzialo](https://github.com/dzials)

#### Name: [Taf Meister](https://github.com/tashrafy)
- Place: NYC
- Bio: Developer =]

#### Name: [RAFAEL MENEZES](https://github.com/RafaelSa94)
- Place: Boa Vista, Roraima, Brazil
- Bio: Computer Science Major
- GitHub: [Rafael Sá](https://github.com/RafaelSa94)

#### Name: [Patrick S](https://github.com/patsteph)
- Place: USA
- Bio: Professional Geek
- GitHub: [Patrick S](https://github.com/patsteph)

#### Name: [Michael Cao](https://github.com/mcao)
- Place: PA, USA
- Bio: Student
- GitHub: [Michael Cao](https://github.com/mcao)

#### Name: [Amlaan Bhoi](https://github.com/amlaanb)
- Place: IL, USA
- Bio: CS Grad Student
- GitHub: [Amlaan Bhoi](https://github.com/amlaanb)

#### Name: [Cecy Correa](https://github.com/cecyc)
- Place: USA
- Bio: Software Engineer at ReturnPath
- Github: [cecyc](https://github.com/cecyc)

#### Name: [Billy Lee](https://github.com/leebilly0)
- Place: WI, USA
- Bio: Software Developer, Bachelors in Computer Science
- Github: [Billy Lee](https://github.com/leebilly0)

#### Name: [AGNIESZKA MISZKURKA](https://github.com/agnieszka-miszkurka)
- Place: Poland
- Bio: second year Computer Science Student, in love with NYC <3
- GitHub: [agnieszka-miszkurka](https://github.com/agnieszka-miszkurka)

#### Name: [Leah Langfrod](https://github.com/leahlang4d2)
- Place: CA, USA
- Bio: Recent Bachelors in Computer Science
- Github: [Leah Langford](https://github.com/leahlang4d2)

#### Name: [Eric Nor](https://github.com/thateric)
- Place: Lake Forest, CA, USA
- Bio: Multiple corgi owner and a Senior Software Developer
- Github: [Eric Nord](https://github.com/thateric)

#### Name: [Campion Fellin](https://github.com/campionfellin)
- Place: Seattle, WA, USA
- Bio: I love open source and coffee! New grad looking for work!
- GitHub: [Campion Fellin](https://github.com/campionfellin)

#### Name: [Niket Mishra](https://github.com/niketmishra)
- Place: New Delhi, Delhi, India
- Bio: B.Tech Student in Information Technology
- GitHub: [Niket Mishra](https://github.com/niketmishra)

#### Name: [Shade Ruangwan](https://github.com/sruangwan)
- Place: Nara, Japan
- Bio: PhD student in Software Engineering
- Github: [Shade Ruangwan](https://github.com/sruangwan)

#### Name: [Michael Rodriguez](https://github.com/vinird)
- Place: Alajuea, Alajuela, Costa Rica
- Bio: Web dev adn graphic designer
- GitHub: [vinird](https://github.com/vinird)

#### Name: [Evan Culver](https://github.com/eculver)
- Place: San Francisco, CA, USA
- Bio: I work at Uber on data storage, tooling and OOS - checkout [our work](https://github.com/uber-go/dosa)!
- GitHub: [Evan Culver](https://github.com/eculver)

#### Name: [Vo Tan Tho](https://github.com/kensupermen)
- Place: Ho Chi Minh City, VietNam
- Bio: I'm Software Engineer at Dinosys
- GitHub: [Ken Supermen](https://github.com/kensupermen)

#### Name: [Franklyn Roth](https://github.com/far3)
- Place: Boulder, CO, USA
- Bio: I am a web developer working on finance sites. Specialize in accessibility.
- GitHub: [Franklyn Roth](https://github.com/far3)

#### Name: [Karthick Thoppe](https://github.com/karthicktv)
- Place: Dublin, Ireland
- Bio: I am a Solution Architect and work for a large SaaS organization
- GitHub: [Karthick Thoppe](https://github.com/karthicktv)

#### Name: [Brane](https://github.com/brane)
- Place: Turkey
- Bio: I am a caffeine based artificial life form.
- GitHub: [Brane](https://github.com/brane)

#### Name: [Ishan Jain](https://github.com/ishanjain28)
- Place: Roorkee, Uttrakhand, India
- Bio: I love working with Images, Crypto, Networking and opengl, Work as a Backend Engineer in Go. Also, Love Rust!.
- Github: [Ishan Jain](https://github.com/ishanjain28)

#### Name: [Anupam Dagar](https://github.com/Anupam-dagar)
- Place: Allahabad, India
- Bio: I am like a code currently in development.
- GitHub: [Anupam Dagar](https://github.com/Anupam-dagar)

#### Name: [Phil](https://github.com/bitbrain-za)
- Place: South Africa
- Bio: Avid Tinkerer
- GitHub: [bitbrain-za](https://github.com/bitbrain-za)

#### Name: [Jasdy Syarman](https://github.com/akutaktau)
- Place: Malaysia
- Bio: PHP Programmer
- GitHub: [akutaktau](https://github.com/akutaktau)

#### Name: [Rupesh Kumar](https://github.com/vmcniket)
- Place: India
- Bio: KIIT University IT student
- GitHub: [vmcniket](https://github.com/vmcniket)

#### Name: [Shelby Stanton](https://github.com/Minimilk93)
- Place: Leeds, England
- Bio: Front End Developer who loves cats and gaming!
- GitHub: [Minimilk93](https://github.com/Minimilk93)

#### Name: [Michael Nyamande](https://github.com/mikeyny)
- Place: Harare ,Zimbabwe
- Bio: Eat , ~~Sleep~~ , Code
- GitHub: [Mikeyny](https://github.com/mikeyny)

#### Name: [Anders Jürisoo](https://github.com/ajthinking)
- Place: Sweden
- Bio: What happens in Git stays in Git
- GitHub: [Anders Jürisoo](https://github.com/ajthinking)

#### Name: [Dvir](https://github.com/dvur12)
- Place: Israel
- Bio: \x90\x90\x90\x90
- GitHub: [Dvir](https://github.com/dvur12)

#### Name: [Xavier Marques](https://github.com/wolframtheta)
- Place: Corbera de Llobregat, Barcelona, Catalonia
- Bio: Computer Science Major
- GitHub: [WolframTheta](https://github.com/wolframtheta)

#### Name: [Vishal](https://dainvinc.github.io)
- Place: New York
- Bio: Software developer with a knack to learn things quickly.
- GitHub: [dainvinc](https://github.com/dainvinc)

### Name: [Niall Cartwright](https://github.com/Nairu)
- Place: Birmingham, UK
- Bio: Avid Games dev hobbyist, work for 3SDL as a software developer.
- GitHub: [Niall Cartwright](https://github.com/Nairu)

#### Name: [Justin I](https://github.com/Jish80)
- Place: IL, USA
- Bio: Work hard
- GitHub: [Jish80] (https://github.com/Jish80)

#### Name: [APOORVA SHARMA](https://github.com/okatticus)
- Place: Himachal Pradesh,India
- Bio: A student happy to write code and poetry.
- GitHub: [Apoorva Sharma](https://github.com/okatticus)

#### Name: [Prateek Pandey](https://github.com/prateekpandey14)
- Place: Bangalore, India
- Bio: Opensource Enthusiast, Opensource Golang developer
- GitHub: [Prateek Pandey](https://github.com/prateekpandey14)

#### Name: [CodHeK](https://github.com/CodHeK)
- Place: Mumbai, India
- Bio: Cuber/Coder
- GitHub: [CodHeK](https://github.com/CodHeK)

#### Name: [Søren Eriksen](https://github.com/soer7022)
- Place: Denmark
- Bio: Currently studying computerscience at Aarhus University
- Github: [Søren Eriksen](https://github.com/soer7022)

#### Name: [Cristiano Bianchi](https://github.com/crisbnk)
- Place: Italy
- Bio: Love to learn something new everyday
- GitHub: [crisbnk](https://github.com/crisbnk)


#### Name: [Paulo Henrique Scherer](https://github.com/phscherer)
- Place: Brazil
- Bio: Student and newbie software developer
- GitHub: [phscherer](https://github.com/phscherer)

#### Name: [Aldo Cano](https://github.com/aldocano)
- Place: Tirana, Albania
- Bio: A bug is never just a mistake...
- GitHub: [Aldo Cano](https://github.com/aldocano)

#### Name: [Timea Deák](https://github.com/DTimi)
- Place: Dublin, Ireland
- Bio: Molecular biologist
- GitHub: [Timea Deák](https://github.com/DTimi)

#### Name: [Christian Skala](https://github.com/chrishiggins29)
- Place: New York, USA
- Bio: Hire me! Need a VP of Engineering, Director of Software, CTO?
- GitHub: [Christian Skala](https://github.com/chrishiggins29)

#### Name: [filedesless](https://hightechlowlife.info)
- Place: Québec, Canada
- Bio: CompSci from ULaval reporting in
- GitHub: [aiglebleu](https://github.com/aiglebleu)

#### Name: [Jon Lee](https://github.com/githubbbbbbbbbbbbb)
- Place: Canada
- Bio: Student
- GitHub: [githubbbbbbbbbbbbb](https://github.com/githubbbbbbbbbbbbb)

#### Name: [Ren Cummings](https://github.com/nrenc027)
- Place: Dayton,OH, USA
- Bio: I like Code :sunglasses:, Coloring :art:, and Cardio :running:
- GitHub: [Ren Cummings](https://github.com/nrenc027)

#### Name: [Nefari0uss](https://github.com/nefari0uss)
- Place: USA
- Bio: Gamer, developer, and open source enthusiast!
- Github: [Nefari0uss](https://github.com/nefari0uss)

#### Name: [S Stewart](https://github.com/tilda)
- Place: Denton, Texas, US
- Bio: Dude trying to become a IT guy somewhere. Also reads [The Register](https://www.theregister.co.uk).
- GitHub: [tilda](https://github.com/tilda)

#### Name: [Jose Gomera](https://github.com/josegomera)
- Place: Dominican Republic
- Bio: I'm web developer that love somehow to help.
- Github: [josegomera](https://github.com/josegomera)

#### Name: [Stephen Abrahim](https://github.com/lepah)
- Place: Huntington Beach, CA
- Bio: Games and things!
- GitHub: [Stephen Abrahim](https://github.com/lepah)

#### Name: [Rajeev Kumar Singh](https://github.com/rajeeviiit)
- Place: Gandhinagar,Gujrat, IN
- Bio: Games and music!
- GitHub: [Rajeev Kumar Singh](https://github.com/rajeeviiit)

### Name: [Benjamin Sanvoisin](https://github.com/Laudenlaruto)
- Place : Paris, FR
- Bio: Devops, Gamer and fun
- GitHub: [Benjamin Sanvoisin](https://github.com/Laudenlaruto)

#### Name: [Matthew Burke](https://github.com/MatthewBurke1995)
- Place: Sydney, Australia
- Bio: Big fan of Python + Data
- GitHub: [Matthew Burke](https://github.com/MatthewBurke1995)

#### Name: [Caio Perdona](https://github.com/perdona)
- Place: Ribeirao Preto, SP, Brazil
- Bio: Web and Mobile Engineer
- GitHub: [Caio Perdona](https://github.com/perdona)

#### Name: [Shankhalika Sarkar](https://github.com/Shankhalika)
- Place: Karnataka, India
- Bio: Current Final Year CS Undergrad. I love poetry, tea and dogs.
- Github: [Shankhalika Sarkar](https://github.com/Shankhalika)

#### Name: [Henrique Duarte](https://github.com/mustorze)
- Place: São Paulo, SP, BR
- Bio: Developer, I really like!
- GitHub: [Henrique Duarte](https://github.com/mustorze)

#### Name: [Akshit Kharbanda](https://github.com/akshit04)
- Place: Delhi, India
- Bio: 5th semester IT Undergrad. Machine Learning enthusiast. Black coffee <3
- GitHub: [Akshit Kharbanda](https://github.com/akshit04)

#### Name:[Avinash Jaiswal](https://github.com/littlestar642)
- Place:Surat,Gujarat,India.
- Bio:In love with the WEB,from age of 5!
- Github:[Avinash Jaiswal](https://github.com/littlestar642)

#### Name: [JoeBanks13](https://github.com/JoeBanks13)
- Place: York, United Kingdom
- Bio: Backend web developer
- GitHub: [JoeBanks13](https://github.com/JoeBanks13)
- Webpage: [josephbanks.me](https://josephbanks.me)
- GitLab Server: [GitLab](https://gitlab.josephbanks.me/JoeBanks13)

#### Name: [Alisson Vargas](https://github.com/alisson-mich)
- Place: Torres, RS, Brazil
- Bio: A guy who loves IT :D
- GitHub: [Alisson Vargas](https://github.com/alisson-mich)

#### Name: [Mat.](https://github.com/pudkipz)
- Place: Stockholm, Sweden
- Bio: Random Swedish student.
- GitHub: [Mat.](https://github.com/pudkipz)

#### Name: [Adiyat Mubarak](https://github.com/Keda87)
- Place: Jakarta, ID, Indonesia
- Bio: Technology Agnostic
- GitHub: [Adiyat Mubarak](https://github.com/Keda87)

#### Name: [Vishaal Udandarao](https://github.com/vishaal27)
- Place: New Delhi, India
- Bio: Professional Geek | Developer
- GitHub: [Vishaal Udandarao](https://github.com/vishaal27)

#### Name: [Sparsh Garg](https://github.com/sparsh789)
- Place: Hyderabad, Telangana, India
- Bio: Student@IIIT,Hyderabad
- GitHub: [sparsh789](https://github.com/sparsh789)

#### Name: [Zaki Akhmad](https://github.com/za)
- Place: Jakarta, Indonesia
- Bio: Python enthusiasts
- GitHub: [za](https://github.com/za)

### Name: [Joey Marshment-Howell](https://github.com/josephkmh)
- Place: Berlin, Germany
- Bio: A nice young man who likes web programming!
- GitHub: [Joey Marshment-Howell](https://github.com/josephkmh)

#### Name: [Chris Sullivan](https://github.com/codemastermd)
- Place: College Park, Maryland
- Bio: Comp Sci student at the University of Maryland
- GitHub: [Chris Sullivan](https://github.com/codemastermd)

### Name: [Owen Mitchell](https://github.com/ultimatezenzar)
- Place: Edmond, OK, United States
- Bio: Programmer for a high school robotics team
- Github: [ultimatezenzar] (https://github.com/ultimatezenzar)

#### Name: [Sravya Pullagura](https://github.com/sravya96)
- Place: Vijayawada, Andhra Pradesh, India
- Bio: Love learning, coding and sketching!!
- Github [Sravya Pullagura](https://github.com/sravya96)

#### Name: [Ahmad Musaddiq Mohammad](https://github.com/ahmadmusaddiq)
- Place: Kuala Belait, Brunei Darussalam
- Bio: Mechanical engineer
- Github: [ahmadmusaddiq](https://github.com/ahmadmusaddiq)

#### Name: [Rafael Lima](https://github.com/rafaelkalan)
- Place: Belo Horizonte, Minas Gerais, Brazil
- Bio: Youger software engineer
- GitHub: [Rafael Lima](https://github.com/rafaelkalan)

#### Name: [Saif Rehman Nasir](https://github.com/shyshin)
- Place: New Delhi, India
- Bio: Techie with a lot of horizontals but a low verticality :(
- Github: [Saif Rehman Nasir](https://github.com/shyshin)

#### Name: [Yash Mittra](https://github.com/mittrayash)
- Place: New Delhi, Delhi, India
- Bio: Web Developer, Coder | Entering the field of Machine Learning and Data Science
- GitHub: [mittrayash](https://github.com/mittrayash)

#### Name: [Dustin Woods](https://github.com/dustinywoods)
- Place: MN, USA
- Bio: Software Developer
- GitHub: [Dustin Woods](https://github.com/dustinywoods)

#### Name: [Ginanjar S.B](https://github.com/egin10)
- Place: Samarinda, Kalimantan Timur, Indonesia
- Bio: Someone who's intresting about web devlopment / Programming
- GitHub: [Ginanjar S.B | egin10](https://github.com/egin10)

#### Name: [Fush Chups](https://github.com/fushandchups)
- Place: Christchurch, Canterbury, New Zealand
- Bio: Earhquake enthusiast
- GitHub:[fushandchups] (https://github.com/fushandchups)

#### Name: [Francis Venne](https://github.com/NullSilence)
- Place: Montreal, Canada.
- Bio: Developer by day, cat lover by night. Canadian tech enthusiast.
- Github [Sravya Pullagura](https://github.com/NullSilence)

#### Name: [Leonardo Bonetti](https://github.com/LeonardoBonetti)
- Place: São Paulo, Brazil
- Bio: Associate Degree analysis and systems development
- GitHub: [Leonardo Bonetti](https://github.com/LeonardoBonetti)

#### Name: [Noveen Sachdeva](https://github.com/noveens)
- Place: Hyderabad, Telangana, India
- Bio: 3rd Year CS undergrad at IIIT Hyderabad.
- GitHub: [Noveen Sachdeva](https://github.com/noveens)

#### Name: [DENNIS ORZIKH](https://github.com/orzikhd)
- Place: Seattle, WA, USA
- Bio: Student at UW. Likes easy ways to make sure tools are set up in new environments (like this project)
- Github: Wow isn't this right up there ^ [Dennis Orzikh](https://github.com/orzikhd)

#### Name: [Pranav Bhasin](https://github.com/pranavbhasin96)
- Place: Hyderabad, Telangana, India
- Bio: Trying to fit in coding society.
- GitHub: [Pranav Bhasin](https://github.com/pranavbhasin96)

#### Name: [Vaibhav Agarwal](https://github.com/vaibhavagarwal220)
- Place: Mandi, Himachal Pradesh, India
- Bio: A passionate programmer and a beginner in Open Source
- Github [Vaibhav Agarwal](https://github.com/vaibhavagarwal220)

#### Name: [Arpit Gogia](https://github.com/arpitgogia)
- Place: Delhi, India
- Bio: Python Developer
- Github [Arpit Gogia](https://github.com/arpitgogia)

#### Name: [Charlie Stanton](https://github.com/shtanton)
- Place: Southend-On-Sea, England
- Bio: JavaScript Tinkerer, Lover of Vim
- Github [Charlie Stanton](https://github.com/shtanton)

#### Name: [James Henderson](https://github.com/prohunt)
- Place: Raleigh, NC, United States
- Bio: Inquisitive, Loves coding, also vegan
- Github [Sravya Pullagura](https://github.com/sravya96)

#### Name: [Loreleen Mae Sablot](https://github.com/loreleensablot)
- Place: Daet, Camarines Norte, Philippines
- Bio: I love designing beautiful websites. I also bike.
- Github [Loreleen Mae Sablot] (https://github.com/loreleensablot)

#### Name: [Ahmad Musaddiq Mohammad](https://github.com/ahmadmusaddiq)
- Place: Kuala Belait, Brunei Darussalam
- Bio: Mechanical engineer
- Github: [ahmadmusaddiq](https://github.com/ahmadmusaddiq)

#### Name: [Aleksandr Vorontsov](https://github.com/a-vorontsov)
- Place: London, England
- Bio: Student, Aspiring Front-end Web Dev
- Github [Aleksandr Vorontsov](https://github.com/a-vorontsov)
#### Name: [Ben Smith](https://github.com/ben-w-smith)
- Place: Salt Lake City, UT, USA
- Bio: A guy that loves writing bots and automation.
- GitHub: [Ben Smith](https://github.com/ben-w-smith)

#### Name: [Eric Bryant](https://github.com/shmickle)
- Place: Fairfax, Virginia, USA
- Bio: Web Developer
- GitHub: [shmickle](https://github.com/shmickle)

#### Name: [Emmanuel Akinde](https://github.com/harkindey)
- Place: Lagos, Nigeria
- Bio: Lets Code and Chill
- Github: [Harkindey](https://github.com/harkindey)

#### Name: [Ashish Krishan](https://github.com/ashishkrishan1995)
- Place: India
- Bio: Computer Science Major / UI/UX Designer
- GitHub: [ashishkrishan1995](https://github.com/ashishkrishan1995)

#### Name: [Katherine S](https://github.com/kms6bn)
- Place: San Francisco
- Bio: Data Scientist
- Github: [kms6bn](https://github.com/kms6bn)

#### Name: [BrunoSXS](https://github.com/brunosxs)
- Brazil
- Bio: I like turtules.
- Github [BrunoSXS](https://github.com/brunosxs)

#### Name: [Alexander Miller](https://github.com/allesmi)
- Place: Salzburg, Austria
- Bio: Student/Web Developer
- GitHub: [allesmi](https://github.com/allesmi)

#### Name: [Bryan Wigianto](https://github.com/bwigianto)
- Place: USA
- Bio: Engineer
- GitHub: [bwigianto](https://github.com/bwigianto)

#### Name: [Ckpuna4](https://github.com/Ckpuna4)
- Place: Saint-petersburg, Russia
- Bio: Web Developer
- GitHub: [Ckpuna4](https://github.com/Ckpuna4)

#### Name: [Vaibhaw Agrawal](https://github.com/vaibhaw2731)
- Place: New Delhi, India
- Bio: I am a Machine Learning enthusiast.
- GitHub: [vaibhaw2731](https://github.com/vaibhaw2731)

#### Name: [Dhevi Rajendran](https://github.com/dhevi)
- Place: USA
- Bio: Software Engineer
- Github: [dhevi](https://github.com/dhevi)

#### Name: [Martns90](https://github.com/martns90)
- Place: The Gym
- Bio: enthusiast
- Github: [martns90](https:github.com/martns90)

#### Name: [Oluwadamilola Babalola](https://github.com/thedammyking)
- Place: Lagos, Nigeria
- Bio: JavaScript Developer
- GitHub: [Oluwadamilola Babalola](https://github.com/thedammyking)

### Name: [Trevor Meadows](https://github.com/tlm04070)
- Place: Charlotte, North Carolina.
- Bio: UNC Charlotte coding bootcamp student.
- GitHub: [tlm04070](https://github.com/tlm04070);

#### Name: [Ratchapol Tengrumpong](https://github.com/lullabies)
- Place: Bangkok, Thailand
- Bio: Programmer Analyst
- GitHub: [lullabies](https://github.com/lullabies)

#### Name: [Luke Taylor](https://github.com/lmcjt37)
- Place: Derby, UK
- Bio: Senior Software Engineer, child at heart
- GitHub: [Luke Taylor](https://github.com/lmcjt37)

#### Name: [Snehil Verma](https://github.com/vsnehil92)
- Place: Delhi, India
- Bio: Love to learn new technologies
- GitHub: [vsnehil92](https://github.com/vsnehil9

#### Name: [Akram Rameez](https://github.com/akram-rameez)
- Place: Bengaluru, India
- Bio: I like free T-shirts and I cannot lie.
- GitHub: [allesmi](https://github.com/akram-rameez)

#### Name: [Bryan Tylor](https://github.com/bryantylor)
- Place: Cincinnati, OH, USA
- Bio: Elixir Dev / Nuclear Engineer
- GitHub: [Bryan Tylor](https://github.com/bryantylor)

#### Name: [Matthias Kraus](https://github.com/brotkiste)
- Place: Munich, Germany
- Bio: Automotive Computer Science
- GitHub: [brotkiste](https://github.com/brotkiste)

#### Name: [Harshil Agrawal](https://github.com/harshil1712)
-Place: Vadodara, India
-Bio: Student,Web Developer
-GitHub: [harshil1712](https://github.com/harshil1712)

#### Name: [Bennett Treptow](https://github.com/bennett-treptow)
- Place: Milwaukee, WI, USA
- Bio: Computer Science Major / Web Developer
- Github: [bennett-treptow](https://github.com/bennett-treptow)

#### Name: [Cameron Smith](https://github.com/cameronzsmith)
- Place: Wichita, KS, USA
- Bio: Student
- GitHub: [cameronzsmith](https://github.com/cameronzsmith)

#### Name: [Jose Morales](https://github.com/castro732)
- Place: Buenos Aires, Argentina
- Bio: Developer
- GitHub: [castro732](https://github.com/castro732)

#### Name: [Hassan Sani](https://github.com/inidaname)
- Place: Bida, Niger State, Nigeria
- Bio: Web Developer at @ADPNigeria

#### Name: [Philip Terzic](https://github.com/PhilTerz)
- Place: Scottsdale, Arizona, USA
- Bio: Aspiring OSS Contributer
- GitHub: [PhilTerz](https://github.com/PhilTerz)

#### Name: [Gustavo Pacheco Ziaugra](https://github.com/GustavoZiaugra)
- Place: São Paulo, Brazil.
- Bio: Technology Guy / Student
- GitHub: [Gustavo Ziaugra](https://github.com/GustavoZiaugra)

#### Name: [Sarah Chen](https://github.com/sarovisk)
- Place: Sao Paulo/ Brazil
- Bio: Student
- GitHub: [sarovisk](https://github.com/sarovisk)

#### Name: [Jose David](https://github.com/jose4125)
- Place: Bogotá, Colombia
- Bio: Web Developer
- GitHub: [jose4125](https://github.com/jose4125)

#### Name: [Mayank Saxena](https://github.com/mayank26saxena)
- Place: New Delhi, India
- Bio: Student
- GitHub: [mayank26saxena](https://github.com/mayank26saxena)

#### Name: [Napat Rattanawaraha](https://github.com/peam1234)
- Place: Bangkok, Thailand
- Bio: Student / Junior Web Developer
- GitHub: [peam1234](https://github.com/peam1234)

#### Name: [Marion Fioen](https://github.com/marion59000)
- Place: Lille, France
- Bio: Developer
- GitHub: [marion59000](https://github.com/marion59000)

#### Name: [Akma Adhwa](https://github.com/akmadhwa)
- Place: Malaysia
- Bio: Web Developer
- GitHub: [akmadhwa](https://github.com/akmadhwa)

#### Name: [Ian James](https://inj.ms)
- Place: London, UK
- Bio: Web... person?
- GitHub: [injms](https://github.com/injms)

#### Name: [K Foster](https://foster.im)
- Place: West Sussex, UK
- Bio: Web Developer
- GitHub: [g33kcentric](https://github.com/g33kcentric)

#### Name: [Andin FOKUNANG](https://github.com/switchgirl95)
- Place: Yaounde , Cameroon
- Bio: Student - Otaku - Geek
- GitHub: [Switch](https://github.com/switchgirl95)

#### Name: [xenocideiwki] (https://github.com/xenocidewiki)
- Place: Norway
- Bio: Reverse Engineer
- GitHub: [xenocidewiki] (https://github.com/xenocidewiki)

#### Name: [George Hundmann](https://github.com/georgegsd)
- Place: Mannheim, Baden-Württemberg, Germany
- Bio: I'm a German Shepherd that likes eating
- GitHub: [georgegsd](https://github.com/georgegsd)

#### Name: [Ahmad Abdul-Aziz](https://github.com/a-m-a-z)
- Place: Abuja, Nigeria
- Bio: Web Developer
- GitHub: [a-m-a-z](https://github.com/a-m-a-z)

#### Name: [Allan Dorr](https://github.com/aldorr)
- Place: Hamburg, Germany
- Bio: Web Dev, Writer, Translator, Teacher
- GitHub: [aldorr](https://github.com/aldorr)

#### Name: [Musa Barighzaai](https://github.com/mbarighzaai)
- Place: Toronto, Canada
- Bio: Front End Developer
- GitHub: [mbarighzaai](https://github.com/mbarighzaai)

#### Name: [Lakston](https://github.com/Lakston)
- Place: Toulouse, France
- Bio: Front-End Dev
- GitHub: [Lakston](https://github.com/Lakston)

#### Name: [Shobhit Agarwal](https://github.com/shobhit1997)
- Place: JSSATE, NOIDA ,INDIA
- Bio: Student/Andriod Developer
- GitHub: [shobhit1997](https://github.com/shobhit1997)

#### Name: [Will Barker](https://github.com/billwarker)
- Place: Toronto, Canada
- Bio: A guy who wants to improve the world through AI!
- GitHub: [Will Barker](https://github.com/billwarker)

#### Name: [Christopher Bradshaw](https://github.com/kitsune7)
- Place: Provo, UT, USA
- Bio: I love FOXES!!! :fox:
- GitHub: [kitsune7](https://github.com/kitsune7)

#### Name: [Ben Edelson]
-Place: Newark NJ
-Bio: I.T.
-GitHub: https://github.com/Bed3150n

#### Name: [JOE SCHO](https://github.com/JoeScho)
- Place: London, UK
- Bio: I love guitar!
- GitHub: [JoeScho](https://github.com/JoeScho)

#### Name: [Anuraag Tummanapally](https://github.com/TummanapallyAnuraag)
- Place: Mumbai, India
- Bio: Student, System Administrator
- GitHub: [TummanapallyAnuraag](https://github.com/TummanapallyAnuraag)

#### Name: [Fran Acién](https://github.com/acien101)
- Place: Madrid, Spain
- Bio: Full of empty
- GitHub: [Fran Acién](https://github.com/acien101)

#### Name: [Piyush Sikarwal](https://github.com/psikarwal)
- Place: India
- Bio: Professional Geek
- GitHub: [Piyush Sikarwal](https://github.com/psikarwal)

#### Name: [Pratyum Jagannath](https://github.com/Pratyum)
- Place: Singapore
- Bio: I tell tales!
- GitHub: [Pratyum](https://github.com/Pratyum)

#### Name: [Jakub Bačo](https://github.com/vysocina)
- Place: Slovakia
- Bio: Student / Designer
- GitHub: [Jakub Bačo](https://github.com/vysocina)

#### Name: [Gabriel Obaldia](https://github.com/gobaldia)
- Place: Uruguay
- Bio: Full Stack Developer
- GitHub: [Gabriel Obaldia](https://github.com/gobaldia)

#### Name: [Antonio Jesus Pelaez](https://github.com/ajpelaez)
- Place: Granada, Spain
- Bio: IT Student at the University of Granada
- GitHub: [Antonio Jesus Pelaez](https://github.com/ajpelaez)

#### Name: [Santanaraj Esguerra](https://github.com/akiyamamio16)
- Place: San Fernando City, Pampanga, Philippines 2000
- Bio: I'm a 4th year Graduating I.T Student from Our Lady Of Fatima Univeristy Pampanga
- GitHub: [Haruka Mayumi](https://github.com/akiyamamio16)

#### Name: [Edwin Chui](https://github.com/Fly1nP4nda)
- Place: Georgia, United States
- Bio: Fulltime / Fullstack Web Developer
- GitHub: [Fly1nP4nda](https://github.com/Fly1nP4nda)

#### Name: [Mark Carlson](https://github.com/electrek)
- Place: Chicago, IL, USA
- Bio: Escape room maker
- GitHub: [Mark Carlson](https://github.com/electrek)

#### Name: [Warrin Pipon](https://github.com/lgdroidz)
- Place: Davao, Philippines
- Bio: Web Developer
- GitHub: [Warrin Pipon](https://github.com/lgdroidz)

#### Name: [David Buckle](https://github.com/met3or)
- Place: Manchester, UK
- Bio: Linux System Administrator
- GitHub: [met3or](https://github.com/met3or)

#### Name: [Aishwarya Pradhan](https://github.com/aishwaryapradhan)
- Place: Gurugram, India
- Bio: Learner, Coder,  INFJ, multipotentialite and a person who loves
to explore life. Also, Python and Django Developer
- Github: [Aishwarya Pradhan](https://github.com/aishwaryapradhan)
- Website: [Introverted Geek](http://introvertedgeek.com)

#### Name: [ALEX MARRUJO](https://github.com/marrujoalex)
- Place: California
- Bio: Software Developer
- GitHub: [Alex Marrujo](https://github.com/marrujoalex)

#### Name: [Ezequiel Pequeño Calvar](https://github.com/remohir)
- Place: London, United Kingdom
- Bio: FrontEnd Developer
- GitHub: [Ezequiel Pequeño Calvar](https://github.com/remohir)

### Name: [Elijah](https://github.com/raptosaur)
- Place: Swansea, UK
- Bio: Studying MEng at Swansea Uni and part time SysAdmin
- GitHub: [Raptosaur](https://github.com/raptosaur)

#### Name: [George Kunthara](https://github.com/gkunthara)
- Place: Seattle, WA USA
- Bio: Student at Gonzaga University
- GitHub: [George Kunthara](https://github.com/gkunthara)

#### Name: [Jamie Taylor](https://github.com/GaProgMan)
- Place: Leeds, UK
- Bio: Full stack .NET developer (and .NET Core blogger)
- GitHub: [GaProgMan](https://github.com/GaProgMan)

#### Name: [Lokesh Raj Arora](https://github.com/lokiiarora)
- Place: Darjeeling, India
- Bio: CS Student at SRM University, Full Stack Developer
- Github: [Lokesh Raj Arora](https://github.com/lokiiarora)

#### Name: [Mahdi Majidzadeh](https://github.com/MahdiMajidzadeh/)
- Place: Qom, Qom, Iran
- Bio: back-end develoer and seo expert
- GitHub: [Mahdi Majidzadeh](https://github.com/MahdiMajidzadeh/)
- Twitter: [Mahdi Majidzadeh](https://twitter.com/MahdiMajidzadeh/)

#### Name: [Pedro Mietto Bruini](https://github.com/bruini)
- Place: Jundiaí, São Paulo, Brazil
- Bio: Analyst/Developer Student at Fatec-Jd
- GitHub: [Pedro Mietto Bruini](https://github.com/bruini)

#### Name: [NIKOLETT HEGEDÜS](https://github.com/henikolett)
- Place: Debrecen, Hungary
- Bio: I'm a Developer / Music geek / Nature enthusiast
- GitHub: [Nikolett Hegedüs](https://github.com/henikolett)

#### Name: [Omar Mujahid](https://github.com/omarmjhd)
- Place: Austin, Texas, USA
- Bio: I write code, and play golf!
- GitHub: [Omar Mujahid](https://github.com/omarmjhd)

#### Name: [Kyle Johnson] (https://github.com/johnson90512)
- Place: United States
- Bio: Information System Administrator, former Information Systems student
- GitHub: [Kyle Johnson] (https://github.com/johnson90512)
#### Name: [Gilliano Menezes](https://github.com/gillianomenezes)
- Place: Recife, Brazil
- Bio: Software Engineer at www.neuroup.com.br
- GitHub: [Gilliano Menezes](https://github.com/gillianomenezes)

#### Name: [Luís Antonio Prado Lança](https://github.com/luisslanca)
- Place: Jundiaí, São Paulo, Brazil
- Bio: I'm a student in Fatec Jundiaí and Web Developer.
- GitHub: [Luís Antonio Prado Lança](https://github.com/luisslanca)

#### Name: [Anish Bhardwaj](https://github.com/bhardwajanish)
- Place: New Delhi, India
- Bio: CSD IIITD
- GitHub: [Anish Bhardwaj](https://github.com/bhardwajanish)

#### Name: [Ankur Sharma](https://github.com/ankurs287)
- Place: New Delhi, India
- Bio: CSAM, IIITD
- GitHub: [Ankur Sharma](https://github.com/ankurs287)

#### Name: [Siddhant Verma](https://github.com/siddver007)
- Place: Delhi, India
- Bio: Information Assurance and Cybersecurity Master's Student at Northeastern University
- GitHub: [Siddhant Verma](https://github.com/siddver007)

#### Name: [Cody Williams](https://github.com/codyw9524)
- Place: Dallas, Texas, USA
- Bio: Web Nerd
- GitHub: [Cody Williams](https://github.com/codyw9524)

#### Name: [Aayush Sharma](https://github.com/aayusharma)
- Place: Mandi, Himachal Pradesh, India
- Bio: IITian
- GitHub: [Aayush Sharma](https://github.com/aayusharma)

#### Name: [Jonas Fabisiak](https://github.com/RenCloud)
- Place: Hanover, Germany
- Bio: IT Student
- GitHub: [Jonas Fabisiak](https://github.com/RenCloud)

#### Name: [Mark Schultz](https://github.com/zynk)
- Place: Calgary, Alberta
- Bio: IT Student at SAIT
- GitHub: [Mark Schultz](https://github.com/zynk)

#### Name: [Juan Pablo Aguilar Lliguin](https://github.com/chefjuanpi)
- Place: Chicoutimi, QC, Canada
- Bio: Full Stack Developer
- GitHub: [Juan Pablo Aguilar Lliguin](https://github.com/chefjuanpi)

### Name: [Isaac Torres Michel](https://github.com/isaactorresmichel)
- Place: León, Mexico
- Bio: Software Engineer
- GitHub: [Isaac Torres Michel](https://github.com/isaactorresmichel)

#### Name: [Klaudia K.](https://github.com/KalpiKK)
- Place: Poland
- Bio: IT Student at the University of Wroclaw
- GitHub: [Klaudia K.](https://github.com/KalpiKK)

#### Name: [Luiz Gustavo Mattos](https://github.com/mano0012)
- Place: Brasil
- Bio: Computer Science Student
- Github: [Luiz Matos](https://github.com/mano0012)

#### Name: [Jeppe Ernst](https://github.com/Ern-st)
- Place: 🇩🇰
- Bio: fullstack/devops/security unicorn 🦄
- GitHub: [Jeppe Ernst](https://github.com/Ern-st)

#### Name: [Sergey Gorky](https://github.com/sergeygorky)
- Place: Ukraine
- Bio: I've Top Rated status in Upwork
- GitHub: [Sergey Gorky](https://github.com/sergeygorky)

#### Name: [Ayush Agarwal](https://github.com/thisisayaush)
- Place: Noida, India
- Bio: CSE Student at the Amity University
- GitHub: [Ayush Agarwal](https://github.com/thisisayush)

#### Name: [Arie Kurniawan](https://github.com/arkwrn)
- Place: Jakarta, Indonesia
- Bio: IT Student at Universiy of Muhammadiyah Jakarta
- GitHub: [Arie Kurniawan](https://github.com/arkwrn)

#### Name: [Ramón Didier Valdez Yocupicio](https://github.com/xDidier901)
- Place: Hermosillo, Sonora, México
- Bio: Software Developer / Student
- GitHub: [Didier Valdez](https://github.com/xDidier901)

#### Name: [Jamie Pinheiro](https://github.com/jamiepinheiro)
- Place: Canada
- Bio: Student @ uWaterloo
- GitHub: [jamiepinheiro](https://github.com/jamiepinheiro)

#### Name: [Alvin Abia](https://github.com/twist295)
- Place: NY, USA
- Bio: Lead Mobile Developer
- Github: [Alvin Abia](https://github.com/twist295)

### Name: [Carlos Federico Lahrssen](https://github.com/carloslahrssen)
- Place: Miami, Florida, USA
- Bio: CS Student at Florida International University
- GitHub: [Carlos Lahrssen](https://github.com/carloslahrssen)

#### Name: [Caio Calderari](https://github.com/caiocall)
- Place: Campinas, São Paulo, Brazil
- Bio: Designer
- GitHub: [Caio Calderari](https://github.com/caiocall)

#### Name: [Chashmeet Singh](https://github.com/chashmeetsingh)
- Place: New Delhi, India
- Bio: CS Student
- GitHub: [Chashmeet Singh](https://github.com/chashmeetsingh)

#### Name: [Aimee Tacchi](https://github.com/darkxangel84)
- Place: England, UK
- Bio: Female Front-End Developer From England, UK, I love Code, Cats and Tea. Also love travelling.
- GitHub: [darkxangel84](https://github.com/darkxangel84)

#### Name: [Stuart Wares](https://github.com/StuWares)
- Place: Tamworth, United Kingdom
- Bio: Learning web development to help with a career change!
- GitHub: [Stu Wares](https://github.com/StuWares)

#### Name: [Aitor Alonso](https://github.com/tairosonloa)
- Place: Madrid, Spain
- Bio: Computer Science and Engineering BSc student at Carlos III University of Madrid
- GitHub: [Aitor Alonso](https://github.com/tairosonloa)

#### Name: [Veronika Tolpeeva](https://github.com/ostyq)
- Place: Moscow, Russia
- Bio: Web developer
- GitHub: [Veronika Tolpeeva](https://github.com/ostyq)

#### Name: [Dzmitry Kasinets](https://github.com/dkasinets)
- Place: Brooklyn, NY, USA
- Bio: CS student at Brooklyn College, and The Game of Thrones fan :3
- Github: [Dzmitry Kasinets](https://github.com/dkasinets)

#### Name: [Anthony Mineo](https://github.com/amineo)
- Place: New Jersey, USA
- Bio: Web Design & Development
- GitHub: [Anthony Mineo](https://github.com/amineo)

#### Name: [Brent Scheppmann](https://github.com/bareon)
- Place: Garden Grove, CA, US
- Bio: Student, Geophysicist
- GitHub: [Brent Scheppmann](https://github.com/bareon)

#### Name: [Andrea Stringham](https://github.com/astringham)
- Place: Phoenix, AZ USA
- Bio: Coffee addict, dog person, developer.
- GitHub: [Andrea Stringham](https://github.com/astringham)

#### Name: [coastalchief](https://github.com/coastalchief)
- Place: Germany
- Bio: dev
- GitHub: [coastalchief](https://github.com/coastalchief)

#### Name: [Furkan Arabaci](https://github.com/illegaldisease)
- Place: Turkey
- Bio: Computer Science student
- GitHub: [Furkan Arabaci](https://github.com/illegaldisease)

#### Name: [Rizki Ramadhana](https://github.com/rizkiprof)
- Place: Yogyakarta, Indonesia
- Bio: Student / Front-end Developer
- GitHub: [Rizki Ramadhana](https://github.com/rizkiprof)

#### Name: [Sarthak Bhagat](https://github.com/sarthak268)
- Place: Delhi, India
- Bio: ECE Undergraduate
- GitHub: [Sarthak Bhagat](https://github.com/sarthak268)

#### Name: [Haley C Smith](https://github.com/haleycs)
- Place: Orlando, Florida
- Bio: Web Designer/Developer
- GitHub: [Haley C Smith](https://github.com/haleycs)

#### Name: [Lesyntheti](https://github.com/lesyntheti)
- Place : Troyes, France
- Bio : Network Engineer at University of Technology of Troyes
- Github: [lesyntheti](https://gitbub.com/lesyntheti)

#### Name: [Abdullateef](https://github.com/abdullateef97)
- Place: Lagos Island, Lagos State, Nigeria
- Bio: Student Developer
- GitHub: [Abdullateef](https://github.com/abdullateef97)

#### Name: [Juan Anaya Ortiz](https://github.com/JaoChaos)
- Place: Granada, Spain
- Bio: IT student at the University of Granada
- GitHub: [Juan Anaya Ortiz](https://github.com/JaoChaos)

#### Name: [Alexander Voigt](https://github.com/alexandvoigt)
- Place: San Francisco, CA, USA
- Bio: Software Engineer
- GitHub: [Alexander Voigt](https://github.com/alexandvoigt)

#### Name: [Michael Greene] (https://github.com/Greeneink4)
- Place: UT, USA
- Bio: Web Dev Student
- Github: [Michael Greene] (https://github.com/Greeneink4)

#### Name: [Lee Magbanua](https://github.com/leesenpai)
- Place: Philippines
- Bio: Student / Front-end Web Developer
- GitHub: [leesenpai](https://github.com/leesenpai)

#### Name: [Damodar Lohani](https://github.com/lohanidamodar)
- Place: Kathmandu, Nepal
- Bio: Technology Consultant at [LohaniTech](https://lohanitech.com)
- GitHub: [Damodar Lohani](https://github.com/lohanidamodar)

#### Name: [Hrafnkell Orri Sigurðsson](https://github.com/hrafnkellos)
- Place: Hafnarfjörður, Iceland
- Bio: Computer Scientist
- GitHub: [Hrafnkell Orri Sigurðsson](https://github.com/hrafnkellos)

#### Name: [Mitchell Haugen](https://github.com/haugenmitch)
- Place: VA, USA
- Bio: Programmer
- GitHub: [haugenmitch](https://github.com/haugenmitch)

#### Name: [Felipe Do Espirito Santo](https://github.com/felipez3r0)
- Place: Jaboticabal, SP, Brazil
- Bio: Professor at Fatec, Faculdade São Luís, and Mozilla Volunteer
- GitHub: [Felipe Do E. Santo](https://github.com/felipez3r0)

#### Name: [Jason Green](https://jason.green)
- Place: Seattle, WA
- Bio: Student of code, eater of sustainable sushi
- GitHub: [Jalence](https://github.com/jalence)

#### Name: [Elan Ripley](https//github.com/tattarrattat)
- Place: Raleigh, North Carolina, USA
- Bio: Programmer
- Github: [Elan Ripley](https//github.com/tattarrattat)

#### Name: [Justin Oliver](https://github.com/justinoliver)
- Place: Seattle, WA, USA, Earth!
- Bio: Trying to learn cool new things!
- GitHub: [Justin Oliver](https://github.com/justinoliver)

#### Name: [RYAN R SMITH](https://github.com/devronsoft)
- Place: Oxford, UK
- Bio: Kiwi dev
- GitHub: [Ryan Smith](https://github.com/devronsoft)
- Website: [Blog](https://devronsoft.github.io/)

#### Name: [Michael Kaiser](https://github.com/patheticpat)
- Place: Germany
- Bio: Ooooooh, nooooooo, not tonight!!
- GitHub: [Michael Kaiser](https://github.com/patheticpat)

#### Name: [Igor Rzegocki](https://github.com/ajgon)
- Place: Kraków, PL
- Bio: I do Ruby for living, and hacking for fun
- GitHub: [Igor Rzegocki](https://github.com/ajgon)
- Website: [Online Portfolio](https://rzegocki.pl/)

#### Name: [JULIE QIU](https://github.com/julieqiu)
- Place: New York City, NY, USA
- Bio: Software Engineer; Loves iced coffee
- GitHub: [Julie Qiu](https://github.com/julieqiu)

#### Name: [Luis Alducin](https://linkedin.com/luisalduucin)
- Place: Mexico City
- Bio: Software Engineer
- GitHub: [Luis Alducin](https://github.com/luisalduucin)

#### Name: [Hannah Zulueta](https://github.com/hanapotski)
- Place: North Hollywood, CA
- Bio: Web developer, Calligrapher, Musician, Entrepreneur
- GitHub: [Ryan Smith](https://github.com/hanapotski)
- Website: [Blog](https://homemadecoder.wordpress.com)

#### Name: [Michele Adduci](https://micheleadduci.net)
- Place: Germany
- Bio: Full Stack Developer, living on a CI/CD pipeline
- GitHub: [madduci](https://github.com/madduci)

#### Name: [Austin Carey](https://github.com/apcatx)
- Place: Austin, TX, USA
- Bio: Jr Full Stack Developer making my first contribution.
- GitHub: [apcatx](https://github.com/apcatx)

#### Name: [John Rexter Flores](https://github.com/alldeads)
- Place: Cebu, Philippines
- Bio: Full Stack Developer
- Github: [John Rexter Flores](https://github.com/alldeads)

#### Name: [Luciano Santana dos Santos](https://github.com/lucianosds)
- Place: Ponta Grossa, PR, Brasil
- Bio: Computer Network Professional
- Github: [Luciano Santana dos Santos](https://github.com/lucianosds)

#### Name: [Naman Doshi] (https://github.com/warmachine0609)
-Place: Chennai,India
-Bio: ML developer
-Github: [Naman Doshi] (https://github.com/warmachine0609)
#### Name: [Alex Choi](https://github.com/running-cool)
- Place: Athens, GA
- Bio: Student
- Github: [running-cool](https://github.com/running-cool)

#### Name: [Sebastian Schreck](https://schreck.berlin)
- Place: Berlin, Germany
- Bio: Software Engineer
- Github: [StegSchreck](https://github.com/StegSchreck)

#### Name: [Fernando Contreras](https://github.com/fercreek)
- Place: Nuevo Leon, Mexico
- Bio: Software Engineer
- Github: [fercreek](https://github.com/fercreek)
- Website: [Blog](https://fercontreras.com/)

#### Name: [Kshitiz Khanal](https://github.com/kshitizkhanal7)
- Place: Kathmandu, Nepal
- Bio: Open Data and Open Knowledge activist
- GitHub: [Kshitiz Khanal](https://github.com/kshitizkhanal7)

#### Name: [Manas kashyap](https://github.com/Manas-kashyap)
- Place: New Delhi, India
- Bio: Computer Science Engineering student at Amity University
Noida
-Github: [Manas kashyap](https://github.com/Manas-kashyap)

#### Name: [Daksh Chaturvedi](https://github.com/daksh249)
- Place: New Delhi, India
- Bio: ECE Undergraduate at IIIT-Delhi
- GitHub: [Daksh Chaturvedi](https://github.com/daksh249)

#### Name: [SHANAKA ANURADHA](https://github.com/shanaka95)
- Place: Sri Lanka
- Bio: Undergraduate
- GitHub: [Shanaka95](https://github.com/shanaka95)

### Name: [Brandon Fadairo](https://github.com/BFadairo)
- Place: Columbus, Ohio
- Bio: A guy looking to change career fields
- GitHub: [Brandon Fadairo](https://github.com/BFadairo)

#### Name: [Lukas A](https://github.com/lukbukkit)
- Place: Kassel, Hesse, Germany
- Bio: Student on his way to the Abitur
- GitHub: [LukBukkit](https://github.com/lukbukkit)

#### Name: [Dale Noe](https://github.com/dalenoe)
- Place: Fairbury, Illinois, US
- Bio: System administrator by day, devops by hobby.
- GitHub: [Dale Noe](https://github.com/dalenoe)

#### Name: [Valera Kushnir](https://github.com/kashura)
- Place: Tampa, FL, USA
- Bio: Scrum Master and passionate technologist.
- GitHub: [kashura](https://github.com/kashura)

#### Name: [Eric Briese](https://github.com/Atrolantra)
- Place: Brisbane, Australia
- Bio: Student studying LAw and IT. Currently working as a software engineer.
- GitHub: [Atrolantra](https://github.com/Atrolantra)


#### Name: [Jeevan Chapagain](https://github.com/jeevanc)
- Place: Kathmandu, Nepal
- Bio: Student studying BSc(CSIT).Currently working as a software engineer intern.
- GitHub: [Jeevan Chapagain](https://github.com/jeevanc)

#### Name: [Ayushverma8](https://github.com/Ayushverma8)
- Place: Indore, TN, IN
- Bio: I'm living the best part of my life and the life that I always wanted to. Surrounded by amazing people everyday. Rich in happiness, meager in hate. Seduce me with bikes and roads, invite me to trekking and long drives. I love food and sleep. I'm driven by music and art.
- GitHub: [Ayush](https://github.com/Ayushverma8)

#### Name: [VEBER Arnaud](https://github.com/VEBERArnaud)
- Place: Paris, France
- Bio: Solution Architect @ Eleven-Labs
- GitHub: [VEBERArnaud](https://github.com/VEBERArnaud)

#### Name: [Dushyant Rathore](https://github.com/dushyantRathore)
- Place: New Delhi, India
- Bio: Student
- GitHub: [dushyantRathore](https://github.com/dushyantRathore)

#### Name: [Attila Blascsak](https://github.com/blascsi)
- Place: Hungary
- Bio: Front-end dev. Love React!
- GitHub: [Attila Blascsak](https://github.com/blascsi)

#### Name: [Acquila Santos Rocha](https://github.com/DJAcquila)
- Place: Goiânia, Brasil
- Bio: Computer Science Student
- GitHub: [Acquila Santos Rocha](https://github.com/DJAcquila)

#### Name: [Larizza Noelly Tueros Garcia](https://github.com/skayablars)
- Place: Santiago de los Caballeros, República Dominicana
- Bio: Software Engineer, Web Developer, Design unicorn
- GitHub: [Larizza Tueros](https://github.com/skayablars)

#### Name: [Gaurav Lalchandani](https://github.com/return007)
- Place: India
- Bio: Computer Science Student, Eat, code and sleep :P
- GitHub: [return007](https://github.com/return007)

#### Name: [Jianhao Tan](https://github.com/jaanhio)
- Place: Singapore
- Bio: I like spending time in chlorinated water and spitting out codes.
- GitHub: [Jianhao Tan](https://github.com/jaanhio)

#### Name:[Roi Ben - Shaul](https://github.com/rughciatuk)
- Place: israel
- Bio: Android developer
- GitHub: [Roi Ben - Shaul](https://github.com/rughciatuk)

#### Name: [Konstantin](https://github.com/Kola50011)
- Place: Wiener Neustadt, Austria
- Bio: Computer Science Student
- GitHub: [Konstantin](https://github.com/Kola50011)

#### Name: [Ankit Rai](https://github.com/ankitrai96)
- Place: Greater Noida, Uttar Pradesh, India
- Bio: A high functioning geek, et cetera.
- GitHub: [ankitrai96](https://github.com/ankitrai96)

#### Name: [Tiago Severino](https://github.com/TiagoSeverino)
- Place: Lisbon, Portugal
- Bio: I code for fun!
- GitHub: [TiagoSeverino](https://github.com/TiagoSeverino)

#### Name: [Patrick Hübl-Neschkudla](https://github.com/flipace)
- Place: Vienna, Austria
- Bio: Senior Developer @ ovos media gmbh. Happily married and father of 2 awesome kids. Oh and I like games.
- GitHub: [flipace](https://github.com/flipace)

#### Name: [Zakaria Soufiani](https://github.com/zakaria-soufiani)
- Place: Agadir, Morocco
- Bio: Student
- GitHub: [Zakaria Soufiani](https://github.com/zakaria-soufiani)

#### Name: [Mathias Pihl](https://github.com/newspaperman57)
- Place: Aalborg, Denmark
- Bio: Software Engineering Student
- GitHub: [Newspaperman57](https://github.com/newspaperman57)

#### Name: [Bikibi](https://github.com/Bikibi)
- Place: Toulouse, France
- Bio: Front-end dev
- GitHub: [Bikibi](https://github.com/Bikibi)

#### Name: [Weilun](https://github.com/holah)
- Place: Singapore
- Bio: Engineer
- GitHub: [Weilun](https://github.com/holah)

#### Name: [Matteo Mensi](https://github.com/Snatched)
- Place: Italy
- Bio: Chemical Engineering student. C++ developer. I (try to) make high-performance computational programs to help with scientific research.
- GitHub: [Snatched](https://github.com/Snatched)

#### Name: [Oleksiy Ovdiyenko](https://github.com/doubledare704)
- Place: Kyiv, Ukraine
- Bio: Python Dev
- GitHub: [Oleksiy Ovdiyenko](https://github.com/doubledare704)

#### Name: [Jeremy](https://github.com/jremeh)
- Place: KL, Malaysia
- Bio: Applied Math with Computing Student
- GitHub: [Jeremy](https://github.com/jremeh)

#### Name: [KUMAR AKSHAY](https://github.com/kakshay21)
- Place: Indore, Madhya Pradesh, India
- Bio: Electronics and Communication student.
- GitHub: [Kumar Akshay](https://github.com/kakshay21)

#### Name: [Jibin Thomas Philipose](https://github.com/JIBIN-P)
- Place: Mumbai, India
- Bio: Full-Stack Development, Machine Learning and Having Fun!.
- GitHub: [Jibin Thomas Philipose](https://github.com/JIBIN-P)

### Name: [Matei David](https://github.com/Matei207)
- Place: Birmingham, UK
- Bio: BSc Student at University of Birmingham
- GitHub: [Matei David](https://github.com/Matei207)

#### Name: [CAPS Padilla](https://github.com/CarlosPadilla)
- Place: Jalisco, Mexico
- Bio: A handsome guy with the best work ever

#### Name: [Aiman Abdullah Anees](https://github.com/aimananees)
- Place: Hyderabad, India
- Bio: iOS Developer
- GitHub: [Aiman Abdullah Anees](https://github.com/aimananees)

#### Name: [Andrea Zanin](https://github.com/ZaninAndrea)
- Place: Trento, Italy
- Bio: High School Student, passionate about math, coding and open source
- Github: [ZaninAndrea](https://github.com/ZaninAndrea)

#### Name: [VENKATESH BELLALE] (http://venkateshbellale.github.io)
- place:pune , India
- bio : loves computer+science , student
- github: [venketsh bellale] (http://github.com/venkateshbellale)

#### Name: [Keith VenHuizen](https://github.com/keithvenh/)
- Place: Sioux Falls, South Dakota
- Bio: Hi, I'm Keith. I love my family, playing board games, Chicago sports and problem solving!
- GitHub: [Keith VenHuizen](https://github.com/keithvenh)

#### Name：[ Eason Xuan ](https://github.com/timemahcine)
- Place: City:Shao Xing, State:Zhe Jiang, Country:China
- Bio: computer science student,front-end developer
- GitHub: [ Eason Xuan](https://github.com/timemahcine)

#### Name: [Ocean](https://github.com/ocean0212)
- Place: Henan, China
- Bio: Chinese food :heart_eyes:
- GitHub: [Ocean](https://github.com/ocean0212)

#### Name: [Rohit Motwani](https://github.com/rohittm)
- Place: Kanpur, India
- Bio: Frontend Developer
- GitHub: [rohittm](https://github.com/rohittm)

#### Name: [Piotr](https://github.com/khorne55)
- Place: Limerick, Ireland
- Bio: Computer Engineering Student :)
- GitHub: [khorne55](https://github.com/khorne55)

#### Name: [Rafael Barbosa](https://github.com/rafaelmilanibarbosa)
- Place: Sao Bernardo do Campo, Sao Paulo, Brazil
- Bio: loves computer+science , Full Stack Developer
- GitHub: [Ocean](https://github.com/rafaelmilanibarbosa)

#### Name: [Eric Wolfe](https://github.com/erwolfe)
- Place: Edwardsville, IL, USA
- Bio: Programmer, Audiophile, Gamer
- GitHub: [Eric Wolfe](https://github.com/erwolfe)

#### Name: [Francis](https://github.com/borbefg)
- Place: Quezon City, PH
- Bio: Fueled by :coffee:
- GitHub: [Francis](https://github.com/borbefg)

#### Name: [Gowtham](https://github.com/gowtham1997)
- Place: Chennai
- Bio: Loves Data science

### Name: [Branden] (https://github.com/redbeardaz)
- Place: Phoenix, AZ
- Bio: Customer Success Manager
- GitHub: [RedBeardAZ] (https://github.com/redbeardaz)

#### Name: [Hussain Calcuttawala](https://github.com/hussainbadri21)
- Place: Bengaluru, India
- Bio: Android Developer, Student, Foodie
- GitHub: [hussainbadri21](https://github.com/hussainbadri21)

#### Name: [M K]
- Place: Ko Tao, Thailand
- Bio: I love code, coffee and the beach

#### Name: [Ahmad Thames](https://github.com/ahmadthames)
- Place: Houston, TX, USA
- Bio: UX Engineer, Traveler, Plant-Based Foodie
- GitHub: [ahmadthames](https://github.com/ahmadthames)

#### Name: [Skyler](https://github.com/huntleyreep)
- Place: South Carolina
- Bio: Computer Science Student / Free Code Camper
- GitHub: [huntleyreep](https://github.com/huntleyreep)

#### Name: [Steve K]
- Place: Philadelphia, PA
- Bio: Security Analyst

#### Name: [Siddharth Tankariya](https://github.com/siddharthtankariya/)
- Place: Mumbai, India
- Bio: Java Developer, Foodie
- GitHub: [siddharthtankariya](https://github.com/siddharthtankariya/)

#### Name: [Christoph](https://github.com/iamchrishckns)
- Place: Germany
- Bio: I'm a german developer who loves to create things :)
- GitHub: [iamchrishckns](https://github.com/iamchrishckns)

#### Name: [Aditya Yuvaraj](https://github.com/Screwed-Up-Head)
- Place: Pune, India
- Bio: Metalhead law student who loves hardware and code
- GitHub: [Screwed-Up-Head](https://github.com/Screwed-Up-Head)

#### Name: [Zoe Kafkes](https://github.com/zkafkes)
- Place: Atlanta, Georgia USA
- Bio: caffeinated and curious
- GitHub: [zkafkes](https://github.com/zkafkes)

#### Name: [Gareth Davies](https://github.com/gareth-d85)
- Place: UK
- Bio: Future Developer and Free code camp local group leader
- GitHub: [Gareth Davies](https://github.com/gareth-d85)

#### Name: [Daniel Tudares](https://github.com/dan1eltudares)
- Place: Ottawa, Ontario, Canada
- Bio: Network specialist, code n00b
- Github: [Daniel Tudares](https://github.com/dan1eltudares)

#### Name: [Ryan Sperzel](https://github.com/ryansperzel)
- Place: NYC, New York, USA
- Bio: Recent college grad attending Flatiron School coding bootcamp
- GitHub: [Ryan Sperzel](https://github.com/ryansperzel)

#### Name: [Thomas Lee](https://github.com/pbzweihander)
- Place: Seoul, Republic of Korea
- Bio: College student
- GitHub: [Thomas Lee](https://github.com/pbzweihander)

#### Name: [Ayush Aggarwal](https://github.com/aggarwal125ayush)
- Place: Delhi, India
- Bio: Data Scientist , Android Developer
- Github: [Ayush Agagrwal](https://github.com/aggarwal125ayush)

#### Name: [Taylor Hudson](https://github.com/AllenCompSci)
- Place: Allen, Texas, USA
- Bio: Computer Scientist , C++ Developer, Java Developer, NodeJS, High School Computer Science Teacher, Math Teacher, Mathematicain
- Github: [Allen Comp Sci](https://github.com/AllenCompSci)

#### Name: [Margaret Kelley](https://github.com/mlouisekelley)
- Place: USA
- Bio: Cat lover
- GitHub: [mlouisekelley](https://github.com/mlouisekelley)

#### Name: [Simon Volpert](https://github.com/vol-pi)
- Place: Ulm, Germany
- Bio: DevOps, Hiking, Photography
- GitHub: [vol-pi](https://github.com/vol-pi)

#### Name: [Matteo Testa](https://github.com/maojh)
- Place: Milan, Italy
- Bio: Design&Arts
- GitHub: [maojh](https://github.com/maojh)

#### Name: [SAIDEEP DICHOLKAR](https://github.com/saideepd)
- Place: Mumbai, India
- Bio: Computer Science Engineering Student & Tech Enthusiast
- GitHub: [Saideep Dicholkar](https://github.com/saideepd)

#### Name: [Lisa Nguyen](https://github.com/LisaNguyen)
- Place: Dublin, Ireland
- Bio: Front-end developer
- GitHub: [Lisa Nguyen](https://github.com/LisaNguyen)

#### Name: [Tyler Williams](https://github.com/Tyler-Williams)
- Place: Henderson, NV, USA
- Bio: Front-end Developer
- GitHub: [Tyler-Williams](https://github.com/Tyler-Williams)

#### Name: [Ítalo Epifânio](https://github.com/itepifanio)
- Place: Natal, Brazil
- Bio: Web developer PHP and Python
- Github: [Ítalo Epifânio](https://github.com/itepifanio)

#### Name: [Otto Bittencourt](https://github.com/OttoWBitt)
- Place: Belo Horizonte, Minas Gerais, Brazil
- Bio: Computer Science student at Puc-Mg ,Music lover
- GitHub: [OttoWBitt] (https://github.com/OttoWBitt)

#### Name: [Ana Perez](https://github.com/anacperez)
- Place: King City, California, United States
- Bio: Full-Stack developer, hiking, travel, art, photography
- GitHub: [Ana Perez](https://github.com/anacperez)

#### Name: [Matan](https://github.com/matan188)
- Place: TLV, IL
- Bio: Programmer
- GitHub: [Matan](https://github.com/matan188)

#### Name: [Moisés Ñañez](https://github.com/moisesnandres)
- Place: Ica, Perú
- Bio: Software developer and musician
- GitHub: [Moisés Ñañez](https://github.com/moisesnandres)

#### Name: [Joe Hanson](https://github.com/jahanson)
- Place: San Antonio, TX, United States
- Bio: Front-End Developer
- GitHub: [Joe Hanson](https://github.com/jahanson)

#### Name: [Tech Tide](https://github.com/techtide/)
- Place: Singapore, Singapore
- Bio: Young software developer.
- GitHub: [techtide](https://github.com/techtide/)

#### Name: [Raymond Duckworth](https://github.com/raymondxduckworth/)
- Place: California, USA
- Bio: Aspiring full-stack web developer/software engineer. Interested in IoT, AI, & Tech Business.
- GitHub: [Raymond Duckworth](https://github.com/raymondxduckworth/)

#### Name: [Tanner Lund](https://github.com/nylan17/)
- Place: Seattle
- Bio: Developer
- GitHub: [Nylan17](https://github.com/nylan17/)

#### Name: [Ermolaev Gleb](https://github.com/ermolaeff/)
- Place: Moscow, Russia
- Bio: Student-developer, fond of JAva, Web etc.
- GitHub: [Ermolaeff](https://github.com/ermoalaeff)

#### Name: [Jeffrey Ng](https://github.com/NgJeffrey/)
- Place: California, United States
- Bio: Student
- GitHub: [NgJeffrey](https://github.com/NgJeffrey/)

#### Name: [Peter Walsh](https://github.com/ddddamian/)
- Place: UK
- Bio: Learning to code through freeCodeCamp
- GitHub: [Peter Walsh](https://github.com/ddddamian/)

#### Name: [Michelle Uy](https://github.com/breindy/)
- Place: NYC
- Bio: CS student aspiring to become a better coder
- GitHub: [Michelle Uy](https://github.com/breindy/)

#### Name: [James Nuttall](https://github.com/JamesNuttall/)
- Place: UK
- Bio: Developing things. Learning Git
- GitHub: [James Nuttall](https://github.com/JamesNuttall/)

#### Name: [Bruno](https://github.com/bbarao/)
- Place: Lisbon, Portugal
- Bio: Love stuff
- GitHub: [Bruno](https://github.com/bbarao/)

#### Name: [Taylor Lee](https://github.com/taylorlee1/)
- Place: California
- Bio: Developer
- GitHub: [taylorlee1](https://github.com/taylorlee1/)

#### Name: [José](https://github.com/JJPO96/)
- Place: Porto, Portugal
- Bio: Informatics Student
- GitHub: [JJPO96](https://github.com/JJPO96/)

#### Name: [Rafael Barbosa Conceição](https://github.com/darthmasters/)
- Place: Sergipe, Brasil
- Bio: Web Developer
- GitHub: [Rafael Barbosa Conceição](https://github.com/darthmasters/)

#### Name: [Eric](https://github.com/Eric-Tadeja/)
- Place: Redmond, Washington
- Bio: service engineer
- GitHub: [Eric-Tadeja](https://github.com/Eric-Tadeja/)

#### Name: [Grégoire](https://github.com/navispeed/)
- Place: Quebec, Canada
- Bio: Scala developer 
- GitHub: [navispeed](https://github.com/navispeed/)

#### Name: [Spencer](https://github.com/leaous/)
- Place: Pittsburgh, Pennsylvania
- Bio: student :)
- GitHub: [leaous](https://github.com/leaous/)

#### Name：[Akani] (htpps://github.com/akanijade/)
- Place: Jakarta, Indonesia
- Bio: Student
- GitHub: [akanijade] (https://github.com/akanijade/)

#### Name: [Udit Mittal](https://github.com/udit-001)
- Place: New Delhi, India
- Bio: Programmer
- Github: [Udit Mittal](https://github.com/udit-001)

#### Name: [Abhishek Bhatt](https://github.com/ab-bh)		
 - Place: New Delhi, India		
 - Bio: Software developer, studying B.Tech CSE		
 - GitHub: [Abhishek Bhatt](https://github.com/ab-bh)

#### Name: [Aniket](https://github.com/AniketRoy)
- Place: New Delhi, India
- Bio: Computer Science Under Graduate, Open Source Lover
- GitHub: [Aniket](https://github.com/AniketRoy)

#### Name: [Nelson Estevão](https://github.com/nelsonmestevao)
- Place: Braga, Portugal
- Bio: Student of Software Engineering who likes puzzles.
- GitHub: [nelsonmestevao](https://github.com/nelsonmestevao)

#### Name: [Tom Michel](https://github.com/tomichel)
- Place: Berlin, Germany
- Bio: Developer
- Github: [Tom Michel](https://github.com/tomichel)

#### Name: [Abhishek Bhatt](https://github.com/ab-bh)
- Place: New Delhi, India
- Bio: Software developer, studying B.Tech CSE
- GitHub: [Abhishek Bhatt](https://github.com/ab-bh)

#### Name: [Rohit Mathew](https://github.com/rohitjmathew)
- Place: Bangalore, Karnataka, India
- Bio: Android Developer, Freelancer and Tech Enthusiast
- GitHub: [Rohit Mathew](https://github.com/rohitjmathew)

#### Name: [Aditya Giri](https://github.com/BrainBuzzer)
- Place: Latur, India
- Bio: Student
- Github: [Udit Mittal](https://github.com/BrainBuzzer)

#### Name: [syamkumar](https://github.com/syam3526)
- Place:kerala,india
- Bio: data scientist
- Github: [syamkumar](https://github.com/syam3526)

#### Name: [Gui An Lee](https://github.com/piroton)
- Place: Singapore, Singapore
- Bio: Student
- Github: [Gui An Lee](https://github.com/piroton)

#### Name: [Hardik Surana](https://github.com/hardiksurana)
- Place: Bangalore, India
- Bio: Programmer, Student
- Github: [Hardik Surana](https://github.com/hardiksurana)

#### Name: [Curian lee Zhen Jie](https://github.com/finalight)		
 - Place: Singapore	
 - Bio: Fullstack, devops practitioner
 - GitHub: [turkerdotpy](https://github.com/finalight)	

#### Name: [Ayushman KB](https://github.com/namhsuya/)
- Place: Calcutta, India
- Bio: Life sciences student|Dev|Linux enthusiast
- GitHub: [namhsuya](https://github.com/namhsuya/)

#### Name: [Michael Rogers](https://github.com/widgyrogers)
- Place: London, England
- Bio: Management Consultant
- Github: [widgyrogers] (https://github.com/widgyrogers)

#### Name: [Ipaye Alameen](https://github.com/ipaye)
- Place: Lagos, Nigeria
- Bio: Coumpter Engeering Undergrad | Front-end Developer | Javascript enthusiast
- Github: [ipaye] (https://github.com/ipaye)

#### Name: [Audrey Delgado](https://github.com/AudreyLin)
- Place: CA, USA
- Bio: It Network & Security graduate turned newb developer...lol.  
- Github: [AudreyLin](https://github.com/AudreyLin)

#### Name: [Kutsoragi](https://github.com/Kutsoragi)
- Place: Madrid, Spain
- Bio: Software Student
- Github: [Kutsoragi] (https://github.com/Kutsoragi)

#### Name: [Shreyansh Dwivedi](https://github.com/shreyanshdwivedi)
- Place: Varanasi, Uttar Pradesh, India
- Bio: Undergrad at IIITA
- Github: [Shreyansh Dwivedi] (https://github.com/shreyanshdwivedi)

#### Name: [Jochen Kirstätter](https://github.com/jochenkirstaetter)
- Place: Mauritius
- Bio: Family guy, geek, entrepreneur, software craftsman: Microsoft MVP Visual Studio, C#, Xamarin, SQL Server, VFP, MySQL, Linux consultant, conference speaker
- GitHub: [jochenkirstaetter](https://github.com/jochenkirstaetter)
- Website: [Get Blogged by JoKi](https://jochen.kirstaetter.name/)

#### Name: [Paul Schmidt](https://github.com/pschmidt88)
 - Place: Kassel, Germany
 - Bio: Software Engineer @ plentymarkets
 - Github [pschmidt88](https://github.com/pschmidt88)
<<<<<<< HEAD

#### Name: [Josh McKenzie](https://github.com/mckenzieja)
 - Place: Louisville, Kentucky USA
 - Bio: Full Stack JavaScript/WoW - Hyjal(Horde)
 - GitHub: [mckenzieja](https://github.com/mckenzieja)]
=======
 
 #### Name: [Sanjeev Kumar](https://github.com/sanjeevbitx)
 - Place: Kolkata, India
 - Bio: Electronics Undergrad @Jadavpur University 
 - Github [sanjeevbitx](https://github.com/sanjeevbitx)

#### Name: [Neelansh Sahai](https://www.linkedin.com/in/neelansh-sahai-555a693b/)
- Place: Lucknow, Uttar Pradesh, INDIA
- Bio: Flirty Allrounder with a knack of Programming, Sports and Music
- Github: [Neelansh Sahai](https://github.com/neelanshsahai)
>>>>>>> 1752c0f0
<|MERGE_RESOLUTION|>--- conflicted
+++ resolved
@@ -1769,13 +1769,11 @@
  - Place: Kassel, Germany
  - Bio: Software Engineer @ plentymarkets
  - Github [pschmidt88](https://github.com/pschmidt88)
-<<<<<<< HEAD
 
 #### Name: [Josh McKenzie](https://github.com/mckenzieja)
  - Place: Louisville, Kentucky USA
  - Bio: Full Stack JavaScript/WoW - Hyjal(Horde)
  - GitHub: [mckenzieja](https://github.com/mckenzieja)]
-=======
  
  #### Name: [Sanjeev Kumar](https://github.com/sanjeevbitx)
  - Place: Kolkata, India
@@ -1785,5 +1783,4 @@
 #### Name: [Neelansh Sahai](https://www.linkedin.com/in/neelansh-sahai-555a693b/)
 - Place: Lucknow, Uttar Pradesh, INDIA
 - Bio: Flirty Allrounder with a knack of Programming, Sports and Music
-- Github: [Neelansh Sahai](https://github.com/neelanshsahai)
->>>>>>> 1752c0f0
+- Github: [Neelansh Sahai](https://github.com/neelanshsahai)