#### Name: [Ruta Puodziunaite](https://github.com/rutuke)
- Place: Dublin, Ireland
- Bio: Fullstack Web developer and a chemical sciences graduate.
- GitHub: [rutuke](https://github.com/rutuke)
- Website: [https://www.rutap.tech](https://www.rutap.tech)
- Starup: [EndorseU](http://www.endorseu.com)

#### Name: [Egi Nugraha](https://github.com/eginugraha)
- Place: Bandung, Jawa Barat, Indonesia
- Bio: I Love Code and Design. 
- GitHub: [Egi Nugraha](https://github.com/eginugraha)

#### Name: [Faouzi Bouzar Amrouche](https://github.com/faouziamrouche)
- Place: Kolea, Tipaza, Algeria
- Bio: Fullstack Web developer, Computer Engineering Master student
- GitHub: [faouziamrouche](https://github.com/faouziamrouche)

#### Name: [Rene Israel](https://github.com/reneisrael)
- Place: Mexico
- Bio: En decadencia
- GitHub: [Rene Israel](https://github.com/reneisrael)

#### Name: [Thomas Booker](https://github.com/thomas-booker)
- Place: Stockport, Cheshire, England
- Bio: Budding software developer, studying MSc Computing
- GitHub: [thomas-booker](https://github.com/thomas-booker)

#### Name: [Türker Yıldırım](https://github.com/turkerdotpy)		
 - Place: Tekirdağ, Turkey		
 - Bio: Literally gamer, geek and viking.		
 - GitHub: [turkerdotpy](https://github.com/turkerdotpy)		

#### Name: [OGUZCAN EMEGIL](https://github.com/oemegil)
- Place: Ankara
- Bio: Format atilir
- GitHub: [Oguzcan Emegil](https://github.com/oemegil)

#### Name: [Petar Popovic](https://github.com/Petar-np)
- Place: Nova Pazova, Serbia
- Bio: Blockchain and Fullstack Web Developer
- GitHub: [Petar-np](https://github.com/Petar-np)

#### Name: [Dalton](https://github.com/stormBandit)		
 - Place: Ontario, Canada		
 - Bio: Software Engineer		
 - GitHun: [Dalton](https://github.com/stormBandit)		

#### Name: [VICTOR PIOLIN](https://github.com/vico1993)
- Place: FRANCE
- Bio: Open Source Lover, and trying some go :p
- GitHub: [Victor Piolin](https://github.com/vico1993)

#### Name: [ALICE CHUANG](https://github.com/AliceWonderland)
- Place: New York City, NY, USA
- Bio: I love DOGS! :dog:
- GitHub: [Alice Chuang](https://github.com/AliceWonderland)

#### Name: [Jon Rinciari] (https://github.com/jonathanRinciari)
-Place: New Haven, CT, USA
-Bio: Web Developer
-GitHub: [Jon Rinciari] (https://github.com/jonathanRinciari)

#### Name: [AP PRANAV](https://github.com/pranav-cs)
- Place: India
- Bio: I like to code
- GitHub: [AP Pranav](https://github.com/pranav-cs)

#### Name: [GABE DUNN](https://github.com/redxtech)
- Place: Canada
- Bio: I love VUE !!
- GitHub: [Gabe Dunn](https://github.com/redxtech)
- Website: [when.](https://when.redxte.ch)

#### Name: [GEORGE FOTOPOULOS](https://github.com/xorz57)
- Place: Patras, Achaia, Greece
- Bio: Technology Enthusiast
- GitHub: [George Fotopoulos](https://github.com/xorz57)

#### Name: [Stephen Dzialo](https://github.com/dzials)
- Place: USA
- Bio: Computer Science Major
- GitHub: [Stephen Dzialo](https://github.com/dzials)

#### Name: [Taf Meister](https://github.com/tashrafy)
- Place: NYC
- Bio: Developer =]

#### Name: [RAFAEL MENEZES](https://github.com/RafaelSa94)
- Place: Boa Vista, Roraima, Brazil
- Bio: Computer Science Major
- GitHub: [Rafael Sá](https://github.com/RafaelSa94)

#### Name: [Patrick S](https://github.com/patsteph)
- Place: USA
- Bio: Professional Geek
- GitHub: [Patrick S](https://github.com/patsteph)

#### Name: [Michael Cao](https://github.com/mcao)
- Place: PA, USA
- Bio: Student
- GitHub: [Michael Cao](https://github.com/mcao)

#### Name: [Amlaan Bhoi](https://github.com/amlaanb)
- Place: IL, USA
- Bio: CS Grad Student
- GitHub: [Amlaan Bhoi](https://github.com/amlaanb)

#### Name: [Cecy Correa](https://github.com/cecyc)
- Place: USA
- Bio: Software Engineer at ReturnPath
- Github: [cecyc](https://github.com/cecyc)

#### Name: [Billy Lee](https://github.com/leebilly0)
- Place: WI, USA
- Bio: Software Developer, Bachelors in Computer Science
- Github: [Billy Lee](https://github.com/leebilly0)

#### Name: [AGNIESZKA MISZKURKA](https://github.com/agnieszka-miszkurka)
- Place: Poland
- Bio: second year Computer Science Student, in love with NYC <3
- GitHub: [agnieszka-miszkurka](https://github.com/agnieszka-miszkurka)

#### Name: [Leah Langfrod](https://github.com/leahlang4d2)
- Place: CA, USA
- Bio: Recent Bachelors in Computer Science
- Github: [Leah Langford](https://github.com/leahlang4d2)

#### Name: [Eric Nor](https://github.com/thateric)
- Place: Lake Forest, CA, USA
- Bio: Multiple corgi owner and a Senior Software Developer
- Github: [Eric Nord](https://github.com/thateric)

#### Name: [Campion Fellin](https://github.com/campionfellin)
- Place: Seattle, WA, USA
- Bio: I love open source and coffee! New grad looking for work!
- GitHub: [Campion Fellin](https://github.com/campionfellin)

#### Name: [Niket Mishra](https://github.com/niketmishra)
- Place: New Delhi, Delhi, India
- Bio: B.Tech Student in Information Technology
- GitHub: [Niket Mishra](https://github.com/niketmishra)

#### Name: [Shade Ruangwan](https://github.com/sruangwan)
- Place: Nara, Japan
- Bio: PhD student in Software Engineering
- Github: [Shade Ruangwan](https://github.com/sruangwan)

#### Name: [Michael Rodriguez](https://github.com/vinird)
- Place: Alajuea, Alajuela, Costa Rica
- Bio: Web dev adn graphic designer
- GitHub: [vinird](https://github.com/vinird)

#### Name: [Evan Culver](https://github.com/eculver)
- Place: San Francisco, CA, USA
- Bio: I work at Uber on data storage, tooling and OOS - checkout [our work](https://github.com/uber-go/dosa)!
- GitHub: [Evan Culver](https://github.com/eculver)

#### Name: [Vo Tan Tho](https://github.com/kensupermen)
- Place: Ho Chi Minh City, VietNam
- Bio: I'm Software Engineer at Dinosys
- GitHub: [Ken Supermen](https://github.com/kensupermen)

#### Name: [Franklyn Roth](https://github.com/far3)
- Place: Boulder, CO, USA
- Bio: I am a web developer working on finance sites. Specialize in accessibility.
- GitHub: [Franklyn Roth](https://github.com/far3)

#### Name: [Karthick Thoppe](https://github.com/karthicktv)
- Place: Dublin, Ireland
- Bio: I am a Solution Architect and work for a large SaaS organization
- GitHub: [Karthick Thoppe](https://github.com/karthicktv)

#### Name: [Brane](https://github.com/brane)
- Place: Turkey
- Bio: I am a caffeine based artificial life form.
- GitHub: [Brane](https://github.com/brane)

#### Name: [Ishan Jain](https://github.com/ishanjain28)
- Place: Roorkee, Uttrakhand, India
- Bio: I love working with Images, Crypto, Networking and opengl, Work as a Backend Engineer in Go. Also, Love Rust!.
- Github: [Ishan Jain](https://github.com/ishanjain28)

#### Name: [Anupam Dagar](https://github.com/Anupam-dagar)
- Place: Allahabad, India
- Bio: I am like a code currently in development.
- GitHub: [Anupam Dagar](https://github.com/Anupam-dagar)

#### Name: [Phil](https://github.com/bitbrain-za)
- Place: South Africa
- Bio: Avid Tinkerer
- GitHub: [bitbrain-za](https://github.com/bitbrain-za)

#### Name: [Jasdy Syarman](https://github.com/akutaktau)
- Place: Malaysia
- Bio: PHP Programmer
- GitHub: [akutaktau](https://github.com/akutaktau)

#### Name: [Rupesh Kumar](https://github.com/vmcniket)
- Place: India
- Bio: KIIT University IT student
- GitHub: [vmcniket](https://github.com/vmcniket)

#### Name: [Shelby Stanton](https://github.com/Minimilk93)
- Place: Leeds, England
- Bio: Front End Developer who loves cats and gaming!
- GitHub: [Minimilk93](https://github.com/Minimilk93)

#### Name: [Michael Nyamande](https://github.com/mikeyny)
- Place: Harare ,Zimbabwe
- Bio: Eat , ~~Sleep~~ , Code
- GitHub: [Mikeyny](https://github.com/mikeyny)

#### Name: [Anders Jürisoo](https://github.com/ajthinking)
- Place: Sweden
- Bio: What happens in Git stays in Git
- GitHub: [Anders Jürisoo](https://github.com/ajthinking)

#### Name: [Dvir](https://github.com/dvur12)
- Place: Israel
- Bio: \x90\x90\x90\x90
- GitHub: [Dvir](https://github.com/dvur12)

#### Name: [Xavier Marques](https://github.com/wolframtheta)
- Place: Corbera de Llobregat, Barcelona, Catalonia
- Bio: Computer Science Major
- GitHub: [WolframTheta](https://github.com/wolframtheta)

#### Name: [Vishal](https://dainvinc.github.io)
- Place: New York
- Bio: Software developer with a knack to learn things quickly.
- GitHub: [dainvinc](https://github.com/dainvinc)

### Name: [Niall Cartwright](https://github.com/Nairu)
- Place: Birmingham, UK
- Bio: Avid Games dev hobbyist, work for 3SDL as a software developer.
- GitHub: [Niall Cartwright](https://github.com/Nairu)

#### Name: [Justin I](https://github.com/Jish80)
- Place: IL, USA
- Bio: Work hard
- GitHub: [Jish80] (https://github.com/Jish80)

#### Name: [APOORVA SHARMA](https://github.com/okatticus)
- Place: Himachal Pradesh,India
- Bio: A student happy to write code and poetry.
- GitHub: [Apoorva Sharma](https://github.com/okatticus)

#### Name: [Prateek Pandey](https://github.com/prateekpandey14)
- Place: Bangalore, India
- Bio: Opensource Enthusiast, Opensource Golang developer
- GitHub: [Prateek Pandey](https://github.com/prateekpandey14)

#### Name: [CodHeK](https://github.com/CodHeK)
- Place: Mumbai, India
- Bio: Cuber/Coder
- GitHub: [CodHeK](https://github.com/CodHeK)

#### Name: [Søren Eriksen](https://github.com/soer7022)
- Place: Denmark
- Bio: Currently studying computerscience at Aarhus University
- Github: [Søren Eriksen](https://github.com/soer7022)

#### Name: [Cristiano Bianchi](https://github.com/crisbnk)
- Place: Italy
- Bio: Love to learn something new everyday
- GitHub: [crisbnk](https://github.com/crisbnk)


#### Name: [Paulo Henrique Scherer](https://github.com/phscherer)
- Place: Brazil
- Bio: Student and newbie software developer
- GitHub: [phscherer](https://github.com/phscherer)

#### Name: [Aldo Cano](https://github.com/aldocano)
- Place: Tirana, Albania
- Bio: A bug is never just a mistake...
- GitHub: [Aldo Cano](https://github.com/aldocano)

#### Name: [Timea Deák](https://github.com/DTimi)
- Place: Dublin, Ireland
- Bio: Molecular biologist
- GitHub: [Timea Deák](https://github.com/DTimi)

#### Name: [Christian Skala](https://github.com/chrishiggins29)
- Place: New York, USA
- Bio: Hire me! Need a VP of Engineering, Director of Software, CTO?
- GitHub: [Christian Skala](https://github.com/chrishiggins29)

#### Name: [filedesless](https://hightechlowlife.info)
- Place: Québec, Canada
- Bio: CompSci from ULaval reporting in
- GitHub: [aiglebleu](https://github.com/aiglebleu)

#### Name: [Jon Lee](https://github.com/githubbbbbbbbbbbbb)
- Place: Canada
- Bio: Student
- GitHub: [githubbbbbbbbbbbbb](https://github.com/githubbbbbbbbbbbbb)

#### Name: [Ren Cummings](https://github.com/nrenc027)
- Place: Dayton,OH, USA
- Bio: I like Code :sunglasses:, Coloring :art:, and Cardio :running:
- GitHub: [Ren Cummings](https://github.com/nrenc027)

#### Name: [Nefari0uss](https://github.com/nefari0uss)
- Place: USA
- Bio: Gamer, developer, and open source enthusiast!
- Github: [Nefari0uss](https://github.com/nefari0uss)

#### Name: [S Stewart](https://github.com/tilda)
- Place: Denton, Texas, US
- Bio: Dude trying to become a IT guy somewhere. Also reads [The Register](https://www.theregister.co.uk).
- GitHub: [tilda](https://github.com/tilda)

#### Name: [Jose Gomera](https://github.com/josegomera)
- Place: Dominican Republic
- Bio: I'm web developer that love somehow to help.
- Github: [josegomera](https://github.com/josegomera)

#### Name: [Stephen Abrahim](https://github.com/lepah)
- Place: Huntington Beach, CA
- Bio: Games and things!
- GitHub: [Stephen Abrahim](https://github.com/lepah)

#### Name: [Rajeev Kumar Singh](https://github.com/rajeeviiit)
- Place: Gandhinagar,Gujrat, IN
- Bio: Games and music!
- GitHub: [Rajeev Kumar Singh](https://github.com/rajeeviiit)

### Name: [Benjamin Sanvoisin](https://github.com/Laudenlaruto)
- Place : Paris, FR
- Bio: Devops, Gamer and fun
- GitHub: [Benjamin Sanvoisin](https://github.com/Laudenlaruto)

#### Name: [Matthew Burke](https://github.com/MatthewBurke1995)
- Place: Sydney, Australia
- Bio: Big fan of Python + Data
- GitHub: [Matthew Burke](https://github.com/MatthewBurke1995)

#### Name: [Caio Perdona](https://github.com/perdona)
- Place: Ribeirao Preto, SP, Brazil
- Bio: Web and Mobile Engineer
- GitHub: [Caio Perdona](https://github.com/perdona)

#### Name: [Shankhalika Sarkar](https://github.com/Shankhalika)
- Place: Karnataka, India
- Bio: Current Final Year CS Undergrad. I love poetry, tea and dogs.
- Github: [Shankhalika Sarkar](https://github.com/Shankhalika)

#### Name: [Henrique Duarte](https://github.com/mustorze)
- Place: São Paulo, SP, BR
- Bio: Developer, I really like!
- GitHub: [Henrique Duarte](https://github.com/mustorze)

#### Name: [Akshit Kharbanda](https://github.com/akshit04)
- Place: Delhi, India
- Bio: 5th semester IT Undergrad. Machine Learning enthusiast. Black coffee <3
- GitHub: [Akshit Kharbanda](https://github.com/akshit04)

#### Name:[Avinash Jaiswal](https://github.com/littlestar642)
- Place:Surat,Gujarat,India.
- Bio:In love with the WEB,from age of 5!
- Github:[Avinash Jaiswal](https://github.com/littlestar642)

#### Name: [JoeBanks13](https://github.com/JoeBanks13)
- Place: York, United Kingdom
- Bio: Backend web developer
- GitHub: [JoeBanks13](https://github.com/JoeBanks13)
- Webpage: [josephbanks.me](https://josephbanks.me)
- GitLab Server: [GitLab](https://gitlab.josephbanks.me/JoeBanks13)

#### Name: [Alisson Vargas](https://github.com/alisson-mich)
- Place: Torres, RS, Brazil
- Bio: A guy who loves IT :D
- GitHub: [Alisson Vargas](https://github.com/alisson-mich)

#### Name: [Mat.](https://github.com/pudkipz)
- Place: Stockholm, Sweden
- Bio: Random Swedish student.
- GitHub: [Mat.](https://github.com/pudkipz)

#### Name: [Adiyat Mubarak](https://github.com/Keda87)
- Place: Jakarta, ID, Indonesia
- Bio: Technology Agnostic
- GitHub: [Adiyat Mubarak](https://github.com/Keda87)

#### Name: [Vishaal Udandarao](https://github.com/vishaal27)
- Place: New Delhi, India
- Bio: Professional Geek | Developer
- GitHub: [Vishaal Udandarao](https://github.com/vishaal27)

#### Name: [Sparsh Garg](https://github.com/sparsh789)
- Place: Hyderabad, Telangana, India
- Bio: Student@IIIT,Hyderabad
- GitHub: [sparsh789](https://github.com/sparsh789)

#### Name: [Zaki Akhmad](https://github.com/za)
- Place: Jakarta, Indonesia
- Bio: Python enthusiasts
- GitHub: [za](https://github.com/za)

### Name: [Joey Marshment-Howell](https://github.com/josephkmh)
- Place: Berlin, Germany
- Bio: A nice young man who likes web programming!
- GitHub: [Joey Marshment-Howell](https://github.com/josephkmh)

#### Name: [Chris Sullivan](https://github.com/codemastermd)
- Place: College Park, Maryland
- Bio: Comp Sci student at the University of Maryland
- GitHub: [Chris Sullivan](https://github.com/codemastermd)

### Name: [Owen Mitchell](https://github.com/ultimatezenzar)
- Place: Edmond, OK, United States
- Bio: Programmer for a high school robotics team
- Github: [ultimatezenzar] (https://github.com/ultimatezenzar)

#### Name: [Sravya Pullagura](https://github.com/sravya96)
- Place: Vijayawada, Andhra Pradesh, India
- Bio: Love learning, coding and sketching!!
- Github [Sravya Pullagura](https://github.com/sravya96)

#### Name: [Ahmad Musaddiq Mohammad](https://github.com/ahmadmusaddiq)
- Place: Kuala Belait, Brunei Darussalam
- Bio: Mechanical engineer
- Github: [ahmadmusaddiq](https://github.com/ahmadmusaddiq)

#### Name: [Rafael Lima](https://github.com/rafaelkalan)
- Place: Belo Horizonte, Minas Gerais, Brazil
- Bio: Youger software engineer
- GitHub: [Rafael Lima](https://github.com/rafaelkalan)

#### Name: [Saif Rehman Nasir](https://github.com/shyshin)
- Place: New Delhi, India
- Bio: Techie with a lot of horizontals but a low verticality :(
- Github: [Saif Rehman Nasir](https://github.com/shyshin)

#### Name: [Yash Mittra](https://github.com/mittrayash)
- Place: New Delhi, Delhi, India
- Bio: Web Developer, Coder | Entering the field of Machine Learning and Data Science
- GitHub: [mittrayash](https://github.com/mittrayash)

#### Name: [Dustin Woods](https://github.com/dustinywoods)
- Place: MN, USA
- Bio: Software Developer
- GitHub: [Dustin Woods](https://github.com/dustinywoods)

#### Name: [Ginanjar S.B](https://github.com/egin10)
- Place: Samarinda, Kalimantan Timur, Indonesia
- Bio: Someone who's intresting about web devlopment / Programming
- GitHub: [Ginanjar S.B | egin10](https://github.com/egin10)

#### Name: [Fush Chups](https://github.com/fushandchups)
- Place: Christchurch, Canterbury, New Zealand
- Bio: Earhquake enthusiast
- GitHub:[fushandchups] (https://github.com/fushandchups)

#### Name: [Francis Venne](https://github.com/NullSilence)
- Place: Montreal, Canada.
- Bio: Developer by day, cat lover by night. Canadian tech enthusiast.
- Github [Sravya Pullagura](https://github.com/NullSilence)

#### Name: [Leonardo Bonetti](https://github.com/LeonardoBonetti)
- Place: São Paulo, Brazil
- Bio: Associate Degree analysis and systems development
- GitHub: [Leonardo Bonetti](https://github.com/LeonardoBonetti)

#### Name: [Noveen Sachdeva](https://github.com/noveens)
- Place: Hyderabad, Telangana, India
- Bio: 3rd Year CS undergrad at IIIT Hyderabad.
- GitHub: [Noveen Sachdeva](https://github.com/noveens)

#### Name: [DENNIS ORZIKH](https://github.com/orzikhd)
- Place: Seattle, WA, USA
- Bio: Student at UW. Likes easy ways to make sure tools are set up in new environments (like this project)
- Github: Wow isn't this right up there ^ [Dennis Orzikh](https://github.com/orzikhd)

#### Name: [Pranav Bhasin](https://github.com/pranavbhasin96)
- Place: Hyderabad, Telangana, India
- Bio: Trying to fit in coding society.
- GitHub: [Pranav Bhasin](https://github.com/pranavbhasin96)

#### Name: [Vaibhav Agarwal](https://github.com/vaibhavagarwal220)
- Place: Mandi, Himachal Pradesh, India
- Bio: A passionate programmer and a beginner in Open Source
- Github [Vaibhav Agarwal](https://github.com/vaibhavagarwal220)

#### Name: [Arpit Gogia](https://github.com/arpitgogia)
- Place: Delhi, India
- Bio: Python Developer
- Github [Arpit Gogia](https://github.com/arpitgogia)

#### Name: [Charlie Stanton](https://github.com/shtanton)
- Place: Southend-On-Sea, England
- Bio: JavaScript Tinkerer, Lover of Vim
- Github [Charlie Stanton](https://github.com/shtanton)

#### Name: [James Henderson](https://github.com/prohunt)
- Place: Raleigh, NC, United States
- Bio: Inquisitive, Loves coding, also vegan
- Github [Sravya Pullagura](https://github.com/sravya96)

#### Name: [Loreleen Mae Sablot](https://github.com/loreleensablot)
- Place: Daet, Camarines Norte, Philippines
- Bio: I love designing beautiful websites. I also bike.
- Github [Loreleen Mae Sablot] (https://github.com/loreleensablot)

#### Name: [Ahmad Musaddiq Mohammad](https://github.com/ahmadmusaddiq)
- Place: Kuala Belait, Brunei Darussalam
- Bio: Mechanical engineer
- Github: [ahmadmusaddiq](https://github.com/ahmadmusaddiq)

#### Name: [Aleksandr Vorontsov](https://github.com/a-vorontsov)
- Place: London, England
- Bio: Student, Aspiring Front-end Web Dev
- Github [Aleksandr Vorontsov](https://github.com/a-vorontsov)
#### Name: [Ben Smith](https://github.com/ben-w-smith)
- Place: Salt Lake City, UT, USA
- Bio: A guy that loves writing bots and automation.
- GitHub: [Ben Smith](https://github.com/ben-w-smith)

#### Name: [Eric Bryant](https://github.com/shmickle)
- Place: Fairfax, Virginia, USA
- Bio: Web Developer
- GitHub: [shmickle](https://github.com/shmickle)

#### Name: [Emmanuel Akinde](https://github.com/harkindey)
- Place: Lagos, Nigeria
- Bio: Lets Code and Chill
- Github: [Harkindey](https://github.com/harkindey)

#### Name: [Ashish Krishan](https://github.com/ashishkrishan1995)
- Place: India
- Bio: Computer Science Major / UI/UX Designer
- GitHub: [ashishkrishan1995](https://github.com/ashishkrishan1995)

#### Name: [Katherine S](https://github.com/kms6bn)
- Place: San Francisco
- Bio: Data Scientist
- Github: [kms6bn](https://github.com/kms6bn)

#### Name: [BrunoSXS](https://github.com/brunosxs)
- Brazil
- Bio: I like turtules.
- Github [BrunoSXS](https://github.com/brunosxs)

#### Name: [Alexander Miller](https://github.com/allesmi)
- Place: Salzburg, Austria
- Bio: Student/Web Developer
- GitHub: [allesmi](https://github.com/allesmi)

#### Name: [Bryan Wigianto](https://github.com/bwigianto)
- Place: USA
- Bio: Engineer
- GitHub: [bwigianto](https://github.com/bwigianto)

#### Name: [Ckpuna4](https://github.com/Ckpuna4)
- Place: Saint-petersburg, Russia
- Bio: Web Developer
- GitHub: [Ckpuna4](https://github.com/Ckpuna4)

#### Name: [Vaibhaw Agrawal](https://github.com/vaibhaw2731)
- Place: New Delhi, India
- Bio: I am a Machine Learning enthusiast.
- GitHub: [vaibhaw2731](https://github.com/vaibhaw2731)

#### Name: [Dhevi Rajendran](https://github.com/dhevi)
- Place: USA
- Bio: Software Engineer
- Github: [dhevi](https://github.com/dhevi)

#### Name: [Martns90](https://github.com/martns90)
- Place: The Gym
- Bio: enthusiast
- Github: [martns90](https:github.com/martns90)

#### Name: [Oluwadamilola Babalola](https://github.com/thedammyking)
- Place: Lagos, Nigeria
- Bio: JavaScript Developer
- GitHub: [Oluwadamilola Babalola](https://github.com/thedammyking)

### Name: [Trevor Meadows](https://github.com/tlm04070)
- Place: Charlotte, North Carolina.
- Bio: UNC Charlotte coding bootcamp student.
- GitHub: [tlm04070](https://github.com/tlm04070);

#### Name: [Ratchapol Tengrumpong](https://github.com/lullabies)
- Place: Bangkok, Thailand
- Bio: Programmer Analyst
- GitHub: [lullabies](https://github.com/lullabies)

#### Name: [Luke Taylor](https://github.com/lmcjt37)
- Place: Derby, UK
- Bio: Senior Software Engineer, child at heart
- GitHub: [Luke Taylor](https://github.com/lmcjt37)

#### Name: [Snehil Verma](https://github.com/vsnehil92)
- Place: Delhi, India
- Bio: Love to learn new technologies
- GitHub: [vsnehil92](https://github.com/vsnehil9

#### Name: [Akram Rameez](https://github.com/akram-rameez)
- Place: Bengaluru, India
- Bio: I like free T-shirts and I cannot lie.
- GitHub: [allesmi](https://github.com/akram-rameez)

#### Name: [Bryan Tylor](https://github.com/bryantylor)
- Place: Cincinnati, OH, USA
- Bio: Elixir Dev / Nuclear Engineer
- GitHub: [Bryan Tylor](https://github.com/bryantylor)

#### Name: [Matthias Kraus](https://github.com/brotkiste)
- Place: Munich, Germany
- Bio: Automotive Computer Science
- GitHub: [brotkiste](https://github.com/brotkiste)

#### Name: [Harshil Agrawal](https://github.com/harshil1712)
-Place: Vadodara, India
-Bio: Student,Web Developer
-GitHub: [harshil1712](https://github.com/harshil1712)

#### Name: [Bennett Treptow](https://github.com/bennett-treptow)
- Place: Milwaukee, WI, USA
- Bio: Computer Science Major / Web Developer
- Github: [bennett-treptow](https://github.com/bennett-treptow)

#### Name: [Cameron Smith](https://github.com/cameronzsmith)
- Place: Wichita, KS, USA
- Bio: Student
- GitHub: [cameronzsmith](https://github.com/cameronzsmith)

#### Name: [Jose Morales](https://github.com/castro732)
- Place: Buenos Aires, Argentina
- Bio: Developer
- GitHub: [castro732](https://github.com/castro732)

#### Name: [Hassan Sani](https://github.com/inidaname)
- Place: Bida, Niger State, Nigeria
- Bio: Web Developer at @ADPNigeria

#### Name: [Philip Terzic](https://github.com/PhilTerz)
- Place: Scottsdale, Arizona, USA
- Bio: Aspiring OSS Contributer
- GitHub: [PhilTerz](https://github.com/PhilTerz)

#### Name: [Gustavo Pacheco Ziaugra](https://github.com/GustavoZiaugra)
- Place: São Paulo, Brazil.
- Bio: Technology Guy / Student
- GitHub: [Gustavo Ziaugra](https://github.com/GustavoZiaugra)

#### Name: [Sarah Chen](https://github.com/sarovisk)
- Place: Sao Paulo/ Brazil
- Bio: Student
- GitHub: [sarovisk](https://github.com/sarovisk)

#### Name: [Jose David](https://github.com/jose4125)
- Place: Bogotá, Colombia
- Bio: Web Developer
- GitHub: [jose4125](https://github.com/jose4125)

#### Name: [Mayank Saxena](https://github.com/mayank26saxena)
- Place: New Delhi, India
- Bio: Student
- GitHub: [mayank26saxena](https://github.com/mayank26saxena)

#### Name: [Napat Rattanawaraha](https://github.com/peam1234)
- Place: Bangkok, Thailand
- Bio: Student / Junior Web Developer
- GitHub: [peam1234](https://github.com/peam1234)

#### Name: [Marion Fioen](https://github.com/marion59000)
- Place: Lille, France
- Bio: Developer
- GitHub: [marion59000](https://github.com/marion59000)

#### Name: [Akma Adhwa](https://github.com/akmadhwa)
- Place: Malaysia
- Bio: Web Developer
- GitHub: [akmadhwa](https://github.com/akmadhwa)

#### Name: [Ian James](https://inj.ms)
- Place: London, UK
- Bio: Web... person?
- GitHub: [injms](https://github.com/injms)

#### Name: [K Foster](https://foster.im)
- Place: West Sussex, UK
- Bio: Web Developer
- GitHub: [g33kcentric](https://github.com/g33kcentric)

#### Name: [Andin FOKUNANG](https://github.com/switchgirl95)
- Place: Yaounde , Cameroon
- Bio: Student - Otaku - Geek
- GitHub: [Switch](https://github.com/switchgirl95)

#### Name: [xenocideiwki] (https://github.com/xenocidewiki)
- Place: Norway
- Bio: Reverse Engineer
- GitHub: [xenocidewiki] (https://github.com/xenocidewiki)

#### Name: [George Hundmann](https://github.com/georgegsd)
- Place: Mannheim, Baden-Württemberg, Germany
- Bio: I'm a German Shepherd that likes eating
- GitHub: [georgegsd](https://github.com/georgegsd)

#### Name: [Ahmad Abdul-Aziz](https://github.com/a-m-a-z)
- Place: Abuja, Nigeria
- Bio: Web Developer
- GitHub: [a-m-a-z](https://github.com/a-m-a-z)

#### Name: [Allan Dorr](https://github.com/aldorr)
- Place: Hamburg, Germany
- Bio: Web Dev, Writer, Translator, Teacher
- GitHub: [aldorr](https://github.com/aldorr)

#### Name: [Musa Barighzaai](https://github.com/mbarighzaai)
- Place: Toronto, Canada
- Bio: Front End Developer
- GitHub: [mbarighzaai](https://github.com/mbarighzaai)

#### Name: [Lakston](https://github.com/Lakston)
- Place: Toulouse, France
- Bio: Front-End Dev
- GitHub: [Lakston](https://github.com/Lakston)

#### Name: [Shobhit Agarwal](https://github.com/shobhit1997)
- Place: JSSATE, NOIDA ,INDIA
- Bio: Student/Andriod Developer
- GitHub: [shobhit1997](https://github.com/shobhit1997)

#### Name: [Will Barker](https://github.com/billwarker)
- Place: Toronto, Canada
- Bio: A guy who wants to improve the world through AI!
- GitHub: [Will Barker](https://github.com/billwarker)

#### Name: [Christopher Bradshaw](https://github.com/kitsune7)
- Place: Provo, UT, USA
- Bio: I love FOXES!!! :fox:
- GitHub: [kitsune7](https://github.com/kitsune7)

#### Name: [Ben Edelson]
-Place: Newark NJ
-Bio: I.T.
-GitHub: https://github.com/Bed3150n

#### Name: [JOE SCHO](https://github.com/JoeScho)
- Place: London, UK
- Bio: I love guitar!
- GitHub: [JoeScho](https://github.com/JoeScho)

#### Name: [Anuraag Tummanapally](https://github.com/TummanapallyAnuraag)
- Place: Mumbai, India
- Bio: Student, System Administrator
- GitHub: [TummanapallyAnuraag](https://github.com/TummanapallyAnuraag)

#### Name: [Fran Acién](https://github.com/acien101)
- Place: Madrid, Spain
- Bio: Full of empty
- GitHub: [Fran Acién](https://github.com/acien101)

#### Name: [Piyush Sikarwal](https://github.com/psikarwal)
- Place: India
- Bio: Professional Geek
- GitHub: [Piyush Sikarwal](https://github.com/psikarwal)

#### Name: [Pratyum Jagannath](https://github.com/Pratyum)
- Place: Singapore
- Bio: I tell tales!
- GitHub: [Pratyum](https://github.com/Pratyum)

#### Name: [Jakub Bačo](https://github.com/vysocina)
- Place: Slovakia
- Bio: Student / Designer
- GitHub: [Jakub Bačo](https://github.com/vysocina)

#### Name: [Gabriel Obaldia](https://github.com/gobaldia)
- Place: Uruguay
- Bio: Full Stack Developer
- GitHub: [Gabriel Obaldia](https://github.com/gobaldia)

#### Name: [Antonio Jesus Pelaez](https://github.com/ajpelaez)
- Place: Granada, Spain
- Bio: IT Student at the University of Granada
- GitHub: [Antonio Jesus Pelaez](https://github.com/ajpelaez)

#### Name: [Warrin Pipon](https://github.com/lgdroidz)
- Place: Davao, Philippines
- Bio: Web Developer
- GitHub: [Warrin Pipon](https://github.com/lgdroidz)

#### Name: [David Buckle](https://github.com/met3or)
- Place: Manchester, UK
- Bio: Linux System Administrator
- GitHub: [met3or](https://github.com/met3or)

#### Name: [Aishwarya Pradhan](https://github.com/aishwaryapradhan)
- Place: Gurugram, India
- Bio: Learner, Coder,  INFJ, multipotentialite and a person who loves
to explore life. Also, Python and Django Developer
- Github: [Aishwarya Pradhan](https://github.com/aishwaryapradhan)
- Website: [Introverted Geek](http://introvertedgeek.com)

#### Name: [ALEX MARRUJO](https://github.com/marrujoalex)
- Place: California
- Bio: Software Developer
- GitHub: [Alex Marrujo](https://github.com/marrujoalex)

#### Name: [Ezequiel Pequeño Calvar](https://github.com/remohir)
- Place: London, United Kingdom
- Bio: FrontEnd Developer
- GitHub: [Ezequiel Pequeño Calvar](https://github.com/remohir)

### Name: [Elijah](https://github.com/raptosaur)
- Place: Swansea, UK
- Bio: Studying MEng at Swansea Uni and part time SysAdmin
- GitHub: [Raptosaur](https://github.com/raptosaur)

#### Name: [George Kunthara](https://github.com/gkunthara)
- Place: Seattle, WA USA
- Bio: Student at Gonzaga University
- GitHub: [George Kunthara](https://github.com/gkunthara)

#### Name: [Jamie Taylor](https://github.com/GaProgMan)
- Place: Leeds, UK
- Bio: Full stack .NET developer (and .NET Core blogger)
- GitHub: [GaProgMan](https://github.com/GaProgMan)

#### Name: [Lokesh Raj Arora](https://github.com/lokiiarora)
- Place: Darjeeling, India
- Bio: CS Student at SRM University, Full Stack Developer
- Github: [Lokesh Raj Arora](https://github.com/lokiiarora)

#### Name: [Mahdi Majidzadeh](https://github.com/MahdiMajidzadeh/)
- Place: Qom, Qom, Iran
- Bio: back-end develoer and seo expert
- GitHub: [Mahdi Majidzadeh](https://github.com/MahdiMajidzadeh/)
- Twitter: [Mahdi Majidzadeh](https://twitter.com/MahdiMajidzadeh/)

#### Name: [Pedro Mietto Bruini](https://github.com/bruini)
- Place: Jundiaí, São Paulo, Brazil
- Bio: Analyst/Developer Student at Fatec-Jd
- GitHub: [Pedro Mietto Bruini](https://github.com/bruini)

#### Name: [NIKOLETT HEGEDÜS](https://github.com/henikolett)
- Place: Debrecen, Hungary
- Bio: I'm a Developer / Music geek / Nature enthusiast
- GitHub: [Nikolett Hegedüs](https://github.com/henikolett)

#### Name: [Omar Mujahid](https://github.com/omarmjhd)
- Place: Austin, Texas, USA
- Bio: I write code, and play golf!
- GitHub: [Omar Mujahid](https://github.com/omarmjhd)

#### Name: [Kyle Johnson] (https://github.com/johnson90512)
- Place: United States
- Bio: Information System Administrator, former Information Systems student
- GitHub: [Kyle Johnson] (https://github.com/johnson90512)
#### Name: [Gilliano Menezes](https://github.com/gillianomenezes)
- Place: Recife, Brazil
- Bio: Software Engineer at www.neuroup.com.br
- GitHub: [Gilliano Menezes](https://github.com/gillianomenezes)

#### Name: [Luís Antonio Prado Lança](https://github.com/luisslanca)
- Place: Jundiaí, São Paulo, Brazil
- Bio: I'm a student in Fatec Jundiaí and Web Developer.
- GitHub: [Luís Antonio Prado Lança](https://github.com/luisslanca)

#### Name: [Anish Bhardwaj](https://github.com/bhardwajanish)
- Place: New Delhi, India
- Bio: CSD IIITD
- GitHub: [Anish Bhardwaj](https://github.com/bhardwajanish)

#### Name: [Ankur Sharma](https://github.com/ankurs287)
- Place: New Delhi, India
- Bio: CSAM, IIITD
- GitHub: [Ankur Sharma](https://github.com/ankurs287)

#### Name: [Siddhant Verma](https://github.com/siddver007)
- Place: Delhi, India
- Bio: Information Assurance and Cybersecurity Master's Student at Northeastern University
- GitHub: [Siddhant Verma](https://github.com/siddver007)

#### Name: [Cody Williams](https://github.com/codyw9524)
- Place: Dallas, Texas, USA
- Bio: Web Nerd
- GitHub: [Cody Williams](https://github.com/codyw9524)

#### Name: [Aayush Sharma](https://github.com/aayusharma)
- Place: Mandi, Himachal Pradesh, India
- Bio: IITian
- GitHub: [Aayush Sharma](https://github.com/aayusharma)

#### Name: [Jonas Fabisiak](https://github.com/RenCloud)
- Place: Hanover, Germany
- Bio: IT Student
- GitHub: [Jonas Fabisiak](https://github.com/RenCloud)

#### Name: [Mark Schultz](https://github.com/zynk)
- Place: Calgary, Alberta
- Bio: IT Student at SAIT
- GitHub: [Mark Schultz](https://github.com/zynk)

#### Name: [Juan Pablo Aguilar Lliguin](https://github.com/chefjuanpi)
- Place: Chicoutimi, QC, Canada
- Bio: Full Stack Developer
- GitHub: [Juan Pablo Aguilar Lliguin](https://github.com/chefjuanpi)

### Name: [Isaac Torres Michel](https://github.com/isaactorresmichel)
- Place: León, Mexico
- Bio: Software Engineer
- GitHub: [Isaac Torres Michel](https://github.com/isaactorresmichel)

#### Name: [Klaudia K.](https://github.com/KalpiKK)
- Place: Poland
- Bio: IT Student at the University of Wroclaw
- GitHub: [Klaudia K.](https://github.com/KalpiKK)

#### Name: [Luiz Gustavo Mattos](https://github.com/mano0012)
- Place: Brasil
- Bio: Computer Science Student
- Github: [Luiz Matos](https://github.com/mano0012)

#### Name: [Jeppe Ernst](https://github.com/Ern-st)
- Place: 🇩🇰
- Bio: fullstack/devops/security unicorn 🦄
- GitHub: [Jeppe Ernst](https://github.com/Ern-st)

#### Name: [Sergey Gorky](https://github.com/sergeygorky)
- Place: Ukraine
- Bio: I've Top Rated status in Upwork
- GitHub: [Sergey Gorky](https://github.com/sergeygorky)

#### Name: [Ayush Agarwal](https://github.com/thisisayaush)
- Place: Noida, India
- Bio: CSE Student at the Amity University
- GitHub: [Ayush Agarwal](https://github.com/thisisayush)

#### Name: [Arie Kurniawan](https://github.com/arkwrn)
- Place: Jakarta, Indonesia
- Bio: IT Student at Universiy of Muhammadiyah Jakarta
- GitHub: [Arie Kurniawan](https://github.com/arkwrn)

#### Name: [Ramón Didier Valdez Yocupicio](https://github.com/xDidier901)
- Place: Hermosillo, Sonora, México
- Bio: Software Developer / Student
- GitHub: [Didier Valdez](https://github.com/xDidier901)

#### Name: [Jamie Pinheiro](https://github.com/jamiepinheiro)
- Place: Canada
- Bio: Student @ uWaterloo
- GitHub: [jamiepinheiro](https://github.com/jamiepinheiro)

#### Name: [Alvin Abia](https://github.com/twist295)
- Place: NY, USA
- Bio: Lead Mobile Developer
- Github: [Alvin Abia](https://github.com/twist295)

### Name: [Carlos Federico Lahrssen](https://github.com/carloslahrssen)
- Place: Miami, Florida, USA
- Bio: CS Student at Florida International University
- GitHub: [Carlos Lahrssen](https://github.com/carloslahrssen)

#### Name: [Caio Calderari](https://github.com/caiocall)
- Place: Campinas, São Paulo, Brazil
- Bio: Designer
- GitHub: [Caio Calderari](https://github.com/caiocall)

#### Name: [Chashmeet Singh](https://github.com/chashmeetsingh)
- Place: New Delhi, India
- Bio: CS Student
- GitHub: [Chashmeet Singh](https://github.com/chashmeetsingh)

#### Name: [Aimee Tacchi](https://github.com/darkxangel84)
- Place: England, UK
- Bio: Female Front-End Developer From England, UK, I love Code, Cats and Tea. Also love travelling.
- GitHub: [darkxangel84](https://github.com/darkxangel84)

#### Name: [Stuart Wares](https://github.com/StuWares)
- Place: Tamworth, United Kingdom
- Bio: Learning web development to help with a career change!
- GitHub: [Stu Wares](https://github.com/StuWares)

#### Name: [Aitor Alonso](https://github.com/tairosonloa)
- Place: Madrid, Spain
- Bio: Computer Science and Engineering BSc student at Carlos III University of Madrid
- GitHub: [Aitor Alonso](https://github.com/tairosonloa)

#### Name: [Veronika Tolpeeva](https://github.com/ostyq)
- Place: Moscow, Russia
- Bio: Web developer
- GitHub: [Veronika Tolpeeva](https://github.com/ostyq)

#### Name: [Dzmitry Kasinets](https://github.com/dkasinets)
- Place: Brooklyn, NY, USA
- Bio: CS student at Brooklyn College, and The Game of Thrones fan :3
- Github: [Dzmitry Kasinets](https://github.com/dkasinets)

#### Name: [Anthony Mineo](https://github.com/amineo)
- Place: New Jersey, USA
- Bio: Web Design & Development
- GitHub: [Anthony Mineo](https://github.com/amineo)

#### Name: [Brent Scheppmann](https://github.com/bareon)
- Place: Garden Grove, CA, US
- Bio: Student, Geophysicist
- GitHub: [Brent Scheppmann](https://github.com/bareon)

#### Name: [Andrea Stringham](https://github.com/astringham)
- Place: Phoenix, AZ USA
- Bio: Coffee addict, dog person, developer.
- GitHub: [Andrea Stringham](https://github.com/astringham)

#### Name: [coastalchief](https://github.com/coastalchief)
- Place: Germany
- Bio: dev
- GitHub: [coastalchief](https://github.com/coastalchief)

#### Name: [Furkan Arabaci](https://github.com/illegaldisease)
- Place: Turkey
- Bio: Computer Science student
- GitHub: [Furkan Arabaci](https://github.com/illegaldisease)

#### Name: [Rizki Ramadhana](https://github.com/rizkiprof)
- Place: Yogyakarta, Indonesia
- Bio: Student / Front-end Developer
- GitHub: [Rizki Ramadhana](https://github.com/rizkiprof)

#### Name: [Sarthak Bhagat](https://github.com/sarthak268)
- Place: Delhi, India
- Bio: ECE Undergraduate
- GitHub: [Sarthak Bhagat](https://github.com/sarthak268)

#### Name: [Haley C Smith](https://github.com/haleycs)
- Place: Orlando, Florida
- Bio: Web Designer/Developer
- GitHub: [Haley C Smith](https://github.com/haleycs)

#### Name: [Lesyntheti](https://github.com/lesyntheti)
- Place : Troyes, France
- Bio : Network Engineer at University of Technology of Troyes
- Github: [lesyntheti](https://gitbub.com/lesyntheti)

#### Name: [Abdullateef](https://github.com/abdullateef97)
- Place: Lagos Island, Lagos State, Nigeria
- Bio: Student Developer
- GitHub: [Abdullateef](https://github.com/abdullateef97)

#### Name: [Juan Anaya Ortiz](https://github.com/JaoChaos)
- Place: Granada, Spain
- Bio: IT student at the University of Granada
- GitHub: [Juan Anaya Ortiz](https://github.com/JaoChaos)

#### Name: [Alexander Voigt](https://github.com/alexandvoigt)
- Place: San Francisco, CA, USA
- Bio: Software Engineer
- GitHub: [Alexander Voigt](https://github.com/alexandvoigt)

#### Name: [Michael Greene] (https://github.com/Greeneink4)
- Place: UT, USA
- Bio: Web Dev Student
- Github: [Michael Greene] (https://github.com/Greeneink4)

#### Name: [Lee Magbanua](https://github.com/leesenpai)
- Place: Philippines
- Bio: Student / Front-end Web Developer
- GitHub: [leesenpai](https://github.com/leesenpai)

#### Name: [Damodar Lohani](https://github.com/lohanidamodar)
- Place: Kathmandu, Nepal
- Bio: Technology Consultant at [LohaniTech](https://lohanitech.com)
- GitHub: [Damodar Lohani](https://github.com/lohanidamodar)

#### Name: [Hrafnkell Orri Sigurðsson](https://github.com/hrafnkellos)
- Place: Hafnarfjörður, Iceland
- Bio: Computer Scientist
- GitHub: [Hrafnkell Orri Sigurðsson](https://github.com/hrafnkellos)

#### Name: [Mitchell Haugen](https://github.com/haugenmitch)
- Place: VA, USA
- Bio: Programmer
- GitHub: [haugenmitch](https://github.com/haugenmitch)

#### Name: [Felipe Do Espirito Santo](https://github.com/felipez3r0)
- Place: Jaboticabal, SP, Brazil
- Bio: Professor at Fatec, Faculdade São Luís, and Mozilla Volunteer
- GitHub: [Felipe Do E. Santo](https://github.com/felipez3r0)

#### Name: [Jason Green](https://jason.green)
- Place: Seattle, WA
- Bio: Student of code, eater of sustainable sushi
- GitHub: [Jalence](https://github.com/jalence)

#### Name: [Elan Ripley](https//github.com/tattarrattat)
- Place: Raleigh, North Carolina, USA
- Bio: Programmer
- Github: [Elan Ripley](https//github.com/tattarrattat)

#### Name: [Justin Oliver](https://github.com/justinoliver)
- Place: Seattle, WA, USA, Earth!
- Bio: Trying to learn cool new things!
- GitHub: [Justin Oliver](https://github.com/justinoliver)

#### Name: [RYAN R SMITH](https://github.com/devronsoft)
- Place: Oxford, UK
- Bio: Kiwi dev
- GitHub: [Ryan Smith](https://github.com/devronsoft)
- Website: [Blog](https://devronsoft.github.io/)

#### Name: [Michael Kaiser](https://github.com/patheticpat)
- Place: Germany
- Bio: Ooooooh, nooooooo, not tonight!!
- GitHub: [Michael Kaiser](https://github.com/patheticpat)

#### Name: [Igor Rzegocki](https://github.com/ajgon)
- Place: Kraków, PL
- Bio: I do Ruby for living, and hacking for fun
- GitHub: [Igor Rzegocki](https://github.com/ajgon)
- Website: [Online Portfolio](https://rzegocki.pl/)

#### Name: [JULIE QIU](https://github.com/julieqiu)
- Place: New York City, NY, USA
- Bio: Software Engineer; Loves iced coffee
- GitHub: [Julie Qiu](https://github.com/julieqiu)

#### Name: [Luis Alducin](https://linkedin.com/luisalduucin)
- Place: Mexico City
- Bio: Software Engineer
- GitHub: [Luis Alducin](https://github.com/luisalduucin)

#### Name: [Hannah Zulueta](https://github.com/hanapotski)
- Place: North Hollywood, CA
- Bio: Web developer, Calligrapher, Musician, Entrepreneur
- GitHub: [Ryan Smith](https://github.com/hanapotski)
- Website: [Blog](https://homemadecoder.wordpress.com)

#### Name: [Michele Adduci](https://micheleadduci.net)
- Place: Germany
- Bio: Full Stack Developer, living on a CI/CD pipeline
- GitHub: [madduci](https://github.com/madduci)

#### Name: [Austin Carey](https://github.com/apcatx)
- Place: Austin, TX, USA
- Bio: Jr Full Stack Developer making my first contribution.
- GitHub: [apcatx](https://github.com/apcatx)

#### Name: [John Rexter Flores](https://github.com/alldeads)
- Place: Cebu, Philippines
- Bio: Full Stack Developer
- Github: [John Rexter Flores](https://github.com/alldeads)

#### Name: [Luciano Santana dos Santos](https://github.com/lucianosds)
- Place: Ponta Grossa, PR, Brasil
- Bio: Computer Network Professional
- Github: [Luciano Santana dos Santos](https://github.com/lucianosds)

#### Name: [Alex Choi](https://github.com/running-cool)
- Place: Athens, GA
- Bio: Student
- Github: [running-cool](https://github.com/running-cool)

#### Name: [Sebastian Schreck](https://schreck.berlin)
- Place: Berlin, Germany
- Bio: Software Engineer
- Github: [StegSchreck](https://github.com/StegSchreck)

#### Name: [Fernando Contreras](https://github.com/fercreek)
- Place: Nuevo Leon, Mexico
- Bio: Software Engineer
- Github: [fercreek](https://github.com/fercreek)
- Website: [Blog](https://fercontreras.com/)

#### Name: [Kshitiz Khanal](https://github.com/kshitizkhanal7)
- Place: Kathmandu, Nepal
- Bio: Open Data and Open Knowledge activist
- GitHub: [Kshitiz Khanal](https://github.com/kshitizkhanal7)

#### Name: [Manas kashyap](https://github.com/Manas-kashyap)
- Place: New Delhi, India
- Bio: Computer Science Engineering student at Amity University
Noida
-Github: [Manas kashyap](https://github.com/Manas-kashyap)

#### Name: [Daksh Chaturvedi](https://github.com/daksh249)
- Place: New Delhi, India
- Bio: ECE Undergraduate at IIIT-Delhi
- GitHub: [Daksh Chaturvedi](https://github.com/daksh249)

#### Name: [SHANAKA ANURADHA](https://github.com/shanaka95)
- Place: Sri Lanka
- Bio: Undergraduate
- GitHub: [Shanaka95](https://github.com/shanaka95)

### Name: [Brandon Fadairo](https://github.com/BFadairo)
- Place: Columbus, Ohio
- Bio: A guy looking to change career fields
- GitHub: [Brandon Fadairo](https://github.com/BFadairo)

#### Name: [Lukas A](https://github.com/lukbukkit)
- Place: Kassel, Hesse, Germany
- Bio: Student on his way to the Abitur
- GitHub: [LukBukkit](https://github.com/lukbukkit)

#### Name: [Dale Noe](https://github.com/dalenoe)
- Place: Fairbury, Illinois, US
- Bio: System administrator by day, devops by hobby.
- GitHub: [Dale Noe](https://github.com/dalenoe)

#### Name: [Valera Kushnir](https://github.com/kashura)
- Place: Tampa, FL, USA
- Bio: Scrum Master and passionate technologist.
- GitHub: [kashura](https://github.com/kashura)

#### Name: [Eric Briese](https://github.com/Atrolantra)
- Place: Brisbane, Australia
- Bio: Student studying LAw and IT. Currently working as a software engineer.
- GitHub: [Atrolantra](https://github.com/Atrolantra)


#### Name: [Jeevan Chapagain](https://github.com/jeevanc)
- Place: Kathmandu, Nepal
- Bio: Student studying BSc(CSIT).Currently working as a software engineer intern.
- GitHub: [Jeevan Chapagain](https://github.com/jeevanc)

#### Name: [Ayushverma8](https://github.com/Ayushverma8)
- Place: Indore, TN, IN
- Bio: I'm living the best part of my life and the life that I always wanted to. Surrounded by amazing people everyday. Rich in happiness, meager in hate. Seduce me with bikes and roads, invite me to trekking and long drives. I love food and sleep. I'm driven by music and art.
- GitHub: [Ayush](https://github.com/Ayushverma8)

#### Name: [VEBER Arnaud](https://github.com/VEBERArnaud)
- Place: Paris, France
- Bio: Solution Architect @ Eleven-Labs
- GitHub: [VEBERArnaud](https://github.com/VEBERArnaud)

#### Name: [Dushyant Rathore](https://github.com/dushyantRathore)
- Place: New Delhi, India
- Bio: Student
- GitHub: [dushyantRathore](https://github.com/dushyantRathore)

#### Name: [Attila Blascsak](https://github.com/blascsi)
- Place: Hungary
- Bio: Front-end dev. Love React!
- GitHub: [Attila Blascsak](https://github.com/blascsi)

#### Name: [Acquila Santos Rocha](https://github.com/DJAcquila)
- Place: Goiânia, Brasil
- Bio: Computer Science Student
- GitHub: [Acquila Santos Rocha](https://github.com/DJAcquila)

#### Name: [Gaurav Lalchandani](https://github.com/return007)
- Place: India
- Bio: Computer Science Student, Eat, code and sleep :P
- GitHub: [return007](https://github.com/return007)

#### Name: [Jianhao Tan](https://github.com/jaanhio)
- Place: Singapore
- Bio: I like spending time in chlorinated water and spitting out codes.
- GitHub: [Jianhao Tan](https://github.com/jaanhio)

#### Name:[Roi Ben - Shaul](https://github.com/rughciatuk)
- Place: israel
- Bio: Android developer
- GitHub: [Roi Ben - Shaul](https://github.com/rughciatuk)

#### Name: [Konstantin](https://github.com/Kola50011)
- Place: Wiener Neustadt, Austria
- Bio: Computer Science Student
- GitHub: [Konstantin](https://github.com/Kola50011)

#### Name: [Ankit Rai](https://github.com/ankitrai96)
- Place: Greater Noida, Uttar Pradesh, India
- Bio: A high functioning geek, et cetera.
- GitHub: [ankitrai96](https://github.com/ankitrai96)

#### Name: [Tiago Severino](https://github.com/TiagoSeverino)
- Place: Lisbon, Portugal
- Bio: I code for fun!
- GitHub: [TiagoSeverino](https://github.com/TiagoSeverino)

#### Name: [Patrick Hübl-Neschkudla](https://github.com/flipace)
- Place: Vienna, Austria
- Bio: Senior Developer @ ovos media gmbh. Happily married and father of 2 awesome kids. Oh and I like games.
- GitHub: [flipace](https://github.com/flipace)

#### Name: [Zakaria Soufiani](https://github.com/zakaria-soufiani)
- Place: Agadir, Morocco
- Bio: Student
- GitHub: [Zakaria Soufiani](https://github.com/zakaria-soufiani)

#### Name: [Mathias Pihl](https://github.com/newspaperman57)
- Place: Aalborg, Denmark
- Bio: Software Engineering Student
- GitHub: [Newspaperman57](https://github.com/newspaperman57)

#### Name: [Bikibi](https://github.com/Bikibi)
- Place: Toulouse, France
- Bio: Front-end dev
- GitHub: [Bikibi](https://github.com/Bikibi)

#### Name: [Weilun](https://github.com/holah)
- Place: Singapore
- Bio: Engineer
- GitHub: [Weilun](https://github.com/holah)

#### Name: [Matteo Mensi](https://github.com/Snatched)
- Place: Italy
- Bio: Chemical Engineering student. C++ developer. I (try to) make high-performance computational programs to help with scientific research.
- GitHub: [Snatched](https://github.com/Snatched)

#### Name: [Oleksiy Ovdiyenko](https://github.com/doubledare704)
- Place: Kyiv, Ukraine
- Bio: Python Dev
- GitHub: [Oleksiy Ovdiyenko](https://github.com/doubledare704)

#### Name: [Jeremy](https://github.com/jremeh)
- Place: KL, Malaysia
- Bio: Applied Math with Computing Student
- GitHub: [Jeremy](https://github.com/jremeh)

#### Name: [KUMAR AKSHAY](https://github.com/kakshay21)
- Place: Indore, Madhya Pradesh, India
- Bio: Electronics and Communication student.
- GitHub: [Kumar Akshay](https://github.com/kakshay21)

#### Name: [Jibin Thomas Philipose](https://github.com/JIBIN-P)
- Place: Mumbai, India
- Bio: Full-Stack Development, Machine Learning and Having Fun!.
- GitHub: [Jibin Thomas Philipose](https://github.com/JIBIN-P)

### Name: [Matei David](https://github.com/Matei207)
- Place: Birmingham, UK
- Bio: BSc Student at University of Birmingham
- GitHub: [Matei David](https://github.com/Matei207)

#### Name: [CAPS Padilla](https://github.com/CarlosPadilla)
- Place: Jalisco, Mexico
- Bio: A handsome guy with the best work ever

#### Name: [Aiman Abdullah Anees](https://github.com/aimananees)
- Place: Hyderabad, India
- Bio: iOS Developer
- GitHub: [Aiman Abdullah Anees](https://github.com/aimananees)

#### Name: [Andrea Zanin](https://github.com/ZaninAndrea)
- Place: Trento, Italy
- Bio: High School Student, passionate about math, coding and open source
- Github: [ZaninAndrea](https://github.com/ZaninAndrea)

#### Name: [VENKATESH BELLALE] (http://venkateshbellale.github.io)
- place:pune , India
- bio : loves computer+science , student
- github: [venketsh bellale] (http://github.com/venkateshbellale)

#### Name: [Keith VenHuizen](https://github.com/keithvenh/)
- Place: Sioux Falls, South Dakota
- Bio: Hi, I'm Keith. I love my family, playing board games, Chicago sports and problem solving!
- GitHub: [Keith VenHuizen](https://github.com/keithvenh)

#### Name：[ Eason Xuan ](https://github.com/timemahcine)
- Place: City:Shao Xing, State:Zhe Jiang, Country:China
- Bio: computer science student,front-end developer
- GitHub: [ Eason Xuan](https://github.com/timemahcine)

#### Name: [Ocean](https://github.com/ocean0212)
- Place: Henan, China
- Bio: Chinese food :heart_eyes:
- GitHub: [Ocean](https://github.com/ocean0212)

#### Name: [Rohit Motwani](https://github.com/rohittm)
- Place: Kanpur, India
- Bio: Frontend Developer
- GitHub: [rohittm](https://github.com/rohittm)

#### Name: [Piotr](https://github.com/khorne55)
- Place: Limerick, Ireland
- Bio: Computer Engineering Student :)
- GitHub: [khorne55](https://github.com/khorne55)

#### Name: [Rafael Barbosa](https://github.com/rafaelmilanibarbosa)
- Place: Sao Bernardo do Campo, Sao Paulo, Brazil
- Bio: loves computer+science , Full Stack Developer
- GitHub: [Ocean](https://github.com/rafaelmilanibarbosa)

#### Name: [Eric Wolfe](https://github.com/erwolfe)
- Place: Edwardsville, IL, USA
- Bio: Programmer, Audiophile, Gamer
- GitHub: [Eric Wolfe](https://github.com/erwolfe)

#### Name: [Francis](https://github.com/borbefg)
- Place: Quezon City, PH
- Bio: Fueled by :coffee:
- GitHub: [Francis](https://github.com/borbefg)

#### Name: [Gowtham](https://github.com/gowtham1997)
- Place: Chennai
- Bio: Loves Data science

### Name: [Branden] (https://github.com/redbeardaz)
- Place: Phoenix, AZ
- Bio: Customer Success Manager
- GitHub: [RedBeardAZ] (https://github.com/redbeardaz)

#### Name: [Hussain Calcuttawala](https://github.com/hussainbadri21)
- Place: Bengaluru, India
- Bio: Android Developer, Student, Foodie
- GitHub: [hussainbadri21](https://github.com/hussainbadri21)

#### Name: [M K]
- Place: Ko Tao, Thailand
- Bio: I love code, coffee and the beach

#### Name: [Ahmad Thames](https://github.com/ahmadthames)
- Place: Houston, TX, USA
- Bio: UX Engineer, Traveler, Plant-Based Foodie
- GitHub: [ahmadthames](https://github.com/ahmadthames)

#### Name: [Skyler](https://github.com/huntleyreep)
- Place: South Carolina
- Bio: Computer Science Student / Free Code Camper
- GitHub: [huntleyreep](https://github.com/huntleyreep)

#### Name: [Steve K]
- Place: Philadelphia, PA
- Bio: Security Analyst

#### Name: [Siddharth Tankariya](https://github.com/siddharthtankariya/)
- Place: Mumbai, India
- Bio: Java Developer, Foodie
- GitHub: [siddharthtankariya](https://github.com/siddharthtankariya/)

#### Name: [Christoph](https://github.com/iamchrishckns)
- Place: Germany
- Bio: I'm a german developer who loves to create things :)
- GitHub: [iamchrishckns](https://github.com/iamchrishckns)

#### Name: [Aditya Yuvaraj](https://github.com/Screwed-Up-Head)
- Place: Pune, India
- Bio: Metalhead law student who loves hardware and code
- GitHub: [Screwed-Up-Head](https://github.com/Screwed-Up-Head)

#### Name: [Zoe Kafkes](https://github.com/zkafkes)
- Place: Atlanta, Georgia USA
- Bio: caffeinated and curious
- GitHub: [zkafkes](https://github.com/zkafkes)

#### Name: [Gareth Davies](https://github.com/gareth-d85)
- Place: UK
- Bio: Future Developer and Free code camp local group leader
- GitHub: [Gareth Davies](https://github.com/gareth-d85)

#### Name: [Daniel Tudares](https://github.com/dan1eltudares)
- Place: Ottawa, Ontario, Canada
- Bio: Network specialist, code n00b
- Github: [Daniel Tudares](https://github.com/dan1eltudares)

#### Name: [Ryan Sperzel](https://github.com/ryansperzel)
- Place: NYC, New York, USA
- Bio: Recent college grad attending Flatiron School coding bootcamp
- GitHub: [Ryan Sperzel](https://github.com/ryansperzel)

#### Name: [Thomas Lee](https://github.com/pbzweihander)
- Place: Seoul, Republic of Korea
- Bio: College student
- GitHub: [Thomas Lee](https://github.com/pbzweihander)

#### Name: [Ayush Aggarwal](https://github.com/aggarwal125ayush)
- Place: Delhi, India
- Bio: Data Scientist , Android Developer
- Github: [Ayush Agagrwal](https://github.com/aggarwal125ayush)

#### Name: [Taylor Hudson](https://github.com/AllenCompSci)
- Place: Allen, Texas, USA
- Bio: Computer Scientist , C++ Developer, Java Developer, NodeJS, High School Computer Science Teacher, Math Teacher, Mathematicain
- Github: [Allen Comp Sci](https://github.com/AllenCompSci)

#### Name: [Margaret Kelley](https://github.com/mlouisekelley)
- Place: USA
- Bio: Cat lover
- GitHub: [mlouisekelley](https://github.com/mlouisekelley)

#### Name: [Simon Volpert](https://github.com/vol-pi)
- Place: Ulm, Germany
- Bio: DevOps, Hiking, Photography
- GitHub: [vol-pi](https://github.com/vol-pi)

#### Name: [Matteo Testa](https://github.com/maojh)
- Place: Milan, Italy
- Bio: Design&Arts
- GitHub: [maojh](https://github.com/maojh)

#### Name: [SAIDEEP DICHOLKAR](https://github.com/saideepd)
- Place: Mumbai, India
- Bio: Computer Science Engineering Student & Tech Enthusiast
- GitHub: [Saideep Dicholkar](https://github.com/saideepd)

#### Name: [Lisa Nguyen](https://github.com/LisaNguyen)
- Place: Dublin, Ireland
- Bio: Front-end developer
- GitHub: [Lisa Nguyen](https://github.com/LisaNguyen)

#### Name: [Tyler Williams](https://github.com/Tyler-Williams)
- Place: Henderson, NV, USA
- Bio: Front-end Developer
- GitHub: [Tyler-Williams](https://github.com/Tyler-Williams)

#### Name: [Ítalo Epifânio](https://github.com/itepifanio)
- Place: Natal, Brazil
- Bio: Web developer PHP and Python
- Github: [Ítalo Epifânio](https://github.com/itepifanio)

#### Name: [Otto Bittencourt](https://github.com/OttoWBitt)
- Place: Belo Horizonte, Minas Gerais, Brazil
- Bio: Computer Science student at Puc-Mg ,Music lover
- GitHub: [OttoWBitt] (https://github.com/OttoWBitt)

#### Name: [Ana Perez](https://github.com/anacperez)
- Place: King City, California, United States
- Bio: Full-Stack developer, hiking, travel, art, photography
- GitHub: [Ana Perez](https://github.com/anacperez)

#### Name: [Matan](https://github.com/matan188)
- Place: TLV, IL
- Bio: Programmer
- GitHub: [Matan](https://github.com/matan188)

#### Name: [Moisés Ñañez](https://github.com/moisesnandres)
- Place: Ica, Perú
- Bio: Software developer and musician
- GitHub: [Moisés Ñañez](https://github.com/moisesnandres)

#### Name: [Joe Hanson](https://github.com/jahanson)
- Place: San Antonio, TX, United States
- Bio: Front-End Developer
- GitHub: [Joe Hanson](https://github.com/jahanson)

#### Name: [Tech Tide](https://github.com/techtide/)
- Place: Singapore, Singapore
- Bio: Young software developer.
- GitHub: [techtide](https://github.com/techtide/)

#### Name: [Raymond Duckworth](https://github.com/raymondxduckworth/)
- Place: California, USA
- Bio: Aspiring full-stack web developer/software engineer. Interested in IoT, AI, & Tech Business.
- GitHub: [Raymond Duckworth](https://github.com/raymondxduckworth/)

#### Name: [Tanner Lund](https://github.com/nylan17/)
- Place: Seattle
- Bio: Developer
- GitHub: [Nylan17](https://github.com/nylan17/)

#### Name: [Ermolaev Gleb](https://github.com/ermolaeff/)
- Place: Moscow, Russia
- Bio: Student-developer, fond of JAva, Web etc.
- GitHub: [Ermolaeff](https://github.com/ermoalaeff)

#### Name: [Jeffrey Ng](https://github.com/NgJeffrey/)
- Place: California, United States
- Bio: Student
- GitHub: [NgJeffrey](https://github.com/NgJeffrey/)

#### Name: [Peter Walsh](https://github.com/ddddamian/)
- Place: UK
- Bio: Learning to code through freeCodeCamp
- GitHub: [Peter Walsh](https://github.com/ddddamian/)

#### Name: [Michelle Uy](https://github.com/breindy/)
- Place: NYC
- Bio: CS student aspiring to become a better coder
- GitHub: [Michelle Uy](https://github.com/breindy/)

#### Name: [James Nuttall](https://github.com/JamesNuttall/)
- Place: UK
- Bio: Developing things. Learning Git
- GitHub: [James Nuttall](https://github.com/JamesNuttall/)

#### Name: [Bruno](https://github.com/bbarao/)
- Place: Lisbon, Portugal
- Bio: Love stuff
- GitHub: [Bruno](https://github.com/bbarao/)

#### Name: [Taylor Lee](https://github.com/taylorlee1/)
- Place: California
- Bio: Developer
- GitHub: [taylorlee1](https://github.com/taylorlee1/)

#### Name: [José](https://github.com/JJPO96/)
- Place: Porto, Portugal
- Bio: Informatics Student
- GitHub: [JJPO96](https://github.com/JJPO96/)

#### Name: [Rafael Barbosa Conceição](https://github.com/darthmasters/)
- Place: Sergipe, Brasil
- Bio: Web Developer
- GitHub: [Rafael Barbosa Conceição](https://github.com/darthmasters/)

#### Name: [Eric](https://github.com/Eric-Tadeja/)
- Place: Redmond, Washington
- Bio: service engineer
- GitHub: [Eric-Tadeja](https://github.com/Eric-Tadeja/)

#### Name: [Grégoire](https://github.com/navispeed/)
- Place: Quebec, Canada
- Bio: Scala developer 
- GitHub: [navispeed](https://github.com/navispeed/)

#### Name: [Spencer](https://github.com/leaous/)
- Place: Pittsburgh, Pennsylvania
- Bio: student :)
- GitHub: [leaous](https://github.com/leaous/)

#### Name: [Danny M.](https://github.com/DannyDanielsan/)
- Place: Kansas City, Missouri, United States
- Bio: .NET Developer
- GitHub: [DannyDanielsan](https://github.com/DannyDanielsan/)

#### Name: [Udit Mittal](https://github.com/udit-001)
- Place: New Delhi, India
- Bio: Programmer
- Github: [Udit Mittal](https://github.com/udit-001)

<<<<<<< HEAD
#### Name: [Curian lee Zhen Jie](https://github.com/finalight)		
 - Place: Singapore	
 - Bio: Fullstack, devops practitioner
 - GitHub: [turkerdotpy](https://github.com/finalight)	
=======
#### Name: [Ayushman KB](https://github.com/namhsuya/)
- Place: Calcutta, India
- Bio: Life sciences student|Dev|Linux enthusiast
- GitHub: [namhsuya](https://github.com/namhsuya/)

#### Name: [Michael Rogers](https://github.com/widgyrogers)
- Place: London, England
- Bio: Management Consultant
- Github: [widgyrogers] (https://github.com/widgyrogers)
>>>>>>> 60297476
<|MERGE_RESOLUTION|>--- conflicted
+++ resolved
@@ -1605,22 +1605,16 @@
 - Bio: student :)
 - GitHub: [leaous](https://github.com/leaous/)
 
-#### Name: [Danny M.](https://github.com/DannyDanielsan/)
-- Place: Kansas City, Missouri, United States
-- Bio: .NET Developer
-- GitHub: [DannyDanielsan](https://github.com/DannyDanielsan/)
-
 #### Name: [Udit Mittal](https://github.com/udit-001)
 - Place: New Delhi, India
 - Bio: Programmer
 - Github: [Udit Mittal](https://github.com/udit-001)
 
-<<<<<<< HEAD
 #### Name: [Curian lee Zhen Jie](https://github.com/finalight)		
  - Place: Singapore	
  - Bio: Fullstack, devops practitioner
  - GitHub: [turkerdotpy](https://github.com/finalight)	
-=======
+
 #### Name: [Ayushman KB](https://github.com/namhsuya/)
 - Place: Calcutta, India
 - Bio: Life sciences student|Dev|Linux enthusiast
@@ -1629,5 +1623,4 @@
 #### Name: [Michael Rogers](https://github.com/widgyrogers)
 - Place: London, England
 - Bio: Management Consultant
-- Github: [widgyrogers] (https://github.com/widgyrogers)
->>>>>>> 60297476
+- Github: [widgyrogers] (https://github.com/widgyrogers)