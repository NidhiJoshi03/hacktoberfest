#### Name: [ROB MUNN](https://github.com/Yossarian-nz)
- Place: Menlo Park, CA
- Bio: Neuroscience Postdoc
- GitHub: [Robert Munn](https://github.com/Yossarian-nz)

#### Name: [OGUZCAN EMEGIL](https://github.com/oemegil)
- Place: Ankara
- Bio: Format atilir
- GitHub: [Oguzcan Emegil](https://github.com/oemegil)

#### Name: [Petar Popovic](https://github.com/Petar-np)
- Place: Nova Pazova, Serbia
- Bio: Blockchain and Fullstack Web Developer
- GitHub: [Petar-np](https://github.com/Petar-np)

#### Name: [Dalton](https://github.com/stormBandit)		
 - Place: Ontario, Canada		
 - Bio: Software Engineer		
 - GitHun: [Dalton](https://github.com/stormBandit)		

#### Name: [VICTOR PIOLIN](https://github.com/vico1993)
- Place: FRANCE
- Bio: Open Source Lover, and trying some go :p
- GitHub: [Victor Piolin](https://github.com/vico1993)

#### Name: [ALICE CHUANG](https://github.com/AliceWonderland)
- Place: New York City, NY, USA
- Bio: I love DOGS! :dog:
- GitHub: [Alice Chuang](https://github.com/AliceWonderland)

#### Name: [Jon Rinciari] (https://github.com/jonathanRinciari)
-Place: New Haven, CT, USA
-Bio: Web Developer
-GitHub: [Jon Rinciari] (https://github.com/jonathanRinciari)

#### Name: [AP PRANAV](https://github.com/pranav-cs)
- Place: India
- Bio: I like to code
- GitHub: [AP Pranav](https://github.com/pranav-cs)

#### Name: [GABE DUNN](https://github.com/redxtech)
- Place: Canada
- Bio: I love VUE !!
- GitHub: [Gabe Dunn](https://github.com/redxtech)
- Website: [when.](https://when.redxte.ch)

#### Name: [GEORGE FOTOPOULOS](https://github.com/xorz57)
- Place: Patras, Achaia, Greece
- Bio: Technology Enthusiast
- GitHub: [George Fotopoulos](https://github.com/xorz57)

#### Name: [Stephen Dzialo](https://github.com/dzials)
- Place: USA
- Bio: Computer Science Major
- GitHub: [Stephen Dzialo](https://github.com/dzials)

#### Name: [Taf Meister](https://github.com/tashrafy)
- Place: NYC
- Bio: Developer =]

#### Name: [RAFAEL MENEZES](https://github.com/RafaelSa94)
- Place: Boa Vista, Roraima, Brazil
- Bio: Computer Science Major
- GitHub: [Rafael Sá](https://github.com/RafaelSa94)

#### Name: [Patrick S](https://github.com/patsteph)
- Place: USA
- Bio: Professional Geek
- GitHub: [Patrick S](https://github.com/patsteph)

#### Name: [Michael Cao](https://github.com/mcao)
- Place: PA, USA
- Bio: Student
- GitHub: [Michael Cao](https://github.com/mcao)

#### Name: [Amlaan Bhoi](https://github.com/amlaanb)
- Place: IL, USA
- Bio: CS Grad Student
- GitHub: [Amlaan Bhoi](https://github.com/amlaanb)

#### Name: [Cecy Correa](https://github.com/cecyc)
- Place: USA
- Bio: Software Engineer at ReturnPath
- Github: [cecyc](https://github.com/cecyc)

#### Name: [Billy Lee](https://github.com/leebilly0)
- Place: WI, USA
- Bio: Software Developer, Bachelors in Computer Science
- Github: [Billy Lee](https://github.com/leebilly0)

#### Name: [AGNIESZKA MISZKURKA](https://github.com/agnieszka-miszkurka)
- Place: Poland
- Bio: second year Computer Science Student, in love with NYC <3
- GitHub: [agnieszka-miszkurka](https://github.com/agnieszka-miszkurka)

#### Name: [Leah Langfrod](https://github.com/leahlang4d2)
- Place: CA, USA
- Bio: Recent Bachelors in Computer Science
- Github: [Leah Langford](https://github.com/leahlang4d2)

#### Name: [Eric Nor](https://github.com/thateric)
- Place: Lake Forest, CA, USA
- Bio: Multiple corgi owner and a Senior Software Developer
- Github: [Eric Nord](https://github.com/thateric)

#### Name: [Campion Fellin](https://github.com/campionfellin)
- Place: Seattle, WA, USA
- Bio: I love open source and coffee! New grad looking for work!
- GitHub: [Campion Fellin](https://github.com/campionfellin)

#### Name: [Niket Mishra](https://github.com/niketmishra)
- Place: New Delhi, Delhi, India
- Bio: B.Tech Student in Information Technology
- GitHub: [Niket Mishra](https://github.com/niketmishra)

#### Name: [Shade Ruangwan](https://github.com/sruangwan)
- Place: Nara, Japan
- Bio: PhD student in Software Engineering
- Github: [Shade Ruangwan](https://github.com/sruangwan)

#### Name: [Michael Rodriguez](https://github.com/vinird)
- Place: Alajuea, Alajuela, Costa Rica
- Bio: Web dev adn graphic designer
- GitHub: [vinird](https://github.com/vinird)

#### Name: [Evan Culver](https://github.com/eculver)
- Place: San Francisco, CA, USA
- Bio: I work at Uber on data storage, tooling and OOS - checkout [our work](https://github.com/uber-go/dosa)!
- GitHub: [Evan Culver](https://github.com/eculver)

#### Name: [Vo Tan Tho](https://github.com/kensupermen)
- Place: Ho Chi Minh City, VietNam
- Bio: I'm Software Engineer at Dinosys
- GitHub: [Ken Supermen](https://github.com/kensupermen)

#### Name: [Franklyn Roth](https://github.com/far3)
- Place: Boulder, CO, USA
- Bio: I am a web developer working on finance sites. Specialize in accessibility.
- GitHub: [Franklyn Roth](https://github.com/far3)

#### Name: [Karthick Thoppe](https://github.com/karthicktv)
- Place: Dublin, Ireland
- Bio: I am a Solution Architect and work for a large SaaS organization
- GitHub: [Karthick Thoppe](https://github.com/karthicktv)

#### Name: [Brane](https://github.com/brane)
- Place: Turkey
- Bio: I am a caffeine based artificial life form.
- GitHub: [Brane](https://github.com/brane)

#### Name: [Ishan Jain](https://github.com/ishanjain28)
- Place: Roorkee, Uttrakhand, India
- Bio: I love working with Images, Crypto, Networking and opengl, Work as a Backend Engineer in Go. Also, Love Rust!.
- Github: [Ishan Jain](https://github.com/ishanjain28)

#### Name: [Anupam Dagar](https://github.com/Anupam-dagar)
- Place: Allahabad, India
- Bio: I am like a code currently in development.
- GitHub: [Anupam Dagar](https://github.com/Anupam-dagar)

#### Name: [Phil](https://github.com/bitbrain-za)
- Place: South Africa
- Bio: Avid Tinkerer
- GitHub: [bitbrain-za](https://github.com/bitbrain-za)

#### Name: [Jasdy Syarman](https://github.com/akutaktau)
- Place: Malaysia
- Bio: PHP Programmer
- GitHub: [akutaktau](https://github.com/akutaktau)

#### Name: [Rupesh Kumar](https://github.com/vmcniket)
- Place: India
- Bio: KIIT University IT student
- GitHub: [vmcniket](https://github.com/vmcniket)

#### Name: [Shelby Stanton](https://github.com/Minimilk93)
- Place: Leeds, England
- Bio: Front End Developer who loves cats and gaming!
- GitHub: [Minimilk93](https://github.com/Minimilk93)

#### Name: [Michael Nyamande](https://github.com/mikeyny)
- Place: Harare ,Zimbabwe
- Bio: Eat , ~~Sleep~~ , Code
- GitHub: [Mikeyny](https://github.com/mikeyny)

#### Name: [Anders Jürisoo](https://github.com/ajthinking)
- Place: Sweden
- Bio: What happens in Git stays in Git
- GitHub: [Anders Jürisoo](https://github.com/ajthinking)

#### Name: [Dvir](https://github.com/dvur12)
- Place: Israel
- Bio: \x90\x90\x90\x90
- GitHub: [Dvir](https://github.com/dvur12)

#### Name: [Xavier Marques](https://github.com/wolframtheta)
- Place: Corbera de Llobregat, Barcelona, Catalonia
- Bio: Computer Science Major
- GitHub: [WolframTheta](https://github.com/wolframtheta)

#### Name: [Vishal](https://dainvinc.github.io)
- Place: New York
- Bio: Software developer with a knack to learn things quickly.
- GitHub: [dainvinc](https://github.com/dainvinc)

### Name: [Niall Cartwright](https://github.com/Nairu)
- Place: Birmingham, UK
- Bio: Avid Games dev hobbyist, work for 3SDL as a software developer.
- GitHub: [Niall Cartwright](https://github.com/Nairu)

#### Name: [Justin I](https://github.com/Jish80)
- Place: IL, USA
- Bio: Work hard
- GitHub: [Jish80] (https://github.com/Jish80)

#### Name: [APOORVA SHARMA](https://github.com/okatticus)
- Place: Himachal Pradesh,India
- Bio: A student happy to write code and poetry.
- GitHub: [Apoorva Sharma](https://github.com/okatticus)

#### Name: [Prateek Pandey](https://github.com/prateekpandey14)
- Place: Bangalore, India
- Bio: Opensource Enthusiast, Opensource Golang developer
- GitHub: [Prateek Pandey](https://github.com/prateekpandey14)

#### Name: [CodHeK](https://github.com/CodHeK)
- Place: Mumbai, India
- Bio: Cuber/Coder
- GitHub: [CodHeK](https://github.com/CodHeK)

#### Name: [Søren Eriksen](https://github.com/soer7022)
- Place: Denmark
- Bio: Currently studying computerscience at Aarhus University
- Github: [Søren Eriksen](https://github.com/soer7022)

#### Name: [Cristiano Bianchi](https://github.com/crisbnk)
- Place: Italy
- Bio: Love to learn something new everyday
- GitHub: [crisbnk](https://github.com/crisbnk)


#### Name: [Paulo Henrique Scherer](https://github.com/phscherer)
- Place: Brazil
- Bio: Student and newbie software developer
- GitHub: [phscherer](https://github.com/phscherer)

#### Name: [Aldo Cano](https://github.com/aldocano)
- Place: Tirana, Albania
- Bio: A bug is never just a mistake...
- GitHub: [Aldo Cano](https://github.com/aldocano)

#### Name: [Timea Deák](https://github.com/DTimi)
- Place: Dublin, Ireland
- Bio: Molecular biologist
- GitHub: [Timea Deák](https://github.com/DTimi)

#### Name: [Christian Skala](https://github.com/chrishiggins29)
- Place: New York, USA
- Bio: Hire me! Need a VP of Engineering, Director of Software, CTO?
- GitHub: [Christian Skala](https://github.com/chrishiggins29)

#### Name: [filedesless](https://hightechlowlife.info)
- Place: Québec, Canada
- Bio: CompSci from ULaval reporting in
- GitHub: [aiglebleu](https://github.com/aiglebleu)

#### Name: [Jon Lee](https://github.com/githubbbbbbbbbbbbb)
- Place: Canada
- Bio: Student
- GitHub: [githubbbbbbbbbbbbb](https://github.com/githubbbbbbbbbbbbb)

#### Name: [Ren Cummings](https://github.com/nrenc027)
- Place: Dayton,OH, USA
- Bio: I like Code :sunglasses:, Coloring :art:, and Cardio :running:
- GitHub: [Ren Cummings](https://github.com/nrenc027)

#### Name: [Nefari0uss](https://github.com/nefari0uss)
- Place: USA
- Bio: Gamer, developer, and open source enthusiast!
- Github: [Nefari0uss](https://github.com/nefari0uss)

#### Name: [S Stewart](https://github.com/tilda)
- Place: Denton, Texas, US
- Bio: Dude trying to become a IT guy somewhere. Also reads [The Register](https://www.theregister.co.uk).
- GitHub: [tilda](https://github.com/tilda)

#### Name: [Jose Gomera](https://github.com/josegomera)
- Place: Dominican Republic
- Bio: I'm web developer that love somehow to help.
- Github: [josegomera](https://github.com/josegomera)

#### Name: [Stephen Abrahim](https://github.com/lepah)
- Place: Huntington Beach, CA
- Bio: Games and things!
- GitHub: [Stephen Abrahim](https://github.com/lepah)

#### Name: [Rajeev Kumar Singh](https://github.com/rajeeviiit)
- Place: Gandhinagar,Gujrat, IN
- Bio: Games and music!
- GitHub: [Rajeev Kumar Singh](https://github.com/rajeeviiit)

### Name: [Benjamin Sanvoisin](https://github.com/Laudenlaruto)
- Place : Paris, FR
- Bio: Devops, Gamer and fun
- GitHub: [Benjamin Sanvoisin](https://github.com/Laudenlaruto)

#### Name: [Matthew Burke](https://github.com/MatthewBurke1995)
- Place: Sydney, Australia
- Bio: Big fan of Python + Data
- GitHub: [Matthew Burke](https://github.com/MatthewBurke1995)

#### Name: [Caio Perdona](https://github.com/perdona)
- Place: Ribeirao Preto, SP, Brazil
- Bio: Web and Mobile Engineer
- GitHub: [Caio Perdona](https://github.com/perdona)

#### Name: [Shankhalika Sarkar](https://github.com/Shankhalika)
- Place: Karnataka, India
- Bio: Current Final Year CS Undergrad. I love poetry, tea and dogs.
- Github: [Shankhalika Sarkar](https://github.com/Shankhalika)

#### Name: [Henrique Duarte](https://github.com/mustorze)
- Place: São Paulo, SP, BR
- Bio: Developer, I really like!
- GitHub: [Henrique Duarte](https://github.com/mustorze)

#### Name: [Akshit Kharbanda](https://github.com/akshit04)
- Place: Delhi, India
- Bio: 5th semester IT Undergrad. Machine Learning enthusiast. Black coffee <3
- GitHub: [Akshit Kharbanda](https://github.com/akshit04)

#### Name:[Avinash Jaiswal](https://github.com/littlestar642)
- Place:Surat,Gujarat,India.
- Bio:In love with the WEB,from age of 5!
- Github:[Avinash Jaiswal](https://github.com/littlestar642)

#### Name: [JoeBanks13](https://github.com/JoeBanks13)
- Place: York, United Kingdom
- Bio: Backend web developer
- GitHub: [JoeBanks13](https://github.com/JoeBanks13)
- Webpage: [josephbanks.me](https://josephbanks.me)
- GitLab Server: [GitLab](https://gitlab.josephbanks.me/JoeBanks13)

#### Name: [Alisson Vargas](https://github.com/alisson-mich)
- Place: Torres, RS, Brazil
- Bio: A guy who loves IT :D
- GitHub: [Alisson Vargas](https://github.com/alisson-mich)

#### Name: [Mat.](https://github.com/pudkipz)
- Place: Stockholm, Sweden
- Bio: Random Swedish student.
- GitHub: [Mat.](https://github.com/pudkipz)

#### Name: [Adiyat Mubarak](https://github.com/Keda87)
- Place: Jakarta, ID, Indonesia
- Bio: Technology Agnostic
- GitHub: [Adiyat Mubarak](https://github.com/Keda87)

#### Name: [Vishaal Udandarao](https://github.com/vishaal27)
- Place: New Delhi, India
- Bio: Professional Geek | Developer
- GitHub: [Vishaal Udandarao](https://github.com/vishaal27)

#### Name: [Sparsh Garg](https://github.com/sparsh789)
- Place: Hyderabad, Telangana, India
- Bio: Student@IIIT,Hyderabad
- GitHub: [sparsh789](https://github.com/sparsh789)

#### Name: [Zaki Akhmad](https://github.com/za)
- Place: Jakarta, Indonesia
- Bio: Python enthusiasts
- GitHub: [za](https://github.com/za)

### Name: [Joey Marshment-Howell](https://github.com/josephkmh)
- Place: Berlin, Germany
- Bio: A nice young man who likes web programming!
- GitHub: [Joey Marshment-Howell](https://github.com/josephkmh)

#### Name: [Chris Sullivan](https://github.com/codemastermd)
- Place: College Park, Maryland
- Bio: Comp Sci student at the University of Maryland
- GitHub: [Chris Sullivan](https://github.com/codemastermd)

### Name: [Owen Mitchell](https://github.com/ultimatezenzar)
- Place: Edmond, OK, United States
- Bio: Programmer for a high school robotics team
- Github: [ultimatezenzar] (https://github.com/ultimatezenzar)

#### Name: [Sravya Pullagura](https://github.com/sravya96)
- Place: Vijayawada, Andhra Pradesh, India
- Bio: Love learning, coding and sketching!!
- Github [Sravya Pullagura](https://github.com/sravya96)

#### Name: [Ahmad Musaddiq Mohammad](https://github.com/ahmadmusaddiq)
- Place: Kuala Belait, Brunei Darussalam
- Bio: Mechanical engineer
- Github: [ahmadmusaddiq](https://github.com/ahmadmusaddiq)

#### Name: [Rafael Lima](https://github.com/rafaelkalan)
- Place: Belo Horizonte, Minas Gerais, Brazil
- Bio: Youger software engineer
- GitHub: [Rafael Lima](https://github.com/rafaelkalan)

#### Name: [Saif Rehman Nasir](https://github.com/shyshin)
- Place: New Delhi, India
- Bio: Techie with a lot of horizontals but a low verticality :(
- Github: [Saif Rehman Nasir](https://github.com/shyshin)

#### Name: [Yash Mittra](https://github.com/mittrayash)
- Place: New Delhi, Delhi, India
- Bio: Web Developer, Coder | Entering the field of Machine Learning and Data Science
- GitHub: [mittrayash](https://github.com/mittrayash)

#### Name: [Dustin Woods](https://github.com/dustinywoods)
- Place: MN, USA
- Bio: Software Developer
- GitHub: [Dustin Woods](https://github.com/dustinywoods)

#### Name: [Ginanjar S.B](https://github.com/egin10)
- Place: Samarinda, Kalimantan Timur, Indonesia
- Bio: Someone who's intresting about web devlopment / Programming
- GitHub: [Ginanjar S.B | egin10](https://github.com/egin10)

#### Name: [Fush Chups](https://github.com/fushandchups)
- Place: Christchurch, Canterbury, New Zealand
- Bio: Earhquake enthusiast
- GitHub:[fushandchups] (https://github.com/fushandchups)

#### Name: [Francis Venne](https://github.com/NullSilence)
- Place: Montreal, Canada.
- Bio: Developer by day, cat lover by night. Canadian tech enthusiast.
- Github [Sravya Pullagura](https://github.com/NullSilence)

#### Name: [Leonardo Bonetti](https://github.com/LeonardoBonetti)
- Place: São Paulo, Brazil
- Bio: Associate Degree analysis and systems development
- GitHub: [Leonardo Bonetti](https://github.com/LeonardoBonetti)

#### Name: [Noveen Sachdeva](https://github.com/noveens)
- Place: Hyderabad, Telangana, India
- Bio: 3rd Year CS undergrad at IIIT Hyderabad.
- GitHub: [Noveen Sachdeva](https://github.com/noveens)

#### Name: [DENNIS ORZIKH](https://github.com/orzikhd)
- Place: Seattle, WA, USA
- Bio: Student at UW. Likes easy ways to make sure tools are set up in new environments (like this project)
- Github: Wow isn't this right up there ^ [Dennis Orzikh](https://github.com/orzikhd)

#### Name: [Pranav Bhasin](https://github.com/pranavbhasin96)
- Place: Hyderabad, Telangana, India
- Bio: Trying to fit in coding society.
- GitHub: [Pranav Bhasin](https://github.com/pranavbhasin96)

#### Name: [Vaibhav Agarwal](https://github.com/vaibhavagarwal220)
- Place: Mandi, Himachal Pradesh, India
- Bio: A passionate programmer and a beginner in Open Source
- Github [Vaibhav Agarwal](https://github.com/vaibhavagarwal220)

#### Name: [Arpit Gogia](https://github.com/arpitgogia)
- Place: Delhi, India
- Bio: Python Developer
- Github [Arpit Gogia](https://github.com/arpitgogia)

#### Name: [Charlie Stanton](https://github.com/shtanton)
- Place: Southend-On-Sea, England
- Bio: JavaScript Tinkerer, Lover of Vim
- Github [Charlie Stanton](https://github.com/shtanton)

#### Name: [James Henderson](https://github.com/prohunt)
- Place: Raleigh, NC, United States
- Bio: Inquisitive, Loves coding, also vegan
- Github [Sravya Pullagura](https://github.com/sravya96)

#### Name: [Loreleen Mae Sablot](https://github.com/loreleensablot)
- Place: Daet, Camarines Norte, Philippines
- Bio: I love designing beautiful websites. I also bike.
- Github [Loreleen Mae Sablot] (https://github.com/loreleensablot)

#### Name: [Ahmad Musaddiq Mohammad](https://github.com/ahmadmusaddiq)
- Place: Kuala Belait, Brunei Darussalam
- Bio: Mechanical engineer
- Github: [ahmadmusaddiq](https://github.com/ahmadmusaddiq)

#### Name: [Aleksandr Vorontsov](https://github.com/a-vorontsov)
- Place: London, England
- Bio: Student, Aspiring Front-end Web Dev
- Github [Aleksandr Vorontsov](https://github.com/a-vorontsov)
#### Name: [Ben Smith](https://github.com/ben-w-smith)
- Place: Salt Lake City, UT, USA
- Bio: A guy that loves writing bots and automation.
- GitHub: [Ben Smith](https://github.com/ben-w-smith)

#### Name: [Eric Bryant](https://github.com/shmickle)
- Place: Fairfax, Virginia, USA
- Bio: Web Developer
- GitHub: [shmickle](https://github.com/shmickle)

#### Name: [Emmanuel Akinde](https://github.com/harkindey)
- Place: Lagos, Nigeria
- Bio: Lets Code and Chill
- Github: [Harkindey](https://github.com/harkindey)

#### Name: [Ashish Krishan](https://github.com/ashishkrishan1995)
- Place: India
- Bio: Computer Science Major / UI/UX Designer
- GitHub: [ashishkrishan1995](https://github.com/ashishkrishan1995)

#### Name: [Katherine S](https://github.com/kms6bn)
- Place: San Francisco
- Bio: Data Scientist
- Github: [kms6bn](https://github.com/kms6bn)

#### Name: [BrunoSXS](https://github.com/brunosxs)
- Brazil
- Bio: I like turtules.
- Github [BrunoSXS](https://github.com/brunosxs)

#### Name: [Alexander Miller](https://github.com/allesmi)
- Place: Salzburg, Austria
- Bio: Student/Web Developer
- GitHub: [allesmi](https://github.com/allesmi)

#### Name: [Bryan Wigianto](https://github.com/bwigianto)
- Place: USA
- Bio: Engineer
- GitHub: [bwigianto](https://github.com/bwigianto)

#### Name: [Ckpuna4](https://github.com/Ckpuna4)
- Place: Saint-petersburg, Russia
- Bio: Web Developer
- GitHub: [Ckpuna4](https://github.com/Ckpuna4)

#### Name: [Vaibhaw Agrawal](https://github.com/vaibhaw2731)
- Place: New Delhi, India
- Bio: I am a Machine Learning enthusiast.
- GitHub: [vaibhaw2731](https://github.com/vaibhaw2731)

#### Name: [Dhevi Rajendran](https://github.com/dhevi)
- Place: USA
- Bio: Software Engineer
- Github: [dhevi](https://github.com/dhevi)

#### Name: [Martns90](https://github.com/martns90)
- Place: The Gym
- Bio: enthusiast
- Github: [martns90](https:github.com/martns90)

#### Name: [Oluwadamilola Babalola](https://github.com/thedammyking)
- Place: Lagos, Nigeria
- Bio: JavaScript Developer
- GitHub: [Oluwadamilola Babalola](https://github.com/thedammyking)

### Name: [Trevor Meadows](https://github.com/tlm04070)
- Place: Charlotte, North Carolina.
- Bio: UNC Charlotte coding bootcamp student.
- GitHub: [tlm04070](https://github.com/tlm04070);

#### Name: [Ratchapol Tengrumpong](https://github.com/lullabies)
- Place: Bangkok, Thailand
- Bio: Programmer Analyst
- GitHub: [lullabies](https://github.com/lullabies)

#### Name: [Luke Taylor](https://github.com/lmcjt37)
- Place: Derby, UK
- Bio: Senior Software Engineer, child at heart
- GitHub: [Luke Taylor](https://github.com/lmcjt37)

#### Name: [Snehil Verma](https://github.com/vsnehil92)
- Place: Delhi, India
- Bio: Love to learn new technologies
- GitHub: [vsnehil92](https://github.com/vsnehil9

#### Name: [Akram Rameez](https://github.com/akram-rameez)
- Place: Bengaluru, India
- Bio: I like free T-shirts and I cannot lie.
- GitHub: [allesmi](https://github.com/akram-rameez)

#### Name: [Bryan Tylor](https://github.com/bryantylor)
- Place: Cincinnati, OH, USA
- Bio: Elixir Dev / Nuclear Engineer
- GitHub: [Bryan Tylor](https://github.com/bryantylor)

#### Name: [Matthias Kraus](https://github.com/brotkiste)
- Place: Munich, Germany
- Bio: Automotive Computer Science
- GitHub: [brotkiste](https://github.com/brotkiste)

#### Name: [Harshil Agrawal](https://github.com/harshil1712)
-Place: Vadodara, India
-Bio: Student,Web Developer
-GitHub: [harshil1712](https://github.com/harshil1712)

#### Name: [Bennett Treptow](https://github.com/bennett-treptow)
- Place: Milwaukee, WI, USA
- Bio: Computer Science Major / Web Developer
- Github: [bennett-treptow](https://github.com/bennett-treptow)

#### Name: [Cameron Smith](https://github.com/cameronzsmith)
- Place: Wichita, KS, USA
- Bio: Student
- GitHub: [cameronzsmith](https://github.com/cameronzsmith)

#### Name: [Jose Morales](https://github.com/castro732)
- Place: Buenos Aires, Argentina
- Bio: Developer
- GitHub: [castro732](https://github.com/castro732)

#### Name: [Hassan Sani](https://github.com/inidaname)
- Place: Bida, Niger State, Nigeria
- Bio: Web Developer at @ADPNigeria

#### Name: [Philip Terzic](https://github.com/PhilTerz)
- Place: Scottsdale, Arizona, USA
- Bio: Aspiring OSS Contributer
- GitHub: [PhilTerz](https://github.com/PhilTerz)

#### Name: [Gustavo Pacheco Ziaugra](https://github.com/GustavoZiaugra)
- Place: São Paulo, Brazil.
- Bio: Technology Guy / Student
- GitHub: [Gustavo Ziaugra](https://github.com/GustavoZiaugra)

#### Name: [Sarah Chen](https://github.com/sarovisk)
- Place: Sao Paulo/ Brazil
- Bio: Student
- GitHub: [sarovisk](https://github.com/sarovisk)

#### Name: [Jose David](https://github.com/jose4125)
- Place: Bogotá, Colombia
- Bio: Web Developer
- GitHub: [jose4125](https://github.com/jose4125)

#### Name: [Mayank Saxena](https://github.com/mayank26saxena)
- Place: New Delhi, India
- Bio: Student
- GitHub: [mayank26saxena](https://github.com/mayank26saxena)

#### Name: [Napat Rattanawaraha](https://github.com/peam1234)
- Place: Bangkok, Thailand
- Bio: Student / Junior Web Developer
- GitHub: [peam1234](https://github.com/peam1234)

#### Name: [Marion Fioen](https://github.com/marion59000)
- Place: Lille, France
- Bio: Developer
- GitHub: [marion59000](https://github.com/marion59000)

#### Name: [Akma Adhwa](https://github.com/akmadhwa)
- Place: Malaysia
- Bio: Web Developer
- GitHub: [akmadhwa](https://github.com/akmadhwa)

#### Name: [Ian James](https://inj.ms)
- Place: London, UK
- Bio: Web... person?
- GitHub: [injms](https://github.com/injms)

#### Name: [K Foster](https://foster.im)
- Place: West Sussex, UK
- Bio: Web Developer
- GitHub: [g33kcentric](https://github.com/g33kcentric)

#### Name: [Andin FOKUNANG](https://github.com/switchgirl95)
- Place: Yaounde , Cameroon
- Bio: Student - Otaku - Geek
- GitHub: [Switch](https://github.com/switchgirl95)

#### Name: [xenocideiwki] (https://github.com/xenocidewiki)
- Place: Norway
- Bio: Reverse Engineer
- GitHub: [xenocidewiki] (https://github.com/xenocidewiki)

#### Name: [George Hundmann](https://github.com/georgegsd)
- Place: Mannheim, Baden-Württemberg, Germany
- Bio: I'm a German Shepherd that likes eating
- GitHub: [georgegsd](https://github.com/georgegsd)

#### Name: [Ahmad Abdul-Aziz](https://github.com/a-m-a-z)
- Place: Abuja, Nigeria
- Bio: Web Developer
- GitHub: [a-m-a-z](https://github.com/a-m-a-z)

#### Name: [Allan Dorr](https://github.com/aldorr)
- Place: Hamburg, Germany
- Bio: Web Dev, Writer, Translator, Teacher
- GitHub: [aldorr](https://github.com/aldorr)

#### Name: [Musa Barighzaai](https://github.com/mbarighzaai)
- Place: Toronto, Canada
- Bio: Front End Developer
- GitHub: [mbarighzaai](https://github.com/mbarighzaai)

#### Name: [Lakston](https://github.com/Lakston)
- Place: Toulouse, France
- Bio: Front-End Dev
- GitHub: [Lakston](https://github.com/Lakston)

#### Name: [Shobhit Agarwal](https://github.com/shobhit1997)
- Place: JSSATE, NOIDA ,INDIA
- Bio: Student/Andriod Developer
- GitHub: [shobhit1997](https://github.com/shobhit1997)

#### Name: [Will Barker](https://github.com/billwarker)
- Place: Toronto, Canada
- Bio: A guy who wants to improve the world through AI!
- GitHub: [Will Barker](https://github.com/billwarker)

#### Name: [Christopher Bradshaw](https://github.com/kitsune7)
- Place: Provo, UT, USA
- Bio: I love FOXES!!! :fox:
- GitHub: [kitsune7](https://github.com/kitsune7)

#### Name: [Ben Edelson]
-Place: Newark NJ
-Bio: I.T.
-GitHub: https://github.com/Bed3150n

#### Name: [JOE SCHO](https://github.com/JoeScho)
- Place: London, UK
- Bio: I love guitar!
- GitHub: [JoeScho](https://github.com/JoeScho)

#### Name: [Anuraag Tummanapally](https://github.com/TummanapallyAnuraag)
- Place: Mumbai, India
- Bio: Student, System Administrator
- GitHub: [TummanapallyAnuraag](https://github.com/TummanapallyAnuraag)

#### Name: [Fran Acién](https://github.com/acien101)
- Place: Madrid, Spain
- Bio: Full of empty
- GitHub: [Fran Acién](https://github.com/acien101)

#### Name: [Piyush Sikarwal](https://github.com/psikarwal)
- Place: India
- Bio: Professional Geek
- GitHub: [Piyush Sikarwal](https://github.com/psikarwal)

#### Name: [Pratyum Jagannath](https://github.com/Pratyum)
- Place: Singapore
- Bio: I tell tales!
- GitHub: [Pratyum](https://github.com/Pratyum)

#### Name: [Jakub Bačo](https://github.com/vysocina)
- Place: Slovakia
- Bio: Student / Designer
- GitHub: [Jakub Bačo](https://github.com/vysocina)

#### Name: [Gabriel Obaldia](https://github.com/gobaldia)
- Place: Uruguay
- Bio: Full Stack Developer
- GitHub: [Gabriel Obaldia](https://github.com/gobaldia)

#### Name: [Antonio Jesus Pelaez](https://github.com/ajpelaez)
- Place: Granada, Spain
- Bio: IT Student at the University of Granada
- GitHub: [Antonio Jesus Pelaez](https://github.com/ajpelaez)

#### Name: [Lokesh Raj Arora](https://github.com/lokiiarora)
- Place: Darjeeling, India
- Bio: CS Student at SRM University, Full Stack Developer
- Github: [Lokesh Raj Arora](https://github.com/lokiiarora)

#### Name: [Mahdi Majidzadeh](https://github.com/MahdiMajidzadeh/)
- Place: Qom, Qom, Iran
- Bio: back-end develoer and seo expert
- GitHub: [Mahdi Majidzadeh](https://github.com/MahdiMajidzadeh/)
- Twitter: [Mahdi Majidzadeh](https://twitter.com/MahdiMajidzadeh/)

#### Name: [Pedro Mietto Bruini](https://github.com/bruini)
- Place: Jundiaí, São Paulo, Brazil
- Bio: Analyst/Developer Student at Fatec-Jd
- GitHub: [Pedro Mietto Bruini](https://github.com/bruini)

#### Name: [NIKOLETT HEGEDÜS](https://github.com/henikolett)
- Place: Debrecen, Hungary
- Bio: I'm a Developer / Music geek / Nature enthusiast
- GitHub: [Nikolett Hegedüs](https://github.com/henikolett)

#### Name: [Omar Mujahid](https://github.com/omarmjhd)
- Place: Austin, Texas, USA
- Bio: I write code, and play golf!
- GitHub: [Omar Mujahid](https://github.com/omarmjhd)

#### Name: [Kyle Johnson] (https://github.com/johnson90512)
- Place: United States
- Bio: Information System Administrator, former Information Systems student
- GitHub: [Kyle Johnson] (https://github.com/johnson90512)
#### Name: [Gilliano Menezes](https://github.com/gillianomenezes)
- Place: Recife, Brazil
- Bio: Software Engineer at www.neuroup.com.br
- GitHub: [Gilliano Menezes](https://github.com/gillianomenezes)

#### Name: [Luís Antonio Prado Lança](https://github.com/luisslanca)
- Place: Jundiaí, São Paulo, Brazil
- Bio: I'm a student in Fatec Jundiaí and Web Developer.
- GitHub: [Luís Antonio Prado Lança](https://github.com/luisslanca)

#### Name: [Anish Bhardwaj](https://github.com/bhardwajanish)
- Place: New Delhi, India
- Bio: CSD IIITD
- GitHub: [Anish Bhardwaj](https://github.com/bhardwajanish)

#### Name: [Ankur Sharma](https://github.com/ankurs287)
- Place: New Delhi, India
- Bio: CSAM, IIITD
- GitHub: [Ankur Sharma](https://github.com/ankurs287)

#### Name: [Siddhant Verma](https://github.com/siddver007)
- Place: Delhi, India
- Bio: Information Assurance and Cybersecurity Master's Student at Northeastern University
- GitHub: [Siddhant Verma](https://github.com/siddver007)

#### Name: [Cody Williams](https://github.com/codyw9524)
- Place: Dallas, Texas, USA
- Bio: Web Nerd
- GitHub: [Cody Williams](https://github.com/codyw9524)

#### Name: [Aayush Sharma](https://github.com/aayusharma)
- Place: Mandi, Himachal Pradesh, India
- Bio: IITian
- GitHub: [Aayush Sharma](https://github.com/aayusharma)

#### Name: [Jonas Fabisiak](https://github.com/RenCloud)
- Place: Hanover, Germany
- Bio: IT Student
- GitHub: [Jonas Fabisiak](https://github.com/RenCloud)

#### Name: [Mark Schultz](https://github.com/zynk)
- Place: Calgary, Alberta
- Bio: IT Student at SAIT
- GitHub: [Mark Schultz](https://github.com/zynk)

#### Name: [Juan Pablo Aguilar Lliguin](https://github.com/chefjuanpi)
- Place: Chicoutimi, QC, Canada
- Bio: Full Stack Developer
- GitHub: [Juan Pablo Aguilar Lliguin](https://github.com/chefjuanpi)

### Name: [Isaac Torres Michel](https://github.com/isaactorresmichel)
- Place: León, Mexico
- Bio: Software Engineer
- GitHub: [Isaac Torres Michel](https://github.com/isaactorresmichel)

#### Name: [Klaudia K.](https://github.com/KalpiKK)
- Place: Poland
- Bio: IT Student at the University of Wroclaw
- GitHub: [Klaudia K.](https://github.com/KalpiKK)

#### Name: [Luiz Gustavo Mattos](https://github.com/mano0012)
- Place: Brasil
- Bio: Computer Science Student
- Github: [Luiz Matos](https://github.com/mano0012)

#### Name: [Jeppe Ernst](https://github.com/Ern-st)
- Place: 🇩🇰
- Bio: fullstack/devops/security unicorn 🦄
- GitHub: [Jeppe Ernst](https://github.com/Ern-st)

#### Name: [Sergey Gorky](https://github.com/sergeygorky)
- Place: Ukraine
- Bio: I've Top Rated status in Upwork
- GitHub: [Sergey Gorky](https://github.com/sergeygorky)

#### Name: [Ayush Agarwal](https://github.com/thisisayaush)
- Place: Noida, India
- Bio: CSE Student at the Amity University
- GitHub: [Ayush Agarwal](https://github.com/thisisayush)

#### Name: [Arie Kurniawan](https://github.com/arkwrn)
- Place: Jakarta, Indonesia
- Bio: IT Student at Universiy of Muhammadiyah Jakarta
- GitHub: [Arie Kurniawan](https://github.com/arkwrn)

#### Name: [Ramón Didier Valdez Yocupicio](https://github.com/xDidier901)
- Place: Hermosillo, Sonora, México
- Bio: Software Developer / Student
- GitHub: [Didier Valdez](https://github.com/xDidier901)

#### Name: [Jamie Pinheiro](https://github.com/jamiepinheiro)
- Place: Canada
- Bio: Student @ uWaterloo
- GitHub: [jamiepinheiro](https://github.com/jamiepinheiro)

#### Name: [Alvin Abia](https://github.com/twist295)
- Place: NY, USA
- Bio: Lead Mobile Developer
- Github: [Alvin Abia](https://github.com/twist295)

### Name: [Carlos Federico Lahrssen](https://github.com/carloslahrssen)
- Place: Miami, Florida, USA
- Bio: CS Student at Florida International University
- GitHub: [Carlos Lahrssen](https://github.com/carloslahrssen)

#### Name: [Caio Calderari](https://github.com/caiocall)
- Place: Campinas, São Paulo, Brazil
- Bio: Designer
- GitHub: [Caio Calderari](https://github.com/caiocall)

#### Name: [Chashmeet Singh](https://github.com/chashmeetsingh)
- Place: New Delhi, India
- Bio: CS Student
- GitHub: [Chashmeet Singh](https://github.com/chashmeetsingh)

#### Name: [Aimee Tacchi](https://github.com/darkxangel84)
- Place: England, UK
- Bio: Female Front-End Developer From England, UK, I love Code, Cats and Tea. Also love travelling.
- GitHub: [darkxangel84](https://github.com/darkxangel84)

#### Name: [Stuart Wares](https://github.com/StuWares)
- Place: Tamworth, United Kingdom
- Bio: Learning web development to help with a career change!
- GitHub: [Stu Wares](https://github.com/StuWares)

#### Name: [Aitor Alonso](https://github.com/tairosonloa)
- Place: Madrid, Spain
- Bio: Computer Science and Engineering BSc student at Carlos III University of Madrid
- GitHub: [Aitor Alonso](https://github.com/tairosonloa)

#### Name: [Veronika Tolpeeva](https://github.com/ostyq)
- Place: Moscow, Russia
- Bio: Web developer
- GitHub: [Veronika Tolpeeva](https://github.com/ostyq)

#### Name: [Dzmitry Kasinets](https://github.com/dkasinets)
- Place: Brooklyn, NY, USA
- Bio: CS student at Brooklyn College, and The Game of Thrones fan :3
- Github: [Dzmitry Kasinets](https://github.com/dkasinets)

#### Name: [Anthony Mineo](https://github.com/amineo)
- Place: New Jersey, USA
- Bio: Web Design & Development
- GitHub: [Anthony Mineo](https://github.com/amineo)

#### Name: [Brent Scheppmann](https://github.com/bareon)
- Place: Garden Grove, CA, US
- Bio: Student, Geophysicist
- GitHub: [Brent Scheppmann](https://github.com/bareon)

#### Name: [Andrea Stringham](https://github.com/astringham)
- Place: Phoenix, AZ USA
- Bio: Coffee addict, dog person, developer.
- GitHub: [Andrea Stringham](https://github.com/astringham)

#### Name: [coastalchief](https://github.com/coastalchief)
- Place: Germany
- Bio: dev
- GitHub: [coastalchief](https://github.com/coastalchief)

#### Name: [Furkan Arabaci](https://github.com/illegaldisease)
- Place: Turkey
- Bio: Computer Science student
- GitHub: [Furkan Arabaci](https://github.com/illegaldisease)

#### Name: [Rizki Ramadhana](https://github.com/rizkiprof)
- Place: Yogyakarta, Indonesia
- Bio: Student / Front-end Developer
- GitHub: [Rizki Ramadhana](https://github.com/rizkiprof)

#### Name: [Sarthak Bhagat](https://github.com/sarthak268)
- Place: Delhi, India
- Bio: ECE Undergraduate
- GitHub: [Sarthak Bhagat](https://github.com/sarthak268)

#### Name: [Haley C Smith](https://github.com/haleycs)
- Place: Orlando, Florida
- Bio: Web Designer/Developer
- GitHub: [Haley C Smith](https://github.com/haleycs)

#### Name: [Lesyntheti](https://github.com/lesyntheti)
- Place : Troyes, France
- Bio : Network Engineer at University of Technology of Troyes
- Github: [lesyntheti](https://gitbub.com/lesyntheti)

#### Name: [Abdullateef](https://github.com/abdullateef97)
- Place: Lagos Island, Lagos State, Nigeria
- Bio: Student Developer
- GitHub: [Abdullateef](https://github.com/abdullateef97)

#### Name: [Juan Anaya Ortiz](https://github.com/JaoChaos)
- Place: Granada, Spain
- Bio: IT student at the University of Granada
- GitHub: [Juan Anaya Ortiz](https://github.com/JaoChaos)

#### Name: [Alexander Voigt](https://github.com/alexandvoigt)
- Place: San Francisco, CA, USA
- Bio: Software Engineer
- GitHub: [Alexander Voigt](https://github.com/alexandvoigt)

#### Name: [Michael Greene] (https://github.com/Greeneink4)
- Place: UT, USA
- Bio: Web Dev Student
- Github: [Michael Greene] (https://github.com/Greeneink4)

#### Name: [Lee Magbanua](https://github.com/leesenpai)
- Place: Philippines
- Bio: Student / Front-end Web Developer
- GitHub: [leesenpai](https://github.com/leesenpai)

#### Name: [Damodar Lohani](https://github.com/lohanidamodar)
- Place: Kathmandu, Nepal
- Bio: Technology Consultant at [LohaniTech](https://lohanitech.com)
- GitHub: [Damodar Lohani](https://github.com/lohanidamodar)

#### Name: [Hrafnkell Orri Sigurðsson](https://github.com/hrafnkellos)
- Place: Hafnarfjörður, Iceland
- Bio: Computer Scientist
- GitHub: [Hrafnkell Orri Sigurðsson](https://github.com/hrafnkellos)

#### Name: [Mitchell Haugen](https://github.com/haugenmitch)
- Place: VA, USA
- Bio: Programmer
- GitHub: [haugenmitch](https://github.com/haugenmitch)

#### Name: [Felipe Do Espirito Santo](https://github.com/felipez3r0)
- Place: Jaboticabal, SP, Brazil
- Bio: Professor at Fatec, Faculdade São Luís, and Mozilla Volunteer
- GitHub: [Felipe Do E. Santo](https://github.com/felipez3r0)

#### Name: [Jason Green](https://jason.green)
- Place: Seattle, WA
- Bio: Student of code, eater of sustainable sushi
- GitHub: [Jalence](https://github.com/jalence)

#### Name: [Elan Ripley](https//github.com/tattarrattat)
- Place: Raleigh, North Carolina, USA
- Bio: Programmer
- Github: [Elan Ripley](https//github.com/tattarrattat)

#### Name: [Justin Oliver](https://github.com/justinoliver)
- Place: Seattle, WA, USA, Earth!
- Bio: Trying to learn cool new things!
- GitHub: [Justin Oliver](https://github.com/justinoliver)

#### Name: [RYAN R SMITH](https://github.com/devronsoft)
- Place: Oxford, UK
- Bio: Kiwi dev
- GitHub: [Ryan Smith](https://github.com/devronsoft)
- Website: [Blog](https://devronsoft.github.io/)

#### Name: [Michael Kaiser](https://github.com/patheticpat)
- Place: Germany
- Bio: Ooooooh, nooooooo, not tonight!!
- GitHub: [Michael Kaiser](https://github.com/patheticpat)

#### Name: [Igor Rzegocki](https://github.com/ajgon)
- Place: Kraków, PL
- Bio: I do Ruby for living, and hacking for fun
- GitHub: [Igor Rzegocki](https://github.com/ajgon)
- Website: [Online Portfolio](https://rzegocki.pl/)

#### Name: [JULIE QIU](https://github.com/julieqiu)
- Place: New York City, NY, USA
- Bio: Software Engineer; Loves iced coffee
- GitHub: [Julie Qiu](https://github.com/julieqiu)

#### Name: [Luis Alducin](https://linkedin.com/luisalduucin)
- Place: Mexico City
- Bio: Software Engineer
- GitHub: [Luis Alducin](https://github.com/luisalduucin)

#### Name: [Hannah Zulueta](https://github.com/hanapotski)
- Place: North Hollywood, CA
- Bio: Web developer, Calligrapher, Musician, Entrepreneur
- GitHub: [Ryan Smith](https://github.com/hanapotski)
- Website: [Blog](https://homemadecoder.wordpress.com)

#### Name: [Michele Adduci](https://micheleadduci.net)
- Place: Germany
- Bio: Full Stack Developer, living on a CI/CD pipeline
- GitHub: [madduci](https://github.com/madduci)

#### Name: [Austin Carey](https://github.com/apcatx)
- Place: Austin, TX, USA
- Bio: Jr Full Stack Developer making my first contribution.
- GitHub: [apcatx](https://github.com/apcatx)

#### Name: [John Rexter Flores](https://github.com/alldeads)
- Place: Cebu, Philippines
- Bio: Full Stack Developer
- Github: [John Rexter Flores](https://github.com/alldeads)

#### Name: [Luciano Santana dos Santos](https://github.com/lucianosds)
- Place: Ponta Grossa, PR, Brasil
- Bio: Computer Network Professional
- Github: [Luciano Santana dos Santos](https://github.com/lucianosds)

#### Name: [Alex Choi](https://github.com/running-cool)
- Place: Athens, GA
- Bio: Student
- Github: [running-cool](https://github.com/running-cool)

#### Name: [Fernando Contreras](https://github.com/fercreek)
- Place: Nuevo Leon, Mexico
- Bio: Software Engineer
- Github: [fercreek](https://github.com/fercreek)
- Website: [Blog](https://fercontreras.com/)

#### Name: [Kshitiz Khanal](https://github.com/kshitizkhanal7)
- Place: Kathmandu, Nepal
- Bio: Open Data and Open Knowledge activist
- GitHub: [Kshitiz Khanal](https://github.com/kshitizkhanal7)

#### Name: [Manas kashyap](https://github.com/Manas-kashyap)
- Place: New Delhi, India
- Bio: Computer Science Engineering student at Amity University
Noida
-Github: [Manas kashyap](https://github.com/Manas-kashyap)

#### Name: [Daksh Chaturvedi](https://github.com/daksh249)
- Place: New Delhi, India
- Bio: ECE Undergraduate at IIIT-Delhi
- GitHub: [Daksh Chaturvedi](https://github.com/daksh249)

#### Name: [SHANAKA ANURADHA](https://github.com/shanaka95)
- Place: Sri Lanka
- Bio: Undergraduate
- GitHub: [Shanaka95](https://github.com/shanaka95)

### Name: [Brandon Fadairo](https://github.com/BFadairo)
- Place: Columbus, Ohio
- Bio: A guy looking to change career fields
- GitHub: [Brandon Fadairo](https://github.com/BFadairo)

#### Name: [Lukas A](https://github.com/lukbukkit)
- Place: Kassel, Hesse, Germany
- Bio: Student on his way to the Abitur
- GitHub: [LukBukkit](https://github.com/lukbukkit)

#### Name: [Valera Kushnir](https://github.com/kashura)
- Place: Tampa, FL, USA
- Bio: Scrum Master and passionate technologist.
- GitHub: [kashura](https://github.com/kashura)

#### Name: [Eric Briese](https://github.com/Atrolantra)
- Place: Brisbane, Australia
- Bio: Student studying LAw and IT. Currently working as a software engineer.
- GitHub: [Atrolantra](https://github.com/Atrolantra)


#### Name: [Jeevan Chapagain](https://github.com/jeevanc)
- Place: Kathmandu, Nepal
- Bio: Student studying BSc(CSIT).Currently working as a software engineer intern.
- GitHub: [Jeevan Chapagain](https://github.com/jeevanc)

#### Name: [Ayushverma8](https://github.com/Ayushverma8)
- Place: Indore, TN, IN
- Bio: I'm living the best part of my life and the life that I always wanted to. Surrounded by amazing people everyday. Rich in happiness, meager in hate. Seduce me with bikes and roads, invite me to trekking and long drives. I love food and sleep. I'm driven by music and art.
- GitHub: [Ayush](https://github.com/Ayushverma8)

#### Name: [VEBER Arnaud](https://github.com/VEBERArnaud)
- Place: Paris, France
- Bio: Solution Architect @ Eleven-Labs
- GitHub: [VEBERArnaud](https://github.com/VEBERArnaud)

#### Name: [Dushyant Rathore](https://github.com/dushyantRathore)
- Place: New Delhi, India
- Bio: Student
- GitHub: [dushyantRathore](https://github.com/dushyantRathore)

#### Name: [Attila Blascsak](https://github.com/blascsi)
- Place: Hungary
- Bio: Front-end dev. Love React!
- GitHub: [Attila Blascsak](https://github.com/blascsi)

#### Name: [Acquila Santos Rocha](https://github.com/DJAcquila)
- Place: Goiânia, Brasil
- Bio: Computer Science Student
- GitHub: [Acquila Santos Rocha](https://github.com/DJAcquila)

#### Name:[Roi Ben - Shaul](https://github.com/rughciatuk)
- Place: israel
- Bio: Android developer
- GitHub: [Roi Ben - Shaul](https://github.com/rughciatuk)

#### Name: [Konstantin](https://github.com/Kola50011)
- Place: Wiener Neustadt, Austria
- Bio: Computer Science Student
- GitHub: [Konstantin](https://github.com/Kola50011)

#### Name: [Ankit Rai](https://github.com/ankitrai96)
- Place: Greater Noida, Uttar Pradesh, India
- Bio: A high functioning geek, et cetera.
- GitHub: [ankitrai96](https://github.com/ankitrai96)

#### Name: [Tiago Severino](https://github.com/TiagoSeverino)
- Place: Lisbon, Portugal
- Bio: I code for fun!
- GitHub: [TiagoSeverino](https://github.com/TiagoSeverino)

#### Name: [Patrick Hübl-Neschkudla](https://github.com/flipace)
- Place: Vienna, Austria
- Bio: Senior Developer @ ovos media gmbh. Happily married and father of 2 awesome kids. Oh and I like games.
- GitHub: [flipace](https://github.com/flipace)

#### Name: [Zakaria Soufiani](https://github.com/zakaria-soufiani)
- Place: Agadir, Morocco
- Bio: Student
- GitHub: [Zakaria Soufiani](https://github.com/zakaria-soufiani)

#### Name: [Mathias Pihl](https://github.com/newspaperman57)
- Place: Aalborg, Denmark
- Bio: Software Engineering Student
- GitHub: [Newspaperman57](https://github.com/newspaperman57)

#### Name: [Bikibi](https://github.com/Bikibi)
- Place: Toulouse, France
- Bio: Front-end dev
- GitHub: [Bikibi](https://github.com/Bikibi)

#### Name: [Weilun](https://github.com/holah)
- Place: Singapore
- Bio: Engineer
- GitHub: [Weilun](https://github.com/holah)

#### Name: [Matteo Mensi](https://github.com/Snatched)
- Place: Italy
- Bio: Chemical Engineering student. C++ developer. I (try to) make high-performance computational programs to help with scientific research.
- GitHub: [Snatched](https://github.com/Snatched)

#### Name: [Oleksiy Ovdiyenko](https://github.com/doubledare704)
- Place: Kyiv, Ukraine
- Bio: Python Dev
- GitHub: [Oleksiy Ovdiyenko](https://github.com/doubledare704)

#### Name: [Jeremy](https://github.com/jremeh)
- Place: KL, Malaysia
- Bio: Applied Math with Computing Student
- GitHub: [Jeremy](https://github.com/jremeh)

#### Name: [KUMAR AKSHAY](https://github.com/kakshay21)
- Place: Indore, Madhya Pradesh, India
- Bio: Electronics and Communication student.
- GitHub: [Kumar Akshay](https://github.com/kakshay21)

#### Name: [Jibin Thomas Philipose](https://github.com/JIBIN-P)
- Place: Mumbai, India
- Bio: Full-Stack Development, Machine Learning and Having Fun!.
- GitHub: [Jibin Thomas Philipose](https://github.com/JIBIN-P)

### Name: [Matei David](https://github.com/Matei207)
- Place: Birmingham, UK
- Bio: BSc Student at University of Birmingham
- GitHub: [Matei David](https://github.com/Matei207)

#### Name: [CAPS Padilla](https://github.com/CarlosPadilla)
- Place: Jalisco, Mexico
- Bio: A handsome guy with the best work ever

#### Name: [Aiman Abdullah Anees](https://github.com/aimananees)
- Place: Hyderabad, India
- Bio: iOS Developer
- GitHub: [Aiman Abdullah Anees](https://github.com/aimananees)

#### Name: [Andrea Zanin](https://github.com/ZaninAndrea)
- Place: Trento, Italy
- Bio: High School Student, passionate about math, coding and open source
- Github: [ZaninAndrea](https://github.com/ZaninAndrea)

#### Name: [VENKATESH BELLALE] (http://venkateshbellale.github.io)
- place:pune , India
- bio : loves computer+science , student
- github: [venketsh bellale] (http://github.com/venkateshbellale)

#### Name: [Keith VenHuizen](https://github.com/keithvenh/)
- Place: Sioux Falls, South Dakota
- Bio: Hi, I'm Keith. I love my family, playing board games, Chicago sports and problem solving!
- GitHub: [Keith VenHuizen](https://github.com/keithvenh)

#### Name：[ Eason Xuan ](https://github.com/timemahcine)
- Place: City:Shao Xing, State:Zhe Jiang, Country:China
- Bio: computer science student,front-end developer
- GitHub: [ Eason Xuan](https://github.com/timemahcine)

#### Name: [Ocean](https://github.com/ocean0212)
- Place: Henan, China
- Bio: Chinese food :heart_eyes:
- GitHub: [Ocean](https://github.com/ocean0212)

#### Name: [Rohit Motwani](https://github.com/rohittm)
- Place: Kanpur, India
- Bio: Frontend Developer
- GitHub: [rohittm](https://github.com/rohittm)

#### Name: [Piotr](https://github.com/khorne55)
- Place: Limerick, Ireland
- Bio: Computer Engineering Student :)
- GitHub: [khorne55](https://github.com/khorne55)

#### Name: [Rafael Barbosa](https://github.com/rafaelmilanibarbosa)
- Place: Sao Bernardo do Campo, Sao Paulo, Brazil
- Bio: loves computer+science , Full Stack Developer
- GitHub: [Ocean](https://github.com/rafaelmilanibarbosa)

#### Name: [Eric Wolfe](https://github.com/erwolfe)
- Place: Edwardsville, IL, USA
- Bio: Programmer, Audiophile, Gamer
- GitHub: [Eric Wolfe](https://github.com/erwolfe)

#### Name: [Francis](https://github.com/borbefg)
- Place: Quezon City, PH
- Bio: Fueled by :coffee:
- GitHub: [Francis](https://github.com/borbefg)

#### Name: [Gowtham](https://github.com/gowtham1997)
- Place: Chennai
- Bio: Loves Data science

### Name: [Branden] (https://github.com/redbeardaz)
- Place: Phoenix, AZ
- Bio: Customer Success Manager
- GitHub: [RedBeardAZ] (https://github.com/redbeardaz)

#### Name: [Hussain Calcuttawala](https://github.com/hussainbadri21)
- Place: Bengaluru, India
- Bio: Android Developer, Student, Foodie
- GitHub: [hussainbadri21](https://github.com/hussainbadri21)

#### Name: [M K]
- Place: Ko Tao, Thailand
- Bio: I love code, coffee and the beach

#### Name: [Ahmad Thames](https://github.com/ahmadthames)
- Place: Houston, TX, USA
- Bio: UX Engineer, Traveler, Plant-Based Foodie
- GitHub: [ahmadthames](https://github.com/ahmadthames)

#### Name: [Skyler](https://github.com/huntleyreep)
- Place: South Carolina
- Bio: Computer Science Student / Free Code Camper
- GitHub: [huntleyreep](https://github.com/huntleyreep)

#### Name: [Steve K]
- Place: Philadelphia, PA
- Bio: Security Analyst

#### Name: [Siddharth Tankariya](https://github.com/siddharthtankariya/)
- Place: Mumbai, India
- Bio: Java Developer, Foodie
- GitHub: [siddharthtankariya](https://github.com/siddharthtankariya/)

#### Name: [Christoph](https://github.com/iamchrishckns)
- Place: Germany
- Bio: I'm a german developer who loves to create things :)
- GitHub: [iamchrishckns](https://github.com/iamchrishckns)

#### Name: [Aditya Yuvaraj](https://github.com/Screwed-Up-Head)
- Place: Pune, India
- Bio: Metalhead law student who loves hardware and code
- GitHub: [Screwed-Up-Head](https://github.com/Screwed-Up-Head)

#### Name: [Zoe Kafkes](https://github.com/zkafkes)
- Place: Atlanta, Georgia USA
- Bio: caffeinated and curious
- GitHub: [zkafkes](https://github.com/zkafkes)

#### Name: [Gareth Davies](https://github.com/gareth-d85)
- Place: UK
- Bio: Future Developer and Free code camp local group leader
- GitHub: [Gareth Davies](https://github.com/gareth-d85)

#### Name: [Daniel Tudares](https://github.com/dan1eltudares)
- Place: Ottawa, Ontario, Canada
- Bio: Network specialist, code n00b
- Github: [Daniel Tudares](https://github.com/dan1eltudares)

#### Name: [Ryan Sperzel](https://github.com/ryansperzel)
- Place: NYC, New York, USA
- Bio: Recent college grad attending Flatiron School coding bootcamp
- GitHub: [Ryan Sperzel](https://github.com/ryansperzel)

#### Name: [Thomas Lee](https://github.com/pbzweihander)
- Place: Seoul, Republic of Korea
- Bio: College student
- GitHub: [Thomas Lee](https://github.com/pbzweihander)

#### Name: [Ayush Aggarwal](https://github.com/aggarwal125ayush)
- Place: Delhi, India
- Bio: Data Scientist , Android Developer
- Github: [Ayush Agagrwal](https://github.com/aggarwal125ayush)

#### Name: [Margaret Kelley](https://github.com/mlouisekelley)
- Place: USA
- Bio: Cat lover
- GitHub: [mlouisekelley](https://github.com/mlouisekelley)

#### Name: [Simon Volpert](https://github.com/vol-pi)
- Place: Ulm, Germany
- Bio: DevOps, Hiking, Photography
- GitHub: [vol-pi](https://github.com/vol-pi)

#### Name: [Matteo Testa](https://github.com/maojh)
- Place: Milan, Italy
- Bio: Design&Arts
- GitHub: [maojh](https://github.com/maojh)

#### Name: [Lisa Nguyen](https://github.com/LisaNguyen)
- Place: Dublin, Ireland
- Bio: Front-end developer
- GitHub: [Lisa Nguyen](https://github.com/LisaNguyen)

<<<<<<< HEAD
#### Name: [Türker Yıldırım](https://github.com/turkerdotpy)
- Place: Tekirdağ, Turkey
- Bio: Literally gamer, geek and viking.
- GitHub: [turkerdotpy](https://github.com/turkerdotpy)
=======
#### Name: [Tyler Williams](https://github.com/Tyler-Williams)
- Place: Henderson, NV, USA
- Bio: Front-end Developer
- GitHub: [Tyler-Williams](https://github.com/Tyler-Williams)

#### Name: [Ítalo Epifânio](https://github.com/itepifanio)
- Place: Natal, Brazil
- Bio: Web developer PHP and Python
- Github: [Ítalo Epifânio](https://github.com/itepifanio) 

#### Name: [Otto Bittencourt](https://github.com/OttoWBitt)
- Place: Belo Horizonte, Minas Gerais, Brazil
- Bio: Computer Science student at Puc-Mg ,Music lover
- GitHub: [OttoWBitt] (https://github.com/OttoWBitt)

#### Name: [Ana Perez](https://github.com/anacperez)
- Place: King City, California, United States
- Bio: Full-Stack developer, hiking, travel, art, photography
- GitHub: [Ana Perez](https://github.com/anacperez)
>>>>>>> d87d8fca
<|MERGE_RESOLUTION|>--- conflicted
+++ resolved
@@ -1,8 +1,3 @@
-#### Name: [ROB MUNN](https://github.com/Yossarian-nz)
-- Place: Menlo Park, CA
-- Bio: Neuroscience Postdoc
-- GitHub: [Robert Munn](https://github.com/Yossarian-nz)
-
 #### Name: [OGUZCAN EMEGIL](https://github.com/oemegil)
 - Place: Ankara
 - Bio: Format atilir
@@ -1396,12 +1391,11 @@
 - Bio: Front-end developer
 - GitHub: [Lisa Nguyen](https://github.com/LisaNguyen)
 
-<<<<<<< HEAD
 #### Name: [Türker Yıldırım](https://github.com/turkerdotpy)
 - Place: Tekirdağ, Turkey
 - Bio: Literally gamer, geek and viking.
 - GitHub: [turkerdotpy](https://github.com/turkerdotpy)
-=======
+
 #### Name: [Tyler Williams](https://github.com/Tyler-Williams)
 - Place: Henderson, NV, USA
 - Bio: Front-end Developer
@@ -1420,5 +1414,4 @@
 #### Name: [Ana Perez](https://github.com/anacperez)
 - Place: King City, California, United States
 - Bio: Full-Stack developer, hiking, travel, art, photography
-- GitHub: [Ana Perez](https://github.com/anacperez)
->>>>>>> d87d8fca
+- GitHub: [Ana Perez](https://github.com/anacperez)