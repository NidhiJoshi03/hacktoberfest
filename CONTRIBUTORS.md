#### Name: [ALICE CHUANG](https://github.com/AliceWonderland)
- Place: New York City, NY, USA
- Bio: I love DOGS! :dog:
- GitHub: [Alice Chuang](https://github.com/AliceWonderland)

#### Name: [GABE DUNN](https://github.com/redxtech)
- Place: Canada
- Bio: I love VUE !!
- GitHub: [Gabe Dunn](https://github.com/redxtech)
- Website: [when.](https://when.redxte.ch)

#### Name: [GEORGE FOTOPOULOS](https://github.com/xorz57)
- Place: Patras, Achaia, Greece
- Bio: Technology Enthusiast
- GitHub: [George Fotopoulos](https://github.com/xorz57)

#### Name: [Stephen Dzialo](https://github.com/dzials)
- Place: USA
- Bio: Computer Science Major
- GitHub: [Stephen Dzialo](https://github.com/dzials)

#### Name: [Taf Meister](https://github.com/tashrafy)
- Place: NYC
- Bio: Developer =]

#### Name: [RAFAEL MENEZES](https://github.com/RafaelSa94)
- Place: Boa Vista, Roraima, Brazil
- Bio: Computer Science Major
- GitHub: [Rafael Sá](https://github.com/RafaelSa94)

#### Name: [Patrick S](https://github.com/patsteph)
- Place: USA
- Bio: Professional Geek
- GitHub: [Patrick S](https://github.com/patsteph)

#### Name: [Michael Cao](https://github.com/mcao)
- Place: PA, USA
- Bio: Student
- GitHub: [Michael Cao](https://github.com/mcao)

#### Name: [Amlaan Bhoi](https://github.com/amlaanb)
- Place: IL, USA
- Bio: CS Grad Student
- GitHub: [Amlaan Bhoi](https://github.com/amlaanb)

#### Name: [Cecy Correa](https://github.com/cecyc)
- Place: USA
- Bio: Software Engineer at ReturnPath
- Github: [cecyc](https://github.com/cecyc)

#### Name: [Billy Lee](https://github.com/leebilly0)
- Place: WI, USA
- Bio: Software Developer, Bache



s in Computer Science
- Github: [Billy Lee](https://github.com/leebilly0)

#### Name: [AGNIESZKA MISZKURKA](https://github.com/agnieszka-miszkurka)
- Place: Poland
- Bio: second year Computer Science Student, in love with NYC <3
- GitHub: [agnieszka-miszkurka](https://github.com/agnieszka-miszkurka)

#### Name: [Leah Langfrod](https://github.com/leahlang4d2)
- Place: CA, USA
- Bio: Recent Bachelors in Computer Science
- Github: [Leah Langford](https://github.com/leahlang4d2)

#### Name: [Eric Nor](https://github.com/thateric)
- Place: Lake Forest, CA, USA
- Bio: Multiple corgi owner and a Senior Software Developer
- Github: [Eric Nord](https://github.com/thateric)

#### Name: [Campion Fellin](https://github.com/campionfellin)
- Place: Seattle, WA, USA
- Bio: I love open source and coffee! New grad looking for work!
- GitHub: [Campion Fellin](https://github.com/campionfellin)

#### Name: [Niket Mishra](https://github.com/niketmishra)
- Place: New Delhi, Delhi, India
- Bio: B.Tech Student in Information Technology
- GitHub: [Niket Mishra](https://github.com/niketmishra)

#### Name: [Shade Ruangwan](https://github.com/sruangwan)
- Place: Nara, Japan
- Bio: PhD student in Software Engineering
- Github: [Shade Ruangwan](https://github.com/sruangwan)

#### Name: [Michael Rodriguez](https://github.com/vinird)
- Place: Alajuea, Alajuela, Costa Rica
- Bio: Web dev adn graphic designer
- GitHub: [vinird](https://github.com/vinird)

#### Name: [Evan Culver](https://github.com/eculver)
- Place: San Francisco, CA, USA
- Bio: I work at Uber on data storage, tooling and OOS - checkout [our work](https://github.com/uber-go/dosa)!
- GitHub: [Evan Culver](https://github.com/eculver)

#### Name: [Vo Tan Tho](https://github.com/kensupermen)
- Place: Ho Chi Minh City, VietNam
- Bio: I'm Software Engineer at Dinosys
- GitHub: [Ken Supermen](https://github.com/kensupermen)

#### Name: [Franklyn Roth](https://github.com/far3)
- Place: Boulder, CO, USA
- Bio: I am a web developer working on finance sites. Specialize in accessibility.
- GitHub: [Franklyn Roth](https://github.com/far3)

#### Name: [Karthick Thoppe](https://github.com/karthicktv)
- Place: Dublin, Ireland
- Bio: I am a Solution Architect and work for a large SaaS organization
- GitHub: [Karthick Thoppe](https://github.com/karthicktv)

#### Name: [Brane](https://github.com/brane)
- Place: Turkey
- Bio: I am a caffeine based artificial life form.
- GitHub: [Brane](https://github.com/brane)

#### Name: [Ishan Jain](https://github.com/ishanjain28)
- Place: Roorkee, Uttrakhand, India
- Bio: I love working with Images, Crypto, Networking and opengl, Work as a Backend Engineer in Go. Also, Love Rust!.
- Github: [Ishan Jain](https://github.com/ishanjain28)

#### Name: [Anupam Dagar](https://github.com/Anupam-dagar)
- Place: Allahabad, India
- Bio: I am like a code currently in development.
- GitHub: [Anupam Dagar](https://github.com/Anupam-dagar)

#### Name: [Phil](https://github.com/bitbrain-za)
- Place: South Africa
- Bio: Avid Tinkerer
- GitHub: [bitbrain-za](https://github.com/bitbrain-za)

#### Name: [Jasdy Syarman](https://github.com/akutaktau)
- Place: Malaysia
- Bio: PHP Programmer
- GitHub: [akutaktau](https://github.com/akutaktau)

#### Name: [Rupesh Kumar](https://github.com/vmcniket)
- Place: India
- Bio: KIIT University IT student
- GitHub: [vmcniket](https://github.com/vmcniket)

#### Name: [Shelby Stanton](https://github.com/Minimilk93)
- Place: Leeds, England
- Bio: Front End Developer who loves cats and gaming!
- GitHub: [Minimilk93](https://github.com/Minimilk93)

#### Name: [Michael Nyamande](https://github.com/mikeyny)
- Place: Harare ,Zimbabwe
- Bio: Eat , ~~Sleep~~ , Code
- GitHub: [Mikeyny](https://github.com/mikeyny)

#### Name: [Anders Jürisoo](https://github.com/ajthinking)
- Place: Sweden
- Bio: What happens in Git stays in Git
- GitHub: [Anders Jürisoo](https://github.com/ajthinking)

#### Name: [Dvir](https://github.com/dvur12)
- Place: Israel
- Bio: \x90\x90\x90\x90
- GitHub: [Dvir](https://github.com/dvur12)

#### Name: [Xavier Marques](https://github.com/wolframtheta)
- Place: Corbera de Llobregat, Barcelona, Catalonia
- Bio: Computer Science Major
- GitHub: [WolframTheta](https://github.com/wolframtheta)

#### Name: [Vishal](https://dainvinc.github.io)
- Place: New York
- Bio: Software developer with a knack to learn things quickly.
- GitHub: [dainvinc](https://github.com/dainvinc)

### Name: [Niall Cartwright](https://github.com/Nairu)
- Place: Birmingham, UK
- Bio: Avid Games dev hobbyist, work for 3SDL as a software developer.
- GitHub: [Niall Cartwright](https://github.com/Nairu)

#### Name: [Justin I](https://github.com/Jish80)
- Place: IL, USA
- Bio: Work hard
- GitHub: [Jish80] (https://github.com/Jish80)

#### Name: [APOORVA SHARMA](https://github.com/okatticus)
- Place: Himachal Pradesh,India
- Bio: A student happy to write code and poetry.
- GitHub: [Apoorva Sharma](https://github.com/okatticus)

#### Name: [Prateek Pandey](https://github.com/prateekpandey14)
- Place: Bangalore, India
- Bio: Opensource Enthusiast, Opensource Golang developer
- GitHub: [Prateek Pandey](https://github.com/prateekpandey14)

#### Name: [CodHeK](https://github.com/CodHeK)
- Place: Mumbai, India
- Bio: Cuber/Coder
- GitHub: [CodHeK](https://github.com/CodHeK)

#### Name: [Søren Eriksen](https://github.com/soer7022)
- Place: Denmark
- Bio: Currently studying computerscience at Aarhus University
- Github: [Søren Eriksen](https://github.com/soer7022)

#### Name: [Cristiano Bianchi](https://github.com/crisbnk)
- Place: Italy
- Bio: Love to learn something new everyday
- GitHub: [crisbnk](https://github.com/crisbnk)


#### Name: [Paulo Henrique Scherer](https://github.com/phscherer)
- Place: Brazil
- Bio: Student and newbie software developer
- GitHub: [phscherer](https://github.com/phscherer)

#### Name: [Aldo Cano](https://github.com/aldocano)
- Place: Tirana, Albania
- Bio: A bug is never just a mistake...
- GitHub: [Aldo Cano](https://github.com/aldocano)

#### Name: [Timea Deák](https://github.com/DTimi)
- Place: Dublin, Ireland
- Bio: Molecular biologist
- GitHub: [Timea Deák](https://github.com/DTimi)

#### Name: [Christian Skala](https://github.com/chrishiggins29)
- Place: New York, USA
- Bio: Hire me! Need a VP of Engineering, Director of Software, CTO?
- GitHub: [Christian Skala](https://github.com/chrishiggins29)

#### Name: [filedesless](https://hightechlowlife.info)
- Place: Québec, Canada
- Bio: CompSci from ULaval reporting in
- GitHub: [aiglebleu](https://github.com/aiglebleu)

#### Name: [Jon Lee](https://github.com/githubbbbbbbbbbbbb)
- Place: Canada
- Bio: Student
- GitHub: [githubbbbbbbbbbbbb](https://github.com/githubbbbbbbbbbbbb)

#### Name: [Ren Cummings](https://github.com/nrenc027)
- Place: Dayton,OH, USA
- Bio: I like Code :sunglasses:, Coloring :art:, and Cardio :running:
- GitHub: [Ren Cummings](https://github.com/nrenc027)

#### Name: [S Stewart](https://github.com/tilda)
- Place: Denton, Texas, US
- Bio: Dude trying to become a IT guy somewhere. Also reads [The Register](https://www.theregister.co.uk).
- GitHub: [tilda](https://github.com/tilda)

#### Name: [Jose Gomera](https://github.com/josegomera)
- Place: Dominican Republic
- Bio: I'm web developer that love somehow to help.
- Github: [josegomera](https://github.com/josegomera)

#### Name: [Stephen Abrahim](https://github.com/lepah)
- Place: Huntington Beach, CA
- Bio: Games and things!
- GitHub: [Stephen Abrahim](https://github.com/lepah)

#### Name: [Rajeev Kumar Singh](https://github.com/rajeeviiit)
- Place: Gandhinagar,Gujrat, IN
- Bio: Games and music!
- GitHub: [Rajeev Kumar Singh](https://github.com/rajeeviiit)

### Name: [Benjamin Sanvoisin](https://github.com/Laudenlaruto)
- Place : Paris, FR
- Bio: Devops, Gamer and fun
- GitHub: [Benjamin Sanvoisin](https://github.com/Laudenlaruto)

#### Name: [Matthew Burke](https://github.com/MatthewBurke1995)
- Place: Sydney, Australia
- Bio: Big fan of Python + Data
- GitHub: [Matthew Burke](https://github.com/MatthewBurke1995)

#### Name: [Caio Perdona](https://github.com/perdona)
- Place: Ribeirao Preto, SP, Brazil
- Bio: Web and Mobile Engineer
- GitHub: [Caio Perdona](https://github.com/perdona)

#### Name: [Shankhalika Sarkar](https://github.com/Shankhalika)
- Place: Karnataka, India
- Bio: Current Final Year CS Undergrad. I love poetry, tea and dogs.
- Github: [Shankhalika Sarkar](https://github.com/Shankhalika)

#### Name: [Henrique Duarte](https://github.com/mustorze)
- Place: São Paulo, SP, BR
- Bio: Developer, I really like!
- GitHub: [Henrique Duarte](https://github.com/mustorze)

#### Name: [Akshit Kharbanda](https://github.com/akshit04)
- Place: Delhi, India
- Bio: 5th semester IT Undergrad. Machine Learning enthusiast. Black coffee <3
- GitHub: [Akshit Kharbanda](https://github.com/akshit04)

#### Name:[Avinash Jaiswal](https://github.com/littlestar642)
- Place:Surat,Gujarat,India.
- Bio:In love with the WEB,from age of 5!
- Github:[Avinash Jaiswal](https://github.com/littlestar642)

#### Name: [Alisson Vargas](https://github.com/alisson-mich)
- Place: Torres, RS, Brazil
- Bio: A guy who loves IT :D
- GitHub: [Alisson Vargas](https://github.com/alisson-mich)

#### Name: [Adiyat Mubarak](https://github.com/Keda87)
- Place: Jakarta, ID, Indonesia
- Bio: Technology Agnostic
- GitHub: [Adiyat Mubarak](https://github.com/Keda87)

#### Name: [Vishaal Udandarao](https://github.com/vishaal27)
- Place: New Delhi, India
- Bio: Professional Geek | Developer
- GitHub: [Vishaal Udandarao](https://github.com/vishaal27)

#### Name: [Sparsh Garg](https://github.com/sparsh789)
- Place: Hyderabad, Telangana, India
- Bio: Student@IIIT,Hyderabad
- GitHub: [sparsh789](https://github.com/sparsh789)

#### Name: [Zaki Akhmad](https://github.com/za)
- Place: Jakarta, Indonesia
- Bio: Python enthusiasts
- GitHub: [za](https://github.com/za)

### Name: [Joey Marshment-Howell](https://github.com/josephkmh)
- Place: Berlin, Germany
- Bio: A nice young man who likes web programming!
- GitHub: [Joey Marshment-Howell](https://github.com/josephkmh)

#### Name: [Chris Sullivan](https://github.com/codemastermd)
- Place: College Park, Maryland
- Bio: Comp Sci student at the University of Maryland
- GitHub: [Chris Sullivan](https://github.com/codemastermd)

### Name: [Owen Mitchell](https://github.com/ultimatezenzar)
- Place: Edmond, OK, United States
- Bio: Programmer for a high school robotics team
- Github: [ultimatezenzar] (https://github.com/ultimatezenzar)

#### Name: [Sravya Pullagura](https://github.com/sravya96)
- Place: Vijayawada, Andhra Pradesh, India
- Bio: Love learning, coding and sketching!!
- Github [Sravya Pullagura](https://github.com/sravya96)

#### Name: [Ahmad Musaddiq Mohammad](https://github.com/ahmadmusaddiq)
- Place: Kuala Belait, Brunei Darussalam
- Bio: Mechanical engineer
- Github: [ahmadmusaddiq](https://github.com/ahmadmusaddiq)

#### Name: [Rafael Lima](https://github.com/rafaelkalan)
- Place: Belo Horizonte, Minas Gerais, Brazil
- Bio: Youger software engineer
- GitHub: [Rafael Lima](https://github.com/rafaelkalan)

#### Name: [Saif Rehman Nasir](https://github.com/shyshin)
- Place: New Delhi, India
- Bio: Techie with a lot of horizontals but a low verticality :(
- Github: [Saif Rehman Nasir](https://github.com/shyshin)

#### Name: [Yash Mittra](https://github.com/mittrayash)
- Place: New Delhi, Delhi, India
- Bio: Web Developer, Coder | Entering the field of Machine Learning and Data Science
- GitHub: [mittrayash](https://github.com/mittrayash)

#### Name: [Dustin Woods](https://github.com/dustinywoods)
- Place: MN, USA
- Bio: Software Developer
- GitHub: [Dustin Woods](https://github.com/dustinywoods)

#### Name: [Ginanjar S.B](https://github.com/egin10)
- Place: Samarinda, Kalimantan Timur, Indonesia
- Bio: Someone who's intresting about web devlopment / Programming
- GitHub: [Ginanjar S.B | egin10](https://github.com/egin10)

#### Name: [Fush Chups](https://github.com/fushandchups)
- Place: Christchurch, Canterbury, New Zealand
- Bio: Earhquake enthusiast
- GitHub:[fushandchups] (https://github.com/fushandchups)

#### Name: [Francis Venne](https://github.com/NullSilence)
- Place: Montreal, Canada.
- Bio: Developer by day, cat lover by night. Canadian tech enthusiast.
- Github [Sravya Pullagura](https://github.com/NullSilence)

#### Name: [Leonardo Bonetti](https://github.com/LeonardoBonetti)
- Place: São Paulo, Brazil
- Bio: Associate Degree analysis and systems development
- GitHub: [Leonardo Bonetti](https://github.com/LeonardoBonetti)

#### Name: [Noveen Sachdeva](https://github.com/noveens)
- Place: Hyderabad, Telangana, India
- Bio: 3rd Year CS undergrad at IIIT Hyderabad.
- GitHub: [Noveen Sachdeva](https://github.com/noveens)

#### Name: [DENNIS ORZIKH](https://github.com/orzikhd)
- Place: Seattle, WA, USA
- Bio: Student at UW. Likes easy ways to make sure tools are set up in new environments (like this project)
- Github: Wow isn't this right up there ^ [Dennis Orzikh](https://github.com/orzikhd)

#### Name: [Pranav Bhasin](https://github.com/pranavbhasin96)
- Place: Hyderabad, Telangana, India
- Bio: Trying to fit in coding society.
- GitHub: [Pranav Bhasin](https://github.com/pranavbhasin96)

#### Name: [Vaibhav Agarwal](https://github.com/vaibhavagarwal220)
- Place: Mandi, Himachal Pradesh, India
- Bio: A passionate programmer and a beginner in Open Source
- Github [Vaibhav Agarwal](https://github.com/vaibhavagarwal220)

#### Name: [Arpit Gogia](https://github.com/arpitgogia)
- Place: Delhi, India
- Bio: Python Developer
- Github [Arpit Gogia](https://github.com/arpitgogia)

#### Name: [Charlie Stanton](https://github.com/shtanton)
- Place: Southend-On-Sea, England
- Bio: JavaScript Tinkerer, Lover of Vim
- Github [Charlie Stanton](https://github.com/shtanton)

#### Name: [James Henderson](https://github.com/prohunt)
- Place: Raleigh, NC, United States
- Bio: Inquisitive, Loves coding, also vegan
- Github [Sravya Pullagura](https://github.com/sravya96)

#### Name: [Loreleen Mae Sablot](https://github.com/loreleensablot)
- Place: Daet, Camarines Norte, Philippines
- Bio: I love designing beautiful websites. I also bike.
- Github [Loreleen Mae Sablot] (https://github.com/loreleensablot)

#### Name: [Ahmad Musaddiq Mohammad](https://github.com/ahmadmusaddiq)
- Place: Kuala Belait, Brunei Darussalam
- Bio: Mechanical engineer
- Github: [ahmadmusaddiq](https://github.com/ahmadmusaddiq)

#### Name: [Aleksandr Vorontsov](https://github.com/a-vorontsov)
- Place: London, England
- Bio: Student, Aspiring Front-end Web Dev
- Github [Aleksandr Vorontsov](https://github.com/a-vorontsov)
#### Name: [Ben Smith](https://github.com/ben-w-smith)
- Place: Salt Lake City, UT, USA
- Bio: A guy that loves writing bots and automation.
- GitHub: [Ben Smith](https://github.com/ben-w-smith)

#### Name: [Eric Bryant](https://github.com/shmickle)
- Place: Fairfax, Virginia, USA
- Bio: Web Developer
- GitHub: [shmickle](https://github.com/shmickle)

#### Name: [Emmanuel Akinde](https://github.com/harkindey)
- Place: Lagos, Nigeria
- Bio: Lets Code and Chill
- Github: [Harkindey](https://github.com/harkindey)

#### Name: [Ashish Krishan](https://github.com/ashishkrishan1995)
- Place: India
- Bio: Computer Science Major / UI/UX Designer
- GitHub: [ashishkrishan1995](https://github.com/ashishkrishan1995)

#### Name: [Katherine S](https://github.com/kms6bn)
- Place: San Francisco
- Bio: Data Scientist
- Github: [kms6bn](https://github.com/kms6bn)

#### Name: [BrunoSXS](https://github.com/brunosxs)
- Brazil
- Bio: I like turtules.
- Github [BrunoSXS](https://github.com/brunosxs)

#### Name: [Alexander Miller](https://github.com/allesmi)
- Place: Salzburg, Austria
- Bio: Student/Web Developer
- GitHub: [allesmi](https://github.com/allesmi)

#### Name: [Bryan Wigianto](https://github.com/bwigianto)
- Place: USA
- Bio: Engineer
- GitHub: [bwigianto](https://github.com/bwigianto)

#### Name: [Ckpuna4](https://github.com/Ckpuna4)
- Place: Saint-petersburg, Russia
- Bio: Web Developer
- GitHub: [Ckpuna4](https://github.com/Ckpuna4)

#### Name: [Vaibhaw Agrawal](https://github.com/vaibhaw2731)
- Place: New Delhi, India
- Bio: I am a Machine Learning enthusiast.
- GitHub: [vaibhaw2731](https://github.com/vaibhaw2731)

#### Name: [Dhevi Rajendran](https://github.com/dhevi)
- Place: USA
- Bio: Software Engineer
- Github: [dhevi](https://github.com/dhevi)

#### Name: [Oluwadamilola Babalola](https://github.com/thedammyking)
- Place: Lagos, Nigeria
- Bio: JavaScript Developer
- GitHub: [Oluwadamilola Babalola](https://github.com/thedammyking)

### Name: [Trevor Meadows](https://github.com/tlm04070)
- Place: Charlotte, North Carolina.
- Bio: UNC Charlotte coding bootcamp student.
- GitHub: [tlm04070](https://github.com/tlm04070);

#### Name: [Ratchapol Tengrumpong](https://github.com/lullabies)
- Place: Bangkok, Thailand
- Bio: Programmer Analyst
- GitHub: [lullabies](https://github.com/lullabies)

#### Name: [Luke Taylor](https://github.com/lmcjt37)
- Place: Derby, UK
- Bio: Senior Software Engineer, child at heart
- GitHub: [Luke Taylor](https://github.com/lmcjt37)

#### Name: [Snehil Verma](https://github.com/vsnehil92)
- Place: Delhi, India
- Bio: Love to learn new technologies
- GitHub: [vsnehil92](https://github.com/vsnehil9

#### Name: [Akram Rameez](https://github.com/akram-rameez)
- Place: Bengaluru, India
- Bio: I like free T-shirts and I cannot lie.
- GitHub: [allesmi](https://github.com/akram-rameez)

#### Name: [Bryan Tylor](https://github.com/bryantylor)
- Place: Cincinnati, OH, USA
- Bio: Elixir Dev / Nuclear Engineer
- GitHub: [Bryan Tylor](https://github.com/bryantylor)

#### Name: [Matthias Kraus](https://github.com/brotkiste)
- Place: Munich, Germany
- Bio: Automotive Computer Science

#### Name: [Harshil Agrawal](https://github.com/harshil1712)
-Place: Vadodara, India
-Bio: Student,Web Developer
-GitHub: [harshil1712](https://github.com/harshil1712)

#### Name: [Bennett Treptow](https://github.com/bennett-treptow)
- Place: Milwaukee, WI, USA
- Bio: Computer Science Major / Web Developer
- Github: [bennett-treptow](https://github.com/bennett-treptow)

#### Name: [Cameron Smith](https://github.com/cameronzsmith)
- Place: Wichita, KS, USA
- Bio: Student
- GitHub: [cameronzsmith](https://github.com/cameronzsmith)

#### Name: [Jose Morales](https://github.com/castro732)
- Place: Buenos Aires, Argentina
- Bio: Developer
- GitHub: [castro732](https://github.com/castro732)

#### Name: [Hassan Sani](https://github.com/inidaname)
- Place: Bida, Niger State, Nigeria
- Bio: Web Developer at @ADPNigeria

#### Name: [Philip Terzic](https://github.com/PhilTerz)
- Place: Scottsdale, Arizona, USA
- Bio: Aspiring OSS Contributer
- GitHub: [PhilTerz](https://github.com/PhilTerz)

#### Name: [Gustavo Pacheco Ziaugra](https://github.com/GustavoZiaugra)
- Place: São Paulo, Brazil.
- Bio: Technology Guy / Student
- GitHub: [Gustavo Ziaugra](https://github.com/GustavoZiaugra)

#### Name: [Sarah Chen](https://github.com/sarovisk)
- Place: Sao Paulo/ Brazil
- Bio: Student
- GitHub: [sarovisk](https://github.com/sarovisk)

#### Name: [Jose David](https://github.com/jose4125)
- Place: Bogotá, Colombia
- Bio: Web Developer
- GitHub: [jose4125](https://github.com/jose4125)

<<<<<<< HEAD
#### Name: [Ian James](https://inj.ms)
- Place: London, UK
- Bio: Web... person?
- GitHub: [injms](https://github.com/injms)
=======
#### Name: [K Foster](https://foster.im)
- Place: West Sussex, UK
- Bio: Web Developer
- GitHub: [g33kcentric](https://github.com/g33kcentric)

#### Name: [Andin FOKUNANG](https://github.com/switchgirl95)
- Place: Yaounde , Cameroon 
- Bio: Student - Otaku - Geek
- GitHub: [Switch](https://github.com/switchgirl95)

#### Name: [xenocideiwki] (https://github.com/xenocidewiki)
- Place: Norway
- Bio: Reverse Engineer
- GitHub: [xenocidewiki] (https://github.com/xenocidewiki)

#### Name: [George Hundmann](https://github.com/georgegsd)
- Place: Mannheim, Baden-Württemberg, Germany
- Bio: I'm a German Shepherd that likes eating
- GitHub: [georgegsd](https://github.com/georgegsd)

#### Name: [Ahmad Abdul-Aziz](https://github.com/a-m-a-z)
- Place: Abuja, Nigeria
- Bio: Web Developer
- GitHub: [a-m-a-z](https://github.com/a-m-a-z)

#### Name: [Allan Dorr](https://github.com/aldorr)
- Place: Hamburg, Germany
- Bio: Web Dev, Writer, Translator, Teacher
- GitHub: [aldorr](https://github.com/aldorr)

#### Name: [Musa Barighzaai](https://github.com/mbarighzaai)
- Place: Toronto, Canada
- Bio: Front End Developer
- GitHub: [mbarighzaai](https://github.com/mbarighzaai)

#### Name: [Lakston](https://github.com/Lakston)
- Place: Toulouse, France
- Bio: Front-End Dev
- GitHub: [Lakston](https://github.com/Lakston)

#### Name: [Shobhit Agarwal](https://github.com/shobhit1997)
- Place: JSSATE, NOIDA ,INDIA
- Bio: Student/Andriod Developer
- GitHub: [shobhit1997](https://github.com/shobhit1997)

#### Name: [Will Barker](https://github.com/billwarker)
- Place: Toronto, Canada
- Bio: A guy who wants to improve the world through AI!
- GitHub: [Will Barker](https://github.com/billwarker)

#### Name: [Christopher Bradshaw](https://github.com/kitsune7)
- Place: Provo, UT, USA
- Bio: I love FOXES!!! :fox:
- GitHub: [kitsune7](https://github.com/kitsune7)

#### Name: [Ben Edelson]
-Place: Newark NJ
-Bio: I.T.
-GitHub: https://github.com/Bed3150n

#### Name: [JOE SCHO](https://github.com/JoeScho)
- Place: London, UK
- Bio: I love guitar!
- GitHub: [JoeScho](https://github.com/JoeScho)
>>>>>>> 0c480b81
<|MERGE_RESOLUTION|>--- conflicted
+++ resolved
@@ -575,12 +575,11 @@
 - Bio: Web Developer
 - GitHub: [jose4125](https://github.com/jose4125)
 
-<<<<<<< HEAD
 #### Name: [Ian James](https://inj.ms)
 - Place: London, UK
 - Bio: Web... person?
 - GitHub: [injms](https://github.com/injms)
-=======
+
 #### Name: [K Foster](https://foster.im)
 - Place: West Sussex, UK
 - Bio: Web Developer
@@ -644,5 +643,4 @@
 #### Name: [JOE SCHO](https://github.com/JoeScho)
 - Place: London, UK
 - Bio: I love guitar!
-- GitHub: [JoeScho](https://github.com/JoeScho)
->>>>>>> 0c480b81
+- GitHub: [JoeScho](https://github.com/JoeScho)