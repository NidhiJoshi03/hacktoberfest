--- conflicted
+++ resolved
@@ -155,12 +155,6 @@
 - Bio: What happens in Git stays in Git
 - GitHub: [Anders Jürisoo](https://github.com/ajthinking)
 
-<<<<<<< HEAD
-#### Name: [Justin I] (https://github.com/Jish80)
-- Place: IL, USA
-- Bio: Work hard
-- GitHub: [Jish80] (https://github.com/Jish80)
-=======
 #### Name: [Dvir](https://github.com/dvur12)
 - Place: Israel
 - Bio: \x90\x90\x90\x90
@@ -180,4 +174,8 @@
 - Place: Birmingham, UK
 - Bio: Avid Games dev hobbyist, work for 3SDL as a software developer.
 - GitHub: [Niall Cartwright](https://github.com/Nairu)
->>>>>>> bc3ded9d
+
+#### Name: [Justin I] (https://github.com/Jish80)
+- Place: IL, USA
+- Bio: Work hard
+- GitHub: [Jish80] (https://github.com/Jish80)