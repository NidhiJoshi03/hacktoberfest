--- conflicted
+++ resolved
@@ -1108,19 +1108,12 @@
 - Bio: Computer Science Student
 - GitHub: [Acquila Santos Rocha](https://github.com/DJAcquila)
 
-<<<<<<< HEAD
 #### Name: [Andrea Zanin](https://github.com/ZaninAndrea)
 - Place: Trento, Italy
 - Bio: High School Student, passionate about math, coding and open source
 - Github: [ZaninAndrea](https://github.com/ZaninAndrea)
-=======
-#### Name: [Tomas Alejandro V. Falgui III](https://github.com/tomy8910)
-- Place: General Santos City, Philippines
-- Bio: High School Student / Developer
-- GitHub: [Tomas Alejandro V. Falgui III](https://github.com/tomy8910)
 
 #### Name: [VENKATESH BELLALE] (http://venkateshbellale.github.io)
 - place:pune , India
 - bio : loves computer+science , student
 - github: [venketsh bellale] (http://github.com/venkateshbellale)
->>>>>>> f23f8a89
