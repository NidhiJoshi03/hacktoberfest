--- conflicted
+++ resolved
@@ -714,12 +714,6 @@
 - Bio: IT Student at the University of Granada
 - GitHub: [Antonio Jesus Pelaez](https://github.com/ajpelaez)
 
-<<<<<<< HEAD
-#### Name: [VEBER Arnaud](https://github.com/VEBERArnaud)
-- Place: Paris, France
-- Bio: Solution Architect @ Eleven-Labs
-- GitHub: [VEBERArnaud](https://github.com/VEBERArnaud)
-=======
 #### Name: [Gilliano Menezes](https://github.com/gillianomenezes)
 - Place: Recife, Brazil
 - Bio: Software Engineer at www.neuroup.com.br
@@ -789,7 +783,6 @@
 - Place: 🇩🇰
 - Bio: fullstack/devops/security unicorn 🦄
 - GitHub: [Jeppe Ernst](https://github.com/Ern-st)
->>>>>>> 88ba5012
 
 #### Name: [Sergey Gorky](https://github.com/sergeygorky)
 - Place: Ukraine
@@ -1064,3 +1057,8 @@
 - Place: Indore, TN, IN
 - Bio: I'm living the best part of my life and the life that I always wanted to. Surrounded by amazing people everyday. Rich in happiness, meager in hate. Seduce me with bikes and roads, invite me to trekking and long drives. I love food and sleep. I'm driven by music and art.
 - GitHub: [Ayush](https://github.com/Ayushverma8)
+
+#### Name: [VEBER Arnaud](https://github.com/VEBERArnaud)
+- Place: Paris, France
+- Bio: Solution Architect @ Eleven-Labs
+- GitHub: [VEBERArnaud](https://github.com/VEBERArnaud)