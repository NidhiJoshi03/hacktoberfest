#### Name: [Sam Flores](https://github.com/samflores23)
 - Place: Chicago, IL, USA
 - Bio: Programming :desktop_computer: Games :video_game: Movies :popcorn: Food :cake:		
 - GitHub: [samflores23](https://github.com/samflores23)

#### Name: [Deepika Sunhare](https://github.com/deepikasunhare)
  - Place: Indore, India

#### Name: [Deepika Sunhare](https://github.com/deepikasunhare)
  - Place: Indore, India
  - Bio: Engineering Student @ IET DAVV Indore
 
#### Name: [Omid Nikrah](https://github.com/omidnikrah)		
 - Place: Tehran, Tehran, Iran	
 - Bio: Front-end developer
 - GitHub: [omidnikrah](https://github.com/omidnikrah)
 
#### Name: [Deepika Sunhare](https://github.com/deepikasunhare) 
  - Place: Indore, India 
  - Bio: Engineering Student @ IET DAVV Indore 
  - Github: [deepikasunhare](https://github.com/deepikasunhare)
 
#### Name: [Daniel Hernandez](https://github.com/DHDaniel)
- Place: Caracas, Venezuela
- Bio: IB Diploma high school student.
- GitHub: [DHDaniel](https://github.com/DHDaniel)

#### Name: [Clark Weckmann](https://github.com/clarkhacks)
- Place: Illinois, USA
- Bio: Design, Develop, Produce!
- GitHub: [ClarkHacks](https://github.com/clarkhacks)

#### Name: [Mintoo Kumar](https://github.com/mintoo511)
- Place: New Delhi, India
- Bio: Software Engineer
- GitHub: [mintoo511](https://github.com/mintoo511)

#### Name: [GITHAE KEVIN](https://github.com/Kevogich)
- Place: Torino, Italy
- Bio: Everything Data !
- GitHub: [GITHAE KEVIN](https://github.com/Kevogich)

#### Name: [Sourav Verma](https://github.com/SrGrace)
- Place: Gwalior, Madhya Pradesh, India
- Bio: Machine Learning Enthusiast, Information Technology Undergraduate-18
- GitHub: [SrGrace](https://github.com/SrGrace)
#### Name: [Abhay Gawade](https://github.com/abhaygawade)
- Place: Pune, Maharashtra, India
- Bio: Technology enthusiastic!
- GitHub: [Abhay Gawade](https://github.com/abhaygawade)

#### Name: [Chong Jia Wei](https://github.com/heyjiawei)
- Place: Singapore
- Bio: Transformer in disguise
- GitHub: [heyjiawei](https://github.com/heyjiawei)

#### Name: [Indra Kusuma](https://github.com/idindrakusuma)
- Place: Semarang, Indonesia
- Bio: ♥ opensource ♥
- GitHub: [idindrakusuma](https://github.com/idindrakusuma)

### Name: [Terren Peterson](https:/github.com/terrenjpeterson)
- Place: Richmond, Virginia, United States
- Bio: Creator of Alexa Skills and Lex based chatbots
- GitHub: [Terren Peterson](https://github.com/terrenjpeterson)

### Name: [Raj Shekhar Kumar](https:/github.com/rja907)
- Place: Delhi, India
- Bio: CS Undergrad
- GitHub: [Raj Shekhar Kumar](https://github.com/rja907)

#### Name: [Darsh Naik](https://github.com/DarshNaik)
- Place: India
- Bio: Computer Engineering student
- GitHub: [DarshNaik](https://github.com/DarshNaik)

#### Name: [Ruta Puodziunaite](https://github.com/rutuke)
- Place: Dublin, Ireland
- Bio: Fullstack Web developer and a chemical sciences graduate.
- GitHub: [rutuke](https://github.com/rutuke)
- Website: [https://www.rutap.tech](https://www.rutap.tech)
- Starup: [EndorseU](http://www.endorseu.com)

#### Name: [DAVE HOWSON](https://github.com/davehowson)		
 - Place: Kandy, Sri Lanka		 
 - Bio: Software Engineering Student/ Web Developer		 
 - GitHub: [davehowson](https://github.com/davehowson)

#### Name: [Egi Nugraha](https://github.com/eginugraha)
- Place: Bandung, Jawa Barat, Indonesia
- Bio: I Love Code and Design.
- GitHub: [Egi Nugraha](https://github.com/eginugraha)

#### Name: [Faouzi Bouzar Amrouche](https://github.com/faouziamrouche)
- Place: Kolea, Tipaza, Algeria
- Bio: Fullstack Web developer, Computer Engineering Master student
- GitHub: [faouziamrouche](https://github.com/faouziamrouche)

#### Name: [Rene Israel](https://github.com/reneisrael)
- Place: Mexico
- Bio: En decadencia
- GitHub: [Rene Israel](https://github.com/reneisrael)

#### Name: [Thomas Booker](https://github.com/thomas-booker)
- Place: Stockport, Cheshire, England
- Bio: Budding software developer, studying MSc Computing
- GitHub: [thomas-booker](https://github.com/thomas-booker)

#### Name: [Türker Yıldırım](https://github.com/turkerdotpy)		
 - Place: Tekirdağ, Turkey		
 - Bio: Literally gamer, geek and viking.		
 - GitHub: [turkerdotpy](https://github.com/turkerdotpy)		

#### Name: [OGUZCAN EMEGIL](https://github.com/oemegil)
- Place: Ankara
- Bio: Format atilir
- GitHub: [Oguzcan Emegil](https://github.com/oemegil)

#### Name: [Colin Zhang](http://linkedin.com/in/colinzhang95)		
 - Place: Philadelphia, PA, USA		
 - Bio: Entrepreneur, product manager, traveller		 
 - Github: [colinzhang](https://github.com/colinzhang)		

#### Name: [Petar Popovic](https://github.com/Petar-np)
- Place: Nova Pazova, Serbia
- Bio: Blockchain and Fullstack Web Developer
- GitHub: [Petar-np](https://github.com/Petar-np)

#### Name: [Dalton](https://github.com/stormBandit)		
 - Place: Ontario, Canada		
 - Bio: Software Engineer		
 - GitHun: [Dalton](https://github.com/stormBandit)		

#### Name: [VICTOR PIOLIN](https://github.com/vico1993)
- Place: FRANCE
- Bio: Open Source Lover, and trying some go :p
- GitHub: [Victor Piolin](https://github.com/vico1993)

#### Name: [ALICE CHUANG](https://github.com/AliceWonderland)
- Place: New York City, NY, USA
- Bio: I love DOGS! :dog:
- GitHub: [Alice Chuang](https://github.com/AliceWonderland)

#### Name: [Jon Rinciari] (https://github.com/jonathanRinciari)
-Place: New Haven, CT, USA
-Bio: Web Developer
-GitHub: [Jon Rinciari] (https://github.com/jonathanRinciari)

#### Name: [AP PRANAV](https://github.com/pranav-cs)
- Place: India
- Bio: I like to code
- GitHub: [AP Pranav](https://github.com/pranav-cs)

#### Name: [GABE DUNN](https://github.com/redxtech)
- Place: Canada
- Bio: I love VUE !!
- GitHub: [Gabe Dunn](https://github.com/redxtech)
- Website: [when.](https://when.redxte.ch)

#### Name: [GEORGE FOTOPOULOS](https://github.com/xorz57)
- Place: Patras, Achaia, Greece
- Bio: Technology Enthusiast
- GitHub: [George Fotopoulos](https://github.com/xorz57)

#### Name: [Stephen Dzialo](https://github.com/dzials)
- Place: USA
- Bio: Computer Science Major
- GitHub: [Stephen Dzialo](https://github.com/dzials)

#### Name: [Taf Meister](https://github.com/tashrafy)
- Place: NYC
- Bio: Developer =]

#### Name: [RAFAEL MENEZES](https://github.com/RafaelSa94)
- Place: Boa Vista, Roraima, Brazil
- Bio: Computer Science Major
- GitHub: [Rafael Sá](https://github.com/RafaelSa94)

#### Name: [Patrick S](https://github.com/patsteph)
- Place: USA
- Bio: Professional Geek
- GitHub: [Patrick S](https://github.com/patsteph)

#### Name: [Michael Cao](https://github.com/mcao)
- Place: PA, USA
- Bio: Student
- GitHub: [Michael Cao](https://github.com/mcao)

#### Name: [Amlaan Bhoi](https://github.com/amlaanb)
- Place: IL, USA
- Bio: CS Grad Student
- GitHub: [Amlaan Bhoi](https://github.com/amlaanb)

#### Name: [Cecy Correa](https://github.com/cecyc)
- Place: USA
- Bio: Software Engineer at ReturnPath
- Github: [cecyc](https://github.com/cecyc)

#### Name: [Billy Lee](https://github.com/leebilly0)
- Place: WI, USA
- Bio: Software Developer, Bachelors in Computer Science
- Github: [Billy Lee](https://github.com/leebilly0)

#### Name: [AGNIESZKA MISZKURKA](https://github.com/agnieszka-miszkurka)
- Place: Poland
- Bio: second year Computer Science Student, in love with NYC <3
- GitHub: [agnieszka-miszkurka](https://github.com/agnieszka-miszkurka)

#### Name: [Leah Langfrod](https://github.com/leahlang4d2)
- Place: CA, USA
- Bio: Recent Bachelors in Computer Science
- Github: [Leah Langford](https://github.com/leahlang4d2)

#### Name: [Eric Nor](https://github.com/thateric)
- Place: Lake Forest, CA, USA
- Bio: Multiple corgi owner and a Senior Software Developer
- Github: [Eric Nord](https://github.com/thateric)

#### Name: [Campion Fellin](https://github.com/campionfellin)
- Place: Seattle, WA, USA
- Bio: I love open source and coffee! New grad looking for work!
- GitHub: [Campion Fellin](https://github.com/campionfellin)

#### Name: [Niket Mishra](https://github.com/niketmishra)
- Place: New Delhi, Delhi, India
- Bio: B.Tech Student in Information Technology
- GitHub: [Niket Mishra](https://github.com/niketmishra)

#### Name: [Shade Ruangwan](https://github.com/sruangwan)
- Place: Nara, Japan
- Bio: PhD student in Software Engineering
- Github: [Shade Ruangwan](https://github.com/sruangwan)

#### Name: [Michael Rodriguez](https://github.com/vinird)
- Place: Alajuea, Alajuela, Costa Rica
- Bio: Web dev adn graphic designer
- GitHub: [vinird](https://github.com/vinird)

#### Name: [Evan Culver](https://github.com/eculver)
- Place: San Francisco, CA, USA
- Bio: I work at Uber on data storage, tooling and OOS - checkout [our work](https://github.com/uber-go/dosa)!
- GitHub: [Evan Culver](https://github.com/eculver)

#### Name: [Vo Tan Tho](https://github.com/kensupermen)
- Place: Ho Chi Minh City, VietNam
- Bio: I'm Software Engineer at Dinosys
- GitHub: [Ken Supermen](https://github.com/kensupermen)

#### Name: [Franklyn Roth](https://github.com/far3)
- Place: Boulder, CO, USA
- Bio: I am a web developer working on finance sites. Specialize in accessibility.
- GitHub: [Franklyn Roth](https://github.com/far3)

#### Name: [Karthick Thoppe](https://github.com/karthicktv)
- Place: Dublin, Ireland
- Bio: I am a Solution Architect and work for a large SaaS organization
- GitHub: [Karthick Thoppe](https://github.com/karthicktv)

#### Name: [Brane](https://github.com/brane)
- Place: Turkey
- Bio: I am a caffeine based artificial life form.
- GitHub: [Brane](https://github.com/brane)

#### Name: [Ishan Jain](https://github.com/ishanjain28)
- Place: Roorkee, Uttrakhand, India
- Bio: I love working with Images, Crypto, Networking and opengl, Work as a Backend Engineer in Go. Also, Love Rust!.
- Github: [Ishan Jain](https://github.com/ishanjain28)

#### Name: [Anupam Dagar](https://github.com/Anupam-dagar)
- Place: Allahabad, India
- Bio: I am like a code currently in development.
- GitHub: [Anupam Dagar](https://github.com/Anupam-dagar)

#### Name: [Phil](https://github.com/bitbrain-za)
- Place: South Africa
- Bio: Avid Tinkerer
- GitHub: [bitbrain-za](https://github.com/bitbrain-za)

#### Name: [Jasdy Syarman](https://github.com/akutaktau)
- Place: Malaysia
- Bio: PHP Programmer
- GitHub: [akutaktau](https://github.com/akutaktau)

#### Name: [Rupesh Kumar](https://github.com/vmcniket)
- Place: India
- Bio: KIIT University IT student
- GitHub: [vmcniket](https://github.com/vmcniket)

#### Name: [Shelby Stanton](https://github.com/Minimilk93)
- Place: Leeds, England
- Bio: Front End Developer who loves cats and gaming!
- GitHub: [Minimilk93](https://github.com/Minimilk93)

#### Name: [Michael Nyamande](https://github.com/mikeyny)
- Place: Harare ,Zimbabwe
- Bio: Eat , ~~Sleep~~ , Code
- GitHub: [Mikeyny](https://github.com/mikeyny)

#### Name: [Anders Jürisoo](https://github.com/ajthinking)
- Place: Sweden
- Bio: What happens in Git stays in Git
- GitHub: [Anders Jürisoo](https://github.com/ajthinking)

#### Name: [Dvir](https://github.com/dvur12)
- Place: Israel
- Bio: \x90\x90\x90\x90
- GitHub: [Dvir](https://github.com/dvur12)

#### Name: [Xavier Marques](https://github.com/wolframtheta)
- Place: Corbera de Llobregat, Barcelona, Catalonia
- Bio: Computer Science Major
- GitHub: [WolframTheta](https://github.com/wolframtheta)

#### Name: [Vishal](https://dainvinc.github.io)
- Place: New York
- Bio: Software developer with a knack to learn things quickly.
- GitHub: [dainvinc](https://github.com/dainvinc)

### Name: [Niall Cartwright](https://github.com/Nairu)
- Place: Birmingham, UK
- Bio: Avid Games dev hobbyist, work for 3SDL as a software developer.
- GitHub: [Niall Cartwright](https://github.com/Nairu)

#### Name: [Justin I](https://github.com/Jish80)
- Place: IL, USA
- Bio: Work hard
- GitHub: [Jish80] (https://github.com/Jish80)

#### Name: [APOORVA SHARMA](https://github.com/okatticus)
- Place: Himachal Pradesh,India
- Bio: A student happy to write code and poetry.
- GitHub: [Apoorva Sharma](https://github.com/okatticus)

#### Name: [Prateek Pandey](https://github.com/prateekpandey14)
- Place: Bangalore, India
- Bio: Opensource Enthusiast, Opensource Golang developer
- GitHub: [Prateek Pandey](https://github.com/prateekpandey14)

#### Name: [CodHeK](https://github.com/CodHeK)
- Place: Mumbai, India
- Bio: Cuber/Coder
- GitHub: [CodHeK](https://github.com/CodHeK)

#### Name: [Søren Eriksen](https://github.com/soer7022)
- Place: Denmark
- Bio: Currently studying computerscience at Aarhus University
- Github: [Søren Eriksen](https://github.com/soer7022)

#### Name: [Cristiano Bianchi](https://github.com/crisbnk)
- Place: Italy
- Bio: Love to learn something new everyday
- GitHub: [crisbnk](https://github.com/crisbnk)


#### Name: [Paulo Henrique Scherer](https://github.com/phscherer)
- Place: Brazil
- Bio: Student and newbie software developer
- GitHub: [phscherer](https://github.com/phscherer)

#### Name: [Aldo Cano](https://github.com/aldocano)
- Place: Tirana, Albania
- Bio: A bug is never just a mistake...
- GitHub: [Aldo Cano](https://github.com/aldocano)

#### Name: [Timea Deák](https://github.com/DTimi)
- Place: Dublin, Ireland
- Bio: Molecular biologist
- GitHub: [Timea Deák](https://github.com/DTimi)

#### Name: [Christian Skala](https://github.com/chrishiggins29)
- Place: New York, USA
- Bio: Hire me! Need a VP of Engineering, Director of Software, CTO?
- GitHub: [Christian Skala](https://github.com/chrishiggins29)

#### Name: [filedesless](https://hightechlowlife.info)
- Place: Québec, Canada
- Bio: CompSci from ULaval reporting in
- GitHub: [aiglebleu](https://github.com/aiglebleu)

#### Name: [Jon Lee](https://github.com/githubbbbbbbbbbbbb)
- Place: Canada
- Bio: Student
- GitHub: [githubbbbbbbbbbbbb](https://github.com/githubbbbbbbbbbbbb)

#### Name: [Ren Cummings](https://github.com/nrenc027)
- Place: Dayton,OH, USA
- Bio: I like Code :sunglasses:, Coloring :art:, and Cardio :running:
- GitHub: [Ren Cummings](https://github.com/nrenc027)

#### Name: [Nefari0uss](https://github.com/nefari0uss)
- Place: USA
- Bio: Gamer, developer, and open source enthusiast!
- Github: [Nefari0uss](https://github.com/nefari0uss)

#### Name: [S Stewart](https://github.com/tilda)
- Place: Denton, Texas, US
- Bio: Dude trying to become a IT guy somewhere. Also reads [The Register](https://www.theregister.co.uk).
- GitHub: [tilda](https://github.com/tilda)

#### Name: [Jose Gomera](https://github.com/josegomera)
- Place: Dominican Republic
- Bio: I'm web developer that love somehow to help.
- Github: [josegomera](https://github.com/josegomera)

#### Name: [Stephen Abrahim](https://github.com/lepah)
- Place: Huntington Beach, CA
- Bio: Games and things!
- GitHub: [Stephen Abrahim](https://github.com/lepah)

#### Name: [Rajeev Kumar Singh](https://github.com/rajeeviiit)
- Place: Gandhinagar,Gujrat, IN
- Bio: Games and music!
- GitHub: [Rajeev Kumar Singh](https://github.com/rajeeviiit)

### Name: [Benjamin Sanvoisin](https://github.com/Laudenlaruto)
- Place : Paris, FR
- Bio: Devops, Gamer and fun
- GitHub: [Benjamin Sanvoisin](https://github.com/Laudenlaruto)

#### Name: [Matthew Burke](https://github.com/MatthewBurke1995)
- Place: Sydney, Australia
- Bio: Big fan of Python + Data
- GitHub: [Matthew Burke](https://github.com/MatthewBurke1995)

#### Name: [Caio Perdona](https://github.com/perdona)
- Place: Ribeirao Preto, SP, Brazil
- Bio: Web and Mobile Engineer
- GitHub: [Caio Perdona](https://github.com/perdona)

#### Name: [Shankhalika Sarkar](https://github.com/Shankhalika)
- Place: Karnataka, India
- Bio: Current Final Year CS Undergrad. I love poetry, tea and dogs.
- Github: [Shankhalika Sarkar](https://github.com/Shankhalika)

#### Name: [Henrique Duarte](https://github.com/mustorze)
- Place: São Paulo, SP, BR
- Bio: Developer, I really like!
- GitHub: [Henrique Duarte](https://github.com/mustorze)

#### Name: [Akshit Kharbanda](https://github.com/akshit04)
- Place: Delhi, India
- Bio: 5th semester IT Undergrad. Machine Learning enthusiast. Black coffee <3
- GitHub: [Akshit Kharbanda](https://github.com/akshit04)

#### Name:[Avinash Jaiswal](https://github.com/littlestar642)
- Place:Surat,Gujarat,India.
- Bio:In love with the WEB,from age of 5!
- Github:[Avinash Jaiswal](https://github.com/littlestar642)

#### Name: [JoeBanks13](https://github.com/JoeBanks13)
- Place: York, United Kingdom
- Bio: Backend web developer
- GitHub: [JoeBanks13](https://github.com/JoeBanks13)
- Webpage: [josephbanks.me](https://josephbanks.me)
- GitLab Server: [GitLab](https://gitlab.josephbanks.me/JoeBanks13)

#### Name: [Alisson Vargas](https://github.com/alisson-mich)
- Place: Torres, RS, Brazil
- Bio: A guy who loves IT :D
- GitHub: [Alisson Vargas](https://github.com/alisson-mich)

#### Name: [Mat.](https://github.com/pudkipz)
- Place: Stockholm, Sweden
- Bio: Random Swedish student.
- GitHub: [Mat.](https://github.com/pudkipz)

#### Name: [Adiyat Mubarak](https://github.com/Keda87)
- Place: Jakarta, ID, Indonesia
- Bio: Technology Agnostic
- GitHub: [Adiyat Mubarak](https://github.com/Keda87)

#### Name: [Vishaal Udandarao](https://github.com/vishaal27)
- Place: New Delhi, India
- Bio: Professional Geek | Developer
- GitHub: [Vishaal Udandarao](https://github.com/vishaal27)

#### Name: [Sparsh Garg](https://github.com/sparsh789)
- Place: Hyderabad, Telangana, India
- Bio: Student@IIIT,Hyderabad
- GitHub: [sparsh789](https://github.com/sparsh789)

#### Name: [Zaki Akhmad](https://github.com/za)
- Place: Jakarta, Indonesia
- Bio: Python enthusiasts
- GitHub: [za](https://github.com/za)

### Name: [Joey Marshment-Howell](https://github.com/josephkmh)
- Place: Berlin, Germany
- Bio: A nice young man who likes web programming!
- GitHub: [Joey Marshment-Howell](https://github.com/josephkmh)

#### Name: [Chris Sullivan](https://github.com/codemastermd)
- Place: College Park, Maryland
- Bio: Comp Sci student at the University of Maryland
- GitHub: [Chris Sullivan](https://github.com/codemastermd)

### Name: [Owen Mitchell](https://github.com/ultimatezenzar)
- Place: Edmond, OK, United States
- Bio: Programmer for a high school robotics team
- Github: [ultimatezenzar] (https://github.com/ultimatezenzar)

#### Name: [Sravya Pullagura](https://github.com/sravya96)
- Place: Vijayawada, Andhra Pradesh, India
- Bio: Love learning, coding and sketching!!
- Github [Sravya Pullagura](https://github.com/sravya96)

#### Name: [Ahmad Musaddiq Mohammad](https://github.com/ahmadmusaddiq)
- Place: Kuala Belait, Brunei Darussalam
- Bio: Mechanical engineer
- Github: [ahmadmusaddiq](https://github.com/ahmadmusaddiq)

#### Name: [Rafael Lima](https://github.com/rafaelkalan)
- Place: Belo Horizonte, Minas Gerais, Brazil
- Bio: Youger software engineer
- GitHub: [Rafael Lima](https://github.com/rafaelkalan)

#### Name: [Saif Rehman Nasir](https://github.com/shyshin)
- Place: New Delhi, India
- Bio: Techie with a lot of horizontals but a low verticality :(
- Github: [Saif Rehman Nasir](https://github.com/shyshin)

#### Name: [Yash Mittra](https://github.com/mittrayash)
- Place: New Delhi, Delhi, India
- Bio: Web Developer, Coder | Entering the field of Machine Learning and Data Science
- GitHub: [mittrayash](https://github.com/mittrayash)

#### Name: [Dustin Woods](https://github.com/dustinywoods)
- Place: MN, USA
- Bio: Software Developer
- GitHub: [Dustin Woods](https://github.com/dustinywoods)

#### Name: [Ginanjar S.B](https://github.com/egin10)
- Place: Samarinda, Kalimantan Timur, Indonesia
- Bio: Someone who's intresting about web devlopment / Programming
- GitHub: [Ginanjar S.B | egin10](https://github.com/egin10)

#### Name: [Fush Chups](https://github.com/fushandchups)
- Place: Christchurch, Canterbury, New Zealand
- Bio: Earhquake enthusiast
- GitHub:[fushandchups] (https://github.com/fushandchups)

#### Name: [Francis Venne](https://github.com/NullSilence)
- Place: Montreal, Canada.
- Bio: Developer by day, cat lover by night. Canadian tech enthusiast.
- Github [Sravya Pullagura](https://github.com/NullSilence)

#### Name: [Leonardo Bonetti](https://github.com/LeonardoBonetti)
- Place: São Paulo, Brazil
- Bio: Associate Degree analysis and systems development
- GitHub: [Leonardo Bonetti](https://github.com/LeonardoBonetti)

#### Name: [Noveen Sachdeva](https://github.com/noveens)
- Place: Hyderabad, Telangana, India
- Bio: 3rd Year CS undergrad at IIIT Hyderabad.
- GitHub: [Noveen Sachdeva](https://github.com/noveens)

#### Name: [DENNIS ORZIKH](https://github.com/orzikhd)
- Place: Seattle, WA, USA
- Bio: Student at UW. Likes easy ways to make sure tools are set up in new environments (like this project)
- Github: Wow isn't this right up there ^ [Dennis Orzikh](https://github.com/orzikhd)

#### Name: [Pranav Bhasin](https://github.com/pranavbhasin96)
- Place: Hyderabad, Telangana, India
- Bio: Trying to fit in coding society.
- GitHub: [Pranav Bhasin](https://github.com/pranavbhasin96)

#### Name: [Vaibhav Agarwal](https://github.com/vaibhavagarwal220)
- Place: Mandi, Himachal Pradesh, India
- Bio: A passionate programmer and a beginner in Open Source
- Github [Vaibhav Agarwal](https://github.com/vaibhavagarwal220)

#### Name: [Arpit Gogia](https://github.com/arpitgogia)
- Place: Delhi, India
- Bio: Python Developer
- Github [Arpit Gogia](https://github.com/arpitgogia)

#### Name: [Charlie Stanton](https://github.com/shtanton)
- Place: Southend-On-Sea, England
- Bio: JavaScript Tinkerer, Lover of Vim
- Github [Charlie Stanton](https://github.com/shtanton)

#### Name: [James Henderson](https://github.com/prohunt)
- Place: Raleigh, NC, United States
- Bio: Inquisitive, Loves coding, also vegan
- Github [Sravya Pullagura](https://github.com/sravya96)

#### Name: [Loreleen Mae Sablot](https://github.com/loreleensablot)
- Place: Daet, Camarines Norte, Philippines
- Bio: I love designing beautiful websites. I also bike.
- Github [Loreleen Mae Sablot] (https://github.com/loreleensablot)

#### Name: [Ahmad Musaddiq Mohammad](https://github.com/ahmadmusaddiq)
- Place: Kuala Belait, Brunei Darussalam
- Bio: Mechanical engineer
- Github: [ahmadmusaddiq](https://github.com/ahmadmusaddiq)

#### Name: [Aleksandr Vorontsov](https://github.com/a-vorontsov)
- Place: London, England
- Bio: Student, Aspiring Front-end Web Dev
- Github [Aleksandr Vorontsov](https://github.com/a-vorontsov)
#### Name: [Ben Smith](https://github.com/ben-w-smith)
- Place: Salt Lake City, UT, USA
- Bio: A guy that loves writing bots and automation.
- GitHub: [Ben Smith](https://github.com/ben-w-smith)

#### Name: [Eric Bryant](https://github.com/shmickle)
- Place: Fairfax, Virginia, USA
- Bio: Web Developer
- GitHub: [shmickle](https://github.com/shmickle)

#### Name: [Emmanuel Akinde](https://github.com/harkindey)
- Place: Lagos, Nigeria
- Bio: Lets Code and Chill
- Github: [Harkindey](https://github.com/harkindey)

#### Name: [Ashish Krishan](https://github.com/ashishkrishan1995)
- Place: India
- Bio: Computer Science Major / UI/UX Designer
- GitHub: [ashishkrishan1995](https://github.com/ashishkrishan1995)

#### Name: [Katherine S](https://github.com/kms6bn)
- Place: San Francisco
- Bio: Data Scientist
- Github: [kms6bn](https://github.com/kms6bn)

#### Name: [BrunoSXS](https://github.com/brunosxs)
- Brazil
- Bio: I like turtules.
- Github [BrunoSXS](https://github.com/brunosxs)

#### Name: [Alexander Miller](https://github.com/allesmi)
- Place: Salzburg, Austria
- Bio: Student/Web Developer
- GitHub: [allesmi](https://github.com/allesmi)

#### Name: [Bryan Wigianto](https://github.com/bwigianto)
- Place: USA
- Bio: Engineer
- GitHub: [bwigianto](https://github.com/bwigianto)

#### Name: [Ckpuna4](https://github.com/Ckpuna4)
- Place: Saint-petersburg, Russia
- Bio: Web Developer
- GitHub: [Ckpuna4](https://github.com/Ckpuna4)

#### Name: [Vaibhaw Agrawal](https://github.com/vaibhaw2731)
- Place: New Delhi, India
- Bio: I am a Machine Learning enthusiast.
- GitHub: [vaibhaw2731](https://github.com/vaibhaw2731)

#### Name: [Dhevi Rajendran](https://github.com/dhevi)
- Place: USA
- Bio: Software Engineer
- Github: [dhevi](https://github.com/dhevi)

#### Name: [Martns90](https://github.com/martns90)
- Place: The Gym
- Bio: enthusiast
- Github: [martns90](https:github.com/martns90)

#### Name: [Oluwadamilola Babalola](https://github.com/thedammyking)
- Place: Lagos, Nigeria
- Bio: JavaScript Developer
- GitHub: [Oluwadamilola Babalola](https://github.com/thedammyking)

### Name: [Trevor Meadows](https://github.com/tlm04070)
- Place: Charlotte, North Carolina.
- Bio: UNC Charlotte coding bootcamp student.
- GitHub: [tlm04070](https://github.com/tlm04070);

#### Name: [Ratchapol Tengrumpong](https://github.com/lullabies)
- Place: Bangkok, Thailand
- Bio: Programmer Analyst
- GitHub: [lullabies](https://github.com/lullabies)

#### Name: [Luke Taylor](https://github.com/lmcjt37)
- Place: Derby, UK
- Bio: Senior Software Engineer, child at heart
- GitHub: [Luke Taylor](https://github.com/lmcjt37)

#### Name: [Snehil Verma](https://github.com/vsnehil92)
- Place: Delhi, India
- Bio: Love to learn new technologies
- GitHub: [vsnehil92](https://github.com/vsnehil9

#### Name: [Akram Rameez](https://github.com/akram-rameez)
- Place: Bengaluru, India
- Bio: I like free T-shirts and I cannot lie.
- GitHub: [allesmi](https://github.com/akram-rameez)

#### Name: [Bryan Tylor](https://github.com/bryantylor)
- Place: Cincinnati, OH, USA
- Bio: Elixir Dev / Nuclear Engineer
- GitHub: [Bryan Tylor](https://github.com/bryantylor)

#### Name: [Matthias Kraus](https://github.com/brotkiste)
- Place: Munich, Germany
- Bio: Automotive Computer Science
- GitHub: [brotkiste](https://github.com/brotkiste)

#### Name: [Harshil Agrawal](https://github.com/harshil1712)
-Place: Vadodara, India
-Bio: Student,Web Developer
-GitHub: [harshil1712](https://github.com/harshil1712)

#### Name: [Bennett Treptow](https://github.com/bennett-treptow)
- Place: Milwaukee, WI, USA
- Bio: Computer Science Major / Web Developer
- Github: [bennett-treptow](https://github.com/bennett-treptow)

#### Name: [Cameron Smith](https://github.com/cameronzsmith)
- Place: Wichita, KS, USA
- Bio: Student
- GitHub: [cameronzsmith](https://github.com/cameronzsmith)

#### Name: [Jose Morales](https://github.com/castro732)
- Place: Buenos Aires, Argentina
- Bio: Developer
- GitHub: [castro732](https://github.com/castro732)

#### Name: [Hassan Sani](https://github.com/inidaname)
- Place: Bida, Niger State, Nigeria
- Bio: Web Developer at @ADPNigeria

#### Name: [Philip Terzic](https://github.com/PhilTerz)
- Place: Scottsdale, Arizona, USA
- Bio: Aspiring OSS Contributer
- GitHub: [PhilTerz](https://github.com/PhilTerz)

#### Name: [Gustavo Pacheco Ziaugra](https://github.com/GustavoZiaugra)
- Place: São Paulo, Brazil.
- Bio: Technology Guy / Student
- GitHub: [Gustavo Ziaugra](https://github.com/GustavoZiaugra)

#### Name: [Sarah Chen](https://github.com/sarovisk)
- Place: Sao Paulo/ Brazil
- Bio: Student
- GitHub: [sarovisk](https://github.com/sarovisk)

#### Name: [Jose David](https://github.com/jose4125)
- Place: Bogotá, Colombia
- Bio: Web Developer
- GitHub: [jose4125](https://github.com/jose4125)

#### Name: [Chathumina Vimukthi](https://github.com/ChathuminaVimukthi )
- Place: Bogotá, Colombia
- Bio: Second year undergraduate(Computer Science)
- GitHub: [ChathuminaVimukthi](https://github.com/ChathuminaVimukthi )

#### Name: [Mayank Saxena](https://github.com/mayank26saxena)
- Place: New Delhi, India
- Bio: Student
- GitHub: [mayank26saxena](https://github.com/mayank26saxena)

#### Name: [Napat Rattanawaraha](https://github.com/peam1234)
- Place: Bangkok, Thailand
- Bio: Student / Junior Web Developer
- GitHub: [peam1234](https://github.com/peam1234)

#### Name: [Marion Fioen](https://github.com/marion59000)
- Place: Lille, France
- Bio: Developer
- GitHub: [marion59000](https://github.com/marion59000)

#### Name: [Akma Adhwa](https://github.com/akmadhwa)
- Place: Malaysia
- Bio: Web Developer
- GitHub: [akmadhwa](https://github.com/akmadhwa)

#### Name: [Ian James](https://inj.ms)
- Place: London, UK
- Bio: Web... person?
- GitHub: [injms](https://github.com/injms)

#### Name: [K Foster](https://foster.im)
- Place: West Sussex, UK
- Bio: Web Developer
- GitHub: [g33kcentric](https://github.com/g33kcentric)

#### Name: [Andin FOKUNANG](https://github.com/switchgirl95)
- Place: Yaounde , Cameroon
- Bio: Student - Otaku - Geek
- GitHub: [Switch](https://github.com/switchgirl95)

#### Name: [xenocideiwki] (https://github.com/xenocidewiki)
- Place: Norway
- Bio: Reverse Engineer
- GitHub: [xenocidewiki] (https://github.com/xenocidewiki)

#### Name: [George Hundmann](https://github.com/georgegsd)
- Place: Mannheim, Baden-Württemberg, Germany
- Bio: I'm a German Shepherd that likes eating
- GitHub: [georgegsd](https://github.com/georgegsd)

#### Name: [Ahmad Abdul-Aziz](https://github.com/a-m-a-z)
- Place: Abuja, Nigeria
- Bio: Web Developer
- GitHub: [a-m-a-z](https://github.com/a-m-a-z)

#### Name: [Allan Dorr](https://github.com/aldorr)
- Place: Hamburg, Germany
- Bio: Web Dev, Writer, Translator, Teacher
- GitHub: [aldorr](https://github.com/aldorr)

#### Name: [Musa Barighzaai](https://github.com/mbarighzaai)
- Place: Toronto, Canada
- Bio: Front End Developer
- GitHub: [mbarighzaai](https://github.com/mbarighzaai)

#### Name: [Lakston](https://github.com/Lakston)
- Place: Toulouse, France
- Bio: Front-End Dev
- GitHub: [Lakston](https://github.com/Lakston)

#### Name: [Shobhit Agarwal](https://github.com/shobhit1997)
- Place: JSSATE, NOIDA ,INDIA
- Bio: Student/Andriod Developer
- GitHub: [shobhit1997](https://github.com/shobhit1997)

#### Name: [Will Barker](https://github.com/billwarker)
- Place: Toronto, Canada
- Bio: A guy who wants to improve the world through AI!
- GitHub: [Will Barker](https://github.com/billwarker)

#### Name: [Christopher Bradshaw](https://github.com/kitsune7)
- Place: Provo, UT, USA
- Bio: I love FOXES!!! :fox:
- GitHub: [kitsune7](https://github.com/kitsune7)

#### Name: [Ben Edelson]
-Place: Newark NJ
-Bio: I.T.
-GitHub: https://github.com/Bed3150n

#### Name: [JOE SCHO](https://github.com/JoeScho)
- Place: London, UK
- Bio: I love guitar!
- GitHub: [JoeScho](https://github.com/JoeScho)

#### Name: [Anuraag Tummanapally](https://github.com/TummanapallyAnuraag)
- Place: Mumbai, India
- Bio: Student, System Administrator
- GitHub: [TummanapallyAnuraag](https://github.com/TummanapallyAnuraag)

#### Name: [Fran Acién](https://github.com/acien101)
- Place: Madrid, Spain
- Bio: Full of empty
- GitHub: [Fran Acién](https://github.com/acien101)

#### Name: [Piyush Sikarwal](https://github.com/psikarwal)
- Place: India
- Bio: Professional Geek
- GitHub: [Piyush Sikarwal](https://github.com/psikarwal)

#### Name: [Pratyum Jagannath](https://github.com/Pratyum)
- Place: Singapore
- Bio: I tell tales!
- GitHub: [Pratyum](https://github.com/Pratyum)

#### Name: [Jakub Bačo](https://github.com/vysocina)
- Place: Slovakia
- Bio: Student / Designer
- GitHub: [Jakub Bačo](https://github.com/vysocina)

#### Name: [Gabriel Obaldia](https://github.com/gobaldia)
- Place: Uruguay
- Bio: Full Stack Developer
- GitHub: [Gabriel Obaldia](https://github.com/gobaldia)

#### Name: [Antonio Jesus Pelaez](https://github.com/ajpelaez)
- Place: Granada, Spain
- Bio: IT Student at the University of Granada
- GitHub: [Antonio Jesus Pelaez](https://github.com/ajpelaez)

#### Name: [Ivo Ketelaar](https://github.com/ikstreamivo)
- Place: Emmen, the Netherlands
- Bio: Game design studen & Hobbyist programmer
- GitHub: [IKStreamIvo](https://github.com/ikstreamivo)

#### Name: [Joshua Dennis Blackman](https://github.com/JDBlackman)
- Place: London, United Kingdom
- Bio: Computer Science Student at Swansea University
- GitHub: [Joshua Dennis Blackman](https://github.com/JDBlackman)

#### Name: [Suryatej Reddy](https://github.com/suryatejreddy)
- Place: New Delhi, India
- Bio: CSE Student at IIITD
- GitHub: [Suryatej Reddy](https://github.com/suryatejreddy)

#### Name: [Jerry Chong](https://github.com/zanglang)
- Place: Johor Bahru, Malaysia
- Bio: Software Engineer
- GitHub: [Jerry Chong](https://github.com/zanglang)

#### Name : [Pronomita Dey] (https://github.com/PronomitaDey)
- Place : India
- Bio : Front End Developer. Open Source Enthusiast. Learner.
- GitHub : [Pronomita Dey] (https://github.com/PronomitaDey)

#### Name: [PANAGIOTIS VLACHOS](https://github.com/PanosVl)
- Place: Athens, Greece
- Bio: Undergraduate CS student / Software Developer
- GitHub: [PanosVl](https://github.com/PanosVl)

#### Name: [PureHyd](https://github.com/PureHyd)
- Place: Evanston, IL
- Bio: EECS Student \@ NorthwesternU
- GitHub: [PureHyd](https://github.com/PureHyd)

#### Name: [Hoang Ha](https://github.com/halink0803)
- Place: Hanoi, Vietnam
- Bio: I love javascript! :cat:
- GitHub: [Hoang Ha](https://github.com/halink0803)

#### Name: [Will Tan](https://github.com/twillzy)
- Place: Sydney, Australia
- Bio: 2/4 into getting a free Hacktoberfest T-Shirt
- GitHub: [Antonio Jesus Pelaez](https://github.com/twillzy)

#### Name: [Santanaraj Esguerra](https://github.com/akiyamamio16)
- Place: San Fernando City, Pampanga, Philippines 2000
- Bio: I'm a 4th year Graduating I.T Student from Our Lady Of Fatima Univeristy Pampanga
- GitHub: [Haruka Mayumi](https://github.com/akiyamamio16)

#### Name: [Edwin Chui](https://github.com/Fly1nP4nda)
- Place: Georgia, United States
- Bio: Fulltime / Fullstack Web Developer
- GitHub: [Fly1nP4nda](https://github.com/Fly1nP4nda)

#### Name: [Mark Carlson](https://github.com/electrek)
- Place: Chicago, IL, USA
- Bio: Escape room maker
- GitHub: [Mark Carlson](https://github.com/electrek)

#### Name: [Warrin Pipon](https://github.com/lgdroidz)
- Place: Davao, Philippines
- Bio: Web Developer
- GitHub: [Warrin Pipon](https://github.com/lgdroidz)

#### Name: [David Buckle](https://github.com/met3or)
- Place: Manchester, UK
- Bio: Linux System Administrator
- GitHub: [met3or](https://github.com/met3or)

#### Name: [Aishwarya Pradhan](https://github.com/aishwaryapradhan)
- Place: Gurugram, India
- Bio: Learner, Coder,  INFJ, multipotentialite and a person who loves
to explore life. Also, Python and Django Developer
- Github: [Aishwarya Pradhan](https://github.com/aishwaryapradhan)
- Website: [Introverted Geek](http://introvertedgeek.com)

#### Name: [ALEX MARRUJO](https://github.com/marrujoalex)
- Place: California
- Bio: Software Developer
- GitHub: [Alex Marrujo](https://github.com/marrujoalex)

#### Name: [Ezequiel Pequeño Calvar](https://github.com/remohir)
- Place: London, United Kingdom
- Bio: FrontEnd Developer
- GitHub: [Ezequiel Pequeño Calvar](https://github.com/remohir)

### Name: [Elijah](https://github.com/raptosaur)
- Place: Swansea, UK
- Bio: Studying MEng at Swansea Uni and part time SysAdmin
- GitHub: [Raptosaur](https://github.com/raptosaur)

#### Name: [George Kunthara](https://github.com/gkunthara)
- Place: Seattle, WA USA
- Bio: Student at Gonzaga University
- GitHub: [George Kunthara](https://github.com/gkunthara)

#### Name: [Jamie Taylor](https://github.com/GaProgMan)
- Place: Leeds, UK
- Bio: Full stack .NET developer (and .NET Core blogger)
- GitHub: [GaProgMan](https://github.com/GaProgMan)

#### Name: [Lokesh Raj Arora](https://github.com/lokiiarora)
- Place: Darjeeling, India
- Bio: CS Student at SRM University, Full Stack Developer
- Github: [Lokesh Raj Arora](https://github.com/lokiiarora)

#### Name: [Mahdi Majidzadeh](https://github.com/MahdiMajidzadeh/)
- Place: Qom, Qom, Iran
- Bio: back-end develoer and seo expert
- GitHub: [Mahdi Majidzadeh](https://github.com/MahdiMajidzadeh/)
- Twitter: [Mahdi Majidzadeh](https://twitter.com/MahdiMajidzadeh/)

#### Name: [Pedro Mietto Bruini](https://github.com/bruini)
- Place: Jundiaí, São Paulo, Brazil
- Bio: Analyst/Developer Student at Fatec-Jd
- GitHub: [Pedro Mietto Bruini](https://github.com/bruini)

#### Name: [NIKOLETT HEGEDÜS](https://github.com/henikolett)
- Place: Debrecen, Hungary
- Bio: I'm a Developer / Music geek / Nature enthusiast
- GitHub: [Nikolett Hegedüs](https://github.com/henikolett)

#### Name: [Omar Mujahid](https://github.com/omarmjhd)
- Place: Austin, Texas, USA
- Bio: I write code, and play golf!
- GitHub: [Omar Mujahid](https://github.com/omarmjhd)

#### Name: [Kyle Johnson] (https://github.com/johnson90512)
- Place: United States
- Bio: Information System Administrator, former Information Systems student
- GitHub: [Kyle Johnson] (https://github.com/johnson90512)
#### Name: [Gilliano Menezes](https://github.com/gillianomenezes)
- Place: Recife, Brazil
- Bio: Software Engineer at www.neuroup.com.br
- GitHub: [Gilliano Menezes](https://github.com/gillianomenezes)

#### Name: [Luís Antonio Prado Lança](https://github.com/luisslanca)
- Place: Jundiaí, São Paulo, Brazil
- Bio: I'm a student in Fatec Jundiaí and Web Developer.
- GitHub: [Luís Antonio Prado Lança](https://github.com/luisslanca)

#### Name: [Anish Bhardwaj](https://github.com/bhardwajanish)
- Place: New Delhi, India
- Bio: CSD IIITD
- GitHub: [Anish Bhardwaj](https://github.com/bhardwajanish)

#### Name: [Ankur Sharma](https://github.com/ankurs287)
- Place: New Delhi, India
- Bio: CSAM, IIITD
- GitHub: [Ankur Sharma](https://github.com/ankurs287)

#### Name: [Siddhant Verma](https://github.com/siddver007)
- Place: Delhi, India
- Bio: Information Assurance and Cybersecurity Master's Student at Northeastern University
- GitHub: [Siddhant Verma](https://github.com/siddver007)

#### Name: [Cody Williams](https://github.com/codyw9524)
- Place: Dallas, Texas, USA
- Bio: Web Nerd
- GitHub: [Cody Williams](https://github.com/codyw9524)

#### Name: [Aayush Sharma](https://github.com/aayusharma)
- Place: Mandi, Himachal Pradesh, India
- Bio: IITian
- GitHub: [Aayush Sharma](https://github.com/aayusharma)

#### Name: [Jonas Fabisiak](https://github.com/RenCloud)
- Place: Hanover, Germany
- Bio: IT Student
- GitHub: [Jonas Fabisiak](https://github.com/RenCloud)

#### Name: [Mark Schultz](https://github.com/zynk)
- Place: Calgary, Alberta
- Bio: IT Student at SAIT
- GitHub: [Mark Schultz](https://github.com/zynk)

#### Name: [Juan Pablo Aguilar Lliguin](https://github.com/chefjuanpi)
- Place: Chicoutimi, QC, Canada
- Bio: Full Stack Developer
- GitHub: [Juan Pablo Aguilar Lliguin](https://github.com/chefjuanpi)

### Name: [Isaac Torres Michel](https://github.com/isaactorresmichel)
- Place: León, Mexico
- Bio: Software Engineer
- GitHub: [Isaac Torres Michel](https://github.com/isaactorresmichel)

#### Name: [Klaudia K.](https://github.com/KalpiKK)
- Place: Poland
- Bio: IT Student at the University of Wroclaw
- GitHub: [Klaudia K.](https://github.com/KalpiKK)

#### Name: [Luiz Gustavo Mattos](https://github.com/mano0012)
- Place: Brasil
- Bio: Computer Science Student
- Github: [Luiz Matos](https://github.com/mano0012)

#### Name: [Jeppe Ernst](https://github.com/Ern-st)
- Place: 🇩🇰
- Bio: fullstack/devops/security unicorn 🦄
- GitHub: [Jeppe Ernst](https://github.com/Ern-st)

#### Name: [Sergey Gorky](https://github.com/sergeygorky)
- Place: Ukraine
- Bio: I've Top Rated status in Upwork
- GitHub: [Sergey Gorky](https://github.com/sergeygorky)

#### Name: [Ayush Agarwal](https://github.com/thisisayaush)
- Place: Noida, India
- Bio: CSE Student at the Amity University
- GitHub: [Ayush Agarwal](https://github.com/thisisayush)

#### Name: [Arie Kurniawan](https://github.com/arkwrn)
- Place: Jakarta, Indonesia
- Bio: IT Student at Universiy of Muhammadiyah Jakarta
- GitHub: [Arie Kurniawan](https://github.com/arkwrn)

#### Name: [Ramón Didier Valdez Yocupicio](https://github.com/xDidier901)
- Place: Hermosillo, Sonora, México
- Bio: Software Developer / Student
- GitHub: [Didier Valdez](https://github.com/xDidier901)

#### Name: [Jamie Pinheiro](https://github.com/jamiepinheiro)
- Place: Canada
- Bio: Student @ uWaterloo
- GitHub: [jamiepinheiro](https://github.com/jamiepinheiro)

#### Name: [Alvin Abia](https://github.com/twist295)
- Place: NY, USA
- Bio: Lead Mobile Developer
- Github: [Alvin Abia](https://github.com/twist295)

### Name: [Carlos Federico Lahrssen](https://github.com/carloslahrssen)
- Place: Miami, Florida, USA
- Bio: CS Student at Florida International University
- GitHub: [Carlos Lahrssen](https://github.com/carloslahrssen)

#### Name: [Caio Calderari](https://github.com/caiocall)
- Place: Campinas, São Paulo, Brazil
- Bio: Designer
- GitHub: [Caio Calderari](https://github.com/caiocall)

#### Name: [Chashmeet Singh](https://github.com/chashmeetsingh)
- Place: New Delhi, India
- Bio: CS Student
- GitHub: [Chashmeet Singh](https://github.com/chashmeetsingh)

#### Name: [Aimee Tacchi](https://github.com/darkxangel84)
- Place: England, UK
- Bio: Female Front-End Developer From England, UK, I love Code, Cats and Tea. Also love travelling.
- GitHub: [darkxangel84](https://github.com/darkxangel84)

#### Name: [Stuart Wares](https://github.com/StuWares)
- Place: Tamworth, United Kingdom
- Bio: Learning web development to help with a career change!
- GitHub: [Stu Wares](https://github.com/StuWares)

#### Name: [Aitor Alonso](https://github.com/tairosonloa)
- Place: Madrid, Spain
- Bio: Computer Science and Engineering BSc student at Carlos III University of Madrid
- GitHub: [Aitor Alonso](https://github.com/tairosonloa)

#### Name: [Veronika Tolpeeva](https://github.com/ostyq)
- Place: Moscow, Russia
- Bio: Web developer
- GitHub: [Veronika Tolpeeva](https://github.com/ostyq)

#### Name: [Dzmitry Kasinets](https://github.com/dkasinets)
- Place: Brooklyn, NY, USA
- Bio: CS student at Brooklyn College, and The Game of Thrones fan :3
- Github: [Dzmitry Kasinets](https://github.com/dkasinets)

#### Name: [Anthony Mineo](https://github.com/amineo)
- Place: New Jersey, USA
- Bio: Web Design & Development
- GitHub: [Anthony Mineo](https://github.com/amineo)

#### Name: [Brent Scheppmann](https://github.com/bareon)
- Place: Garden Grove, CA, US
- Bio: Student, Geophysicist
- GitHub: [Brent Scheppmann](https://github.com/bareon)

#### Name: [Andrea Stringham](https://github.com/astringham)
- Place: Phoenix, AZ USA
- Bio: Coffee addict, dog person, developer.
- GitHub: [Andrea Stringham](https://github.com/astringham)

#### Name: [coastalchief](https://github.com/coastalchief)
- Place: Germany
- Bio: dev
- GitHub: [coastalchief](https://github.com/coastalchief)

#### Name: [Furkan Arabaci](https://github.com/illegaldisease)
- Place: Turkey
- Bio: Computer Science student
- GitHub: [Furkan Arabaci](https://github.com/illegaldisease)

#### Name: [Rizki Ramadhana](https://github.com/rizkiprof)
- Place: Yogyakarta, Indonesia
- Bio: Student / Front-end Developer
- GitHub: [Rizki Ramadhana](https://github.com/rizkiprof)

#### Name: [Sarthak Bhagat](https://github.com/sarthak268)
- Place: Delhi, India
- Bio: ECE Undergraduate
- GitHub: [Sarthak Bhagat](https://github.com/sarthak268)

#### Name: [Haley C Smith](https://github.com/haleycs)
- Place: Orlando, Florida
- Bio: Web Designer/Developer
- GitHub: [Haley C Smith](https://github.com/haleycs)

#### Name: [Lesyntheti](https://github.com/lesyntheti)
- Place : Troyes, France
- Bio : Network Engineer at University of Technology of Troyes
- Github: [lesyntheti](https://gitbub.com/lesyntheti)

#### Name: [Abdullateef](https://github.com/abdullateef97)
- Place: Lagos Island, Lagos State, Nigeria
- Bio: Student Developer
- GitHub: [Abdullateef](https://github.com/abdullateef97)

#### Name: [Juan Anaya Ortiz](https://github.com/JaoChaos)
- Place: Granada, Spain
- Bio: IT student at the University of Granada
- GitHub: [Juan Anaya Ortiz](https://github.com/JaoChaos)

#### Name: [Alexander Voigt](https://github.com/alexandvoigt)
- Place: San Francisco, CA, USA
- Bio: Software Engineer
- GitHub: [Alexander Voigt](https://github.com/alexandvoigt)

#### Name: [Michael Greene] (https://github.com/Greeneink4)
- Place: UT, USA
- Bio: Web Dev Student
- Github: [Michael Greene] (https://github.com/Greeneink4)

#### Name: [Lee Magbanua](https://github.com/leesenpai)
- Place: Philippines
- Bio: Student / Front-end Web Developer
- GitHub: [leesenpai](https://github.com/leesenpai)

#### Name: [Damodar Lohani](https://github.com/lohanidamodar)
- Place: Kathmandu, Nepal
- Bio: Technology Consultant at [LohaniTech](https://lohanitech.com)
- GitHub: [Damodar Lohani](https://github.com/lohanidamodar)

#### Name: [Hrafnkell Orri Sigurðsson](https://github.com/hrafnkellos)
- Place: Hafnarfjörður, Iceland
- Bio: Computer Scientist
- GitHub: [Hrafnkell Orri Sigurðsson](https://github.com/hrafnkellos)

#### Name: [Mitchell Haugen](https://github.com/haugenmitch)
- Place: VA, USA
- Bio: Programmer
- GitHub: [haugenmitch](https://github.com/haugenmitch)

#### Name: [Felipe Do Espirito Santo](https://github.com/felipez3r0)
- Place: Jaboticabal, SP, Brazil
- Bio: Professor at Fatec, Faculdade São Luís, and Mozilla Volunteer
- GitHub: [Felipe Do E. Santo](https://github.com/felipez3r0)

#### Name: [Jason Green](https://jason.green)
- Place: Seattle, WA
- Bio: Student of code, eater of sustainable sushi
- GitHub: [Jalence](https://github.com/jalence)

#### Name: [Elan Ripley](https//github.com/tattarrattat)
- Place: Raleigh, North Carolina, USA
- Bio: Programmer
- Github: [Elan Ripley](https//github.com/tattarrattat)

#### Name: [Akshat Maheshwari](https://github.com/akshat14714)		
 - Place: Hyderabad, India		
 - Bio: CSE Undergrad in IIIT Hyderabad		
 - Github: [akshat14714](https://github.com/akshat14714/)

#### Name: [Bennie Mosher](https://github.com/benniemosher)		
 - Place: Windsor, CO		
 - Bio: CTO of NOMO FOMO, Inc. && Software Engineer at NBC Universal		
 - GitHub: [Bennie Mosher](https://github.com/benniemosher)		

#### Name: [Justin Oliver](https://github.com/justinoliver)
- Place: Seattle, WA, USA, Earth!
- Bio: Trying to learn cool new things!
- GitHub: [Justin Oliver](https://github.com/justinoliver)

#### Name: [RYAN R SMITH](https://github.com/devronsoft)
- Place: Oxford, UK
- Bio: Kiwi dev
- GitHub: [Ryan Smith](https://github.com/devronsoft)
- Website: [Blog](https://devronsoft.github.io/)

#### Name: [Michael Kaiser](https://github.com/patheticpat)
- Place: Germany
- Bio: Ooooooh, nooooooo, not tonight!!
- GitHub: [Michael Kaiser](https://github.com/patheticpat)

#### Name: [Igor Rzegocki](https://github.com/ajgon)
- Place: Kraków, PL
- Bio: I do Ruby for living, and hacking for fun
- GitHub: [Igor Rzegocki](https://github.com/ajgon)
- Website: [Online Portfolio](https://rzegocki.pl/)

#### Name: [JULIE QIU](https://github.com/julieqiu)
- Place: New York City, NY, USA
- Bio: Software Engineer; Loves iced coffee
- GitHub: [Julie Qiu](https://github.com/julieqiu)

#### Name: [Luis Alducin](https://linkedin.com/luisalduucin)
- Place: Mexico City
- Bio: Software Engineer
- GitHub: [Luis Alducin](https://github.com/luisalduucin)

#### Name: [Hannah Zulueta](https://github.com/hanapotski)
- Place: North Hollywood, CA
- Bio: Web developer, Calligrapher, Musician, Entrepreneur
- GitHub: [Ryan Smith](https://github.com/hanapotski)
- Website: [Blog](https://homemadecoder.wordpress.com)

#### Name: [Michele Adduci](https://micheleadduci.net)
- Place: Germany
- Bio: Full Stack Developer, living on a CI/CD pipeline
- GitHub: [madduci](https://github.com/madduci)

#### Name: [Austin Carey](https://github.com/apcatx)
- Place: Austin, TX, USA
- Bio: Jr Full Stack Developer making my first contribution.
- GitHub: [apcatx](https://github.com/apcatx)

#### Name: [John Rexter Flores](https://github.com/alldeads)
- Place: Cebu, Philippines
- Bio: Full Stack Developer
- Github: [John Rexter Flores](https://github.com/alldeads)

#### Name: [Luciano Santana dos Santos](https://github.com/lucianosds)
- Place: Ponta Grossa, PR, Brasil
- Bio: Computer Network Professional
- Github: [Luciano Santana dos Santos](https://github.com/lucianosds)

#### Name: [Naman Doshi] (https://github.com/warmachine0609)
-Place: Chennai,India
-Bio: ML developer
-Github: [Naman Doshi] (https://github.com/warmachine0609)
#### Name: [Alex Choi](https://github.com/running-cool)
- Place: Athens, GA
- Bio: Student
- Github: [running-cool](https://github.com/running-cool)

#### Name: [Sebastian Schreck](https://schreck.berlin)
- Place: Berlin, Germany
- Bio: Software Engineer
- Github: [StegSchreck](https://github.com/StegSchreck)

#### Name: [Fernando Contreras](https://github.com/fercreek)
- Place: Nuevo Leon, Mexico
- Bio: Software Engineer
- Github: [fercreek](https://github.com/fercreek)
- Website: [Blog](https://fercontreras.com/)

#### Name: [Kshitiz Khanal](https://github.com/kshitizkhanal7)
- Place: Kathmandu, Nepal
- Bio: Open Data and Open Knowledge activist
- GitHub: [Kshitiz Khanal](https://github.com/kshitizkhanal7)

#### Name: [Manas kashyap](https://github.com/Manas-kashyap)
- Place: New Delhi, India
- Bio: Computer Science Engineering student at Amity University
Noida
-Github: [Manas kashyap](https://github.com/Manas-kashyap)

#### Name: [Daksh Chaturvedi](https://github.com/daksh249)
- Place: New Delhi, India
- Bio: ECE Undergraduate at IIIT-Delhi
- GitHub: [Daksh Chaturvedi](https://github.com/daksh249)

#### Name: [SHANAKA ANURADHA](https://github.com/shanaka95)
- Place: Sri Lanka
- Bio: Undergraduate
- GitHub: [Shanaka95](https://github.com/shanaka95)

### Name: [Brandon Fadairo](https://github.com/BFadairo)
- Place: Columbus, Ohio
- Bio: A guy looking to change career fields
- GitHub: [Brandon Fadairo](https://github.com/BFadairo)

#### Name: [Lukas A](https://github.com/lukbukkit)
- Place: Kassel, Hesse, Germany
- Bio: Student on his way to the Abitur
- GitHub: [LukBukkit](https://github.com/lukbukkit)

#### Name: [Leticiafatimaa](https://github.com/leticiafatimaa)
- Place: Florianopolis, SC, Brazil
- Bio: I have 19 years, course Analysis and Development System.
- GitHub: [LeticiaFatimaa](https://github.com/leticiafatimaa)

#### Name: [Dale Noe](https://github.com/dalenoe)
- Place: Fairbury, Illinois, US
- Bio: System administrator by day, devops by hobby.
- GitHub: [Dale Noe](https://github.com/dalenoe)

#### Name: [Valera Kushnir](https://github.com/kashura)
- Place: Tampa, FL, USA
- Bio: Scrum Master and passionate technologist.
- GitHub: [kashura](https://github.com/kashura)

#### Name: [Eric Briese](https://github.com/Atrolantra)
- Place: Brisbane, Australia
- Bio: Student studying LAw and IT. Currently working as a software engineer.
- GitHub: [Atrolantra](https://github.com/Atrolantra)


#### Name: [Jeevan Chapagain](https://github.com/jeevanc)
- Place: Kathmandu, Nepal
- Bio: Student studying BSc(CSIT).Currently working as a software engineer intern.
- GitHub: [Jeevan Chapagain](https://github.com/jeevanc)

#### Name: [Ayushverma8](https://github.com/Ayushverma8)
- Place: Indore, TN, IN
- Bio: I'm living the best part of my life and the life that I always wanted to. Surrounded by amazing people everyday. Rich in happiness, meager in hate. Seduce me with bikes and roads, invite me to trekking and long drives. I love food and sleep. I'm driven by music and art.
- GitHub: [Ayush](https://github.com/Ayushverma8)

#### Name: [VEBER Arnaud](https://github.com/VEBERArnaud)
- Place: Paris, France
- Bio: Solution Architect @ Eleven-Labs
- GitHub: [VEBERArnaud](https://github.com/VEBERArnaud)

#### Name: [Dushyant Rathore](https://github.com/dushyantRathore)
- Place: New Delhi, India
- Bio: Student
- GitHub: [dushyantRathore](https://github.com/dushyantRathore)

#### Name: [Attila Blascsak](https://github.com/blascsi)
- Place: Hungary
- Bio: Front-end dev. Love React!
- GitHub: [Attila Blascsak](https://github.com/blascsi)

#### Name: [Acquila Santos Rocha](https://github.com/DJAcquila)
- Place: Goiânia, Brasil
- Bio: Computer Science Student
- GitHub: [Acquila Santos Rocha](https://github.com/DJAcquila)

#### Name: [Jasen Wyatt](https://github.com/jasenwyatt)
- Place: Detroit, Michigan, USA
- Bio: Director UX & Development; music-lover; father;
- GitHub: [Jasen Wyatt](https://github.com/jasenwyatt)

#### Name: [Larizza Noelly Tueros Garcia](https://github.com/skayablars)
- Place: Santiago de los Caballeros, República Dominicana
- Bio: Software Engineer, Web Developer, Design unicorn
- GitHub: [Larizza Tueros](https://github.com/skayablars)

#### Name: [Gaurav Lalchandani](https://github.com/return007)
- Place: India
- Bio: Computer Science Student, Eat, code and sleep :P
- GitHub: [return007](https://github.com/return007)

#### Name: [Jianhao Tan](https://github.com/jaanhio)
- Place: Singapore
- Bio: I like spending time in chlorinated water and spitting out codes.
- GitHub: [Jianhao Tan](https://github.com/jaanhio)

#### Name:[Roi Ben - Shaul](https://github.com/rughciatuk)
- Place: israel
- Bio: Android developer
- GitHub: [Roi Ben - Shaul](https://github.com/rughciatuk)

#### Name: [Konstantin](https://github.com/Kola50011)
- Place: Wiener Neustadt, Austria
- Bio: Computer Science Student
- GitHub: [Konstantin](https://github.com/Kola50011)

#### Name: [Ankit Rai](https://github.com/ankitrai96)
- Place: Greater Noida, Uttar Pradesh, India
- Bio: A high functioning geek, et cetera.
- GitHub: [ankitrai96](https://github.com/ankitrai96)

#### Name: [Tiago Severino](https://github.com/TiagoSeverino)
- Place: Lisbon, Portugal
- Bio: I code for fun!
- GitHub: [TiagoSeverino](https://github.com/TiagoSeverino)

#### Name: [Patrick Hübl-Neschkudla](https://github.com/flipace)
- Place: Vienna, Austria
- Bio: Senior Developer @ ovos media gmbh. Happily married and father of 2 awesome kids. Oh and I like games.
- GitHub: [flipace](https://github.com/flipace)

#### Name: [Zakaria Soufiani](https://github.com/zakaria-soufiani)
- Place: Agadir, Morocco
- Bio: Student
- GitHub: [Zakaria Soufiani](https://github.com/zakaria-soufiani)

#### Name: [Mathias Pihl](https://github.com/newspaperman57)
- Place: Aalborg, Denmark
- Bio: Software Engineering Student
- GitHub: [Newspaperman57](https://github.com/newspaperman57)

#### Name: [Bikibi](https://github.com/Bikibi)
- Place: Toulouse, France
- Bio: Front-end dev
- GitHub: [Bikibi](https://github.com/Bikibi)

#### Name: [Weilun](https://github.com/holah)
- Place: Singapore
- Bio: Engineer
- GitHub: [Weilun](https://github.com/holah)

#### Name: [Matteo Mensi](https://github.com/Snatched)
- Place: Italy
- Bio: Chemical Engineering student. C++ developer. I (try to) make high-performance computational programs to help with scientific research.
- GitHub: [Snatched](https://github.com/Snatched)

#### Name: [Oleksiy Ovdiyenko](https://github.com/doubledare704)
- Place: Kyiv, Ukraine
- Bio: Python Dev
- GitHub: [Oleksiy Ovdiyenko](https://github.com/doubledare704)

#### Name: [Jeremy](https://github.com/jremeh)
- Place: KL, Malaysia
- Bio: Applied Math with Computing Student
- GitHub: [Jeremy](https://github.com/jremeh)

#### Name: [KUMAR AKSHAY](https://github.com/kakshay21)
- Place: Indore, Madhya Pradesh, India
- Bio: Electronics and Communication student.
- GitHub: [Kumar Akshay](https://github.com/kakshay21)

#### Name: [Jibin Thomas Philipose](https://github.com/JIBIN-P)
- Place: Mumbai, India
- Bio: Full-Stack Development, Machine Learning and Having Fun!.
- GitHub: [Jibin Thomas Philipose](https://github.com/JIBIN-P)

### Name: [Matei David](https://github.com/Matei207)
- Place: Birmingham, UK
- Bio: BSc Student at University of Birmingham
- GitHub: [Matei David](https://github.com/Matei207)

#### Name: [CAPS Padilla](https://github.com/CarlosPadilla)
- Place: Jalisco, Mexico
- Bio: A handsome guy with the best work ever

#### Name: [Aiman Abdullah Anees](https://github.com/aimananees)
- Place: Hyderabad, India
- Bio: iOS Developer
- GitHub: [Aiman Abdullah Anees](https://github.com/aimananees)

#### Name: [Andrea Zanin](https://github.com/ZaninAndrea)
- Place: Trento, Italy
- Bio: High School Student, passionate about math, coding and open source
- Github: [ZaninAndrea](https://github.com/ZaninAndrea)

#### Name: [VENKATESH BELLALE] (http://venkateshbellale.github.io)
- place:pune , India
- bio : loves computer+science , student
- github: [venketsh bellale] (http://github.com/venkateshbellale)

#### Name: [Keith VenHuizen](https://github.com/keithvenh/)
- Place: Sioux Falls, South Dakota
- Bio: Hi, I'm Keith. I love my family, playing board games, Chicago sports and problem solving!
- GitHub: [Keith VenHuizen](https://github.com/keithvenh)

#### Name：[ Eason Xuan ](https://github.com/timemahcine)
- Place: City:Shao Xing, State:Zhe Jiang, Country:China
- Bio: computer science student,front-end developer
- GitHub: [ Eason Xuan](https://github.com/timemahcine)

#### Name: [Ocean](https://github.com/ocean0212)
- Place: Henan, China
- Bio: Chinese food :heart_eyes:
- GitHub: [Ocean](https://github.com/ocean0212)

#### Name: [Rohit Motwani](https://github.com/rohittm)
- Place: Kanpur, India
- Bio: Frontend Developer
- GitHub: [rohittm](https://github.com/rohittm)

#### Name: [Piotr](https://github.com/khorne55)
- Place: Limerick, Ireland
- Bio: Computer Engineering Student :)
- GitHub: [khorne55](https://github.com/khorne55)

#### Name: [Rafael Barbosa](https://github.com/rafaelmilanibarbosa)
- Place: Sao Bernardo do Campo, Sao Paulo, Brazil
- Bio: loves computer+science , Full Stack Developer
- GitHub: [Ocean](https://github.com/rafaelmilanibarbosa)

#### Name: [Eric Wolfe](https://github.com/erwolfe)
- Place: Edwardsville, IL, USA
- Bio: Programmer, Audiophile, Gamer
- GitHub: [Eric Wolfe](https://github.com/erwolfe)

#### Name: [Francis](https://github.com/borbefg)
- Place: Quezon City, PH
- Bio: Fueled by :coffee:
- GitHub: [Francis](https://github.com/borbefg)

#### Name: [Gowtham](https://github.com/gowtham1997)
- Place: Chennai
- Bio: Loves Data science

### Name: [Branden] (https://github.com/redbeardaz)
- Place: Phoenix, AZ
- Bio: Customer Success Manager
- GitHub: [RedBeardAZ] (https://github.com/redbeardaz)

#### Name: [Hussain Calcuttawala](https://github.com/hussainbadri21)
- Place: Bengaluru, India
- Bio: Android Developer, Student, Foodie
- GitHub: [hussainbadri21](https://github.com/hussainbadri21)

#### Name: [M K]
- Place: Ko Tao, Thailand
- Bio: I love code, coffee and the beach

#### Name: [Ahmad Thames](https://github.com/ahmadthames)
- Place: Houston, TX, USA
- Bio: UX Engineer, Traveler, Plant-Based Foodie
- GitHub: [ahmadthames](https://github.com/ahmadthames)

#### Name: [Skyler](https://github.com/huntleyreep)
- Place: South Carolina
- Bio: Computer Science Student / Free Code Camper
- GitHub: [huntleyreep](https://github.com/huntleyreep)

#### Name: [Steve K]
- Place: Philadelphia, PA
- Bio: Security Analyst

#### Name: [Siddharth Tankariya](https://github.com/siddharthtankariya/)
- Place: Mumbai, India
- Bio: Java Developer, Foodie
- GitHub: [siddharthtankariya](https://github.com/siddharthtankariya/)

#### Name: [Christoph](https://github.com/iamchrishckns)
- Place: Germany
- Bio: I'm a german developer who loves to create things :)
- GitHub: [iamchrishckns](https://github.com/iamchrishckns)

#### Name: [Aditya Yuvaraj](https://github.com/Screwed-Up-Head)
- Place: Pune, India
- Bio: Metalhead law student who loves hardware and code
- GitHub: [Screwed-Up-Head](https://github.com/Screwed-Up-Head)

#### Name: [Zoe Kafkes](https://github.com/zkafkes)
- Place: Atlanta, Georgia USA
- Bio: caffeinated and curious
- GitHub: [zkafkes](https://github.com/zkafkes)

#### Name: [Gareth Davies](https://github.com/gareth-d85)
- Place: UK
- Bio: Future Developer and Free code camp local group leader
- GitHub: [Gareth Davies](https://github.com/gareth-d85)

#### Name: [Daniel Tudares](https://github.com/dan1eltudares)
- Place: Ottawa, Ontario, Canada
- Bio: Network specialist, code n00b
- Github: [Daniel Tudares](https://github.com/dan1eltudares)

#### Name: [Ryan Sperzel](https://github.com/ryansperzel)
- Place: NYC, New York, USA
- Bio: Recent college grad attending Flatiron School coding bootcamp
- GitHub: [Ryan Sperzel](https://github.com/ryansperzel)

#### Name: [Thomas Lee](https://github.com/pbzweihander)
- Place: Seoul, Republic of Korea
- Bio: College student
- GitHub: [Thomas Lee](https://github.com/pbzweihander)

#### Name: [Ayush Aggarwal](https://github.com/aggarwal125ayush)
- Place: Delhi, India
- Bio: Data Scientist , Android Developer
- Github: [Ayush Agagrwal](https://github.com/aggarwal125ayush)

#### Name: [Taylor Hudson](https://github.com/AllenCompSci)
- Place: Allen, Texas, USA
- Bio: Computer Scientist , C++ Developer, Java Developer, NodeJS, High School Computer Science Teacher, Math Teacher, Mathematicain
- Github: [Allen Comp Sci](https://github.com/AllenCompSci)

#### Name: [Margaret Kelley](https://github.com/mlouisekelley)
- Place: USA
- Bio: Cat lover
- GitHub: [mlouisekelley](https://github.com/mlouisekelley)

#### Name: [Simon Volpert](https://github.com/vol-pi)
- Place: Ulm, Germany
- Bio: DevOps, Hiking, Photography
- GitHub: [vol-pi](https://github.com/vol-pi)

#### Name: [Matteo Testa](https://github.com/maojh)
- Place: Milan, Italy
- Bio: Design&Arts
- GitHub: [maojh](https://github.com/maojh)

#### Name: [SAIDEEP DICHOLKAR](https://github.com/saideepd)
- Place: Mumbai, India
- Bio: Computer Science Engineering Student & Tech Enthusiast
- GitHub: [Saideep Dicholkar](https://github.com/saideepd)

#### Name: [Lisa Nguyen](https://github.com/LisaNguyen)
- Place: Dublin, Ireland
- Bio: Front-end developer
- GitHub: [Lisa Nguyen](https://github.com/LisaNguyen)

#### Name: [Tyler Williams](https://github.com/Tyler-Williams)
- Place: Henderson, NV, USA
- Bio: Front-end Developer
- GitHub: [Tyler-Williams](https://github.com/Tyler-Williams)

#### Name: [Ítalo Epifânio](https://github.com/itepifanio)
- Place: Natal, Brazil
- Bio: Web developer PHP and Python
- Github: [Ítalo Epifânio](https://github.com/itepifanio)

#### Name: [Otto Bittencourt](https://github.com/OttoWBitt)
- Place: Belo Horizonte, Minas Gerais, Brazil
- Bio: Computer Science student at Puc-Mg ,Music lover
- GitHub: [OttoWBitt] (https://github.com/OttoWBitt)

#### Name: [Ana Perez](https://github.com/anacperez)
- Place: King City, California, United States
- Bio: Full-Stack developer, hiking, travel, art, photography
- GitHub: [Ana Perez](https://github.com/anacperez)

#### Name: [Matan](https://github.com/matan188)
- Place: TLV, IL
- Bio: Programmer
- GitHub: [Matan](https://github.com/matan188)

#### Name: [Moisés Ñañez](https://github.com/moisesnandres)
- Place: Ica, Perú
- Bio: Software developer and musician
- GitHub: [Moisés Ñañez](https://github.com/moisesnandres)

#### Name: [Joe Hanson](https://github.com/jahanson)
- Place: San Antonio, TX, United States
- Bio: Front-End Developer
- GitHub: [Joe Hanson](https://github.com/jahanson)

#### Name: [Tech Tide](https://github.com/techtide/)
- Place: Singapore, Singapore
- Bio: Young software developer.
- GitHub: [techtide](https://github.com/techtide/)

#### Name: [Raymond Duckworth](https://github.com/raymondxduckworth/)
- Place: California, USA
- Bio: Aspiring full-stack web developer/software engineer. Interested in IoT, AI, & Tech Business.
- GitHub: [Raymond Duckworth](https://github.com/raymondxduckworth/)

#### Name: [Tanner Lund](https://github.com/nylan17/)
- Place: Seattle
- Bio: Developer
- GitHub: [Nylan17](https://github.com/nylan17/)

#### Name: [Ermolaev Gleb](https://github.com/ermolaeff/)
- Place: Moscow, Russia
- Bio: Student-developer, fond of JAva, Web etc.
- GitHub: [Ermolaeff](https://github.com/ermoalaeff)

#### Name: [Jeffrey Ng](https://github.com/NgJeffrey/)
- Place: California, United States
- Bio: Student
- GitHub: [NgJeffrey](https://github.com/NgJeffrey/)

#### Name: [Peter Walsh](https://github.com/ddddamian/)
- Place: UK
- Bio: Learning to code through freeCodeCamp
- GitHub: [Peter Walsh](https://github.com/ddddamian/)

#### Name: [Michelle Uy](https://github.com/breindy/)
- Place: NYC
- Bio: CS student aspiring to become a better coder
- GitHub: [Michelle Uy](https://github.com/breindy/)

#### Name: [James Nuttall](https://github.com/JamesNuttall/)
- Place: UK
- Bio: Developing things. Learning Git
- GitHub: [James Nuttall](https://github.com/JamesNuttall/)

#### Name: [Bruno](https://github.com/bbarao/)
- Place: Lisbon, Portugal
- Bio: Love stuff
- GitHub: [Bruno](https://github.com/bbarao/)

#### Name: [Taylor Lee](https://github.com/taylorlee1/)
- Place: California
- Bio: Developer
- GitHub: [taylorlee1](https://github.com/taylorlee1/)

#### Name: [José](https://github.com/JJPO96/)
- Place: Porto, Portugal
- Bio: Informatics Student
- GitHub: [JJPO96](https://github.com/JJPO96/)

#### Name: [Rafael Barbosa Conceição](https://github.com/darthmasters/)
- Place: Sergipe, Brasil
- Bio: Web Developer
- GitHub: [Rafael Barbosa Conceição](https://github.com/darthmasters/)

#### Name: [Eric](https://github.com/Eric-Tadeja/)
- Place: Redmond, Washington
- Bio: service engineer
- GitHub: [Eric-Tadeja](https://github.com/Eric-Tadeja/)

#### Name: [Grégoire](https://github.com/navispeed/)
- Place: Quebec, Canada
- Bio: Scala developer
- GitHub: [navispeed](https://github.com/navispeed/)

#### Name: [Spencer](https://github.com/leaous/)
- Place: Pittsburgh, Pennsylvania
- Bio: student :)
- GitHub: [leaous](https://github.com/leaous/)

#### Name：[Akani] (htpps://github.com/akanijade/)
- Place: Jakarta, Indonesia
- Bio: Student
- GitHub: [akanijade] (https://github.com/akanijade/)

#### Name: [Udit Mittal](https://github.com/udit-001)
- Place: New Delhi, India
- Bio: Programmer
- Github: [Udit Mittal](https://github.com/udit-001)

#### Name: [Joseph Musembi](https://github.com/musemby)
- Place: Nairobi, Kenya
- Bio: Software engineer
- Github: [Joseph Musembi](https://github.com/musemby)

#### Name: [Nneoma Oradiegwu](https://github.com/noradiegwu)
- Place: Illinois
- Bio: Student
- Github: [noradiegwu](https://github.com/noradiegwu)

#### Name: [Sai Praneeth](https://github.com/saip009)
- Place: Mumbai, India
- Bio: Programmer
- Github: [Sai Praneeth](https://github.com/saip009)

#### Name: [Abhishek Bhatt](https://github.com/ab-bh)		
 - Place: New Delhi, India		
 - Bio: Software developer, studying B.Tech CSE		
 - GitHub: [Abhishek Bhatt](https://github.com/ab-bh)

#### Name: [Aniket](https://github.com/AniketRoy)
- Place: New Delhi, India
- Bio: Computer Science Under Graduate, Open Source Lover
- GitHub: [Aniket](https://github.com/AniketRoy)

#### Name: [Nelson Estevão](https://github.com/nelsonmestevao)
- Place: Braga, Portugal
- Bio: Student of Software Engineering who likes puzzles.
- GitHub: [nelsonmestevao](https://github.com/nelsonmestevao)

#### Name: [Tom Michel](https://github.com/tomichel)
- Place: Berlin, Germany
- Bio: Developer
- Github: [Tom Michel](https://github.com/tomichel)

#### Name: [Abhishek Bhatt](https://github.com/ab-bh)
- Place: New Delhi, India
- Bio: Software developer, studying B.Tech CSE
- GitHub: [Abhishek Bhatt](https://github.com/ab-bh)

#### Name: [Rohit Mathew](https://github.com/rohitjmathew)
- Place: Bangalore, Karnataka, India
- Bio: Android Developer, Freelancer and Tech Enthusiast
- GitHub: [Rohit Mathew](https://github.com/rohitjmathew)

#### Name: [Aditya Giri](https://github.com/BrainBuzzer)
- Place: Latur, India
- Bio: Student
- Github: [Udit Mittal](https://github.com/BrainBuzzer)

#### Name: [syamkumar](https://github.com/syam3526)
- Place:kerala,india
- Bio: data scientist
- Github: [syamkumar](https://github.com/syam3526)

#### Name: [Gui An Lee](https://github.com/piroton)
- Place: Singapore, Singapore
- Bio: Student
- Github: [Gui An Lee](https://github.com/piroton)

#### Name: [Hardik Surana](https://github.com/hardiksurana)
- Place: Bangalore, India
- Bio: Programmer, Student
- Github: [Hardik Surana](https://github.com/hardiksurana)

#### Name: [Curian lee Zhen Jie](https://github.com/finalight)		
 - Place: Singapore
 - Bio: Fullstack, devops practitioner
 - GitHub: [turkerdotpy](https://github.com/finalight)

#### Name: [Ayushman KB](https://github.com/namhsuya/)
- Place: Calcutta, India
- Bio: Life sciences student|Dev|Linux enthusiast
- GitHub: [namhsuya](https://github.com/namhsuya/)

#### Name: [Michael Rogers](https://github.com/widgyrogers)
- Place: London, England
- Bio: Management Consultant
- Github: [widgyrogers] (https://github.com/widgyrogers)

#### Name: [Ipaye Alameen](https://github.com/ipaye)
- Place: Lagos, Nigeria
- Bio: Coumpter Engeering Undergrad | Front-end Developer | Javascript enthusiast
- Github: [ipaye] (https://github.com/ipaye)

#### Name: [Audrey Delgado](https://github.com/AudreyLin)
- Place: CA, USA
- Bio: It Network & Security graduate turned newb developer...lol.  
- Github: [AudreyLin](https://github.com/AudreyLin)

#### Name: [Kutsoragi](https://github.com/Kutsoragi)
- Place: Madrid, Spain
- Bio: Software Student
- Github: [Kutsoragi] (https://github.com/Kutsoragi)

#### Name: [Shreyansh Dwivedi](https://github.com/shreyanshdwivedi)
- Place: Varanasi, Uttar Pradesh, India
- Bio: Undergrad at IIITA
- Github: [Shreyansh Dwivedi] (https://github.com/shreyanshdwivedi)

#### Name: [Jochen Kirstätter](https://github.com/jochenkirstaetter)
- Place: Mauritius
- Bio: Family guy, geek, entrepreneur, software craftsman: Microsoft MVP Visual Studio, C#, Xamarin, SQL Server, VFP, MySQL, Linux consultant, conference speaker
- GitHub: [jochenkirstaetter](https://github.com/jochenkirstaetter)
- Website: [Get Blogged by JoKi](https://jochen.kirstaetter.name/)

#### Name: [Paul Schmidt](https://github.com/pschmidt88)
 - Place: Kassel, Germany
 - Bio: Software Engineer @ plentymarkets
 - Github [pschmidt88](https://github.com/pschmidt88)

#### Name: [Josh McKenzie](https://github.com/mckenzieja)
 - Place: Louisville, Kentucky USA
 - Bio: Full Stack JavaScript/WoW - Hyjal(Horde)
 - GitHub: [mckenzieja](https://github.com/mckenzieja)]

 #### Name: [Sanjeev Kumar](https://github.com/sanjeevbitx)
 - Place: Kolkata, India
 - Bio: Electronics Undergrad @Jadavpur University 
 - Github [sanjeevbitx](https://github.com/sanjeevbitx)

#### Name: [Neelansh Sahai](https://www.linkedin.com/in/neelansh-sahai-555a693b/)
- Place: Lucknow, Uttar Pradesh, INDIA
- Bio: Flirty Allrounder with a knack of Programming, Sports and Music
- Github: [Neelansh Sahai](https://github.com/neelanshsahai)

#### Name: [Bryen Vieira](https://www.linkedin.com/in/bryen95/)
- Place: London, UK
- Bio: Android development and a sprinkle of back end web!
- Github: [Bryen V](https://github.com/bryen95)

#### Name: [Matt Wszolek](https://github.com/mattwszolek)
- Place: Chicago, IL, USA
- Bio: Softweare Engineer for SteelSeries
- Github: [Matt Wszolek](https://github.com/mattwszolek)

#### Name: [Wan Wan](https://github.com/lf2com)
- Place: Taipei, Taiwan
- Bio: Front-end Developer
- GitHub: [Wan Wan](https://github.com/lf2com)

#### Name: [Nawed Imroze](https://github.com/nawedx)
- Place: Bhubaneswar, Odisha, India
- Bio: Sophomore IT undergraduate, tech enthusiast, programmer and quizzer.
- GitHub: [Nawed Imroze](https://github.com/nawedx)

#### Name: [Henri Idrovo](https://github.com/henriguy1210)
- Place: Chicago, Illinois, USA
- Bio: Java Software Engineer. Illinois Institute of Technology graduate.
- Github: [Henri Idrovo](https://github.com/henriguy1210)

#### Name: [Mateus Fernandes Machado](https://github.com/mateusfmachado)
- Place: Patrocínio, MG, BRA
- Bio: Graduated in CS, Full Stack Javascript Consultant/Freelancer, Founder of Ampliee.com, Tech Enthusiast
- Github: [Mateus Machado](https://github.com/mateusfmachado)

#### Name: [Glen J Fergo](https://github.com/gfergo)
- Place: Long Island, New York, USA
- Bio: Professional Web Developer since 1995
- Github: [Glen J Fergo](https://github.com/gfergo)

#### Name: [Shashwat Pulak](https://github.com/shpulak)
- Place: Pune, Maharashtra, India
- Bio: Full Stack developer and Tech enthusiast
- Github: [shpulak](https://github.com/shpulak)

#### Name: [Joel Vilanilam Zachariah](https://github.com/JoelVZachariah)
- Place: Ernakulam, Kerala, India
- Bio: Sophomore CS undergraduate, MUNner,  programmer
- Github : [Joel V Zachariah](https://github.com/JoelVZachariah)

#### Name: [tbdees](https://github.com/tbdees/)
- Place: Laguna Beach, CA
- Bio: financial software consultant
- Github: [tbdees](https://github.com/tbdees/)

#### Name: [Mateo Pool](https://github.com/IAmMyself)
- Place: Chattanooga, Tennesse, USA
- Bio: Full Stack hobbyiest, Hacking enthusiast, Fluent in several languages
- GitHub: [Mateo Pool](https://github.com/IAmMyself)

#### Name: [Murilo Arruda](https://github.com/Passok11)
- Place: Petrópolis, Rio de Janeiro, Brazil
- Bio: Full Stack Student
- GitHub: [Murilo Arruda](https://github.com/Passok11)

#### Name: [Douglas Feuser](https://github.com/Douglasfeuser)
- Place: Santa Catarina, Brazil
- Bio: Front end web developer.
- GitHub: [Douglasfeuser](https://github.com/Douglasfeuser)
#### Name: [Sam Flores](https://github.com/samflores23)		
 - Place: Chicago, IL, USA		
 - Bio: Programming :desktop_computer: Games :video_game: Movies :popcorn: Food :cake:		
 - GitHub: [samflores23](https://github.com/samflores23)
 
 #### Name: [Omid Nikrah](https://github.com/omidnikrah)		
 - Place: Tehran, Tehran, Iran	
 - Bio: Front-end developer
 - GitHub: [omidnikrah](https://github.com/omidnikrah)
 
 #### Name: [Deepika Sunhare](https://github.com/deepikasunhare) 
  - Place: Indore, India 
  - Bio: Engineering Student @ IET DAVV Indore 
  - Github: [deepikasunhare](https://github.com/deepikasunhare)

#### Name: [Daniel Hernandez](https://github.com/DHDaniel)
- Place: Caracas, Venezuela
- Bio: IB Diploma high school student.
- GitHub: [DHDaniel](https://github.com/DHDaniel)

#### Name: [Christian Heinrichs](https://github.com/christianheinrichs)
- Place: Germany
- Bio: Technology enthusiast (mostly IT)
- GitHub: [christianheinrichs](https://github.com/christianheinrichs)

#### Name: [Clark Weckmann](https://github.com/clarkhacks)
- Place: Illinois, USA
- Bio: Design, Develop, Produce!
- GitHub: [ClarkHacks](https://github.com/clarkhacks)

#### Name: [Mintoo Kumar](https://github.com/mintoo511)
- Place: New Delhi, India
- Bio: Software Engineer
- GitHub: [mintoo511](https://github.com/mintoo511)

#### Name: [GITHAE KEVIN](https://github.com/Kevogich)
- Place: Torino, Italy
- Bio: Everything Data !
- GitHub: [GITHAE KEVIN](https://github.com/Kevogich)

#### Name: [Sourav Verma](https://github.com/SrGrace)
- Place: Gwalior, Madhya Pradesh, India
- Bio: Machine Learning Enthusiast, Information Technology Undergraduate-18
- GitHub: [SrGrace](https://github.com/SrGrace)

#### Name: [Abhay Gawade](https://github.com/abhaygawade)
- Place: Pune, Maharashtra, India
- Bio: Technology enthusiastic!
- GitHub: [Abhay Gawade](https://github.com/abhaygawade)

#### Name: [Chong Jia Wei](https://github.com/heyjiawei)
- Place: Singapore
- Bio: Transformer in disguise
- GitHub: [heyjiawei](https://github.com/heyjiawei)

#### Name: [Indra Kusuma](https://github.com/idindrakusuma)
- Place: Semarang, Indonesia
- Bio: ♥ opensource ♥
- GitHub: [idindrakusuma](https://github.com/idindrakusuma)

### Name: [Terren Peterson](https:/github.com/terrenjpeterson)
- Place: Richmond, Virginia, United States
- Bio: Creator of Alexa Skills and Lex based chatbots
- GitHub: [Terren Peterson](https://github.com/terrenjpeterson)

### Name: [Raj Shekhar Kumar](https:/github.com/rja907)
- Place: Delhi, India
- Bio: CS Undergrad
- GitHub: [Raj Shekhar Kumar](https://github.com/rja907)

#### Name: [Darsh Naik](https://github.com/DarshNaik)
- Place: India
- Bio: Computer Engineering student
- GitHub: [DarshNaik](https://github.com/DarshNaik)

#### Name: [Ruta Puodziunaite](https://github.com/rutuke)
- Place: Dublin, Ireland
- Bio: Fullstack Web developer and a chemical sciences graduate.
- GitHub: [rutuke](https://github.com/rutuke)
- Website: [https://www.rutap.tech](https://www.rutap.tech)
- Starup: [EndorseU](http://www.endorseu.com)

#### Name: [DAVE HOWSON](https://github.com/davehowson)		
 - Place: Kandy, Sri Lanka		 
 - Bio: Software Engineering Student/ Web Developer		 
 - GitHub: [davehowson](https://github.com/davehowson)

#### Name: [Egi Nugraha](https://github.com/eginugraha)
- Place: Bandung, Jawa Barat, Indonesia
- Bio: I Love Code and Design.
- GitHub: [Egi Nugraha](https://github.com/eginugraha)

#### Name: [Faouzi Bouzar Amrouche](https://github.com/faouziamrouche)
- Place: Kolea, Tipaza, Algeria
- Bio: Fullstack Web developer, Computer Engineering Master student
- GitHub: [faouziamrouche](https://github.com/faouziamrouche)

#### Name: [Rene Israel](https://github.com/reneisrael)
- Place: Mexico
- Bio: En decadencia
- GitHub: [Rene Israel](https://github.com/reneisrael)

#### Name: [Thomas Booker](https://github.com/thomas-booker)
- Place: Stockport, Cheshire, England
- Bio: Budding software developer, studying MSc Computing
- GitHub: [thomas-booker](https://github.com/thomas-booker)

#### Name: [Türker Yıldırım](https://github.com/turkerdotpy)		
 - Place: Tekirdağ, Turkey		
 - Bio: Literally gamer, geek and viking.		
 - GitHub: [turkerdotpy](https://github.com/turkerdotpy)		

#### Name: [OGUZCAN EMEGIL](https://github.com/oemegil)
- Place: Ankara
- Bio: Format atilir
- GitHub: [Oguzcan Emegil](https://github.com/oemegil)

#### Name: [Colin Zhang](http://linkedin.com/in/colinzhang95)		
 - Place: Philadelphia, PA, USA		
 - Bio: Entrepreneur, product manager, traveller		 
 - Github: [colinzhang](https://github.com/colinzhang)		

#### Name: [Petar Popovic](https://github.com/Petar-np)
- Place: Nova Pazova, Serbia
- Bio: Blockchain and Fullstack Web Developer
- GitHub: [Petar-np](https://github.com/Petar-np)

#### Name: [Dalton](https://github.com/stormBandit)		
 - Place: Ontario, Canada		
 - Bio: Software Engineer		
 - GitHun: [Dalton](https://github.com/stormBandit)		

#### Name: [VICTOR PIOLIN](https://github.com/vico1993)
- Place: FRANCE
- Bio: Open Source Lover, and trying some go :p
- GitHub: [Victor Piolin](https://github.com/vico1993)

#### Name: [ALICE CHUANG](https://github.com/AliceWonderland)
- Place: New York City, NY, USA
- Bio: I love DOGS! :dog:
- GitHub: [Alice Chuang](https://github.com/AliceWonderland)

#### Name: [Jon Rinciari] (https://github.com/jonathanRinciari)
- Place: New Haven, CT, USA
- Bio: Web Developer
- GitHub: [Jon Rinciari] (https://github.com/jonathanRinciari)

#### Name: [AP PRANAV](https://github.com/pranav-cs)
- Place: India
- Bio: I like to code
- GitHub: [AP Pranav](https://github.com/pranav-cs)

#### Name: [GABE DUNN](https://github.com/redxtech)
- Place: Canada
- Bio: I love VUE !!
- GitHub: [Gabe Dunn](https://github.com/redxtech)
- Website: [when.](https://when.redxte.ch)

#### Name: [GEORGE FOTOPOULOS](https://github.com/xorz57)
- Place: Patras, Achaia, Greece
- Bio: Technology Enthusiast
- GitHub: [George Fotopoulos](https://github.com/xorz57)

#### Name: [Stephen Dzialo](https://github.com/dzials)
- Place: USA
- Bio: Computer Science Major
- GitHub: [Stephen Dzialo](https://github.com/dzials)

#### Name: [Taf Meister](https://github.com/tashrafy)
- Place: NYC
- Bio: Developer =]

#### Name: [RAFAEL MENEZES](https://github.com/RafaelSa94)
- Place: Boa Vista, Roraima, Brazil
- Bio: Computer Science Major
- GitHub: [Rafael Sá](https://github.com/RafaelSa94)

#### Name: [Patrick S](https://github.com/patsteph)
- Place: USA
- Bio: Professional Geek
- GitHub: [Patrick S](https://github.com/patsteph)

#### Name: [Michael Cao](https://github.com/mcao)
- Place: PA, USA
- Bio: Student
- GitHub: [Michael Cao](https://github.com/mcao)

#### Name: [Amlaan Bhoi](https://github.com/amlaanb)
- Place: IL, USA
- Bio: CS Grad Student
- GitHub: [Amlaan Bhoi](https://github.com/amlaanb)

#### Name: [Cecy Correa](https://github.com/cecyc)
- Place: USA
- Bio: Software Engineer at ReturnPath
- Github: [cecyc](https://github.com/cecyc)

#### Name: [Billy Lee](https://github.com/leebilly0)
- Place: WI, USA
- Bio: Software Developer, Bachelors in Computer Science
- Github: [Billy Lee](https://github.com/leebilly0)

#### Name: [AGNIESZKA MISZKURKA](https://github.com/agnieszka-miszkurka)
- Place: Poland
- Bio: second year Computer Science Student, in love with NYC <3
- GitHub: [agnieszka-miszkurka](https://github.com/agnieszka-miszkurka)

#### Name: [Leah Langfrod](https://github.com/leahlang4d2)
- Place: CA, USA
- Bio: Recent Bachelors in Computer Science
- Github: [Leah Langford](https://github.com/leahlang4d2)

#### Name: [Eric Nor](https://github.com/thateric)
- Place: Lake Forest, CA, USA
- Bio: Multiple corgi owner and a Senior Software Developer
- Github: [Eric Nord](https://github.com/thateric)

#### Name: [Campion Fellin](https://github.com/campionfellin)
- Place: Seattle, WA, USA
- Bio: I love open source and coffee! New grad looking for work!
- GitHub: [Campion Fellin](https://github.com/campionfellin)

#### Name: [Niket Mishra](https://github.com/niketmishra)
- Place: New Delhi, Delhi, India
- Bio: B.Tech Student in Information Technology
- GitHub: [Niket Mishra](https://github.com/niketmishra)

#### Name: [Shade Ruangwan](https://github.com/sruangwan)
- Place: Nara, Japan
- Bio: PhD student in Software Engineering
- Github: [Shade Ruangwan](https://github.com/sruangwan)

#### Name: [Michael Rodriguez](https://github.com/vinird)
- Place: Alajuea, Alajuela, Costa Rica
- Bio: Web dev adn graphic designer
- GitHub: [vinird](https://github.com/vinird)

#### Name: [Evan Culver](https://github.com/eculver)
- Place: San Francisco, CA, USA
- Bio: I work at Uber on data storage, tooling and OOS - checkout [our work](https://github.com/uber-go/dosa)!
- GitHub: [Evan Culver](https://github.com/eculver)

#### Name: [Vo Tan Tho](https://github.com/kensupermen)
- Place: Ho Chi Minh City, VietNam
- Bio: I'm Software Engineer at Dinosys
- GitHub: [Ken Supermen](https://github.com/kensupermen)

#### Name: [Franklyn Roth](https://github.com/far3)
- Place: Boulder, CO, USA
- Bio: I am a web developer working on finance sites. Specialize in accessibility.
- GitHub: [Franklyn Roth](https://github.com/far3)

#### Name: [Karthick Thoppe](https://github.com/karthicktv)
- Place: Dublin, Ireland
- Bio: I am a Solution Architect and work for a large SaaS organization
- GitHub: [Karthick Thoppe](https://github.com/karthicktv)

#### Name: [Brane](https://github.com/brane)
- Place: Turkey
- Bio: I am a caffeine based artificial life form.
- GitHub: [Brane](https://github.com/brane)

#### Name: [Ishan Jain](https://github.com/ishanjain28)
- Place: Roorkee, Uttrakhand, India
- Bio: I love working with Images, Crypto, Networking and opengl, Work as a Backend Engineer in Go. Also, Love Rust!.
- Github: [Ishan Jain](https://github.com/ishanjain28)

#### Name: [Anupam Dagar](https://github.com/Anupam-dagar)
- Place: Allahabad, India
- Bio: I am like a code currently in development.
- GitHub: [Anupam Dagar](https://github.com/Anupam-dagar)

#### Name: [Phil](https://github.com/bitbrain-za)
- Place: South Africa
- Bio: Avid Tinkerer
- GitHub: [bitbrain-za](https://github.com/bitbrain-za)

#### Name: [Jasdy Syarman](https://github.com/akutaktau)
- Place: Malaysia
- Bio: PHP Programmer
- GitHub: [akutaktau](https://github.com/akutaktau)

#### Name: [Rupesh Kumar](https://github.com/vmcniket)
- Place: India
- Bio: KIIT University IT student
- GitHub: [vmcniket](https://github.com/vmcniket)

#### Name: [Shelby Stanton](https://github.com/Minimilk93)
- Place: Leeds, England
- Bio: Front End Developer who loves cats and gaming!
- GitHub: [Minimilk93](https://github.com/Minimilk93)

#### Name: [Michael Nyamande](https://github.com/mikeyny)
- Place: Harare ,Zimbabwe
- Bio: Eat , ~~Sleep~~ , Code
- GitHub: [Mikeyny](https://github.com/mikeyny)

#### Name: [Anders Jürisoo](https://github.com/ajthinking)
- Place: Sweden
- Bio: What happens in Git stays in Git
- GitHub: [Anders Jürisoo](https://github.com/ajthinking)

#### Name: [Dvir](https://github.com/dvur12)
- Place: Israel
- Bio: \x90\x90\x90\x90
- GitHub: [Dvir](https://github.com/dvur12)

#### Name: [Xavier Marques](https://github.com/wolframtheta)
- Place: Corbera de Llobregat, Barcelona, Catalonia
- Bio: Computer Science Major
- GitHub: [WolframTheta](https://github.com/wolframtheta)

#### Name: [Vishal](https://dainvinc.github.io)
- Place: New York
- Bio: Software developer with a knack to learn things quickly.
- GitHub: [dainvinc](https://github.com/dainvinc)

### Name: [Niall Cartwright](https://github.com/Nairu)
- Place: Birmingham, UK
- Bio: Avid Games dev hobbyist, work for 3SDL as a software developer.
- GitHub: [Niall Cartwright](https://github.com/Nairu)

#### Name: [Justin I](https://github.com/Jish80)
- Place: IL, USA
- Bio: Work hard
- GitHub: [Jish80] (https://github.com/Jish80)

#### Name: [APOORVA SHARMA](https://github.com/okatticus)
- Place: Himachal Pradesh,India
- Bio: A student happy to write code and poetry.
- GitHub: [Apoorva Sharma](https://github.com/okatticus)

#### Name: [Prateek Pandey](https://github.com/prateekpandey14)
- Place: Bangalore, India
- Bio: Opensource Enthusiast, Opensource Golang developer
- GitHub: [Prateek Pandey](https://github.com/prateekpandey14)

#### Name: [CodHeK](https://github.com/CodHeK)
- Place: Mumbai, India
- Bio: Cuber/Coder
- GitHub: [CodHeK](https://github.com/CodHeK)

#### Name: [Søren Eriksen](https://github.com/soer7022)
- Place: Denmark
- Bio: Currently studying computerscience at Aarhus University
- Github: [Søren Eriksen](https://github.com/soer7022)

#### Name: [Cristiano Bianchi](https://github.com/crisbnk)
- Place: Italy
- Bio: Love to learn something new everyday
- GitHub: [crisbnk](https://github.com/crisbnk)


#### Name: [Paulo Henrique Scherer](https://github.com/phscherer)
- Place: Brazil
- Bio: Student and newbie software developer
- GitHub: [phscherer](https://github.com/phscherer)

#### Name: [Aldo Cano](https://github.com/aldocano)
- Place: Tirana, Albania
- Bio: A bug is never just a mistake...
- GitHub: [Aldo Cano](https://github.com/aldocano)

#### Name: [Timea Deák](https://github.com/DTimi)
- Place: Dublin, Ireland
- Bio: Molecular biologist
- GitHub: [Timea Deák](https://github.com/DTimi)

#### Name: [Christian Skala](https://github.com/chrishiggins29)
- Place: New York, USA
- Bio: Hire me! Need a VP of Engineering, Director of Software, CTO?
- GitHub: [Christian Skala](https://github.com/chrishiggins29)

#### Name: [filedesless](https://hightechlowlife.info)
- Place: Québec, Canada
- Bio: CompSci from ULaval reporting in
- GitHub: [aiglebleu](https://github.com/aiglebleu)

#### Name: [Jon Lee](https://github.com/githubbbbbbbbbbbbb)
- Place: Canada
- Bio: Student
- GitHub: [githubbbbbbbbbbbbb](https://github.com/githubbbbbbbbbbbbb)

#### Name: [Ren Cummings](https://github.com/nrenc027)
- Place: Dayton,OH, USA
- Bio: I like Code :sunglasses:, Coloring :art:, and Cardio :running:
- GitHub: [Ren Cummings](https://github.com/nrenc027)

#### Name: [Nefari0uss](https://github.com/nefari0uss)
- Place: USA
- Bio: Gamer, developer, and open source enthusiast!
- Github: [Nefari0uss](https://github.com/nefari0uss)

#### Name: [S Stewart](https://github.com/tilda)
- Place: Denton, Texas, US
- Bio: Dude trying to become a IT guy somewhere. Also reads [The Register](https://www.theregister.co.uk).
- GitHub: [tilda](https://github.com/tilda)

#### Name: [Jose Gomera](https://github.com/josegomera)
- Place: Dominican Republic
- Bio: I'm web developer that love somehow to help.
- Github: [josegomera](https://github.com/josegomera)

#### Name: [Stephen Abrahim](https://github.com/lepah)
- Place: Huntington Beach, CA
- Bio: Games and things!
- GitHub: [Stephen Abrahim](https://github.com/lepah)

#### Name: [Rajeev Kumar Singh](https://github.com/rajeeviiit)
- Place: Gandhinagar,Gujrat, IN
- Bio: Games and music!
- GitHub: [Rajeev Kumar Singh](https://github.com/rajeeviiit)

### Name: [Benjamin Sanvoisin](https://github.com/Laudenlaruto)
- Place : Paris, FR
- Bio: Devops, Gamer and fun
- GitHub: [Benjamin Sanvoisin](https://github.com/Laudenlaruto)

#### Name: [Matthew Burke](https://github.com/MatthewBurke1995)
- Place: Sydney, Australia
- Bio: Big fan of Python + Data
- GitHub: [Matthew Burke](https://github.com/MatthewBurke1995)

#### Name: [Caio Perdona](https://github.com/perdona)
- Place: Ribeirao Preto, SP, Brazil
- Bio: Web and Mobile Engineer
- GitHub: [Caio Perdona](https://github.com/perdona)

#### Name: [Shankhalika Sarkar](https://github.com/Shankhalika)
- Place: Karnataka, India
- Bio: Current Final Year CS Undergrad. I love poetry, tea and dogs.
- Github: [Shankhalika Sarkar](https://github.com/Shankhalika)

#### Name: [Henrique Duarte](https://github.com/mustorze)
- Place: São Paulo, SP, BR
- Bio: Developer, I really like!
- GitHub: [Henrique Duarte](https://github.com/mustorze)

#### Name: [Akshit Kharbanda](https://github.com/akshit04)
- Place: Delhi, India
- Bio: 5th semester IT Undergrad. Machine Learning enthusiast. Black coffee <3
- GitHub: [Akshit Kharbanda](https://github.com/akshit04)

#### Name:[Avinash Jaiswal](https://github.com/littlestar642)
- Place:Surat,Gujarat,India.
- Bio:In love with the WEB,from age of 5!
- Github:[Avinash Jaiswal](https://github.com/littlestar642)

#### Name: [JoeBanks13](https://github.com/JoeBanks13)
- Place: York, United Kingdom
- Bio: Backend web developer
- GitHub: [JoeBanks13](https://github.com/JoeBanks13)
- Webpage: [josephbanks.me](https://josephbanks.me)
- GitLab Server: [GitLab](https://gitlab.josephbanks.me/JoeBanks13)

#### Name: [Alisson Vargas](https://github.com/alisson-mich)
- Place: Torres, RS, Brazil
- Bio: A guy who loves IT :D
- GitHub: [Alisson Vargas](https://github.com/alisson-mich)

#### Name: [Mat.](https://github.com/pudkipz)
- Place: Stockholm, Sweden
- Bio: Random Swedish student.
- GitHub: [Mat.](https://github.com/pudkipz)

#### Name: [Adiyat Mubarak](https://github.com/Keda87)
- Place: Jakarta, ID, Indonesia
- Bio: Technology Agnostic
- GitHub: [Adiyat Mubarak](https://github.com/Keda87)

#### Name: [Vishaal Udandarao](https://github.com/vishaal27)
- Place: New Delhi, India
- Bio: Professional Geek | Developer
- GitHub: [Vishaal Udandarao](https://github.com/vishaal27)

#### Name: [Sparsh Garg](https://github.com/sparsh789)
- Place: Hyderabad, Telangana, India
- Bio: Student@IIIT,Hyderabad
- GitHub: [sparsh789](https://github.com/sparsh789)

#### Name: [Zaki Akhmad](https://github.com/za)
- Place: Jakarta, Indonesia
- Bio: Python enthusiasts
- GitHub: [za](https://github.com/za)

### Name: [Joey Marshment-Howell](https://github.com/josephkmh)
- Place: Berlin, Germany
- Bio: A nice young man who likes web programming!
- GitHub: [Joey Marshment-Howell](https://github.com/josephkmh)

#### Name: [Chris Sullivan](https://github.com/codemastermd)
- Place: College Park, Maryland
- Bio: Comp Sci student at the University of Maryland
- GitHub: [Chris Sullivan](https://github.com/codemastermd)

### Name: [Owen Mitchell](https://github.com/ultimatezenzar)
- Place: Edmond, OK, United States
- Bio: Programmer for a high school robotics team
- Github: [ultimatezenzar] (https://github.com/ultimatezenzar)

#### Name: [Sravya Pullagura](https://github.com/sravya96)
- Place: Vijayawada, Andhra Pradesh, India
- Bio: Love learning, coding and sketching!!
- Github [Sravya Pullagura](https://github.com/sravya96)

#### Name: [Ahmad Musaddiq Mohammad](https://github.com/ahmadmusaddiq)
- Place: Kuala Belait, Brunei Darussalam
- Bio: Mechanical engineer
- Github: [ahmadmusaddiq](https://github.com/ahmadmusaddiq)

#### Name: [Rafael Lima](https://github.com/rafaelkalan)
- Place: Belo Horizonte, Minas Gerais, Brazil
- Bio: Youger software engineer
- GitHub: [Rafael Lima](https://github.com/rafaelkalan)

#### Name: [Saif Rehman Nasir](https://github.com/shyshin)
- Place: New Delhi, India
- Bio: Techie with a lot of horizontals but a low verticality :(
- Github: [Saif Rehman Nasir](https://github.com/shyshin)

#### Name: [Yash Mittra](https://github.com/mittrayash)
- Place: New Delhi, Delhi, India
- Bio: Web Developer, Coder | Entering the field of Machine Learning and Data Science
- GitHub: [mittrayash](https://github.com/mittrayash)

#### Name: [Dustin Woods](https://github.com/dustinywoods)
- Place: MN, USA
- Bio: Software Developer
- GitHub: [Dustin Woods](https://github.com/dustinywoods)

#### Name: [Ginanjar S.B](https://github.com/egin10)
- Place: Samarinda, Kalimantan Timur, Indonesia
- Bio: Someone who's intresting about web devlopment / Programming
- GitHub: [Ginanjar S.B | egin10](https://github.com/egin10)

#### Name: [Fush Chups](https://github.com/fushandchups)
- Place: Christchurch, Canterbury, New Zealand
- Bio: Earhquake enthusiast
- GitHub:[fushandchups] (https://github.com/fushandchups)

#### Name: [Francis Venne](https://github.com/NullSilence)
- Place: Montreal, Canada.
- Bio: Developer by day, cat lover by night. Canadian tech enthusiast.
- Github [Sravya Pullagura](https://github.com/NullSilence)

#### Name: [Leonardo Bonetti](https://github.com/LeonardoBonetti)
- Place: São Paulo, Brazil
- Bio: Associate Degree analysis and systems development
- GitHub: [Leonardo Bonetti](https://github.com/LeonardoBonetti)

#### Name: [Noveen Sachdeva](https://github.com/noveens)
- Place: Hyderabad, Telangana, India
- Bio: 3rd Year CS undergrad at IIIT Hyderabad.
- GitHub: [Noveen Sachdeva](https://github.com/noveens)

#### Name: [DENNIS ORZIKH](https://github.com/orzikhd)
- Place: Seattle, WA, USA
- Bio: Student at UW. Likes easy ways to make sure tools are set up in new environments (like this project)
- Github: Wow isn't this right up there ^ [Dennis Orzikh](https://github.com/orzikhd)

#### Name: [Pranav Bhasin](https://github.com/pranavbhasin96)
- Place: Hyderabad, Telangana, India
- Bio: Trying to fit in coding society.
- GitHub: [Pranav Bhasin](https://github.com/pranavbhasin96)

#### Name: [Vaibhav Agarwal](https://github.com/vaibhavagarwal220)
- Place: Mandi, Himachal Pradesh, India
- Bio: A passionate programmer and a beginner in Open Source
- Github [Vaibhav Agarwal](https://github.com/vaibhavagarwal220)

#### Name: [Arpit Gogia](https://github.com/arpitgogia)
- Place: Delhi, India
- Bio: Python Developer
- Github [Arpit Gogia](https://github.com/arpitgogia)

#### Name: [Charlie Stanton](https://github.com/shtanton)
- Place: Southend-On-Sea, England
- Bio: JavaScript Tinkerer, Lover of Vim
- Github [Charlie Stanton](https://github.com/shtanton)

#### Name: [James Henderson](https://github.com/prohunt)
- Place: Raleigh, NC, United States
- Bio: Inquisitive, Loves coding, also vegan
- Github [Sravya Pullagura](https://github.com/sravya96)

#### Name: [Loreleen Mae Sablot](https://github.com/loreleensablot)
- Place: Daet, Camarines Norte, Philippines
- Bio: I love designing beautiful websites. I also bike.
- Github [Loreleen Mae Sablot] (https://github.com/loreleensablot)

#### Name: [Ahmad Musaddiq Mohammad](https://github.com/ahmadmusaddiq)
- Place: Kuala Belait, Brunei Darussalam
- Bio: Mechanical engineer
- Github: [ahmadmusaddiq](https://github.com/ahmadmusaddiq)

#### Name: [Aleksandr Vorontsov](https://github.com/a-vorontsov)
- Place: London, England
- Bio: Student, Aspiring Front-end Web Dev
- Github [Aleksandr Vorontsov](https://github.com/a-vorontsov)
#### Name: [Ben Smith](https://github.com/ben-w-smith)
- Place: Salt Lake City, UT, USA
- Bio: A guy that loves writing bots and automation.
- GitHub: [Ben Smith](https://github.com/ben-w-smith)

#### Name: [Eric Bryant](https://github.com/shmickle)
- Place: Fairfax, Virginia, USA
- Bio: Web Developer
- GitHub: [shmickle](https://github.com/shmickle)

#### Name: [Emmanuel Akinde](https://github.com/harkindey)
- Place: Lagos, Nigeria
- Bio: Lets Code and Chill
- Github: [Harkindey](https://github.com/harkindey)

#### Name: [Ashish Krishan](https://github.com/ashishkrishan1995)
- Place: India
- Bio: Computer Science Major / UI/UX Designer
- GitHub: [ashishkrishan1995](https://github.com/ashishkrishan1995)

#### Name: [Katherine S](https://github.com/kms6bn)
- Place: San Francisco
- Bio: Data Scientist
- Github: [kms6bn](https://github.com/kms6bn)

#### Name: [BrunoSXS](https://github.com/brunosxs)
- Brazil
- Bio: I like turtules.
- Github [BrunoSXS](https://github.com/brunosxs)

#### Name: [Alexander Miller](https://github.com/allesmi)
- Place: Salzburg, Austria
- Bio: Student/Web Developer
- GitHub: [allesmi](https://github.com/allesmi)

#### Name: [Bryan Wigianto](https://github.com/bwigianto)
- Place: USA
- Bio: Engineer
- GitHub: [bwigianto](https://github.com/bwigianto)

#### Name: [Ckpuna4](https://github.com/Ckpuna4)
- Place: Saint-petersburg, Russia
- Bio: Web Developer
- GitHub: [Ckpuna4](https://github.com/Ckpuna4)

#### Name: [Vaibhaw Agrawal](https://github.com/vaibhaw2731)
- Place: New Delhi, India
- Bio: I am a Machine Learning enthusiast.
- GitHub: [vaibhaw2731](https://github.com/vaibhaw2731)

#### Name: [Dhevi Rajendran](https://github.com/dhevi)
- Place: USA
- Bio: Software Engineer
- Github: [dhevi](https://github.com/dhevi)

#### Name: [Martns90](https://github.com/martns90)
- Place: The Gym
- Bio: enthusiast
- Github: [martns90](https:github.com/martns90)

#### Name: [Oluwadamilola Babalola](https://github.com/thedammyking)
- Place: Lagos, Nigeria
- Bio: JavaScript Developer
- GitHub: [Oluwadamilola Babalola](https://github.com/thedammyking)

### Name: [Trevor Meadows](https://github.com/tlm04070)
- Place: Charlotte, North Carolina.
- Bio: UNC Charlotte coding bootcamp student.
- GitHub: [tlm04070](https://github.com/tlm04070);

#### Name: [Ratchapol Tengrumpong](https://github.com/lullabies)
- Place: Bangkok, Thailand
- Bio: Programmer Analyst
- GitHub: [lullabies](https://github.com/lullabies)

#### Name: [Luke Taylor](https://github.com/lmcjt37)
- Place: Derby, UK
- Bio: Senior Software Engineer, child at heart
- GitHub: [Luke Taylor](https://github.com/lmcjt37)

#### Name: [Snehil Verma](https://github.com/vsnehil92)
- Place: Delhi, India
- Bio: Love to learn new technologies
- GitHub: [vsnehil92](https://github.com/vsnehil9

#### Name: [Akram Rameez](https://github.com/akram-rameez)
- Place: Bengaluru, India
- Bio: I like free T-shirts and I cannot lie.
- GitHub: [allesmi](https://github.com/akram-rameez)

#### Name: [Bryan Tylor](https://github.com/bryantylor)
- Place: Cincinnati, OH, USA
- Bio: Elixir Dev / Nuclear Engineer
- GitHub: [Bryan Tylor](https://github.com/bryantylor)

#### Name: [Matthias Kraus](https://github.com/brotkiste)
- Place: Munich, Germany
- Bio: Automotive Computer Science
- GitHub: [brotkiste](https://github.com/brotkiste)

#### Name: [Harshil Agrawal](https://github.com/harshil1712)
-Place: Vadodara, India
-Bio: Student,Web Developer
-GitHub: [harshil1712](https://github.com/harshil1712)

#### Name: [Bennett Treptow](https://github.com/bennett-treptow)
- Place: Milwaukee, WI, USA
- Bio: Computer Science Major / Web Developer
- Github: [bennett-treptow](https://github.com/bennett-treptow)

#### Name: [Cameron Smith](https://github.com/cameronzsmith)
- Place: Wichita, KS, USA
- Bio: Student
- GitHub: [cameronzsmith](https://github.com/cameronzsmith)

#### Name: [Jose Morales](https://github.com/castro732)
- Place: Buenos Aires, Argentina
- Bio: Developer
- GitHub: [castro732](https://github.com/castro732)

#### Name: [Hassan Sani](https://github.com/inidaname)
- Place: Bida, Niger State, Nigeria
- Bio: Web Developer at @ADPNigeria

#### Name: [Philip Terzic](https://github.com/PhilTerz)
- Place: Scottsdale, Arizona, USA
- Bio: Aspiring OSS Contributer
- GitHub: [PhilTerz](https://github.com/PhilTerz)

#### Name: [Gustavo Pacheco Ziaugra](https://github.com/GustavoZiaugra)
- Place: São Paulo, Brazil.
- Bio: Technology Guy / Student
- GitHub: [Gustavo Ziaugra](https://github.com/GustavoZiaugra)

#### Name: [Sarah Chen](https://github.com/sarovisk)
- Place: Sao Paulo/ Brazil
- Bio: Student
- GitHub: [sarovisk](https://github.com/sarovisk)

#### Name: [Jose David](https://github.com/jose4125)
- Place: Bogotá, Colombia
- Bio: Web Developer
- GitHub: [jose4125](https://github.com/jose4125)

#### Name: [Chathumina Vimukthi](https://github.com/ChathuminaVimukthi )
- Place: Bogotá, Colombia
- Bio: Second year undergraduate(Computer Science)
- GitHub: [ChathuminaVimukthi](https://github.com/ChathuminaVimukthi )

#### Name: [Mayank Saxena](https://github.com/mayank26saxena)
- Place: New Delhi, India
- Bio: Student
- GitHub: [mayank26saxena](https://github.com/mayank26saxena)

#### Name: [Napat Rattanawaraha](https://github.com/peam1234)
- Place: Bangkok, Thailand
- Bio: Student / Junior Web Developer
- GitHub: [peam1234](https://github.com/peam1234)

#### Name: [Marion Fioen](https://github.com/marion59000)
- Place: Lille, France
- Bio: Developer
- GitHub: [marion59000](https://github.com/marion59000)

#### Name: [Akma Adhwa](https://github.com/akmadhwa)
- Place: Malaysia
- Bio: Web Developer
- GitHub: [akmadhwa](https://github.com/akmadhwa)

#### Name: [Ian James](https://inj.ms)
- Place: London, UK
- Bio: Web... person?
- GitHub: [injms](https://github.com/injms)

#### Name: [K Foster](https://foster.im)
- Place: West Sussex, UK
- Bio: Web Developer
- GitHub: [g33kcentric](https://github.com/g33kcentric)

#### Name: [Andin FOKUNANG](https://github.com/switchgirl95)
- Place: Yaounde , Cameroon
- Bio: Student - Otaku - Geek
- GitHub: [Switch](https://github.com/switchgirl95)

#### Name: [xenocideiwki] (https://github.com/xenocidewiki)
- Place: Norway
- Bio: Reverse Engineer
- GitHub: [xenocidewiki] (https://github.com/xenocidewiki)

#### Name: [George Hundmann](https://github.com/georgegsd)
- Place: Mannheim, Baden-Württemberg, Germany
- Bio: I'm a German Shepherd that likes eating
- GitHub: [georgegsd](https://github.com/georgegsd)

#### Name: [Ahmad Abdul-Aziz](https://github.com/a-m-a-z)
- Place: Abuja, Nigeria
- Bio: Web Developer
- GitHub: [a-m-a-z](https://github.com/a-m-a-z)

#### Name: [Allan Dorr](https://github.com/aldorr)
- Place: Hamburg, Germany
- Bio: Web Dev, Writer, Translator, Teacher
- GitHub: [aldorr](https://github.com/aldorr)

#### Name: [Musa Barighzaai](https://github.com/mbarighzaai)
- Place: Toronto, Canada
- Bio: Front End Developer
- GitHub: [mbarighzaai](https://github.com/mbarighzaai)

#### Name: [Lakston](https://github.com/Lakston)
- Place: Toulouse, France
- Bio: Front-End Dev
- GitHub: [Lakston](https://github.com/Lakston)

#### Name: [Shobhit Agarwal](https://github.com/shobhit1997)
- Place: JSSATE, NOIDA ,INDIA
- Bio: Student/Andriod Developer
- GitHub: [shobhit1997](https://github.com/shobhit1997)

#### Name: [Will Barker](https://github.com/billwarker)
- Place: Toronto, Canada
- Bio: A guy who wants to improve the world through AI!
- GitHub: [Will Barker](https://github.com/billwarker)

#### Name: [Christopher Bradshaw](https://github.com/kitsune7)
- Place: Provo, UT, USA
- Bio: I love FOXES!!! :fox:
- GitHub: [kitsune7](https://github.com/kitsune7)

#### Name: [Ben Edelson]
-Place: Newark NJ
-Bio: I.T.
-GitHub: https://github.com/Bed3150n

#### Name: [JOE SCHO](https://github.com/JoeScho)
- Place: London, UK
- Bio: I love guitar!
- GitHub: [JoeScho](https://github.com/JoeScho)

#### Name: [Anuraag Tummanapally](https://github.com/TummanapallyAnuraag)
- Place: Mumbai, India
- Bio: Student, System Administrator
- GitHub: [TummanapallyAnuraag](https://github.com/TummanapallyAnuraag)

#### Name: [Fran Acién](https://github.com/acien101)
- Place: Madrid, Spain
- Bio: Full of empty
- GitHub: [Fran Acién](https://github.com/acien101)

#### Name: [Piyush Sikarwal](https://github.com/psikarwal)
- Place: India
- Bio: Professional Geek
- GitHub: [Piyush Sikarwal](https://github.com/psikarwal)

#### Name: [Pratyum Jagannath](https://github.com/Pratyum)
- Place: Singapore
- Bio: I tell tales!
- GitHub: [Pratyum](https://github.com/Pratyum)

#### Name: [Jakub Bačo](https://github.com/vysocina)
- Place: Slovakia
- Bio: Student / Designer
- GitHub: [Jakub Bačo](https://github.com/vysocina)

#### Name: [Gabriel Obaldia](https://github.com/gobaldia)
- Place: Uruguay
- Bio: Full Stack Developer
- GitHub: [Gabriel Obaldia](https://github.com/gobaldia)

#### Name: [Antonio Jesus Pelaez](https://github.com/ajpelaez)
- Place: Granada, Spain
- Bio: IT Student at the University of Granada
- GitHub: [Antonio Jesus Pelaez](https://github.com/ajpelaez)

#### Name: [Ivo Ketelaar](https://github.com/ikstreamivo)
- Place: Emmen, the Netherlands
- Bio: Game design studen & Hobbyist programmer
- GitHub: [IKStreamIvo](https://github.com/ikstreamivo)

#### Name: [Joshua Dennis Blackman](https://github.com/JDBlackman)
- Place: London, United Kingdom
- Bio: Computer Science Student at Swansea University
- GitHub: [Joshua Dennis Blackman](https://github.com/JDBlackman)

#### Name: [Suryatej Reddy](https://github.com/suryatejreddy)
- Place: New Delhi, India
- Bio: CSE Student at IIITD
- GitHub: [Suryatej Reddy](https://github.com/suryatejreddy)

#### Name: [Jerry Chong](https://github.com/zanglang)
- Place: Johor Bahru, Malaysia
- Bio: Software Engineer
- GitHub: [Jerry Chong](https://github.com/zanglang)

#### Name : [Pronomita Dey] (https://github.com/PronomitaDey)
- Place : India
- Bio : Front End Developer. Open Source Enthusiast. Learner.
- GitHub : [Pronomita Dey] (https://github.com/PronomitaDey)

#### Name: [PANAGIOTIS VLACHOS](https://github.com/PanosVl)
- Place: Athens, Greece
- Bio: Undergraduate CS student / Software Developer
- GitHub: [PanosVl](https://github.com/PanosVl)

#### Name: [PureHyd](https://github.com/PureHyd)
- Place: Evanston, IL
- Bio: EECS Student \@ NorthwesternU
- GitHub: [PureHyd](https://github.com/PureHyd)

#### Name: [Hoang Ha](https://github.com/halink0803)
- Place: Hanoi, Vietnam
- Bio: I love javascript! :cat:
- GitHub: [Hoang Ha](https://github.com/halink0803)

#### Name: [Will Tan](https://github.com/twillzy)
- Place: Sydney, Australia
- Bio: 2/4 into getting a free Hacktoberfest T-Shirt
- GitHub: [Antonio Jesus Pelaez](https://github.com/twillzy)

#### Name: [Santanaraj Esguerra](https://github.com/akiyamamio16)
- Place: San Fernando City, Pampanga, Philippines 2000
- Bio: I'm a 4th year Graduating I.T Student from Our Lady Of Fatima Univeristy Pampanga
- GitHub: [Haruka Mayumi](https://github.com/akiyamamio16)

#### Name: [Edwin Chui](https://github.com/Fly1nP4nda)
- Place: Georgia, United States
- Bio: Fulltime / Fullstack Web Developer
- GitHub: [Fly1nP4nda](https://github.com/Fly1nP4nda)

#### Name: [Mark Carlson](https://github.com/electrek)
- Place: Chicago, IL, USA
- Bio: Escape room maker
- GitHub: [Mark Carlson](https://github.com/electrek)

#### Name: [Warrin Pipon](https://github.com/lgdroidz)
- Place: Davao, Philippines
- Bio: Web Developer
- GitHub: [Warrin Pipon](https://github.com/lgdroidz)

#### Name: [David Buckle](https://github.com/met3or)
- Place: Manchester, UK
- Bio: Linux System Administrator
- GitHub: [met3or](https://github.com/met3or)

#### Name: [Aishwarya Pradhan](https://github.com/aishwaryapradhan)
- Place: Gurugram, India
- Bio: Learner, Coder,  INFJ, multipotentialite and a person who loves
to explore life. Also, Python and Django Developer
- Github: [Aishwarya Pradhan](https://github.com/aishwaryapradhan)
- Website: [Introverted Geek](http://introvertedgeek.com)

#### Name: [ALEX MARRUJO](https://github.com/marrujoalex)
- Place: California
- Bio: Software Developer
- GitHub: [Alex Marrujo](https://github.com/marrujoalex)

#### Name: [Ezequiel Pequeño Calvar](https://github.com/remohir)
- Place: London, United Kingdom
- Bio: FrontEnd Developer
- GitHub: [Ezequiel Pequeño Calvar](https://github.com/remohir)

### Name: [Elijah](https://github.com/raptosaur)
- Place: Swansea, UK
- Bio: Studying MEng at Swansea Uni and part time SysAdmin
- GitHub: [Raptosaur](https://github.com/raptosaur)

#### Name: [George Kunthara](https://github.com/gkunthara)
- Place: Seattle, WA USA
- Bio: Student at Gonzaga University
- GitHub: [George Kunthara](https://github.com/gkunthara)

#### Name: [Jamie Taylor](https://github.com/GaProgMan)
- Place: Leeds, UK
- Bio: Full stack .NET developer (and .NET Core blogger)
- GitHub: [GaProgMan](https://github.com/GaProgMan)

#### Name: [Lokesh Raj Arora](https://github.com/lokiiarora)
- Place: Darjeeling, India
- Bio: CS Student at SRM University, Full Stack Developer
- Github: [Lokesh Raj Arora](https://github.com/lokiiarora)

#### Name: [Mahdi Majidzadeh](https://github.com/MahdiMajidzadeh/)
- Place: Qom, Qom, Iran
- Bio: back-end develoer and seo expert
- GitHub: [Mahdi Majidzadeh](https://github.com/MahdiMajidzadeh/)
- Twitter: [Mahdi Majidzadeh](https://twitter.com/MahdiMajidzadeh/)

#### Name: [Pedro Mietto Bruini](https://github.com/bruini)
- Place: Jundiaí, São Paulo, Brazil
- Bio: Analyst/Developer Student at Fatec-Jd
- GitHub: [Pedro Mietto Bruini](https://github.com/bruini)

#### Name: [NIKOLETT HEGEDÜS](https://github.com/henikolett)
- Place: Debrecen, Hungary
- Bio: I'm a Developer / Music geek / Nature enthusiast
- GitHub: [Nikolett Hegedüs](https://github.com/henikolett)

#### Name: [Omar Mujahid](https://github.com/omarmjhd)
- Place: Austin, Texas, USA
- Bio: I write code, and play golf!
- GitHub: [Omar Mujahid](https://github.com/omarmjhd)

#### Name: [Kyle Johnson] (https://github.com/johnson90512)
- Place: United States
- Bio: Information System Administrator, former Information Systems student
- GitHub: [Kyle Johnson] (https://github.com/johnson90512)
#### Name: [Gilliano Menezes](https://github.com/gillianomenezes)
- Place: Recife, Brazil
- Bio: Software Engineer at www.neuroup.com.br
- GitHub: [Gilliano Menezes](https://github.com/gillianomenezes)

#### Name: [Luís Antonio Prado Lança](https://github.com/luisslanca)
- Place: Jundiaí, São Paulo, Brazil
- Bio: I'm a student in Fatec Jundiaí and Web Developer.
- GitHub: [Luís Antonio Prado Lança](https://github.com/luisslanca)

#### Name: [Anish Bhardwaj](https://github.com/bhardwajanish)
- Place: New Delhi, India
- Bio: CSD IIITD
- GitHub: [Anish Bhardwaj](https://github.com/bhardwajanish)

#### Name: [Ankur Sharma](https://github.com/ankurs287)
- Place: New Delhi, India
- Bio: CSAM, IIITD
- GitHub: [Ankur Sharma](https://github.com/ankurs287)

#### Name: [Siddhant Verma](https://github.com/siddver007)
- Place: Delhi, India
- Bio: Information Assurance and Cybersecurity Master's Student at Northeastern University
- GitHub: [Siddhant Verma](https://github.com/siddver007)

#### Name: [Cody Williams](https://github.com/codyw9524)
- Place: Dallas, Texas, USA
- Bio: Web Nerd
- GitHub: [Cody Williams](https://github.com/codyw9524)

#### Name: [Aayush Sharma](https://github.com/aayusharma)
- Place: Mandi, Himachal Pradesh, India
- Bio: IITian
- GitHub: [Aayush Sharma](https://github.com/aayusharma)

#### Name: [Jonas Fabisiak](https://github.com/RenCloud)
- Place: Hanover, Germany
- Bio: IT Student
- GitHub: [Jonas Fabisiak](https://github.com/RenCloud)

#### Name: [Mark Schultz](https://github.com/zynk)
- Place: Calgary, Alberta
- Bio: IT Student at SAIT
- GitHub: [Mark Schultz](https://github.com/zynk)

#### Name: [Juan Pablo Aguilar Lliguin](https://github.com/chefjuanpi)
- Place: Chicoutimi, QC, Canada
- Bio: Full Stack Developer
- GitHub: [Juan Pablo Aguilar Lliguin](https://github.com/chefjuanpi)

### Name: [Isaac Torres Michel](https://github.com/isaactorresmichel)
- Place: León, Mexico
- Bio: Software Engineer
- GitHub: [Isaac Torres Michel](https://github.com/isaactorresmichel)

#### Name: [Klaudia K.](https://github.com/KalpiKK)
- Place: Poland
- Bio: IT Student at the University of Wroclaw
- GitHub: [Klaudia K.](https://github.com/KalpiKK)

#### Name: [Luiz Gustavo Mattos](https://github.com/mano0012)
- Place: Brasil
- Bio: Computer Science Student
- Github: [Luiz Matos](https://github.com/mano0012)

#### Name: [Jeppe Ernst](https://github.com/Ern-st)
- Place: 🇩🇰
- Bio: fullstack/devops/security unicorn 🦄
- GitHub: [Jeppe Ernst](https://github.com/Ern-st)

#### Name: [Sergey Gorky](https://github.com/sergeygorky)
- Place: Ukraine
- Bio: I've Top Rated status in Upwork
- GitHub: [Sergey Gorky](https://github.com/sergeygorky)

#### Name: [Ayush Agarwal](https://github.com/thisisayaush)
- Place: Noida, India
- Bio: CSE Student at the Amity University
- GitHub: [Ayush Agarwal](https://github.com/thisisayush)

#### Name: [Arie Kurniawan](https://github.com/arkwrn)
- Place: Jakarta, Indonesia
- Bio: IT Student at Universiy of Muhammadiyah Jakarta
- GitHub: [Arie Kurniawan](https://github.com/arkwrn)

#### Name: [Ramón Didier Valdez Yocupicio](https://github.com/xDidier901)
- Place: Hermosillo, Sonora, México
- Bio: Software Developer / Student
- GitHub: [Didier Valdez](https://github.com/xDidier901)

#### Name: [Jamie Pinheiro](https://github.com/jamiepinheiro)
- Place: Canada
- Bio: Student @ uWaterloo
- GitHub: [jamiepinheiro](https://github.com/jamiepinheiro)

#### Name: [Alvin Abia](https://github.com/twist295)
- Place: NY, USA
- Bio: Lead Mobile Developer
- Github: [Alvin Abia](https://github.com/twist295)

### Name: [Carlos Federico Lahrssen](https://github.com/carloslahrssen)
- Place: Miami, Florida, USA
- Bio: CS Student at Florida International University
- GitHub: [Carlos Lahrssen](https://github.com/carloslahrssen)

#### Name: [Caio Calderari](https://github.com/caiocall)
- Place: Campinas, São Paulo, Brazil
- Bio: Designer
- GitHub: [Caio Calderari](https://github.com/caiocall)

#### Name: [Chashmeet Singh](https://github.com/chashmeetsingh)
- Place: New Delhi, India
- Bio: CS Student
- GitHub: [Chashmeet Singh](https://github.com/chashmeetsingh)

#### Name: [Aimee Tacchi](https://github.com/darkxangel84)
- Place: England, UK
- Bio: Female Front-End Developer From England, UK, I love Code, Cats and Tea. Also love travelling.
- GitHub: [darkxangel84](https://github.com/darkxangel84)

#### Name: [Stuart Wares](https://github.com/StuWares)
- Place: Tamworth, United Kingdom
- Bio: Learning web development to help with a career change!
- GitHub: [Stu Wares](https://github.com/StuWares)

#### Name: [Aitor Alonso](https://github.com/tairosonloa)
- Place: Madrid, Spain
- Bio: Computer Science and Engineering BSc student at Carlos III University of Madrid
- GitHub: [Aitor Alonso](https://github.com/tairosonloa)

#### Name: [Veronika Tolpeeva](https://github.com/ostyq)
- Place: Moscow, Russia
- Bio: Web developer
- GitHub: [Veronika Tolpeeva](https://github.com/ostyq)

#### Name: [Dzmitry Kasinets](https://github.com/dkasinets)
- Place: Brooklyn, NY, USA
- Bio: CS student at Brooklyn College, and The Game of Thrones fan :3
- Github: [Dzmitry Kasinets](https://github.com/dkasinets)

#### Name: [Anthony Mineo](https://github.com/amineo)
- Place: New Jersey, USA
- Bio: Web Design & Development
- GitHub: [Anthony Mineo](https://github.com/amineo)

#### Name: [Brent Scheppmann](https://github.com/bareon)
- Place: Garden Grove, CA, US
- Bio: Student, Geophysicist
- GitHub: [Brent Scheppmann](https://github.com/bareon)

#### Name: [Andrea Stringham](https://github.com/astringham)
- Place: Phoenix, AZ USA
- Bio: Coffee addict, dog person, developer.
- GitHub: [Andrea Stringham](https://github.com/astringham)

#### Name: [coastalchief](https://github.com/coastalchief)
- Place: Germany
- Bio: dev
- GitHub: [coastalchief](https://github.com/coastalchief)

#### Name: [Furkan Arabaci](https://github.com/illegaldisease)
- Place: Turkey
- Bio: Computer Science student
- GitHub: [Furkan Arabaci](https://github.com/illegaldisease)

#### Name: [Rizki Ramadhana](https://github.com/rizkiprof)
- Place: Yogyakarta, Indonesia
- Bio: Student / Front-end Developer
- GitHub: [Rizki Ramadhana](https://github.com/rizkiprof)

#### Name: [Sarthak Bhagat](https://github.com/sarthak268)
- Place: Delhi, India
- Bio: ECE Undergraduate
- GitHub: [Sarthak Bhagat](https://github.com/sarthak268)

#### Name: [Haley C Smith](https://github.com/haleycs)
- Place: Orlando, Florida
- Bio: Web Designer/Developer
- GitHub: [Haley C Smith](https://github.com/haleycs)

#### Name: [Lesyntheti](https://github.com/lesyntheti)
- Place : Troyes, France
- Bio : Network Engineer at University of Technology of Troyes
- Github: [lesyntheti](https://gitbub.com/lesyntheti)

#### Name: [Abdullateef](https://github.com/abdullateef97)
- Place: Lagos Island, Lagos State, Nigeria
- Bio: Student Developer
- GitHub: [Abdullateef](https://github.com/abdullateef97)

#### Name: [Juan Anaya Ortiz](https://github.com/JaoChaos)
- Place: Granada, Spain
- Bio: IT student at the University of Granada
- GitHub: [Juan Anaya Ortiz](https://github.com/JaoChaos)

#### Name: [Alexander Voigt](https://github.com/alexandvoigt)
- Place: San Francisco, CA, USA
- Bio: Software Engineer
- GitHub: [Alexander Voigt](https://github.com/alexandvoigt)

#### Name: [Michael Greene] (https://github.com/Greeneink4)
- Place: UT, USA
- Bio: Web Dev Student
- Github: [Michael Greene] (https://github.com/Greeneink4)

#### Name: [Lee Magbanua](https://github.com/leesenpai)
- Place: Philippines
- Bio: Student / Front-end Web Developer
- GitHub: [leesenpai](https://github.com/leesenpai)

#### Name: [Damodar Lohani](https://github.com/lohanidamodar)
- Place: Kathmandu, Nepal
- Bio: Technology Consultant at [LohaniTech](https://lohanitech.com)
- GitHub: [Damodar Lohani](https://github.com/lohanidamodar)

#### Name: [Hrafnkell Orri Sigurðsson](https://github.com/hrafnkellos)
- Place: Hafnarfjörður, Iceland
- Bio: Computer Scientist
- GitHub: [Hrafnkell Orri Sigurðsson](https://github.com/hrafnkellos)

#### Name: [Mitchell Haugen](https://github.com/haugenmitch)
- Place: VA, USA
- Bio: Programmer
- GitHub: [haugenmitch](https://github.com/haugenmitch)

#### Name: [Felipe Do Espirito Santo](https://github.com/felipez3r0)
- Place: Jaboticabal, SP, Brazil
- Bio: Professor at Fatec, Faculdade São Luís, and Mozilla Volunteer
- GitHub: [Felipe Do E. Santo](https://github.com/felipez3r0)

#### Name: [Jason Green](https://jason.green)
- Place: Seattle, WA
- Bio: Student of code, eater of sustainable sushi
- GitHub: [Jalence](https://github.com/jalence)

#### Name: [Elan Ripley](https//github.com/tattarrattat)
- Place: Raleigh, North Carolina, USA
- Bio: Programmer
- Github: [Elan Ripley](https//github.com/tattarrattat)

#### Name: [Akshat Maheshwari](https://github.com/akshat14714)		
 - Place: Hyderabad, India		
 - Bio: CSE Undergrad in IIIT Hyderabad		
 - Github: [akshat14714](https://github.com/akshat14714/)

#### Name: [Bennie Mosher](https://github.com/benniemosher)		
 - Place: Windsor, CO		
 - Bio: CTO of NOMO FOMO, Inc. && Software Engineer at NBC Universal		
 - GitHub: [Bennie Mosher](https://github.com/benniemosher)		

#### Name: [Justin Oliver](https://github.com/justinoliver)
- Place: Seattle, WA, USA, Earth!
- Bio: Trying to learn cool new things!
- GitHub: [Justin Oliver](https://github.com/justinoliver)

#### Name: [RYAN R SMITH](https://github.com/devronsoft)
- Place: Oxford, UK
- Bio: Kiwi dev
- GitHub: [Ryan Smith](https://github.com/devronsoft)
- Website: [Blog](https://devronsoft.github.io/)

#### Name: [Michael Kaiser](https://github.com/patheticpat)
- Place: Germany
- Bio: Ooooooh, nooooooo, not tonight!!
- GitHub: [Michael Kaiser](https://github.com/patheticpat)

#### Name: [Igor Rzegocki](https://github.com/ajgon)
- Place: Kraków, PL
- Bio: I do Ruby for living, and hacking for fun
- GitHub: [Igor Rzegocki](https://github.com/ajgon)
- Website: [Online Portfolio](https://rzegocki.pl/)

#### Name: [JULIE QIU](https://github.com/julieqiu)
- Place: New York City, NY, USA
- Bio: Software Engineer; Loves iced coffee
- GitHub: [Julie Qiu](https://github.com/julieqiu)

#### Name: [Luis Alducin](https://linkedin.com/luisalduucin)
- Place: Mexico City
- Bio: Software Engineer
- GitHub: [Luis Alducin](https://github.com/luisalduucin)

#### Name: [Hannah Zulueta](https://github.com/hanapotski)
- Place: North Hollywood, CA
- Bio: Web developer, Calligrapher, Musician, Entrepreneur
- GitHub: [Ryan Smith](https://github.com/hanapotski)
- Website: [Blog](https://homemadecoder.wordpress.com)

#### Name: [Michele Adduci](https://micheleadduci.net)
- Place: Germany
- Bio: Full Stack Developer, living on a CI/CD pipeline
- GitHub: [madduci](https://github.com/madduci)

#### Name: [Austin Carey](https://github.com/apcatx)
- Place: Austin, TX, USA
- Bio: Jr Full Stack Developer making my first contribution.
- GitHub: [apcatx](https://github.com/apcatx)

#### Name: [John Rexter Flores](https://github.com/alldeads)
- Place: Cebu, Philippines
- Bio: Full Stack Developer
- Github: [John Rexter Flores](https://github.com/alldeads)

#### Name: [Luciano Santana dos Santos](https://github.com/lucianosds)
- Place: Ponta Grossa, PR, Brasil
- Bio: Computer Network Professional
- Github: [Luciano Santana dos Santos](https://github.com/lucianosds)

#### Name: [Naman Doshi] (https://github.com/warmachine0609)
-Place: Chennai,India
-Bio: ML developer
-Github: [Naman Doshi] (https://github.com/warmachine0609)
#### Name: [Alex Choi](https://github.com/running-cool)
- Place: Athens, GA
- Bio: Student
- Github: [running-cool](https://github.com/running-cool)

#### Name: [Sebastian Schreck](https://schreck.berlin)
- Place: Berlin, Germany
- Bio: Software Engineer
- Github: [StegSchreck](https://github.com/StegSchreck)

#### Name: [Fernando Contreras](https://github.com/fercreek)
- Place: Nuevo Leon, Mexico
- Bio: Software Engineer
- Github: [fercreek](https://github.com/fercreek)
- Website: [Blog](https://fercontreras.com/)

#### Name: [Kshitiz Khanal](https://github.com/kshitizkhanal7)
- Place: Kathmandu, Nepal
- Bio: Open Data and Open Knowledge activist
- GitHub: [Kshitiz Khanal](https://github.com/kshitizkhanal7)

#### Name: [Manas kashyap](https://github.com/Manas-kashyap)
- Place: New Delhi, India
- Bio: Computer Science Engineering student at Amity University
Noida
-Github: [Manas kashyap](https://github.com/Manas-kashyap)

#### Name: [Daksh Chaturvedi](https://github.com/daksh249)
- Place: New Delhi, India
- Bio: ECE Undergraduate at IIIT-Delhi
- GitHub: [Daksh Chaturvedi](https://github.com/daksh249)

#### Name: [SHANAKA ANURADHA](https://github.com/shanaka95)
- Place: Sri Lanka
- Bio: Undergraduate
- GitHub: [Shanaka95](https://github.com/shanaka95)

### Name: [Brandon Fadairo](https://github.com/BFadairo)
- Place: Columbus, Ohio
- Bio: A guy looking to change career fields
- GitHub: [Brandon Fadairo](https://github.com/BFadairo)

#### Name: [Lukas A](https://github.com/lukbukkit)
- Place: Kassel, Hesse, Germany
- Bio: Student on his way to the Abitur
- GitHub: [LukBukkit](https://github.com/lukbukkit)

#### Name: [Leticiafatimaa](https://github.com/leticiafatimaa)
- Place: Florianopolis, SC, Brazil
- Bio: I have 19 years, course Analysis and Development System.
- GitHub: [LeticiaFatimaa](https://github.com/leticiafatimaa)

#### Name: [Dale Noe](https://github.com/dalenoe)
- Place: Fairbury, Illinois, US
- Bio: System administrator by day, devops by hobby.
- GitHub: [Dale Noe](https://github.com/dalenoe)

#### Name: [Valera Kushnir](https://github.com/kashura)
- Place: Tampa, FL, USA
- Bio: Scrum Master and passionate technologist.
- GitHub: [kashura](https://github.com/kashura)

#### Name: [Eric Briese](https://github.com/Atrolantra)
- Place: Brisbane, Australia
- Bio: Student studying LAw and IT. Currently working as a software engineer.
- GitHub: [Atrolantra](https://github.com/Atrolantra)


#### Name: [Jeevan Chapagain](https://github.com/jeevanc)
- Place: Kathmandu, Nepal
- Bio: Student studying BSc(CSIT).Currently working as a software engineer intern.
- GitHub: [Jeevan Chapagain](https://github.com/jeevanc)

#### Name: [Ayushverma8](https://github.com/Ayushverma8)
- Place: Indore, TN, IN
- Bio: I'm living the best part of my life and the life that I always wanted to. Surrounded by amazing people everyday. Rich in happiness, meager in hate. Seduce me with bikes and roads, invite me to trekking and long drives. I love food and sleep. I'm driven by music and art.
- GitHub: [Ayush](https://github.com/Ayushverma8)

#### Name: [VEBER Arnaud](https://github.com/VEBERArnaud)
- Place: Paris, France
- Bio: Solution Architect @ Eleven-Labs
- GitHub: [VEBERArnaud](https://github.com/VEBERArnaud)

#### Name: [Dushyant Rathore](https://github.com/dushyantRathore)
- Place: New Delhi, India
- Bio: Student
- GitHub: [dushyantRathore](https://github.com/dushyantRathore)

#### Name: [Attila Blascsak](https://github.com/blascsi)
- Place: Hungary
- Bio: Front-end dev. Love React!
- GitHub: [Attila Blascsak](https://github.com/blascsi)

#### Name: [Acquila Santos Rocha](https://github.com/DJAcquila)
- Place: Goiânia, Brasil
- Bio: Computer Science Student
- GitHub: [Acquila Santos Rocha](https://github.com/DJAcquila)

#### Name: [Jasen Wyatt](https://github.com/jasenwyatt)
- Place: Detroit, Michigan, USA
- Bio: Director UX & Development; music-lover; father;
- GitHub: [Jasen Wyatt](https://github.com/jasenwyatt)

#### Name: [Larizza Noelly Tueros Garcia](https://github.com/skayablars)
- Place: Santiago de los Caballeros, República Dominicana
- Bio: Software Engineer, Web Developer, Design unicorn
- GitHub: [Larizza Tueros](https://github.com/skayablars)

#### Name: [Gaurav Lalchandani](https://github.com/return007)
- Place: India
- Bio: Computer Science Student, Eat, code and sleep :P
- GitHub: [return007](https://github.com/return007)

#### Name: [Jianhao Tan](https://github.com/jaanhio)
- Place: Singapore
- Bio: I like spending time in chlorinated water and spitting out codes.
- GitHub: [Jianhao Tan](https://github.com/jaanhio)

#### Name:[Roi Ben - Shaul](https://github.com/rughciatuk)
- Place: israel
- Bio: Android developer
- GitHub: [Roi Ben - Shaul](https://github.com/rughciatuk)

#### Name: [Konstantin](https://github.com/Kola50011)
- Place: Wiener Neustadt, Austria
- Bio: Computer Science Student
- GitHub: [Konstantin](https://github.com/Kola50011)

#### Name: [Ankit Rai](https://github.com/ankitrai96)
- Place: Greater Noida, Uttar Pradesh, India
- Bio: A high functioning geek, et cetera.
- GitHub: [ankitrai96](https://github.com/ankitrai96)

#### Name: [Tiago Severino](https://github.com/TiagoSeverino)
- Place: Lisbon, Portugal
- Bio: I code for fun!
- GitHub: [TiagoSeverino](https://github.com/TiagoSeverino)

#### Name: [Patrick Hübl-Neschkudla](https://github.com/flipace)
- Place: Vienna, Austria
- Bio: Senior Developer @ ovos media gmbh. Happily married and father of 2 awesome kids. Oh and I like games.
- GitHub: [flipace](https://github.com/flipace)

#### Name: [Zakaria Soufiani](https://github.com/zakaria-soufiani)
- Place: Agadir, Morocco
- Bio: Student
- GitHub: [Zakaria Soufiani](https://github.com/zakaria-soufiani)

#### Name: [Mathias Pihl](https://github.com/newspaperman57)
- Place: Aalborg, Denmark
- Bio: Software Engineering Student
- GitHub: [Newspaperman57](https://github.com/newspaperman57)

#### Name: [Bikibi](https://github.com/Bikibi)
- Place: Toulouse, France
- Bio: Front-end dev
- GitHub: [Bikibi](https://github.com/Bikibi)

#### Name: [Weilun](https://github.com/holah)
- Place: Singapore
- Bio: Engineer
- GitHub: [Weilun](https://github.com/holah)

#### Name: [Matteo Mensi](https://github.com/Snatched)
- Place: Italy
- Bio: Chemical Engineering student. C++ developer. I (try to) make high-performance computational programs to help with scientific research.
- GitHub: [Snatched](https://github.com/Snatched)

#### Name: [Oleksiy Ovdiyenko](https://github.com/doubledare704)
- Place: Kyiv, Ukraine
- Bio: Python Dev
- GitHub: [Oleksiy Ovdiyenko](https://github.com/doubledare704)

#### Name: [Jeremy](https://github.com/jremeh)
- Place: KL, Malaysia
- Bio: Applied Math with Computing Student
- GitHub: [Jeremy](https://github.com/jremeh)

#### Name: [KUMAR AKSHAY](https://github.com/kakshay21)
- Place: Indore, Madhya Pradesh, India
- Bio: Electronics and Communication student.
- GitHub: [Kumar Akshay](https://github.com/kakshay21)

#### Name: [Jibin Thomas Philipose](https://github.com/JIBIN-P)
- Place: Mumbai, India
- Bio: Full-Stack Development, Machine Learning and Having Fun!.
- GitHub: [Jibin Thomas Philipose](https://github.com/JIBIN-P)

### Name: [Matei David](https://github.com/Matei207)
- Place: Birmingham, UK
- Bio: BSc Student at University of Birmingham
- GitHub: [Matei David](https://github.com/Matei207)

#### Name: [CAPS Padilla](https://github.com/CarlosPadilla)
- Place: Jalisco, Mexico
- Bio: A handsome guy with the best work ever

#### Name: [Aiman Abdullah Anees](https://github.com/aimananees)
- Place: Hyderabad, India
- Bio: iOS Developer
- GitHub: [Aiman Abdullah Anees](https://github.com/aimananees)

#### Name: [Andrea Zanin](https://github.com/ZaninAndrea)
- Place: Trento, Italy
- Bio: High School Student, passionate about math, coding and open source
- Github: [ZaninAndrea](https://github.com/ZaninAndrea)

#### Name: [VENKATESH BELLALE] (http://venkateshbellale.github.io)
- place:pune , India
- bio : loves computer+science , student
- github: [venketsh bellale] (http://github.com/venkateshbellale)

#### Name: [Keith VenHuizen](https://github.com/keithvenh/)
- Place: Sioux Falls, South Dakota
- Bio: Hi, I'm Keith. I love my family, playing board games, Chicago sports and problem solving!
- GitHub: [Keith VenHuizen](https://github.com/keithvenh)

#### Name：[ Eason Xuan ](https://github.com/timemahcine)
- Place: City:Shao Xing, State:Zhe Jiang, Country:China
- Bio: computer science student,front-end developer
- GitHub: [ Eason Xuan](https://github.com/timemahcine)

#### Name: [Ocean](https://github.com/ocean0212)
- Place: Henan, China
- Bio: Chinese food :heart_eyes:
- GitHub: [Ocean](https://github.com/ocean0212)

#### Name: [Rohit Motwani](https://github.com/rohittm)
- Place: Kanpur, India
- Bio: Frontend Developer
- GitHub: [rohittm](https://github.com/rohittm)

#### Name: [Piotr](https://github.com/khorne55)
- Place: Limerick, Ireland
- Bio: Computer Engineering Student :)
- GitHub: [khorne55](https://github.com/khorne55)

#### Name: [Rafael Barbosa](https://github.com/rafaelmilanibarbosa)
- Place: Sao Bernardo do Campo, Sao Paulo, Brazil
- Bio: loves computer+science , Full Stack Developer
- GitHub: [Ocean](https://github.com/rafaelmilanibarbosa)

#### Name: [Eric Wolfe](https://github.com/erwolfe)
- Place: Edwardsville, IL, USA
- Bio: Programmer, Audiophile, Gamer
- GitHub: [Eric Wolfe](https://github.com/erwolfe)

#### Name: [Francis](https://github.com/borbefg)
- Place: Quezon City, PH
- Bio: Fueled by :coffee:
- GitHub: [Francis](https://github.com/borbefg)

#### Name: [Gowtham](https://github.com/gowtham1997)
- Place: Chennai
- Bio: Loves Data science

### Name: [Branden] (https://github.com/redbeardaz)
- Place: Phoenix, AZ
- Bio: Customer Success Manager
- GitHub: [RedBeardAZ] (https://github.com/redbeardaz)

#### Name: [Hussain Calcuttawala](https://github.com/hussainbadri21)
- Place: Bengaluru, India
- Bio: Android Developer, Student, Foodie
- GitHub: [hussainbadri21](https://github.com/hussainbadri21)

#### Name: [M K]
- Place: Ko Tao, Thailand
- Bio: I love code, coffee and the beach

#### Name: [Ahmad Thames](https://github.com/ahmadthames)
- Place: Houston, TX, USA
- Bio: UX Engineer, Traveler, Plant-Based Foodie
- GitHub: [ahmadthames](https://github.com/ahmadthames)

#### Name: [Skyler](https://github.com/huntleyreep)
- Place: South Carolina
- Bio: Computer Science Student / Free Code Camper
- GitHub: [huntleyreep](https://github.com/huntleyreep)

#### Name: [Steve K]
- Place: Philadelphia, PA
- Bio: Security Analyst

#### Name: [Siddharth Tankariya](https://github.com/siddharthtankariya/)
- Place: Mumbai, India
- Bio: Java Developer, Foodie
- GitHub: [siddharthtankariya](https://github.com/siddharthtankariya/)

#### Name: [Christoph](https://github.com/iamchrishckns)
- Place: Germany
- Bio: I'm a german developer who loves to create things :)
- GitHub: [iamchrishckns](https://github.com/iamchrishckns)

#### Name: [Aditya Yuvaraj](https://github.com/Screwed-Up-Head)
- Place: Pune, India
- Bio: Metalhead law student who loves hardware and code
- GitHub: [Screwed-Up-Head](https://github.com/Screwed-Up-Head)

#### Name: [Zoe Kafkes](https://github.com/zkafkes)
- Place: Atlanta, Georgia USA
- Bio: caffeinated and curious
- GitHub: [zkafkes](https://github.com/zkafkes)

#### Name: [Gareth Davies](https://github.com/gareth-d85)
- Place: UK
- Bio: Future Developer and Free code camp local group leader
- GitHub: [Gareth Davies](https://github.com/gareth-d85)

#### Name: [Daniel Tudares](https://github.com/dan1eltudares)
- Place: Ottawa, Ontario, Canada
- Bio: Network specialist, code n00b
- Github: [Daniel Tudares](https://github.com/dan1eltudares)

#### Name: [Ryan Sperzel](https://github.com/ryansperzel)
- Place: NYC, New York, USA
- Bio: Recent college grad attending Flatiron School coding bootcamp
- GitHub: [Ryan Sperzel](https://github.com/ryansperzel)

#### Name: [Thomas Lee](https://github.com/pbzweihander)
- Place: Seoul, Republic of Korea
- Bio: College student
- GitHub: [Thomas Lee](https://github.com/pbzweihander)

#### Name: [Ayush Aggarwal](https://github.com/aggarwal125ayush)
- Place: Delhi, India
- Bio: Data Scientist , Android Developer
- Github: [Ayush Agagrwal](https://github.com/aggarwal125ayush)

#### Name: [Taylor Hudson](https://github.com/AllenCompSci)
- Place: Allen, Texas, USA
- Bio: Computer Scientist , C++ Developer, Java Developer, NodeJS, High School Computer Science Teacher, Math Teacher, Mathematicain
- Github: [Allen Comp Sci](https://github.com/AllenCompSci)

#### Name: [Margaret Kelley](https://github.com/mlouisekelley)
- Place: USA
- Bio: Cat lover
- GitHub: [mlouisekelley](https://github.com/mlouisekelley)

#### Name: [Simon Volpert](https://github.com/vol-pi)
- Place: Ulm, Germany
- Bio: DevOps, Hiking, Photography
- GitHub: [vol-pi](https://github.com/vol-pi)

#### Name: [Matteo Testa](https://github.com/maojh)
- Place: Milan, Italy
- Bio: Design&Arts
- GitHub: [maojh](https://github.com/maojh)

#### Name: [SAIDEEP DICHOLKAR](https://github.com/saideepd)
- Place: Mumbai, India
- Bio: Computer Science Engineering Student & Tech Enthusiast
- GitHub: [Saideep Dicholkar](https://github.com/saideepd)

#### Name: [Lisa Nguyen](https://github.com/LisaNguyen)
- Place: Dublin, Ireland
- Bio: Front-end developer
- GitHub: [Lisa Nguyen](https://github.com/LisaNguyen)

#### Name: [Tyler Williams](https://github.com/Tyler-Williams)
- Place: Henderson, NV, USA
- Bio: Front-end Developer
- GitHub: [Tyler-Williams](https://github.com/Tyler-Williams)

#### Name: [Ítalo Epifânio](https://github.com/itepifanio)
- Place: Natal, Brazil
- Bio: Web developer PHP and Python
- Github: [Ítalo Epifânio](https://github.com/itepifanio)

#### Name: [Otto Bittencourt](https://github.com/OttoWBitt)
- Place: Belo Horizonte, Minas Gerais, Brazil
- Bio: Computer Science student at Puc-Mg ,Music lover
- GitHub: [OttoWBitt] (https://github.com/OttoWBitt)

#### Name: [Ana Perez](https://github.com/anacperez)
- Place: King City, California, United States
- Bio: Full-Stack developer, hiking, travel, art, photography
- GitHub: [Ana Perez](https://github.com/anacperez)

#### Name: [Matan](https://github.com/matan188)
- Place: TLV, IL
- Bio: Programmer
- GitHub: [Matan](https://github.com/matan188)

#### Name: [Moisés Ñañez](https://github.com/moisesnandres)
- Place: Ica, Perú
- Bio: Software developer and musician
- GitHub: [Moisés Ñañez](https://github.com/moisesnandres)

#### Name: [Joe Hanson](https://github.com/jahanson)
- Place: San Antonio, TX, United States
- Bio: Front-End Developer
- GitHub: [Joe Hanson](https://github.com/jahanson)

#### Name: [Tech Tide](https://github.com/techtide/)
- Place: Singapore, Singapore
- Bio: Young software developer.
- GitHub: [techtide](https://github.com/techtide/)

#### Name: [Raymond Duckworth](https://github.com/raymondxduckworth/)
- Place: California, USA
- Bio: Aspiring full-stack web developer/software engineer. Interested in IoT, AI, & Tech Business.
- GitHub: [Raymond Duckworth](https://github.com/raymondxduckworth/)

#### Name: [Tanner Lund](https://github.com/nylan17/)
- Place: Seattle
- Bio: Developer
- GitHub: [Nylan17](https://github.com/nylan17/)

#### Name: [Ermolaev Gleb](https://github.com/ermolaeff/)
- Place: Moscow, Russia
- Bio: Student-developer, fond of JAva, Web etc.
- GitHub: [Ermolaeff](https://github.com/ermoalaeff)

#### Name: [Jeffrey Ng](https://github.com/NgJeffrey/)
- Place: California, United States
- Bio: Student
- GitHub: [NgJeffrey](https://github.com/NgJeffrey/)

#### Name: [Peter Walsh](https://github.com/ddddamian/)
- Place: UK
- Bio: Learning to code through freeCodeCamp
- GitHub: [Peter Walsh](https://github.com/ddddamian/)

#### Name: [Michelle Uy](https://github.com/breindy/)
- Place: NYC
- Bio: CS student aspiring to become a better coder
- GitHub: [Michelle Uy](https://github.com/breindy/)

#### Name: [James Nuttall](https://github.com/JamesNuttall/)
- Place: UK
- Bio: Developing things. Learning Git
- GitHub: [James Nuttall](https://github.com/JamesNuttall/)

#### Name: [Bruno](https://github.com/bbarao/)
- Place: Lisbon, Portugal
- Bio: Love stuff
- GitHub: [Bruno](https://github.com/bbarao/)

#### Name: [Taylor Lee](https://github.com/taylorlee1/)
- Place: California
- Bio: Developer
- GitHub: [taylorlee1](https://github.com/taylorlee1/)

#### Name: [José](https://github.com/JJPO96/)
- Place: Porto, Portugal
- Bio: Informatics Student
- GitHub: [JJPO96](https://github.com/JJPO96/)

#### Name: [Rafael Barbosa Conceição](https://github.com/darthmasters/)
- Place: Sergipe, Brasil
- Bio: Web Developer
- GitHub: [Rafael Barbosa Conceição](https://github.com/darthmasters/)

#### Name: [Eric](https://github.com/Eric-Tadeja/)
- Place: Redmond, Washington
- Bio: service engineer
- GitHub: [Eric-Tadeja](https://github.com/Eric-Tadeja/)

#### Name: [Grégoire](https://github.com/navispeed/)
- Place: Quebec, Canada
- Bio: Scala developer
- GitHub: [navispeed](https://github.com/navispeed/)

#### Name: [Spencer](https://github.com/leaous/)
- Place: Pittsburgh, Pennsylvania
- Bio: student :)
- GitHub: [leaous](https://github.com/leaous/)

#### Name：[Akani] (htpps://github.com/akanijade/)
- Place: Jakarta, Indonesia
- Bio: Student
- GitHub: [akanijade] (https://github.com/akanijade/)

#### Name: [Udit Mittal](https://github.com/udit-001)
- Place: New Delhi, India
- Bio: Programmer
- Github: [Udit Mittal](https://github.com/udit-001)


#### Name: [Nneoma Oradiegwu](https://github.com/noradiegwu)
- Place: Illinois
- Bio: Student
- Github: [noradiegwu](https://github.com/noradiegwu)

#### Name: [Sai Praneeth](https://github.com/saip009)
- Place: Mumbai, India
- Bio: Programmer
- Github: [Sai Praneeth](https://github.com/saip009)

#### Name: [Abhishek Bhatt](https://github.com/ab-bh)		
 - Place: New Delhi, India		
 - Bio: Software developer, studying B.Tech CSE		
 - GitHub: [Abhishek Bhatt](https://github.com/ab-bh)

#### Name: [Aniket](https://github.com/AniketRoy)
- Place: New Delhi, India
- Bio: Computer Science Under Graduate, Open Source Lover
- GitHub: [Aniket](https://github.com/AniketRoy)

#### Name: [Nelson Estevão](https://github.com/nelsonmestevao)
- Place: Braga, Portugal
- Bio: Student of Software Engineering who likes puzzles.
- GitHub: [nelsonmestevao](https://github.com/nelsonmestevao)

#### Name: [Tom Michel](https://github.com/tomichel)
- Place: Berlin, Germany
- Bio: Developer
- Github: [Tom Michel](https://github.com/tomichel)

#### Name: [Abhishek Bhatt](https://github.com/ab-bh)
- Place: New Delhi, India
- Bio: Software developer, studying B.Tech CSE
- GitHub: [Abhishek Bhatt](https://github.com/ab-bh)

#### Name: [Rohit Mathew](https://github.com/rohitjmathew)
- Place: Bangalore, Karnataka, India
- Bio: Android Developer, Freelancer and Tech Enthusiast
- GitHub: [Rohit Mathew](https://github.com/rohitjmathew)

#### Name: [Aditya Giri](https://github.com/BrainBuzzer)
- Place: Latur, India
- Bio: Student
- Github: [Udit Mittal](https://github.com/BrainBuzzer)

#### Name: [syamkumar](https://github.com/syam3526)
- Place:kerala,india
- Bio: data scientist
- Github: [syamkumar](https://github.com/syam3526)

#### Name: [Gui An Lee](https://github.com/piroton)
- Place: Singapore, Singapore
- Bio: Student
- Github: [Gui An Lee](https://github.com/piroton)

#### Name: [Hardik Surana](https://github.com/hardiksurana)
- Place: Bangalore, India
- Bio: Programmer, Student
- Github: [Hardik Surana](https://github.com/hardiksurana)

#### Name: [Curian lee Zhen Jie](https://github.com/finalight)		
 - Place: Singapore
 - Bio: Fullstack, devops practitioner
 - GitHub: [turkerdotpy](https://github.com/finalight)

#### Name: [Ayushman KB](https://github.com/namhsuya/)
- Place: Calcutta, India
- Bio: Life sciences student|Dev|Linux enthusiast
- GitHub: [namhsuya](https://github.com/namhsuya/)

#### Name: [Michael Rogers](https://github.com/widgyrogers)
- Place: London, England
- Bio: Management Consultant
- Github: [widgyrogers] (https://github.com/widgyrogers)

#### Name: [Ipaye Alameen](https://github.com/ipaye)
- Place: Lagos, Nigeria
- Bio: Coumpter Engeering Undergrad | Front-end Developer | Javascript enthusiast
- Github: [ipaye] (https://github.com/ipaye)

#### Name: [Audrey Delgado](https://github.com/AudreyLin)
- Place: CA, USA
- Bio: It Network & Security graduate turned newb developer...lol.  
- Github: [AudreyLin](https://github.com/AudreyLin)

#### Name: [Kutsoragi](https://github.com/Kutsoragi)
- Place: Madrid, Spain
- Bio: Software Student
- Github: [Kutsoragi] (https://github.com/Kutsoragi)

#### Name: [Shreyansh Dwivedi](https://github.com/shreyanshdwivedi)
- Place: Varanasi, Uttar Pradesh, India
- Bio: Undergrad at IIITA
- Github: [Shreyansh Dwivedi] (https://github.com/shreyanshdwivedi)

#### Name: [Jochen Kirstätter](https://github.com/jochenkirstaetter)
- Place: Mauritius
- Bio: Family guy, geek, entrepreneur, software craftsman: Microsoft MVP Visual Studio, C#, Xamarin, SQL Server, VFP, MySQL, Linux consultant, conference speaker
- GitHub: [jochenkirstaetter](https://github.com/jochenkirstaetter)
- Website: [Get Blogged by JoKi](https://jochen.kirstaetter.name/)

#### Name: [Paul Schmidt](https://github.com/pschmidt88)
 - Place: Kassel, Germany
 - Bio: Software Engineer @ plentymarkets
 - Github [pschmidt88](https://github.com/pschmidt88)

#### Name: [Josh McKenzie](https://github.com/mckenzieja)
 - Place: Louisville, Kentucky USA
 - Bio: Full Stack JavaScript/WoW - Hyjal(Horde)
 - GitHub: [mckenzieja](https://github.com/mckenzieja)]

 #### Name: [Sanjeev Kumar](https://github.com/sanjeevbitx)
 - Place: Kolkata, India
 - Bio: Electronics Undergrad @Jadavpur University 
 - Github [sanjeevbitx](https://github.com/sanjeevbitx)

#### Name: [Neelansh Sahai](https://www.linkedin.com/in/neelansh-sahai-555a693b/)
- Place: Lucknow, Uttar Pradesh, INDIA
- Bio: Flirty Allrounder with a knack of Programming, Sports and Music
- Github: [Neelansh Sahai](https://github.com/neelanshsahai)

#### Name: [Bryen Vieira](https://www.linkedin.com/in/bryen95/)
- Place: London, UK
- Bio: Android development and a sprinkle of back end web!
- Github: [Bryen V](https://github.com/bryen95)

#### Name: [Matt Wszolek](https://github.com/mattwszolek)
- Place: Chicago, IL, USA
- Bio: Softweare Engineer for SteelSeries
- Github: [Matt Wszolek](https://github.com/mattwszolek)

#### Name: [Wan Wan](https://github.com/lf2com)
- Place: Taipei, Taiwan
- Bio: Front-end Developer
- GitHub: [Wan Wan](https://github.com/lf2com)

#### Name: [Nawed Imroze](https://github.com/nawedx)
- Place: Bhubaneswar, Odisha, India
- Bio: Sophomore IT undergraduate, tech enthusiast, programmer and quizzer.
- GitHub: [Nawed Imroze](https://github.com/nawedx)

#### Name: [Henri Idrovo](https://github.com/henriguy1210)
- Place: Chicago, Illinois, USA
- Bio: Java Software Engineer. Illinois Institute of Technology graduate.
- Github: [Henri Idrovo](https://github.com/henriguy1210)

#### Name: [Mateus Fernandes Machado](https://github.com/mateusfmachado)
- Place: Patrocínio, MG, BRA
- Bio: Graduated in CS, Full Stack Javascript Consultant/Freelancer, Founder of Ampliee.com, Tech Enthusiast
- Github: [Mateus Machado](https://github.com/mateusfmachado)

#### Name: [Glen J Fergo](https://github.com/gfergo)
- Place: Long Island, New York, USA
- Bio: Professional Web Developer since 1995
- Github: [Glen J Fergo](https://github.com/gfergo)

#### Name: [Shashwat Pulak](https://github.com/shpulak)
- Place: Pune, Maharashtra, India
- Bio: Full Stack developer and Tech enthusiast
- Github: [shpulak](https://github.com/shpulak)

#### Name: [Joel Vilanilam Zachariah](https://github.com/JoelVZachariah)
- Place: Ernakulam, Kerala, India
- Bio: Sophomore CS undergraduate, MUNner,  programmer
- Github : [Joel V Zachariah](https://github.com/JoelVZachariah)

#### Name: [tbdees](https://github.com/tbdees/)
- Place: Laguna Beach, CA
- Bio: financial software consultant
- Github: [tbdees](https://github.com/tbdees/)

#### Name: [Mateo Pool](https://github.com/IAmMyself)
- Place: Chattanooga, Tennesse, USA
- Bio: Full Stack hobbyiest, Hacking enthusiast, Fluent in several languages
- GitHub: [Mateo Pool](https://github.com/IAmMyself)

#### Name: [Murilo Arruda](https://github.com/Passok11)
- Place: Petrópolis, Rio de Janeiro, Brazil
- Bio: Full Stack Student
- GitHub: [Murilo Arruda](https://github.com/Passok11)

#### Name: [Douglas Feuser](https://github.com/Douglasfeuser)
- Place: Santa Catarina, Brazil
- Bio: Front end web developer.
- GitHub: [Douglasfeuser](https://github.com/Douglasfeuser)

#### Name: [Kyle Lawson](https://github.com/KyleLawson16/)
- Place: Merrimack, New Hampshire, USA
- Bio: Business Student/Entrepreneur/Self-taught Developer
- Github: [KyleLawson16](https://github.com/KyleLawson16/)

#### Name: [V3NG](https://github.com/ianklemm)
- Place: Germany
- Bio: Webdeveloper, Sysadmin

#### Name: [John "JB" Brock](https://github.com/peppertech)
- Place: Seattle, Washington, USA
- Bio: Product Manager at Oracle. Owner of Oracle JavaScript Extension Toolkit(JET) open source project
- GitHub: [Peppertech](https://github.com/peppertech)

#### Name: [Mark](https://github.com/Mxrk)
 - Place: /
 - Bio: love informatics
 - GitHub: [Mark](https://github.com/Mxrk)

 #### Name: [Narendra Pal](https://github.com/npcoder2k14)
- Place: Allahabad, Uttar Pradesh, India
- Bio: Love to Code. Competetive Programming. Web Developer. OpenSource Lover. Data Mining.
- Github: [npcoder2k14](https://github.com/npcoder2k14)

#### Name: [Alistair](https://github.com/aowongster)		 
- Place: San Diego, CA
- Bio: love to read, learn, and code
- GitHub: [Alistair](https://github.com/aowongster)

#### Name: [Rishabh Thaney](https://github.com/Rishabh42)
- Place: New Delhi,India
- Bio: Student,Open source enthusiast,GSOC '17 participant, InOut 4.0 blockchain track winner
- GitHub: [Rishabh42](https://github.com/Rishabh42)

#### Name:[Michelle Bergin](https://github.com/ironsketch)
- Place: Olympia, WA, USA
- Bio: I am an artist, programmer. I make robots, I crochet, etc. artmew.com
- GitHub: [ironsketch](https://github.com/ironsketch)

#### Name: [Daniel Baker](https://github.com/djbaker)
- Place: New Orleans, LA
- Bio: Software Engineer
- GitHub: [djbaker](https://github.com/djbaker)

#### Name: [Jenn Chu](https://github.com/jquinnie)		 
- Place: Houston, TX
- Bio: Foodnatic | Code Enthusiast | Perfectionista Obsessed
- GitHub: [JQuinnie](https://github.com/jquinnie)

#### Name: [Matt Gabriel](https://github.com/xanlaeron)
- Place: United States, Earth, Milky Way Galaxy
- Bio: Former healthcare professional, Full stack student-developer
- Github: [xanlaeron](https://github.com/xanlaeron)

#### Name: [Alina Christenbury](https://github.com/AlinaWithAFace)		 
- Place: Newark, DE
- Bio: Student studying Computer Science at the University of Delaware, aspiring VR dev and/or gamedev
- GitHub: [AlinaWithAFace](https://github.com/AlinaWithAFace)

#### Name: [Sylwester](https://github.com/sla)		 
- Place: Poland
- Bio: JAVA
- GitHub: [sla](https://github.com/sla)

#### Name: [Nikki](https://github.com/smilesandcode)		 
- Place: Florida, USA
- Bio: Web Developer
- GitHub: [SmilesandCode](https://github.com/smilesandcode)

#### Name: [Ronald](https://github.com/codealtgeek)
- Place: South Bend, Indiana, USA
- Bio: A Coder!!
- GitHub: [codealtgeek](https://github.com/codealtgeek)

#### Name: [Paula Paysan](https://github.com/paulapaysan)
- Place: Austin, TX
- Bio: Student
- Github: [paulapaysan](https://github.com/paulapaysan)

#### Name: [J. Fehrman](https://github.com/jfehrman)
- Place: Virginia
- Bio: Student
- Github: [jfehrman](https://github.com/jfehrman)

#### Name: [Jason Lin](https://github.com/JasonLin43212)
- Place: Brooklyn, New York, USA
- Bio: I am a student who is currently attending Stuyvesant High School and I love coding.
- Github: [JasonLin43212](https://github.com/JasonLin43212)

#### Name: [SierraOG](https://github.com/SierraOG/)
- Place: Austin, TX
- Bio: taco enthusiast
- Github: [SierraOG](https://github.com/SierraOG/)

#### Name: [Justin de Leon](https://github.com/jusdeleon)		 
 - Place: Philippines		 
 - Bio: PHP Developer		 
 - Github: [jusdeleon](https://github.com/jusdeleon)

#### Name: [Civitas](https://github.com/civitas07)
- Place: Australia
- Bio: Student
- Github [Civitas07](https://github.com/civitas07)

<<<<<<< HEAD
#### Name: [Yasmin Zulfati Yusrina](https://github.com/yasminzy)
- Place: Samarinda, Indonesia
- Bio: Freelancer
- Github [yasminzy]((https://github.com/yasminzy)
=======
#### Name: [Legacy](https://github.com/LegacyGDev)
- Place: Georgia, United States
- Bio: Just another dreamer
- Github [LegacyGDev]
>>>>>>> f77bef6e

#### Name: [ZH2018](https://github.com/zh2018)
- Place: USA
- Bio: Newbie :D
- Github [zh2018](https://github.com/zh2018)

#### Name: [Bharath Kumar](https://github.com/iambk)		
 - Place: India	
 - Bio: Computer Science Undergraduate
 - GitHub: [iambk](https://github.com/iambk)

#### Name: [Mandy Real](https://github.com/mandyreal)
 - Place: AU, SG
 - Bio: Software Engineer - mostly on mainframe		
 - GitHub: [mandyreal](https://github.com/mandyreal)<|MERGE_RESOLUTION|>--- conflicted
+++ resolved
@@ -4072,17 +4072,15 @@
 - Bio: Student
 - Github [Civitas07](https://github.com/civitas07)
 
-<<<<<<< HEAD
 #### Name: [Yasmin Zulfati Yusrina](https://github.com/yasminzy)
 - Place: Samarinda, Indonesia
 - Bio: Freelancer
 - Github [yasminzy]((https://github.com/yasminzy)
-=======
+
 #### Name: [Legacy](https://github.com/LegacyGDev)
 - Place: Georgia, United States
 - Bio: Just another dreamer
 - Github [LegacyGDev]
->>>>>>> f77bef6e
 
 #### Name: [ZH2018](https://github.com/zh2018)
 - Place: USA
