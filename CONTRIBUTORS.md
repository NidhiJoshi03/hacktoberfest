#### Name: [ALICE CHUANG](https://github.com/AliceWonderland)
- Place: New York City, NY, USA
- Bio: I love DOGS! :dog:
- GitHub: [Alice Chuang](https://github.com/AliceWonderland)

#### Name: [GABE DUNN](https://github.com/redxtech)
- Place: Canada
- Bio: I love VUE !!
- GitHub: [Gabe Dunn](https://github.com/redxtech)
- Website: [when.](https://when.redxte.ch)

#### Name: [GEORGE FOTOPOULOS](https://github.com/xorz57)
- Place: Patras, Achaia, Greece
- Bio: Technology Enthusiast
- GitHub: [George Fotopoulos](https://github.com/xorz57)

#### Name: [Stephen Dzialo](https://github.com/dzials)
- Place: USA
- Bio: Computer Science Major
- GitHub: [Stephen Dzialo](https://github.com/dzials)

#### Name: [Taf Meister](https://github.com/tashrafy)
- Place: NYC
- Bio: Developer =]

#### Name: [RAFAEL MENEZES](https://github.com/RafaelSa94)
- Place: Boa Vista, Roraima, Brazil
- Bio: Computer Science Major
- GitHub: [Rafael Sá](https://github.com/RafaelSa94)

#### Name: [Patrick S](https://github.com/patsteph)
- Place: USA
- Bio: Professional Geek
- GitHub: [Patrick S](https://github.com/patsteph)

#### Name: [Michael Cao](https://github.com/mcao)
- Place: PA, USA
- Bio: Student
- GitHub: [Michael Cao](https://github.com/mcao)

#### Name: [Amlaan Bhoi](https://github.com/amlaanb)
- Place: IL, USA
- Bio: CS Grad Student
- GitHub: [Amlaan Bhoi](https://github.com/amlaanb)

#### Name: [Cecy Correa](https://github.com/cecyc)
- Place: USA
- Bio: Software Engineer at ReturnPath
- Github: [cecyc](https://github.com/cecyc)

#### Name: [Billy Lee](https://github.com/leebilly0)
- Place: WI, USA
- Bio: Software Developer, Bache



s in Computer Science
- Github: [Billy Lee](https://github.com/leebilly0)

#### Name: [AGNIESZKA MISZKURKA](https://github.com/agnieszka-miszkurka)
- Place: Poland
- Bio: second year Computer Science Student, in love with NYC <3
- GitHub: [agnieszka-miszkurka](https://github.com/agnieszka-miszkurka)

#### Name: [Leah Langfrod](https://github.com/leahlang4d2)
- Place: CA, USA
- Bio: Recent Bachelors in Computer Science
- Github: [Leah Langford](https://github.com/leahlang4d2)

#### Name: [Eric Nor](https://github.com/thateric)
- Place: Lake Forest, CA, USA
- Bio: Multiple corgi owner and a Senior Software Developer
- Github: [Eric Nord](https://github.com/thateric)

#### Name: [Campion Fellin](https://github.com/campionfellin)
- Place: Seattle, WA, USA
- Bio: I love open source and coffee! New grad looking for work!
- GitHub: [Campion Fellin](https://github.com/campionfellin)

#### Name: [Niket Mishra](https://github.com/niketmishra)
- Place: New Delhi, Delhi, India
- Bio: B.Tech Student in Information Technology
- GitHub: [Niket Mishra](https://github.com/niketmishra)

#### Name: [Shade Ruangwan](https://github.com/sruangwan)
- Place: Nara, Japan
- Bio: PhD student in Software Engineering
- Github: [Shade Ruangwan](https://github.com/sruangwan)

#### Name: [Michael Rodriguez](https://github.com/vinird)
- Place: Alajuea, Alajuela, Costa Rica
- Bio: Web dev adn graphic designer
- GitHub: [vinird](https://github.com/vinird)

#### Name: [Evan Culver](https://github.com/eculver)
- Place: San Francisco, CA, USA
- Bio: I work at Uber on data storage, tooling and OOS - checkout [our work](https://github.com/uber-go/dosa)!
- GitHub: [Evan Culver](https://github.com/eculver)

#### Name: [Vo Tan Tho](https://github.com/kensupermen)
- Place: Ho Chi Minh City, VietNam
- Bio: I'm Software Engineer at Dinosys
- GitHub: [Ken Supermen](https://github.com/kensupermen)

#### Name: [Franklyn Roth](https://github.com/far3)
- Place: Boulder, CO, USA
- Bio: I am a web developer working on finance sites. Specialize in accessibility.
- GitHub: [Franklyn Roth](https://github.com/far3)

#### Name: [Karthick Thoppe](https://github.com/karthicktv)
- Place: Dublin, Ireland
- Bio: I am a Solution Architect and work for a large SaaS organization
- GitHub: [Karthick Thoppe](https://github.com/karthicktv)

#### Name: [Brane](https://github.com/brane)
- Place: Turkey
- Bio: I am a caffeine based artificial life form.
- GitHub: [Brane](https://github.com/brane)

#### Name: [Ishan Jain](https://github.com/ishanjain28)
- Place: Roorkee, Uttrakhand, India
- Bio: I love working with Images, Crypto, Networking and opengl, Work as a Backend Engineer in Go. Also, Love Rust!.
- Github: [Ishan Jain](https://github.com/ishanjain28)

#### Name: [Anupam Dagar](https://github.com/Anupam-dagar)
- Place: Allahabad, India
- Bio: I am like a code currently in development.
- GitHub: [Anupam Dagar](https://github.com/Anupam-dagar)

#### Name: [Phil](https://github.com/bitbrain-za)
- Place: South Africa
- Bio: Avid Tinkerer
- GitHub: [bitbrain-za](https://github.com/bitbrain-za)

#### Name: [Jasdy Syarman](https://github.com/akutaktau)
- Place: Malaysia
- Bio: PHP Programmer
- GitHub: [akutaktau](https://github.com/akutaktau)

#### Name: [Rupesh Kumar](https://github.com/vmcniket)
- Place: India
- Bio: KIIT University IT student
- GitHub: [vmcniket](https://github.com/vmcniket)

#### Name: [Shelby Stanton](https://github.com/Minimilk93)
- Place: Leeds, England
- Bio: Front End Developer who loves cats and gaming!
- GitHub: [Minimilk93](https://github.com/Minimilk93)

#### Name: [Michael Nyamande](https://github.com/mikeyny)
- Place: Harare ,Zimbabwe
- Bio: Eat , ~~Sleep~~ , Code
- GitHub: [Mikeyny](https://github.com/mikeyny)

#### Name: [Anders Jürisoo](https://github.com/ajthinking)
- Place: Sweden
- Bio: What happens in Git stays in Git
- GitHub: [Anders Jürisoo](https://github.com/ajthinking)

#### Name: [Dvir](https://github.com/dvur12)
- Place: Israel
- Bio: \x90\x90\x90\x90
- GitHub: [Dvir](https://github.com/dvur12)

#### Name: [Xavier Marques](https://github.com/wolframtheta)
- Place: Corbera de Llobregat, Barcelona, Catalonia
- Bio: Computer Science Major
- GitHub: [WolframTheta](https://github.com/wolframtheta)

#### Name: [Vishal](https://dainvinc.github.io)
- Place: New York
- Bio: Software developer with a knack to learn things quickly.
- GitHub: [dainvinc](https://github.com/dainvinc)

### Name: [Niall Cartwright](https://github.com/Nairu)
- Place: Birmingham, UK
- Bio: Avid Games dev hobbyist, work for 3SDL as a software developer.
- GitHub: [Niall Cartwright](https://github.com/Nairu)

#### Name: [Justin I](https://github.com/Jish80)
- Place: IL, USA
- Bio: Work hard
- GitHub: [Jish80] (https://github.com/Jish80)

#### Name: [APOORVA SHARMA](https://github.com/okatticus)
- Place: Himachal Pradesh,India
- Bio: A student happy to write code and poetry.
- GitHub: [Apoorva Sharma](https://github.com/okatticus)

#### Name: [Prateek Pandey](https://github.com/prateekpandey14)
- Place: Bangalore, India
- Bio: Opensource Enthusiast, Opensource Golang developer
- GitHub: [Prateek Pandey](https://github.com/prateekpandey14)

#### Name: [CodHeK](https://github.com/CodHeK)
- Place: Mumbai, India
- Bio: Cuber/Coder
- GitHub: [CodHeK](https://github.com/CodHeK)

#### Name: [Søren Eriksen](https://github.com/soer7022)
- Place: Denmark
- Bio: Currently studying computerscience at Aarhus University
- Github: [Søren Eriksen](https://github.com/soer7022)

#### Name: [Cristiano Bianchi](https://github.com/crisbnk)
- Place: Italy
- Bio: Love to learn something new everyday
- GitHub: [crisbnk](https://github.com/crisbnk)


#### Name: [Paulo Henrique Scherer](https://github.com/phscherer)
- Place: Brazil
- Bio: Student and newbie software developer
- GitHub: [phscherer](https://github.com/phscherer)

#### Name: [Aldo Cano](https://github.com/aldocano)
- Place: Tirana, Albania
- Bio: A bug is never just a mistake...
- GitHub: [Aldo Cano](https://github.com/aldocano)

#### Name: [Timea Deák](https://github.com/DTimi)
- Place: Dublin, Ireland
- Bio: Molecular biologist
- GitHub: [Timea Deák](https://github.com/DTimi)

#### Name: [Christian Skala](https://github.com/chrishiggins29)
- Place: New York, USA
- Bio: Hire me! Need a VP of Engineering, Director of Software, CTO?
- GitHub: [Christian Skala](https://github.com/chrishiggins29)

#### Name: [filedesless](https://hightechlowlife.info)
- Place: Québec, Canada
- Bio: CompSci from ULaval reporting in
- GitHub: [aiglebleu](https://github.com/aiglebleu)

#### Name: [Jon Lee](https://github.com/githubbbbbbbbbbbbb)
- Place: Canada
- Bio: Student
- GitHub: [githubbbbbbbbbbbbb](https://github.com/githubbbbbbbbbbbbb)

#### Name: [Ren Cummings](https://github.com/nrenc027)
- Place: Dayton,OH, USA
- Bio: I like Code :sunglasses:, Coloring :art:, and Cardio :running:
- GitHub: [Ren Cummings](https://github.com/nrenc027)

#### Name: [S Stewart](https://github.com/tilda)
- Place: Denton, Texas, US
- Bio: Dude trying to become a IT guy somewhere. Also reads [The Register](https://www.theregister.co.uk).
- GitHub: [tilda](https://github.com/tilda)

#### Name: [Jose Gomera](https://github.com/josegomera)
- Place: Dominican Republic
- Bio: I'm web developer that love somehow to help.
- Github: [josegomera](https://github.com/josegomera)

#### Name: [Stephen Abrahim](https://github.com/lepah)
- Place: Huntington Beach, CA
- Bio: Games and things!
- GitHub: [Stephen Abrahim](https://github.com/lepah)

#### Name: [Rajeev Kumar Singh](https://github.com/rajeeviiit)
- Place: Gandhinagar,Gujrat, IN
- Bio: Games and music!
- GitHub: [Rajeev Kumar Singh](https://github.com/rajeeviiit)

### Name: [Benjamin Sanvoisin](https://github.com/Laudenlaruto)
- Place : Paris, FR
- Bio: Devops, Gamer and fun
- GitHub: [Benjamin Sanvoisin](https://github.com/Laudenlaruto)

#### Name: [Matthew Burke](https://github.com/MatthewBurke1995)
- Place: Sydney, Australia
- Bio: Big fan of Python + Data
- GitHub: [Matthew Burke](https://github.com/MatthewBurke1995)

#### Name: [Caio Perdona](https://github.com/perdona)
- Place: Ribeirao Preto, SP, Brazil
- Bio: Web and Mobile Engineer
- GitHub: [Caio Perdona](https://github.com/perdona)

#### Name: [Shankhalika Sarkar](https://github.com/Shankhalika)
- Place: Karnataka, India
- Bio: Current Final Year CS Undergrad. I love poetry, tea and dogs.
- Github: [Shankhalika Sarkar](https://github.com/Shankhalika)

#### Name: [Henrique Duarte](https://github.com/mustorze)
- Place: São Paulo, SP, BR
- Bio: Developer, I really like!
- GitHub: [Henrique Duarte](https://github.com/mustorze)

#### Name: [Akshit Kharbanda](https://github.com/akshit04)
- Place: Delhi, India
- Bio: 5th semester IT Undergrad. Machine Learning enthusiast. Black coffee <3
- GitHub: [Akshit Kharbanda](https://github.com/akshit04)

#### Name:[Avinash Jaiswal](https://github.com/littlestar642)
- Place:Surat,Gujarat,India.
- Bio:In love with the WEB,from age of 5!
- Github:[Avinash Jaiswal](https://github.com/littlestar642)

#### Name: [Alisson Vargas](https://github.com/alisson-mich)
- Place: Torres, RS, Brazil
- Bio: A guy who loves IT :D
- GitHub: [Alisson Vargas](https://github.com/alisson-mich)

#### Name: [Adiyat Mubarak](https://github.com/Keda87)
- Place: Jakarta, ID, Indonesia
- Bio: Technology Agnostic
- GitHub: [Adiyat Mubarak](https://github.com/Keda87)

#### Name: [Vishaal Udandarao](https://github.com/vishaal27)
- Place: New Delhi, India
- Bio: Professional Geek | Developer
- GitHub: [Vishaal Udandarao](https://github.com/vishaal27)

#### Name: [Sparsh Garg](https://github.com/sparsh789)
- Place: Hyderabad, Telangana, India
- Bio: Student@IIIT,Hyderabad
- GitHub: [sparsh789](https://github.com/sparsh789)

#### Name: [Zaki Akhmad](https://github.com/za)
- Place: Jakarta, Indonesia
- Bio: Python enthusiasts
- GitHub: [za](https://github.com/za)

### Name: [Joey Marshment-Howell](https://github.com/josephkmh)
- Place: Berlin, Germany
- Bio: A nice young man who likes web programming!
- GitHub: [Joey Marshment-Howell](https://github.com/josephkmh)

#### Name: [Chris Sullivan](https://github.com/codemastermd)
- Place: College Park, Maryland
- Bio: Comp Sci student at the University of Maryland
- GitHub: [Chris Sullivan](https://github.com/codemastermd)

### Name: [Owen Mitchell](https://github.com/ultimatezenzar)
- Place: Edmond, OK, United States
- Bio: Programmer for a high school robotics team
- Github: [ultimatezenzar] (https://github.com/ultimatezenzar)

#### Name: [Sravya Pullagura](https://github.com/sravya96)
- Place: Vijayawada, Andhra Pradesh, India
- Bio: Love learning, coding and sketching!!
- Github [Sravya Pullagura](https://github.com/sravya96)

#### Name: [Ahmad Musaddiq Mohammad](https://github.com/ahmadmusaddiq)
- Place: Kuala Belait, Brunei Darussalam
- Bio: Mechanical engineer
- Github: [ahmadmusaddiq](https://github.com/ahmadmusaddiq)

#### Name: [Rafael Lima](https://github.com/rafaelkalan)
- Place: Belo Horizonte, Minas Gerais, Brazil
- Bio: Youger software engineer
- GitHub: [Rafael Lima](https://github.com/rafaelkalan)

#### Name: [Saif Rehman Nasir](https://github.com/shyshin)
- Place: New Delhi, India
- Bio: Techie with a lot of horizontals but a low verticality :(
- Github: [Saif Rehman Nasir](https://github.com/shyshin)

#### Name: [Yash Mittra](https://github.com/mittrayash)
- Place: New Delhi, Delhi, India
- Bio: Web Developer, Coder | Entering the field of Machine Learning and Data Science
- GitHub: [mittrayash](https://github.com/mittrayash)

#### Name: [Dustin Woods](https://github.com/dustinywoods)
- Place: MN, USA
- Bio: Software Developer
- GitHub: [Dustin Woods](https://github.com/dustinywoods)

#### Name: [Ginanjar S.B](https://github.com/egin10)
- Place: Samarinda, Kalimantan Timur, Indonesia
- Bio: Someone who's intresting about web devlopment / Programming
- GitHub: [Ginanjar S.B | egin10](https://github.com/egin10)

#### Name: [Fush Chups](https://github.com/fushandchups)
- Place: Christchurch, Canterbury, New Zealand
- Bio: Earhquake enthusiast
- GitHub:[fushandchups] (https://github.com/fushandchups)

#### Name: [Francis Venne](https://github.com/NullSilence)
- Place: Montreal, Canada.
- Bio: Developer by day, cat lover by night. Canadian tech enthusiast.
- Github [Sravya Pullagura](https://github.com/NullSilence)

#### Name: [Leonardo Bonetti](https://github.com/LeonardoBonetti)
- Place: São Paulo, Brazil
- Bio: Associate Degree analysis and systems development
- GitHub: [Leonardo Bonetti](https://github.com/LeonardoBonetti)

#### Name: [Noveen Sachdeva](https://github.com/noveens)
- Place: Hyderabad, Telangana, India
- Bio: 3rd Year CS undergrad at IIIT Hyderabad.
- GitHub: [Noveen Sachdeva](https://github.com/noveens)

#### Name: [DENNIS ORZIKH](https://github.com/orzikhd)
- Place: Seattle, WA, USA
- Bio: Student at UW. Likes easy ways to make sure tools are set up in new environments (like this project)
- Github: Wow isn't this right up there ^ [Dennis Orzikh](https://github.com/orzikhd)

#### Name: [Pranav Bhasin](https://github.com/pranavbhasin96)
- Place: Hyderabad, Telangana, India
- Bio: Trying to fit in coding society.
- GitHub: [Pranav Bhasin](https://github.com/pranavbhasin96)

#### Name: [Vaibhav Agarwal](https://github.com/vaibhavagarwal220)
- Place: Mandi, Himachal Pradesh, India
- Bio: A passionate programmer and a beginner in Open Source
- Github [Vaibhav Agarwal](https://github.com/vaibhavagarwal220)

#### Name: [Arpit Gogia](https://github.com/arpitgogia)
- Place: Delhi, India
- Bio: Python Developer
- Github [Arpit Gogia](https://github.com/arpitgogia)

#### Name: [Charlie Stanton](https://github.com/shtanton)
- Place: Southend-On-Sea, England
- Bio: JavaScript Tinkerer, Lover of Vim
- Github [Charlie Stanton](https://github.com/shtanton)

#### Name: [James Henderson](https://github.com/prohunt)
- Place: Raleigh, NC, United States
- Bio: Inquisitive, Loves coding, also vegan
- Github [Sravya Pullagura](https://github.com/sravya96)

#### Name: [Loreleen Mae Sablot](https://github.com/loreleensablot)
- Place: Daet, Camarines Norte, Philippines
- Bio: I love designing beautiful websites. I also bike.
- Github [Loreleen Mae Sablot] (https://github.com/loreleensablot)

<<<<<<< HEAD
#### Name: [Ahmad Musaddiq Mohammad](https://github.com/ahmadmusaddiq)
- Place: Kuala Belait, Brunei Darussalam
- Bio: Mechanical engineer
- Github: [ahmadmusaddiq](https://github.com/ahmadmusaddiq)

#### Name: [Aleksandr Vorontsov](https://github.com/a-vorontsov)
- Place: London, England
- Bio: Student, Aspiring Front-end Web Dev
- Github [Aleksandr Vorontsov](https://github.com/a-vorontsov)
=======
#### Name: [Ben Smith](https://github.com/ben-w-smith)
- Place: Salt Lake City, UT, USA
- Bio: A guy that loves writing bots and automation.
- GitHub: [Ben Smith](https://github.com/ben-w-smith)

#### Name: [Eric Bryant](https://github.com/shmickle)
- Place: Fairfax, Virginia, USA
- Bio: Web Developer
- GitHub: [shmickle](https://github.com/shmickle)

#### Name: [Emmanuel Akinde](https://github.com/harkindey)
- Place: Lagos, Nigeria
- Bio: Lets Code and Chill
- Github: [Harkindey](https://github.com/harkindey)

#### Name: [Ashish Krishan](https://github.com/ashishkrishan1995)
- Place: India
- Bio: Computer Science Major / UI/UX Designer
- GitHub: [ashishkrishan1995](https://github.com/ashishkrishan1995)

#### Name: [Katherine S](https://github.com/kms6bn)
- Place: San Francisco
- Bio: Data Scientist
- Github: [kms6bn](https://github.com/kms6bn)

#### Name: [BrunoSXS](https://github.com/brunosxs)
- Brazil
- Bio: I like turtules.
- Github [BrunoSXS](https://github.com/brunosxs)

#### Name: [Alexander Miller](https://github.com/allesmi)
- Place: Salzburg, Austria
- Bio: Student/Web Developer
- GitHub: [allesmi](https://github.com/allesmi)

#### Name: [Bryan Wigianto](https://github.com/bwigianto)
- Place: USA 
- Bio: Engineer
- GitHub: [bwigianto](https://github.com/bwigianto)

#### Name: [Ckpuna4](https://github.com/Ckpuna4)
- Place: Saint-petersburg, Russia
- Bio: Web Developer
- GitHub: [Ckpuna4](https://github.com/Ckpuna4)

#### Name: [Vaibhaw Agrawal](https://github.com/vaibhaw2731)
- Place: New Delhi, India
- Bio: I am a Machine Learning enthusiast.
- GitHub: [vaibhaw2731](https://github.com/vaibhaw2731)

#### Name: [Dhevi Rajendran](https://github.com/dhevi)
- Place: USA
- Bio: Software Engineer
- Github: [dhevi](https://github.com/dhevi)

#### Name: [Oluwadamilola Babalola](https://github.com/thedammyking)
- Place: Lagos, Nigeria
- Bio: JavaScript Developer
- GitHub: [Oluwadamilola Babalola](https://github.com/thedammyking)

### Name: [Trevor Meadows](https://github.com/tlm04070)
- Place: Charlotte, North Carolina.
- Bio: UNC Charlotte coding bootcamp student.
- GitHub: [tlm04070](https://github.com/tlm04070);

#### Name: [Ratchapol Tengrumpong](https://github.com/lullabies)
- Place: Bangkok, Thailand
- Bio: Programmer Analyst
- GitHub: [lullabies](https://github.com/lullabies)

#### Name: [Luke Taylor](https://github.com/lmcjt37)
- Place: Derby, UK
- Bio: Senior Software Engineer, child at heart
- GitHub: [Luke Taylor](https://github.com/lmcjt37)

#### Name: [Snehil Verma](https://github.com/vsnehil92)
- Place: Delhi, India
- Bio: Love to learn new technologies
- GitHub: [vsnehil92](https://github.com/vsnehil9

#### Name: [Akram Rameez](https://github.com/akram-rameez)
- Place: Bengaluru, India
- Bio: I like free T-shirts and I cannot lie.
- GitHub: [allesmi](https://github.com/akram-rameez)

#### Name: [Bryan Tylor](https://github.com/bryantylor)
- Place: Cincinnati, OH, USA
- Bio: Elixir Dev / Nuclear Engineer
- GitHub: [Bryan Tylor](https://github.com/bryantylor)

#### Name: [Matthias Kraus](https://github.com/brotkiste)
- Place: Munich, Germany
- Bio: Automotive Computer Science

#### Name: [Harshil Agrawal](https://github.com/harshil1712)
-Place: Vadodara, India
-Bio: Student,Web Developer
-GitHub: [harshil1712](https://github.com/harshil1712)

#### Name: [Bennett Treptow](https://github.com/bennett-treptow)
- Place: Milwaukee, WI, USA
- Bio: Computer Science Major / Web Developer
- Github: [bennett-treptow](https://github.com/bennett-treptow)

#### Name: [Cameron Smith](https://github.com/cameronzsmith)
- Place: Wichita, KS, USA
- Bio: Student
- GitHub: [cameronzsmith](https://github.com/cameronzsmith)

#### Name: [Jose Morales](https://github.com/castro732)
- Place: Buenos Aires, Argentina
- Bio: Developer
- GitHub: [castro732](https://github.com/castro732)

#### Name: [Hassan Sani](https://github.com/inidaname)
- Place: Bida, Niger State, Nigeria
- Bio: Web Developer at @ADPNigeria

#### Name: [Philip Terzic](https://github.com/PhilTerz)
- Place: Scottsdale, Arizona, USA
- Bio: Aspiring OSS Contributer
- GitHub: [PhilTerz](https://github.com/PhilTerz)

#### Name: [Gustavo Pacheco Ziaugra](https://github.com/GustavoZiaugra)
- Place: São Paulo, Brazil.
- Bio: Technology Guy / Student
- GitHub: [Gustavo Ziaugra](https://github.com/GustavoZiaugra)

#### Name: [Sarah Chen](https://github.com/sarovisk)
- Place: Sao Paulo/ Brazil
- Bio: Student
- GitHub: [sarovisk](https://github.com/sarovisk)

#### Name: [Jose David](https://github.com/jose4125)
- Place: Bogotá, Colombia
- Bio: Web Developer
- GitHub: [jose4125](https://github.com/jose4125)
>>>>>>> 257cabbb
<|MERGE_RESOLUTION|>--- conflicted
+++ resolved
@@ -428,7 +428,6 @@
 - Bio: I love designing beautiful websites. I also bike.
 - Github [Loreleen Mae Sablot] (https://github.com/loreleensablot)
 
-<<<<<<< HEAD
 #### Name: [Ahmad Musaddiq Mohammad](https://github.com/ahmadmusaddiq)
 - Place: Kuala Belait, Brunei Darussalam
 - Bio: Mechanical engineer
@@ -438,7 +437,6 @@
 - Place: London, England
 - Bio: Student, Aspiring Front-end Web Dev
 - Github [Aleksandr Vorontsov](https://github.com/a-vorontsov)
-=======
 #### Name: [Ben Smith](https://github.com/ben-w-smith)
 - Place: Salt Lake City, UT, USA
 - Bio: A guy that loves writing bots and automation.
@@ -575,5 +573,4 @@
 #### Name: [Jose David](https://github.com/jose4125)
 - Place: Bogotá, Colombia
 - Bio: Web Developer
-- GitHub: [jose4125](https://github.com/jose4125)
->>>>>>> 257cabbb
+- GitHub: [jose4125](https://github.com/jose4125)