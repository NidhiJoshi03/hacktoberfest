--- conflicted
+++ resolved
@@ -1904,18 +1904,12 @@
 - Bio: Full Stack hobbyiest, Hacking enthusiast, Fluent in several languages
 - GitHub: [Mateo Pool](https://github.com/IAmMyself)
 
-<<<<<<< HEAD
 #### Name: [Mark](https://github.com/Mxrk)
 - Place: /
 - Bio: love informatics
 - GitHub: [Mark](https://github.com/Mxrk
-=======
-#### Name: [V3NG](https://github.com/ianklemm)
-- Place: Germany
-- Bio: Webdeveloper, Sysadmin
 
 #### Name: [John "JB" Brock](https://github.com/peppertech)
 - Place: Seattle, Washington, USA
 - Bio: Product Manager at Oracle. Owner of Oracle JavaScript Extension Toolkit(JET) open source project
-- GitHub: [Peppertech](https://github.com/peppertech)
->>>>>>> a1f33376
+- GitHub: [Peppertech](https://github.com/peppertech)