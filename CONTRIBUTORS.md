--- conflicted
+++ resolved
@@ -697,12 +697,11 @@
 - Bio: IT Student at the University of Granada
 - GitHub: [Antonio Jesus Pelaez](https://github.com/ajpelaez)
 
-<<<<<<< HEAD
 #### Name: [Ayush Agarwal](https://github.com/thisisayaush)
 - Place: Noida, India
 - Bio: CSE Student at the Amity University
 - GitHub: [Ayush Agarwal](https://github.com/thisisayush)
-=======
+
 #### Name: [Arie Kurniawan](https://github.com/arkwrn)
 - Place: Jakarta, Indonesia
 - Bio: IT Student at Universiy of Muhammadiyah Jakarta
@@ -924,5 +923,4 @@
 #### Name: [Kshitiz Khanal](https://github.com/kshitizkhanal7)
 - Place: Kathmandu, Nepal
 - Bio: Open Data and Open Knowledge activist
-- GitHub: [Kshitiz Khanal](https://github.com/kshitizkhanal7)
->>>>>>> 77551006
+- GitHub: [Kshitiz Khanal](https://github.com/kshitizkhanal7)