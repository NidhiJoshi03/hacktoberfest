--- conflicted
+++ resolved
@@ -769,17 +769,15 @@
 - Bio: IT Student at the University of Granada
 - GitHub: [Antonio Jesus Pelaez](https://github.com/ajpelaez)
 
-<<<<<<< HEAD
 #### Name: [George Kunthara](https://github.com/gkunthara)
 - Place: Seattle, WA USA
 - Bio: Student at Gonzaga University
 - GitHub: [George Kunthara](https://github.com/gkunthara)
-=======
+
 #### Name: [Jamie Taylor](https://github.com/GaProgMan)
 - Place: Leeds, UK
 - Bio: Full stack .NET developer (and .NET Core blogger)
 - GitHub: [GaProgMan](https://github.com/GaProgMan)
->>>>>>> 9716af2a
 
 #### Name: [Lokesh Raj Arora](https://github.com/lokiiarora)
 - Place: Darjeeling, India
