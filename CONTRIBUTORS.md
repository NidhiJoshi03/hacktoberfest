#### Name: [Sam Flores](https://github.com/samflores23)		
 - Place: Chicago, IL, USA		
 - Bio: Programming :desktop_computer: Games :video_game: Movies :popcorn: Food :cake:		
 - GitHub: [samflores23](https://github.com/samflores23)

 #### Name: [Deepika Sunhare](https://github.com/deepikasunhare)
  - Place: Indore, India
  - Bio: Engineering Student @ IET DAVV Indore
 
 #### Name: [Omid Nikrah](https://github.com/omidnikrah)		
 - Place: Tehran, Tehran, Iran	
 - Bio: Front-end developer
 - GitHub: [omidnikrah](https://github.com/omidnikrah)
 
 #### Name: [Deepika Sunhare](https://github.com/deepikasunhare) 
  - Place: Indore, India 
  - Bio: Engineering Student @ IET DAVV Indore 
  - Github: [deepikasunhare](https://github.com/deepikasunhare)
 
#### Name: [Daniel Hernandez](https://github.com/DHDaniel)
- Place: Caracas, Venezuela
- Bio: IB Diploma high school student.
- GitHub: [DHDaniel](https://github.com/DHDaniel)

#### Name: [Clark Weckmann](https://github.com/clarkhacks)
- Place: Illinois, USA
- Bio: Design, Develop, Produce!
- GitHub: [ClarkHacks](https://github.com/clarkhacks)

#### Name: [Mintoo Kumar](https://github.com/mintoo511)
- Place: New Delhi, India
- Bio: Software Engineer
- GitHub: [mintoo511](https://github.com/mintoo511)

#### Name: [GITHAE KEVIN](https://github.com/Kevogich)
- Place: Torino, Italy
- Bio: Everything Data !
- GitHub: [GITHAE KEVIN](https://github.com/Kevogich)

#### Name: [Sourav Verma](https://github.com/SrGrace)
- Place: Gwalior, Madhya Pradesh, India
- Bio: Machine Learning Enthusiast, Information Technology Undergraduate-18
- GitHub: [SrGrace](https://github.com/SrGrace)
#### Name: [Abhay Gawade](https://github.com/abhaygawade)
- Place: Pune, Maharashtra, India
- Bio: Technology enthusiastic!
- GitHub: [Abhay Gawade](https://github.com/abhaygawade)

#### Name: [Chong Jia Wei](https://github.com/heyjiawei)
- Place: Singapore
- Bio: Transformer in disguise
- GitHub: [heyjiawei](https://github.com/heyjiawei)

#### Name: [Indra Kusuma](https://github.com/idindrakusuma)
- Place: Semarang, Indonesia
- Bio: ♥ opensource ♥
- GitHub: [idindrakusuma](https://github.com/idindrakusuma)

### Name: [Terren Peterson](https:/github.com/terrenjpeterson)
- Place: Richmond, Virginia, United States
- Bio: Creator of Alexa Skills and Lex based chatbots
- GitHub: [Terren Peterson](https://github.com/terrenjpeterson)

### Name: [Raj Shekhar Kumar](https:/github.com/rja907)
- Place: Delhi, India
- Bio: CS Undergrad
- GitHub: [Raj Shekhar Kumar](https://github.com/rja907)

#### Name: [Darsh Naik](https://github.com/DarshNaik)
- Place: India
- Bio: Computer Engineering student
- GitHub: [DarshNaik](https://github.com/DarshNaik)

#### Name: [Ruta Puodziunaite](https://github.com/rutuke)
- Place: Dublin, Ireland
- Bio: Fullstack Web developer and a chemical sciences graduate.
- GitHub: [rutuke](https://github.com/rutuke)
- Website: [https://www.rutap.tech](https://www.rutap.tech)
- Starup: [EndorseU](http://www.endorseu.com)

#### Name: [DAVE HOWSON](https://github.com/davehowson)		
 - Place: Kandy, Sri Lanka		 
 - Bio: Software Engineering Student/ Web Developer		 
 - GitHub: [davehowson](https://github.com/davehowson)

#### Name: [Egi Nugraha](https://github.com/eginugraha)
- Place: Bandung, Jawa Barat, Indonesia
- Bio: I Love Code and Design.
- GitHub: [Egi Nugraha](https://github.com/eginugraha)

#### Name: [Faouzi Bouzar Amrouche](https://github.com/faouziamrouche)
- Place: Kolea, Tipaza, Algeria
- Bio: Fullstack Web developer, Computer Engineering Master student
- GitHub: [faouziamrouche](https://github.com/faouziamrouche)

#### Name: [Rene Israel](https://github.com/reneisrael)
- Place: Mexico
- Bio: En decadencia
- GitHub: [Rene Israel](https://github.com/reneisrael)

#### Name: [Thomas Booker](https://github.com/thomas-booker)
- Place: Stockport, Cheshire, England
- Bio: Budding software developer, studying MSc Computing
- GitHub: [thomas-booker](https://github.com/thomas-booker)

#### Name: [Türker Yıldırım](https://github.com/turkerdotpy)		
 - Place: Tekirdağ, Turkey		
 - Bio: Literally gamer, geek and viking.		
 - GitHub: [turkerdotpy](https://github.com/turkerdotpy)		

#### Name: [OGUZCAN EMEGIL](https://github.com/oemegil)
- Place: Ankara
- Bio: Format atilir
- GitHub: [Oguzcan Emegil](https://github.com/oemegil)

#### Name: [Colin Zhang](http://linkedin.com/in/colinzhang95)		
 - Place: Philadelphia, PA, USA		
 - Bio: Entrepreneur, product manager, traveller		 
 - Github: [colinzhang](https://github.com/colinzhang)		

#### Name: [Petar Popovic](https://github.com/Petar-np)
- Place: Nova Pazova, Serbia
- Bio: Blockchain and Fullstack Web Developer
- GitHub: [Petar-np](https://github.com/Petar-np)

#### Name: [Dalton](https://github.com/stormBandit)		
 - Place: Ontario, Canada		
 - Bio: Software Engineer		
 - GitHun: [Dalton](https://github.com/stormBandit)		

#### Name: [VICTOR PIOLIN](https://github.com/vico1993)
- Place: FRANCE
- Bio: Open Source Lover, and trying some go :p
- GitHub: [Victor Piolin](https://github.com/vico1993)

#### Name: [ALICE CHUANG](https://github.com/AliceWonderland)
- Place: New York City, NY, USA
- Bio: I love DOGS! :dog:
- GitHub: [Alice Chuang](https://github.com/AliceWonderland)

#### Name: [Jon Rinciari] (https://github.com/jonathanRinciari)
-Place: New Haven, CT, USA
-Bio: Web Developer
-GitHub: [Jon Rinciari] (https://github.com/jonathanRinciari)

#### Name: [AP PRANAV](https://github.com/pranav-cs)
- Place: India
- Bio: I like to code
- GitHub: [AP Pranav](https://github.com/pranav-cs)

#### Name: [GABE DUNN](https://github.com/redxtech)
- Place: Canada
- Bio: I love VUE !!
- GitHub: [Gabe Dunn](https://github.com/redxtech)
- Website: [when.](https://when.redxte.ch)

#### Name: [GEORGE FOTOPOULOS](https://github.com/xorz57)
- Place: Patras, Achaia, Greece
- Bio: Technology Enthusiast
- GitHub: [George Fotopoulos](https://github.com/xorz57)

#### Name: [Stephen Dzialo](https://github.com/dzials)
- Place: USA
- Bio: Computer Science Major
- GitHub: [Stephen Dzialo](https://github.com/dzials)

#### Name: [Taf Meister](https://github.com/tashrafy)
- Place: NYC
- Bio: Developer =]

#### Name: [RAFAEL MENEZES](https://github.com/RafaelSa94)
- Place: Boa Vista, Roraima, Brazil
- Bio: Computer Science Major
- GitHub: [Rafael Sá](https://github.com/RafaelSa94)

#### Name: [Patrick S](https://github.com/patsteph)
- Place: USA
- Bio: Professional Geek
- GitHub: [Patrick S](https://github.com/patsteph)

#### Name: [Michael Cao](https://github.com/mcao)
- Place: PA, USA
- Bio: Student
- GitHub: [Michael Cao](https://github.com/mcao)

#### Name: [Amlaan Bhoi](https://github.com/amlaanb)
- Place: IL, USA
- Bio: CS Grad Student
- GitHub: [Amlaan Bhoi](https://github.com/amlaanb)

#### Name: [Cecy Correa](https://github.com/cecyc)
- Place: USA
- Bio: Software Engineer at ReturnPath
- Github: [cecyc](https://github.com/cecyc)

#### Name: [Billy Lee](https://github.com/leebilly0)
- Place: WI, USA
- Bio: Software Developer, Bachelors in Computer Science
- Github: [Billy Lee](https://github.com/leebilly0)

#### Name: [AGNIESZKA MISZKURKA](https://github.com/agnieszka-miszkurka)
- Place: Poland
- Bio: second year Computer Science Student, in love with NYC <3
- GitHub: [agnieszka-miszkurka](https://github.com/agnieszka-miszkurka)

#### Name: [Leah Langfrod](https://github.com/leahlang4d2)
- Place: CA, USA
- Bio: Recent Bachelors in Computer Science
- Github: [Leah Langford](https://github.com/leahlang4d2)

#### Name: [Eric Nor](https://github.com/thateric)
- Place: Lake Forest, CA, USA
- Bio: Multiple corgi owner and a Senior Software Developer
- Github: [Eric Nord](https://github.com/thateric)

#### Name: [Campion Fellin](https://github.com/campionfellin)
- Place: Seattle, WA, USA
- Bio: I love open source and coffee! New grad looking for work!
- GitHub: [Campion Fellin](https://github.com/campionfellin)

#### Name: [Niket Mishra](https://github.com/niketmishra)
- Place: New Delhi, Delhi, India
- Bio: B.Tech Student in Information Technology
- GitHub: [Niket Mishra](https://github.com/niketmishra)

#### Name: [Shade Ruangwan](https://github.com/sruangwan)
- Place: Nara, Japan
- Bio: PhD student in Software Engineering
- Github: [Shade Ruangwan](https://github.com/sruangwan)

#### Name: [Michael Rodriguez](https://github.com/vinird)
- Place: Alajuea, Alajuela, Costa Rica
- Bio: Web dev adn graphic designer
- GitHub: [vinird](https://github.com/vinird)

#### Name: [Evan Culver](https://github.com/eculver)
- Place: San Francisco, CA, USA
- Bio: I work at Uber on data storage, tooling and OOS - checkout [our work](https://github.com/uber-go/dosa)!
- GitHub: [Evan Culver](https://github.com/eculver)

#### Name: [Vo Tan Tho](https://github.com/kensupermen)
- Place: Ho Chi Minh City, VietNam
- Bio: I'm Software Engineer at Dinosys
- GitHub: [Ken Supermen](https://github.com/kensupermen)

#### Name: [Franklyn Roth](https://github.com/far3)
- Place: Boulder, CO, USA
- Bio: I am a web developer working on finance sites. Specialize in accessibility.
- GitHub: [Franklyn Roth](https://github.com/far3)

#### Name: [Karthick Thoppe](https://github.com/karthicktv)
- Place: Dublin, Ireland
- Bio: I am a Solution Architect and work for a large SaaS organization
- GitHub: [Karthick Thoppe](https://github.com/karthicktv)

#### Name: [Brane](https://github.com/brane)
- Place: Turkey
- Bio: I am a caffeine based artificial life form.
- GitHub: [Brane](https://github.com/brane)

#### Name: [Ishan Jain](https://github.com/ishanjain28)
- Place: Roorkee, Uttrakhand, India
- Bio: I love working with Images, Crypto, Networking and opengl, Work as a Backend Engineer in Go. Also, Love Rust!.
- Github: [Ishan Jain](https://github.com/ishanjain28)

#### Name: [Anupam Dagar](https://github.com/Anupam-dagar)
- Place: Allahabad, India
- Bio: I am like a code currently in development.
- GitHub: [Anupam Dagar](https://github.com/Anupam-dagar)

#### Name: [Phil](https://github.com/bitbrain-za)
- Place: South Africa
- Bio: Avid Tinkerer
- GitHub: [bitbrain-za](https://github.com/bitbrain-za)

#### Name: [Jasdy Syarman](https://github.com/akutaktau)
- Place: Malaysia
- Bio: PHP Programmer
- GitHub: [akutaktau](https://github.com/akutaktau)

#### Name: [Rupesh Kumar](https://github.com/vmcniket)
- Place: India
- Bio: KIIT University IT student
- GitHub: [vmcniket](https://github.com/vmcniket)

#### Name: [Shelby Stanton](https://github.com/Minimilk93)
- Place: Leeds, England
- Bio: Front End Developer who loves cats and gaming!
- GitHub: [Minimilk93](https://github.com/Minimilk93)

#### Name: [Michael Nyamande](https://github.com/mikeyny)
- Place: Harare ,Zimbabwe
- Bio: Eat , ~~Sleep~~ , Code
- GitHub: [Mikeyny](https://github.com/mikeyny)

#### Name: [Anders Jürisoo](https://github.com/ajthinking)
- Place: Sweden
- Bio: What happens in Git stays in Git
- GitHub: [Anders Jürisoo](https://github.com/ajthinking)

#### Name: [Dvir](https://github.com/dvur12)
- Place: Israel
- Bio: \x90\x90\x90\x90
- GitHub: [Dvir](https://github.com/dvur12)

#### Name: [Xavier Marques](https://github.com/wolframtheta)
- Place: Corbera de Llobregat, Barcelona, Catalonia
- Bio: Computer Science Major
- GitHub: [WolframTheta](https://github.com/wolframtheta)

#### Name: [Vishal](https://dainvinc.github.io)
- Place: New York
- Bio: Software developer with a knack to learn things quickly.
- GitHub: [dainvinc](https://github.com/dainvinc)

### Name: [Niall Cartwright](https://github.com/Nairu)
- Place: Birmingham, UK
- Bio: Avid Games dev hobbyist, work for 3SDL as a software developer.
- GitHub: [Niall Cartwright](https://github.com/Nairu)

#### Name: [Justin I](https://github.com/Jish80)
- Place: IL, USA
- Bio: Work hard
- GitHub: [Jish80] (https://github.com/Jish80)

#### Name: [APOORVA SHARMA](https://github.com/okatticus)
- Place: Himachal Pradesh,India
- Bio: A student happy to write code and poetry.
- GitHub: [Apoorva Sharma](https://github.com/okatticus)

#### Name: [Prateek Pandey](https://github.com/prateekpandey14)
- Place: Bangalore, India
- Bio: Opensource Enthusiast, Opensource Golang developer
- GitHub: [Prateek Pandey](https://github.com/prateekpandey14)

#### Name: [CodHeK](https://github.com/CodHeK)
- Place: Mumbai, India
- Bio: Cuber/Coder
- GitHub: [CodHeK](https://github.com/CodHeK)

#### Name: [Søren Eriksen](https://github.com/soer7022)
- Place: Denmark
- Bio: Currently studying computerscience at Aarhus University
- Github: [Søren Eriksen](https://github.com/soer7022)

#### Name: [Cristiano Bianchi](https://github.com/crisbnk)
- Place: Italy
- Bio: Love to learn something new everyday
- GitHub: [crisbnk](https://github.com/crisbnk)


#### Name: [Paulo Henrique Scherer](https://github.com/phscherer)
- Place: Brazil
- Bio: Student and newbie software developer
- GitHub: [phscherer](https://github.com/phscherer)

#### Name: [Aldo Cano](https://github.com/aldocano)
- Place: Tirana, Albania
- Bio: A bug is never just a mistake...
- GitHub: [Aldo Cano](https://github.com/aldocano)

#### Name: [Timea Deák](https://github.com/DTimi)
- Place: Dublin, Ireland
- Bio: Molecular biologist
- GitHub: [Timea Deák](https://github.com/DTimi)

#### Name: [Christian Skala](https://github.com/chrishiggins29)
- Place: New York, USA
- Bio: Hire me! Need a VP of Engineering, Director of Software, CTO?
- GitHub: [Christian Skala](https://github.com/chrishiggins29)

#### Name: [filedesless](https://hightechlowlife.info)
- Place: Québec, Canada
- Bio: CompSci from ULaval reporting in
- GitHub: [aiglebleu](https://github.com/aiglebleu)

#### Name: [Jon Lee](https://github.com/githubbbbbbbbbbbbb)
- Place: Canada
- Bio: Student
- GitHub: [githubbbbbbbbbbbbb](https://github.com/githubbbbbbbbbbbbb)

#### Name: [Ren Cummings](https://github.com/nrenc027)
- Place: Dayton,OH, USA
- Bio: I like Code :sunglasses:, Coloring :art:, and Cardio :running:
- GitHub: [Ren Cummings](https://github.com/nrenc027)

#### Name: [Nefari0uss](https://github.com/nefari0uss)
- Place: USA
- Bio: Gamer, developer, and open source enthusiast!
- Github: [Nefari0uss](https://github.com/nefari0uss)

#### Name: [S Stewart](https://github.com/tilda)
- Place: Denton, Texas, US
- Bio: Dude trying to become a IT guy somewhere. Also reads [The Register](https://www.theregister.co.uk).
- GitHub: [tilda](https://github.com/tilda)

#### Name: [Jose Gomera](https://github.com/josegomera)
- Place: Dominican Republic
- Bio: I'm web developer that love somehow to help.
- Github: [josegomera](https://github.com/josegomera)

#### Name: [Stephen Abrahim](https://github.com/lepah)
- Place: Huntington Beach, CA
- Bio: Games and things!
- GitHub: [Stephen Abrahim](https://github.com/lepah)

#### Name: [Rajeev Kumar Singh](https://github.com/rajeeviiit)
- Place: Gandhinagar,Gujrat, IN
- Bio: Games and music!
- GitHub: [Rajeev Kumar Singh](https://github.com/rajeeviiit)

### Name: [Benjamin Sanvoisin](https://github.com/Laudenlaruto)
- Place : Paris, FR
- Bio: Devops, Gamer and fun
- GitHub: [Benjamin Sanvoisin](https://github.com/Laudenlaruto)

#### Name: [Matthew Burke](https://github.com/MatthewBurke1995)
- Place: Sydney, Australia
- Bio: Big fan of Python + Data
- GitHub: [Matthew Burke](https://github.com/MatthewBurke1995)

#### Name: [Caio Perdona](https://github.com/perdona)
- Place: Ribeirao Preto, SP, Brazil
- Bio: Web and Mobile Engineer
- GitHub: [Caio Perdona](https://github.com/perdona)

#### Name: [Shankhalika Sarkar](https://github.com/Shankhalika)
- Place: Karnataka, India
- Bio: Current Final Year CS Undergrad. I love poetry, tea and dogs.
- Github: [Shankhalika Sarkar](https://github.com/Shankhalika)

#### Name: [Henrique Duarte](https://github.com/mustorze)
- Place: São Paulo, SP, BR
- Bio: Developer, I really like!
- GitHub: [Henrique Duarte](https://github.com/mustorze)

#### Name: [Akshit Kharbanda](https://github.com/akshit04)
- Place: Delhi, India
- Bio: 5th semester IT Undergrad. Machine Learning enthusiast. Black coffee <3
- GitHub: [Akshit Kharbanda](https://github.com/akshit04)

#### Name:[Avinash Jaiswal](https://github.com/littlestar642)
- Place:Surat,Gujarat,India.
- Bio:In love with the WEB,from age of 5!
- Github:[Avinash Jaiswal](https://github.com/littlestar642)

#### Name: [JoeBanks13](https://github.com/JoeBanks13)
- Place: York, United Kingdom
- Bio: Backend web developer
- GitHub: [JoeBanks13](https://github.com/JoeBanks13)
- Webpage: [josephbanks.me](https://josephbanks.me)
- GitLab Server: [GitLab](https://gitlab.josephbanks.me/JoeBanks13)

#### Name: [Alisson Vargas](https://github.com/alisson-mich)
- Place: Torres, RS, Brazil
- Bio: A guy who loves IT :D
- GitHub: [Alisson Vargas](https://github.com/alisson-mich)

#### Name: [Mat.](https://github.com/pudkipz)
- Place: Stockholm, Sweden
- Bio: Random Swedish student.
- GitHub: [Mat.](https://github.com/pudkipz)

#### Name: [Adiyat Mubarak](https://github.com/Keda87)
- Place: Jakarta, ID, Indonesia
- Bio: Technology Agnostic
- GitHub: [Adiyat Mubarak](https://github.com/Keda87)

#### Name: [Vishaal Udandarao](https://github.com/vishaal27)
- Place: New Delhi, India
- Bio: Professional Geek | Developer
- GitHub: [Vishaal Udandarao](https://github.com/vishaal27)

#### Name: [Sparsh Garg](https://github.com/sparsh789)
- Place: Hyderabad, Telangana, India
- Bio: Student@IIIT,Hyderabad
- GitHub: [sparsh789](https://github.com/sparsh789)

#### Name: [Zaki Akhmad](https://github.com/za)
- Place: Jakarta, Indonesia
- Bio: Python enthusiasts
- GitHub: [za](https://github.com/za)

### Name: [Joey Marshment-Howell](https://github.com/josephkmh)
- Place: Berlin, Germany
- Bio: A nice young man who likes web programming!
- GitHub: [Joey Marshment-Howell](https://github.com/josephkmh)

#### Name: [Chris Sullivan](https://github.com/codemastermd)
- Place: College Park, Maryland
- Bio: Comp Sci student at the University of Maryland
- GitHub: [Chris Sullivan](https://github.com/codemastermd)

### Name: [Owen Mitchell](https://github.com/ultimatezenzar)
- Place: Edmond, OK, United States
- Bio: Programmer for a high school robotics team
- Github: [ultimatezenzar] (https://github.com/ultimatezenzar)

#### Name: [Sravya Pullagura](https://github.com/sravya96)
- Place: Vijayawada, Andhra Pradesh, India
- Bio: Love learning, coding and sketching!!
- Github [Sravya Pullagura](https://github.com/sravya96)

#### Name: [Ahmad Musaddiq Mohammad](https://github.com/ahmadmusaddiq)
- Place: Kuala Belait, Brunei Darussalam
- Bio: Mechanical engineer
- Github: [ahmadmusaddiq](https://github.com/ahmadmusaddiq)

#### Name: [Rafael Lima](https://github.com/rafaelkalan)
- Place: Belo Horizonte, Minas Gerais, Brazil
- Bio: Youger software engineer
- GitHub: [Rafael Lima](https://github.com/rafaelkalan)

#### Name: [Saif Rehman Nasir](https://github.com/shyshin)
- Place: New Delhi, India
- Bio: Techie with a lot of horizontals but a low verticality :(
- Github: [Saif Rehman Nasir](https://github.com/shyshin)

#### Name: [Yash Mittra](https://github.com/mittrayash)
- Place: New Delhi, Delhi, India
- Bio: Web Developer, Coder | Entering the field of Machine Learning and Data Science
- GitHub: [mittrayash](https://github.com/mittrayash)

#### Name: [Dustin Woods](https://github.com/dustinywoods)
- Place: MN, USA
- Bio: Software Developer
- GitHub: [Dustin Woods](https://github.com/dustinywoods)

#### Name: [Ginanjar S.B](https://github.com/egin10)
- Place: Samarinda, Kalimantan Timur, Indonesia
- Bio: Someone who's intresting about web devlopment / Programming
- GitHub: [Ginanjar S.B | egin10](https://github.com/egin10)

#### Name: [Fush Chups](https://github.com/fushandchups)
- Place: Christchurch, Canterbury, New Zealand
- Bio: Earhquake enthusiast
- GitHub:[fushandchups] (https://github.com/fushandchups)

#### Name: [Francis Venne](https://github.com/NullSilence)
- Place: Montreal, Canada.
- Bio: Developer by day, cat lover by night. Canadian tech enthusiast.
- Github [Sravya Pullagura](https://github.com/NullSilence)

#### Name: [Leonardo Bonetti](https://github.com/LeonardoBonetti)
- Place: São Paulo, Brazil
- Bio: Associate Degree analysis and systems development
- GitHub: [Leonardo Bonetti](https://github.com/LeonardoBonetti)

#### Name: [Noveen Sachdeva](https://github.com/noveens)
- Place: Hyderabad, Telangana, India
- Bio: 3rd Year CS undergrad at IIIT Hyderabad.
- GitHub: [Noveen Sachdeva](https://github.com/noveens)

#### Name: [DENNIS ORZIKH](https://github.com/orzikhd)
- Place: Seattle, WA, USA
- Bio: Student at UW. Likes easy ways to make sure tools are set up in new environments (like this project)
- Github: Wow isn't this right up there ^ [Dennis Orzikh](https://github.com/orzikhd)

#### Name: [Pranav Bhasin](https://github.com/pranavbhasin96)
- Place: Hyderabad, Telangana, India
- Bio: Trying to fit in coding society.
- GitHub: [Pranav Bhasin](https://github.com/pranavbhasin96)

#### Name: [Vaibhav Agarwal](https://github.com/vaibhavagarwal220)
- Place: Mandi, Himachal Pradesh, India
- Bio: A passionate programmer and a beginner in Open Source
- Github [Vaibhav Agarwal](https://github.com/vaibhavagarwal220)

#### Name: [Arpit Gogia](https://github.com/arpitgogia)
- Place: Delhi, India
- Bio: Python Developer
- Github [Arpit Gogia](https://github.com/arpitgogia)

#### Name: [Charlie Stanton](https://github.com/shtanton)
- Place: Southend-On-Sea, England
- Bio: JavaScript Tinkerer, Lover of Vim
- Github [Charlie Stanton](https://github.com/shtanton)

#### Name: [James Henderson](https://github.com/prohunt)
- Place: Raleigh, NC, United States
- Bio: Inquisitive, Loves coding, also vegan
- Github [Sravya Pullagura](https://github.com/sravya96)

#### Name: [Loreleen Mae Sablot](https://github.com/loreleensablot)
- Place: Daet, Camarines Norte, Philippines
- Bio: I love designing beautiful websites. I also bike.
- Github [Loreleen Mae Sablot] (https://github.com/loreleensablot)

#### Name: [Ahmad Musaddiq Mohammad](https://github.com/ahmadmusaddiq)
- Place: Kuala Belait, Brunei Darussalam
- Bio: Mechanical engineer
- Github: [ahmadmusaddiq](https://github.com/ahmadmusaddiq)

#### Name: [Aleksandr Vorontsov](https://github.com/a-vorontsov)
- Place: London, England
- Bio: Student, Aspiring Front-end Web Dev
- Github [Aleksandr Vorontsov](https://github.com/a-vorontsov)
#### Name: [Ben Smith](https://github.com/ben-w-smith)
- Place: Salt Lake City, UT, USA
- Bio: A guy that loves writing bots and automation.
- GitHub: [Ben Smith](https://github.com/ben-w-smith)

#### Name: [Eric Bryant](https://github.com/shmickle)
- Place: Fairfax, Virginia, USA
- Bio: Web Developer
- GitHub: [shmickle](https://github.com/shmickle)

#### Name: [Emmanuel Akinde](https://github.com/harkindey)
- Place: Lagos, Nigeria
- Bio: Lets Code and Chill
- Github: [Harkindey](https://github.com/harkindey)

#### Name: [Ashish Krishan](https://github.com/ashishkrishan1995)
- Place: India
- Bio: Computer Science Major / UI/UX Designer
- GitHub: [ashishkrishan1995](https://github.com/ashishkrishan1995)

#### Name: [Katherine S](https://github.com/kms6bn)
- Place: San Francisco
- Bio: Data Scientist
- Github: [kms6bn](https://github.com/kms6bn)

#### Name: [BrunoSXS](https://github.com/brunosxs)
- Brazil
- Bio: I like turtules.
- Github [BrunoSXS](https://github.com/brunosxs)

#### Name: [Alexander Miller](https://github.com/allesmi)
- Place: Salzburg, Austria
- Bio: Student/Web Developer
- GitHub: [allesmi](https://github.com/allesmi)

#### Name: [Bryan Wigianto](https://github.com/bwigianto)
- Place: USA
- Bio: Engineer
- GitHub: [bwigianto](https://github.com/bwigianto)

#### Name: [Ckpuna4](https://github.com/Ckpuna4)
- Place: Saint-petersburg, Russia
- Bio: Web Developer
- GitHub: [Ckpuna4](https://github.com/Ckpuna4)

#### Name: [Vaibhaw Agrawal](https://github.com/vaibhaw2731)
- Place: New Delhi, India
- Bio: I am a Machine Learning enthusiast.
- GitHub: [vaibhaw2731](https://github.com/vaibhaw2731)

#### Name: [Dhevi Rajendran](https://github.com/dhevi)
- Place: USA
- Bio: Software Engineer
- Github: [dhevi](https://github.com/dhevi)

#### Name: [Martns90](https://github.com/martns90)
- Place: The Gym
- Bio: enthusiast
- Github: [martns90](https:github.com/martns90)

#### Name: [Oluwadamilola Babalola](https://github.com/thedammyking)
- Place: Lagos, Nigeria
- Bio: JavaScript Developer
- GitHub: [Oluwadamilola Babalola](https://github.com/thedammyking)

### Name: [Trevor Meadows](https://github.com/tlm04070)
- Place: Charlotte, North Carolina.
- Bio: UNC Charlotte coding bootcamp student.
- GitHub: [tlm04070](https://github.com/tlm04070);

#### Name: [Ratchapol Tengrumpong](https://github.com/lullabies)
- Place: Bangkok, Thailand
- Bio: Programmer Analyst
- GitHub: [lullabies](https://github.com/lullabies)

#### Name: [Luke Taylor](https://github.com/lmcjt37)
- Place: Derby, UK
- Bio: Senior Software Engineer, child at heart
- GitHub: [Luke Taylor](https://github.com/lmcjt37)

#### Name: [Snehil Verma](https://github.com/vsnehil92)
- Place: Delhi, India
- Bio: Love to learn new technologies
- GitHub: [vsnehil92](https://github.com/vsnehil9

#### Name: [Akram Rameez](https://github.com/akram-rameez)
- Place: Bengaluru, India
- Bio: I like free T-shirts and I cannot lie.
- GitHub: [allesmi](https://github.com/akram-rameez)

#### Name: [Bryan Tylor](https://github.com/bryantylor)
- Place: Cincinnati, OH, USA
- Bio: Elixir Dev / Nuclear Engineer
- GitHub: [Bryan Tylor](https://github.com/bryantylor)

#### Name: [Matthias Kraus](https://github.com/brotkiste)
- Place: Munich, Germany
- Bio: Automotive Computer Science
- GitHub: [brotkiste](https://github.com/brotkiste)

#### Name: [Harshil Agrawal](https://github.com/harshil1712)
-Place: Vadodara, India
-Bio: Student,Web Developer
-GitHub: [harshil1712](https://github.com/harshil1712)

#### Name: [Bennett Treptow](https://github.com/bennett-treptow)
- Place: Milwaukee, WI, USA
- Bio: Computer Science Major / Web Developer
- Github: [bennett-treptow](https://github.com/bennett-treptow)

#### Name: [Cameron Smith](https://github.com/cameronzsmith)
- Place: Wichita, KS, USA
- Bio: Student
- GitHub: [cameronzsmith](https://github.com/cameronzsmith)

#### Name: [Jose Morales](https://github.com/castro732)
- Place: Buenos Aires, Argentina
- Bio: Developer
- GitHub: [castro732](https://github.com/castro732)

#### Name: [Hassan Sani](https://github.com/inidaname)
- Place: Bida, Niger State, Nigeria
- Bio: Web Developer at @ADPNigeria

#### Name: [Philip Terzic](https://github.com/PhilTerz)
- Place: Scottsdale, Arizona, USA
- Bio: Aspiring OSS Contributer
- GitHub: [PhilTerz](https://github.com/PhilTerz)

#### Name: [Gustavo Pacheco Ziaugra](https://github.com/GustavoZiaugra)
- Place: São Paulo, Brazil.
- Bio: Technology Guy / Student
- GitHub: [Gustavo Ziaugra](https://github.com/GustavoZiaugra)

#### Name: [Sarah Chen](https://github.com/sarovisk)
- Place: Sao Paulo/ Brazil
- Bio: Student
- GitHub: [sarovisk](https://github.com/sarovisk)

#### Name: [Jose David](https://github.com/jose4125)
- Place: Bogotá, Colombia
- Bio: Web Developer
- GitHub: [jose4125](https://github.com/jose4125)

#### Name: [Chathumina Vimukthi](https://github.com/ChathuminaVimukthi )
- Place: Bogotá, Colombia
- Bio: Second year undergraduate(Computer Science)
- GitHub: [ChathuminaVimukthi](https://github.com/ChathuminaVimukthi )

#### Name: [Mayank Saxena](https://github.com/mayank26saxena)
- Place: New Delhi, India
- Bio: Student
- GitHub: [mayank26saxena](https://github.com/mayank26saxena)

#### Name: [Napat Rattanawaraha](https://github.com/peam1234)
- Place: Bangkok, Thailand
- Bio: Student / Junior Web Developer
- GitHub: [peam1234](https://github.com/peam1234)

#### Name: [Marion Fioen](https://github.com/marion59000)
- Place: Lille, France
- Bio: Developer
- GitHub: [marion59000](https://github.com/marion59000)

#### Name: [Akma Adhwa](https://github.com/akmadhwa)
- Place: Malaysia
- Bio: Web Developer
- GitHub: [akmadhwa](https://github.com/akmadhwa)

#### Name: [Ian James](https://inj.ms)
- Place: London, UK
- Bio: Web... person?
- GitHub: [injms](https://github.com/injms)

#### Name: [K Foster](https://foster.im)
- Place: West Sussex, UK
- Bio: Web Developer
- GitHub: [g33kcentric](https://github.com/g33kcentric)

#### Name: [Andin FOKUNANG](https://github.com/switchgirl95)
- Place: Yaounde , Cameroon
- Bio: Student - Otaku - Geek
- GitHub: [Switch](https://github.com/switchgirl95)

#### Name: [xenocideiwki] (https://github.com/xenocidewiki)
- Place: Norway
- Bio: Reverse Engineer
- GitHub: [xenocidewiki] (https://github.com/xenocidewiki)

#### Name: [George Hundmann](https://github.com/georgegsd)
- Place: Mannheim, Baden-Württemberg, Germany
- Bio: I'm a German Shepherd that likes eating
- GitHub: [georgegsd](https://github.com/georgegsd)

#### Name: [Ahmad Abdul-Aziz](https://github.com/a-m-a-z)
- Place: Abuja, Nigeria
- Bio: Web Developer
- GitHub: [a-m-a-z](https://github.com/a-m-a-z)

#### Name: [Allan Dorr](https://github.com/aldorr)
- Place: Hamburg, Germany
- Bio: Web Dev, Writer, Translator, Teacher
- GitHub: [aldorr](https://github.com/aldorr)

#### Name: [Musa Barighzaai](https://github.com/mbarighzaai)
- Place: Toronto, Canada
- Bio: Front End Developer
- GitHub: [mbarighzaai](https://github.com/mbarighzaai)

#### Name: [Lakston](https://github.com/Lakston)
- Place: Toulouse, France
- Bio: Front-End Dev
- GitHub: [Lakston](https://github.com/Lakston)

#### Name: [Shobhit Agarwal](https://github.com/shobhit1997)
- Place: JSSATE, NOIDA ,INDIA
- Bio: Student/Andriod Developer
- GitHub: [shobhit1997](https://github.com/shobhit1997)

#### Name: [Will Barker](https://github.com/billwarker)
- Place: Toronto, Canada
- Bio: A guy who wants to improve the world through AI!
- GitHub: [Will Barker](https://github.com/billwarker)

#### Name: [Christopher Bradshaw](https://github.com/kitsune7)
- Place: Provo, UT, USA
- Bio: I love FOXES!!! :fox:
- GitHub: [kitsune7](https://github.com/kitsune7)

#### Name: [Ben Edelson]
-Place: Newark NJ
-Bio: I.T.
-GitHub: https://github.com/Bed3150n

#### Name: [JOE SCHO](https://github.com/JoeScho)
- Place: London, UK
- Bio: I love guitar!
- GitHub: [JoeScho](https://github.com/JoeScho)

#### Name: [Anuraag Tummanapally](https://github.com/TummanapallyAnuraag)
- Place: Mumbai, India
- Bio: Student, System Administrator
- GitHub: [TummanapallyAnuraag](https://github.com/TummanapallyAnuraag)

#### Name: [Fran Acién](https://github.com/acien101)
- Place: Madrid, Spain
- Bio: Full of empty
- GitHub: [Fran Acién](https://github.com/acien101)

#### Name: [Piyush Sikarwal](https://github.com/psikarwal)
- Place: India
- Bio: Professional Geek
- GitHub: [Piyush Sikarwal](https://github.com/psikarwal)

#### Name: [Pratyum Jagannath](https://github.com/Pratyum)
- Place: Singapore
- Bio: I tell tales!
- GitHub: [Pratyum](https://github.com/Pratyum)

#### Name: [Jakub Bačo](https://github.com/vysocina)
- Place: Slovakia
- Bio: Student / Designer
- GitHub: [Jakub Bačo](https://github.com/vysocina)

#### Name: [Gabriel Obaldia](https://github.com/gobaldia)
- Place: Uruguay
- Bio: Full Stack Developer
- GitHub: [Gabriel Obaldia](https://github.com/gobaldia)

#### Name: [Antonio Jesus Pelaez](https://github.com/ajpelaez)
- Place: Granada, Spain
- Bio: IT Student at the University of Granada
- GitHub: [Antonio Jesus Pelaez](https://github.com/ajpelaez)

#### Name: [Ivo Ketelaar](https://github.com/ikstreamivo)
- Place: Emmen, the Netherlands
- Bio: Game design studen & Hobbyist programmer
- GitHub: [IKStreamIvo](https://github.com/ikstreamivo)

#### Name: [Joshua Dennis Blackman](https://github.com/JDBlackman)
- Place: London, United Kingdom
- Bio: Computer Science Student at Swansea University
- GitHub: [Joshua Dennis Blackman](https://github.com/JDBlackman)

#### Name: [Suryatej Reddy](https://github.com/suryatejreddy)
- Place: New Delhi, India
- Bio: CSE Student at IIITD
- GitHub: [Suryatej Reddy](https://github.com/suryatejreddy)

#### Name: [Jerry Chong](https://github.com/zanglang)
- Place: Johor Bahru, Malaysia
- Bio: Software Engineer
- GitHub: [Jerry Chong](https://github.com/zanglang)

#### Name : [Pronomita Dey] (https://github.com/PronomitaDey)
- Place : India
- Bio : Front End Developer. Open Source Enthusiast. Learner.
- GitHub : [Pronomita Dey] (https://github.com/PronomitaDey)

#### Name: [PANAGIOTIS VLACHOS](https://github.com/PanosVl)
- Place: Athens, Greece
- Bio: Undergraduate CS student / Software Developer
- GitHub: [PanosVl](https://github.com/PanosVl)

#### Name: [PureHyd](https://github.com/PureHyd)
- Place: Evanston, IL
- Bio: EECS Student \@ NorthwesternU
- GitHub: [PureHyd](https://github.com/PureHyd)

#### Name: [Hoang Ha](https://github.com/halink0803)
- Place: Hanoi, Vietnam
- Bio: I love javascript! :cat:
- GitHub: [Hoang Ha](https://github.com/halink0803)

#### Name: [Will Tan](https://github.com/twillzy)
- Place: Sydney, Australia
- Bio: 2/4 into getting a free Hacktoberfest T-Shirt
- GitHub: [Antonio Jesus Pelaez](https://github.com/twillzy)

#### Name: [Santanaraj Esguerra](https://github.com/akiyamamio16)
- Place: San Fernando City, Pampanga, Philippines 2000
- Bio: I'm a 4th year Graduating I.T Student from Our Lady Of Fatima Univeristy Pampanga
- GitHub: [Haruka Mayumi](https://github.com/akiyamamio16)

#### Name: [Edwin Chui](https://github.com/Fly1nP4nda)
- Place: Georgia, United States
- Bio: Fulltime / Fullstack Web Developer
- GitHub: [Fly1nP4nda](https://github.com/Fly1nP4nda)

#### Name: [Mark Carlson](https://github.com/electrek)
- Place: Chicago, IL, USA
- Bio: Escape room maker
- GitHub: [Mark Carlson](https://github.com/electrek)

#### Name: [Warrin Pipon](https://github.com/lgdroidz)
- Place: Davao, Philippines
- Bio: Web Developer
- GitHub: [Warrin Pipon](https://github.com/lgdroidz)

#### Name: [David Buckle](https://github.com/met3or)
- Place: Manchester, UK
- Bio: Linux System Administrator
- GitHub: [met3or](https://github.com/met3or)

#### Name: [Aishwarya Pradhan](https://github.com/aishwaryapradhan)
- Place: Gurugram, India
- Bio: Learner, Coder,  INFJ, multipotentialite and a person who loves
to explore life. Also, Python and Django Developer
- Github: [Aishwarya Pradhan](https://github.com/aishwaryapradhan)
- Website: [Introverted Geek](http://introvertedgeek.com)

#### Name: [ALEX MARRUJO](https://github.com/marrujoalex)
- Place: California
- Bio: Software Developer
- GitHub: [Alex Marrujo](https://github.com/marrujoalex)

#### Name: [Ezequiel Pequeño Calvar](https://github.com/remohir)
- Place: London, United Kingdom
- Bio: FrontEnd Developer
- GitHub: [Ezequiel Pequeño Calvar](https://github.com/remohir)

### Name: [Elijah](https://github.com/raptosaur)
- Place: Swansea, UK
- Bio: Studying MEng at Swansea Uni and part time SysAdmin
- GitHub: [Raptosaur](https://github.com/raptosaur)

#### Name: [George Kunthara](https://github.com/gkunthara)
- Place: Seattle, WA USA
- Bio: Student at Gonzaga University
- GitHub: [George Kunthara](https://github.com/gkunthara)

#### Name: [Jamie Taylor](https://github.com/GaProgMan)
- Place: Leeds, UK
- Bio: Full stack .NET developer (and .NET Core blogger)
- GitHub: [GaProgMan](https://github.com/GaProgMan)

#### Name: [Lokesh Raj Arora](https://github.com/lokiiarora)
- Place: Darjeeling, India
- Bio: CS Student at SRM University, Full Stack Developer
- Github: [Lokesh Raj Arora](https://github.com/lokiiarora)

#### Name: [Mahdi Majidzadeh](https://github.com/MahdiMajidzadeh/)
- Place: Qom, Qom, Iran
- Bio: back-end develoer and seo expert
- GitHub: [Mahdi Majidzadeh](https://github.com/MahdiMajidzadeh/)
- Twitter: [Mahdi Majidzadeh](https://twitter.com/MahdiMajidzadeh/)

#### Name: [Pedro Mietto Bruini](https://github.com/bruini)
- Place: Jundiaí, São Paulo, Brazil
- Bio: Analyst/Developer Student at Fatec-Jd
- GitHub: [Pedro Mietto Bruini](https://github.com/bruini)

#### Name: [NIKOLETT HEGEDÜS](https://github.com/henikolett)
- Place: Debrecen, Hungary
- Bio: I'm a Developer / Music geek / Nature enthusiast
- GitHub: [Nikolett Hegedüs](https://github.com/henikolett)

#### Name: [Omar Mujahid](https://github.com/omarmjhd)
- Place: Austin, Texas, USA
- Bio: I write code, and play golf!
- GitHub: [Omar Mujahid](https://github.com/omarmjhd)

#### Name: [Kyle Johnson] (https://github.com/johnson90512)
- Place: United States
- Bio: Information System Administrator, former Information Systems student
- GitHub: [Kyle Johnson] (https://github.com/johnson90512)
#### Name: [Gilliano Menezes](https://github.com/gillianomenezes)
- Place: Recife, Brazil
- Bio: Software Engineer at www.neuroup.com.br
- GitHub: [Gilliano Menezes](https://github.com/gillianomenezes)

#### Name: [Luís Antonio Prado Lança](https://github.com/luisslanca)
- Place: Jundiaí, São Paulo, Brazil
- Bio: I'm a student in Fatec Jundiaí and Web Developer.
- GitHub: [Luís Antonio Prado Lança](https://github.com/luisslanca)

#### Name: [Anish Bhardwaj](https://github.com/bhardwajanish)
- Place: New Delhi, India
- Bio: CSD IIITD
- GitHub: [Anish Bhardwaj](https://github.com/bhardwajanish)

#### Name: [Ankur Sharma](https://github.com/ankurs287)
- Place: New Delhi, India
- Bio: CSAM, IIITD
- GitHub: [Ankur Sharma](https://github.com/ankurs287)

#### Name: [Siddhant Verma](https://github.com/siddver007)
- Place: Delhi, India
- Bio: Information Assurance and Cybersecurity Master's Student at Northeastern University
- GitHub: [Siddhant Verma](https://github.com/siddver007)

#### Name: [Cody Williams](https://github.com/codyw9524)
- Place: Dallas, Texas, USA
- Bio: Web Nerd
- GitHub: [Cody Williams](https://github.com/codyw9524)

#### Name: [Aayush Sharma](https://github.com/aayusharma)
- Place: Mandi, Himachal Pradesh, India
- Bio: IITian
- GitHub: [Aayush Sharma](https://github.com/aayusharma)

#### Name: [Jonas Fabisiak](https://github.com/RenCloud)
- Place: Hanover, Germany
- Bio: IT Student
- GitHub: [Jonas Fabisiak](https://github.com/RenCloud)

#### Name: [Mark Schultz](https://github.com/zynk)
- Place: Calgary, Alberta
- Bio: IT Student at SAIT
- GitHub: [Mark Schultz](https://github.com/zynk)

#### Name: [Juan Pablo Aguilar Lliguin](https://github.com/chefjuanpi)
- Place: Chicoutimi, QC, Canada
- Bio: Full Stack Developer
- GitHub: [Juan Pablo Aguilar Lliguin](https://github.com/chefjuanpi)

### Name: [Isaac Torres Michel](https://github.com/isaactorresmichel)
- Place: León, Mexico
- Bio: Software Engineer
- GitHub: [Isaac Torres Michel](https://github.com/isaactorresmichel)

#### Name: [Klaudia K.](https://github.com/KalpiKK)
- Place: Poland
- Bio: IT Student at the University of Wroclaw
- GitHub: [Klaudia K.](https://github.com/KalpiKK)

#### Name: [Luiz Gustavo Mattos](https://github.com/mano0012)
- Place: Brasil
- Bio: Computer Science Student
- Github: [Luiz Matos](https://github.com/mano0012)

#### Name: [Jeppe Ernst](https://github.com/Ern-st)
- Place: 🇩🇰
- Bio: fullstack/devops/security unicorn 🦄
- GitHub: [Jeppe Ernst](https://github.com/Ern-st)

#### Name: [Sergey Gorky](https://github.com/sergeygorky)
- Place: Ukraine
- Bio: I've Top Rated status in Upwork
- GitHub: [Sergey Gorky](https://github.com/sergeygorky)

#### Name: [Ayush Agarwal](https://github.com/thisisayaush)
- Place: Noida, India
- Bio: CSE Student at the Amity University
- GitHub: [Ayush Agarwal](https://github.com/thisisayush)

#### Name: [Arie Kurniawan](https://github.com/arkwrn)
- Place: Jakarta, Indonesia
- Bio: IT Student at Universiy of Muhammadiyah Jakarta
- GitHub: [Arie Kurniawan](https://github.com/arkwrn)

#### Name: [Ramón Didier Valdez Yocupicio](https://github.com/xDidier901)
- Place: Hermosillo, Sonora, México
- Bio: Software Developer / Student
- GitHub: [Didier Valdez](https://github.com/xDidier901)

#### Name: [Jamie Pinheiro](https://github.com/jamiepinheiro)
- Place: Canada
- Bio: Student @ uWaterloo
- GitHub: [jamiepinheiro](https://github.com/jamiepinheiro)

#### Name: [Alvin Abia](https://github.com/twist295)
- Place: NY, USA
- Bio: Lead Mobile Developer
- Github: [Alvin Abia](https://github.com/twist295)

### Name: [Carlos Federico Lahrssen](https://github.com/carloslahrssen)
- Place: Miami, Florida, USA
- Bio: CS Student at Florida International University
- GitHub: [Carlos Lahrssen](https://github.com/carloslahrssen)

#### Name: [Caio Calderari](https://github.com/caiocall)
- Place: Campinas, São Paulo, Brazil
- Bio: Designer
- GitHub: [Caio Calderari](https://github.com/caiocall)

#### Name: [Chashmeet Singh](https://github.com/chashmeetsingh)
- Place: New Delhi, India
- Bio: CS Student
- GitHub: [Chashmeet Singh](https://github.com/chashmeetsingh)

#### Name: [Aimee Tacchi](https://github.com/darkxangel84)
- Place: England, UK
- Bio: Female Front-End Developer From England, UK, I love Code, Cats and Tea. Also love travelling.
- GitHub: [darkxangel84](https://github.com/darkxangel84)

#### Name: [Stuart Wares](https://github.com/StuWares)
- Place: Tamworth, United Kingdom
- Bio: Learning web development to help with a career change!
- GitHub: [Stu Wares](https://github.com/StuWares)

#### Name: [Aitor Alonso](https://github.com/tairosonloa)
- Place: Madrid, Spain
- Bio: Computer Science and Engineering BSc student at Carlos III University of Madrid
- GitHub: [Aitor Alonso](https://github.com/tairosonloa)

#### Name: [Veronika Tolpeeva](https://github.com/ostyq)
- Place: Moscow, Russia
- Bio: Web developer
- GitHub: [Veronika Tolpeeva](https://github.com/ostyq)

#### Name: [Dzmitry Kasinets](https://github.com/dkasinets)
- Place: Brooklyn, NY, USA
- Bio: CS student at Brooklyn College, and The Game of Thrones fan :3
- Github: [Dzmitry Kasinets](https://github.com/dkasinets)

#### Name: [Anthony Mineo](https://github.com/amineo)
- Place: New Jersey, USA
- Bio: Web Design & Development
- GitHub: [Anthony Mineo](https://github.com/amineo)

#### Name: [Brent Scheppmann](https://github.com/bareon)
- Place: Garden Grove, CA, US
- Bio: Student, Geophysicist
- GitHub: [Brent Scheppmann](https://github.com/bareon)

#### Name: [Andrea Stringham](https://github.com/astringham)
- Place: Phoenix, AZ USA
- Bio: Coffee addict, dog person, developer.
- GitHub: [Andrea Stringham](https://github.com/astringham)

#### Name: [coastalchief](https://github.com/coastalchief)
- Place: Germany
- Bio: dev
- GitHub: [coastalchief](https://github.com/coastalchief)

#### Name: [Furkan Arabaci](https://github.com/illegaldisease)
- Place: Turkey
- Bio: Computer Science student
- GitHub: [Furkan Arabaci](https://github.com/illegaldisease)

#### Name: [Rizki Ramadhana](https://github.com/rizkiprof)
- Place: Yogyakarta, Indonesia
- Bio: Student / Front-end Developer
- GitHub: [Rizki Ramadhana](https://github.com/rizkiprof)

#### Name: [Sarthak Bhagat](https://github.com/sarthak268)
- Place: Delhi, India
- Bio: ECE Undergraduate
- GitHub: [Sarthak Bhagat](https://github.com/sarthak268)

#### Name: [Haley C Smith](https://github.com/haleycs)
- Place: Orlando, Florida
- Bio: Web Designer/Developer
- GitHub: [Haley C Smith](https://github.com/haleycs)

#### Name: [Lesyntheti](https://github.com/lesyntheti)
- Place : Troyes, France
- Bio : Network Engineer at University of Technology of Troyes
- Github: [lesyntheti](https://gitbub.com/lesyntheti)

#### Name: [Abdullateef](https://github.com/abdullateef97)
- Place: Lagos Island, Lagos State, Nigeria
- Bio: Student Developer
- GitHub: [Abdullateef](https://github.com/abdullateef97)

#### Name: [Juan Anaya Ortiz](https://github.com/JaoChaos)
- Place: Granada, Spain
- Bio: IT student at the University of Granada
- GitHub: [Juan Anaya Ortiz](https://github.com/JaoChaos)

#### Name: [Alexander Voigt](https://github.com/alexandvoigt)
- Place: San Francisco, CA, USA
- Bio: Software Engineer
- GitHub: [Alexander Voigt](https://github.com/alexandvoigt)

#### Name: [Michael Greene] (https://github.com/Greeneink4)
- Place: UT, USA
- Bio: Web Dev Student
- Github: [Michael Greene] (https://github.com/Greeneink4)

#### Name: [Lee Magbanua](https://github.com/leesenpai)
- Place: Philippines
- Bio: Student / Front-end Web Developer
- GitHub: [leesenpai](https://github.com/leesenpai)

#### Name: [Damodar Lohani](https://github.com/lohanidamodar)
- Place: Kathmandu, Nepal
- Bio: Technology Consultant at [LohaniTech](https://lohanitech.com)
- GitHub: [Damodar Lohani](https://github.com/lohanidamodar)

#### Name: [Hrafnkell Orri Sigurðsson](https://github.com/hrafnkellos)
- Place: Hafnarfjörður, Iceland
- Bio: Computer Scientist
- GitHub: [Hrafnkell Orri Sigurðsson](https://github.com/hrafnkellos)

#### Name: [Mitchell Haugen](https://github.com/haugenmitch)
- Place: VA, USA
- Bio: Programmer
- GitHub: [haugenmitch](https://github.com/haugenmitch)

#### Name: [Felipe Do Espirito Santo](https://github.com/felipez3r0)
- Place: Jaboticabal, SP, Brazil
- Bio: Professor at Fatec, Faculdade São Luís, and Mozilla Volunteer
- GitHub: [Felipe Do E. Santo](https://github.com/felipez3r0)

#### Name: [Jason Green](https://jason.green)
- Place: Seattle, WA
- Bio: Student of code, eater of sustainable sushi
- GitHub: [Jalence](https://github.com/jalence)

#### Name: [Elan Ripley](https//github.com/tattarrattat)
- Place: Raleigh, North Carolina, USA
- Bio: Programmer
- Github: [Elan Ripley](https//github.com/tattarrattat)

#### Name: [Akshat Maheshwari](https://github.com/akshat14714)		
 - Place: Hyderabad, India		
 - Bio: CSE Undergrad in IIIT Hyderabad		
 - Github: [akshat14714](https://github.com/akshat14714/)

#### Name: [Bennie Mosher](https://github.com/benniemosher)		
 - Place: Windsor, CO		
 - Bio: CTO of NOMO FOMO, Inc. && Software Engineer at NBC Universal		
 - GitHub: [Bennie Mosher](https://github.com/benniemosher)		

#### Name: [Justin Oliver](https://github.com/justinoliver)
- Place: Seattle, WA, USA, Earth!
- Bio: Trying to learn cool new things!
- GitHub: [Justin Oliver](https://github.com/justinoliver)

#### Name: [RYAN R SMITH](https://github.com/devronsoft)
- Place: Oxford, UK
- Bio: Kiwi dev
- GitHub: [Ryan Smith](https://github.com/devronsoft)
- Website: [Blog](https://devronsoft.github.io/)

#### Name: [Michael Kaiser](https://github.com/patheticpat)
- Place: Germany
- Bio: Ooooooh, nooooooo, not tonight!!
- GitHub: [Michael Kaiser](https://github.com/patheticpat)

#### Name: [Igor Rzegocki](https://github.com/ajgon)
- Place: Kraków, PL
- Bio: I do Ruby for living, and hacking for fun
- GitHub: [Igor Rzegocki](https://github.com/ajgon)
- Website: [Online Portfolio](https://rzegocki.pl/)

#### Name: [JULIE QIU](https://github.com/julieqiu)
- Place: New York City, NY, USA
- Bio: Software Engineer; Loves iced coffee
- GitHub: [Julie Qiu](https://github.com/julieqiu)

#### Name: [Luis Alducin](https://linkedin.com/luisalduucin)
- Place: Mexico City
- Bio: Software Engineer
- GitHub: [Luis Alducin](https://github.com/luisalduucin)

#### Name: [Hannah Zulueta](https://github.com/hanapotski)
- Place: North Hollywood, CA
- Bio: Web developer, Calligrapher, Musician, Entrepreneur
- GitHub: [Ryan Smith](https://github.com/hanapotski)
- Website: [Blog](https://homemadecoder.wordpress.com)

#### Name: [Michele Adduci](https://micheleadduci.net)
- Place: Germany
- Bio: Full Stack Developer, living on a CI/CD pipeline
- GitHub: [madduci](https://github.com/madduci)

#### Name: [Austin Carey](https://github.com/apcatx)
- Place: Austin, TX, USA
- Bio: Jr Full Stack Developer making my first contribution.
- GitHub: [apcatx](https://github.com/apcatx)

#### Name: [John Rexter Flores](https://github.com/alldeads)
- Place: Cebu, Philippines
- Bio: Full Stack Developer
- Github: [John Rexter Flores](https://github.com/alldeads)

#### Name: [Luciano Santana dos Santos](https://github.com/lucianosds)
- Place: Ponta Grossa, PR, Brasil
- Bio: Computer Network Professional
- Github: [Luciano Santana dos Santos](https://github.com/lucianosds)

#### Name: [Naman Doshi] (https://github.com/warmachine0609)
-Place: Chennai,India
-Bio: ML developer
-Github: [Naman Doshi] (https://github.com/warmachine0609)
#### Name: [Alex Choi](https://github.com/running-cool)
- Place: Athens, GA
- Bio: Student
- Github: [running-cool](https://github.com/running-cool)

#### Name: [Sebastian Schreck](https://schreck.berlin)
- Place: Berlin, Germany
- Bio: Software Engineer
- Github: [StegSchreck](https://github.com/StegSchreck)

#### Name: [Fernando Contreras](https://github.com/fercreek)
- Place: Nuevo Leon, Mexico
- Bio: Software Engineer
- Github: [fercreek](https://github.com/fercreek)
- Website: [Blog](https://fercontreras.com/)

#### Name: [Kshitiz Khanal](https://github.com/kshitizkhanal7)
- Place: Kathmandu, Nepal
- Bio: Open Data and Open Knowledge activist
- GitHub: [Kshitiz Khanal](https://github.com/kshitizkhanal7)

#### Name: [Manas kashyap](https://github.com/Manas-kashyap)
- Place: New Delhi, India
- Bio: Computer Science Engineering student at Amity University
Noida
-Github: [Manas kashyap](https://github.com/Manas-kashyap)

#### Name: [Daksh Chaturvedi](https://github.com/daksh249)
- Place: New Delhi, India
- Bio: ECE Undergraduate at IIIT-Delhi
- GitHub: [Daksh Chaturvedi](https://github.com/daksh249)

#### Name: [SHANAKA ANURADHA](https://github.com/shanaka95)
- Place: Sri Lanka
- Bio: Undergraduate
- GitHub: [Shanaka95](https://github.com/shanaka95)

### Name: [Brandon Fadairo](https://github.com/BFadairo)
- Place: Columbus, Ohio
- Bio: A guy looking to change career fields
- GitHub: [Brandon Fadairo](https://github.com/BFadairo)

#### Name: [Lukas A](https://github.com/lukbukkit)
- Place: Kassel, Hesse, Germany
- Bio: Student on his way to the Abitur
- GitHub: [LukBukkit](https://github.com/lukbukkit)

#### Name: [Leticiafatimaa](https://github.com/leticiafatimaa)
- Place: Florianopolis, SC, Brazil
- Bio: I have 19 years, course Analysis and Development System.
- GitHub: [LeticiaFatimaa](https://github.com/leticiafatimaa)

#### Name: [Dale Noe](https://github.com/dalenoe)
- Place: Fairbury, Illinois, US
- Bio: System administrator by day, devops by hobby.
- GitHub: [Dale Noe](https://github.com/dalenoe)

#### Name: [Valera Kushnir](https://github.com/kashura)
- Place: Tampa, FL, USA
- Bio: Scrum Master and passionate technologist.
- GitHub: [kashura](https://github.com/kashura)

#### Name: [Eric Briese](https://github.com/Atrolantra)
- Place: Brisbane, Australia
- Bio: Student studying LAw and IT. Currently working as a software engineer.
- GitHub: [Atrolantra](https://github.com/Atrolantra)


#### Name: [Jeevan Chapagain](https://github.com/jeevanc)
- Place: Kathmandu, Nepal
- Bio: Student studying BSc(CSIT).Currently working as a software engineer intern.
- GitHub: [Jeevan Chapagain](https://github.com/jeevanc)

#### Name: [Ayushverma8](https://github.com/Ayushverma8)
- Place: Indore, TN, IN
- Bio: I'm living the best part of my life and the life that I always wanted to. Surrounded by amazing people everyday. Rich in happiness, meager in hate. Seduce me with bikes and roads, invite me to trekking and long drives. I love food and sleep. I'm driven by music and art.
- GitHub: [Ayush](https://github.com/Ayushverma8)

#### Name: [VEBER Arnaud](https://github.com/VEBERArnaud)
- Place: Paris, France
- Bio: Solution Architect @ Eleven-Labs
- GitHub: [VEBERArnaud](https://github.com/VEBERArnaud)

#### Name: [Dushyant Rathore](https://github.com/dushyantRathore)
- Place: New Delhi, India
- Bio: Student
- GitHub: [dushyantRathore](https://github.com/dushyantRathore)

#### Name: [Attila Blascsak](https://github.com/blascsi)
- Place: Hungary
- Bio: Front-end dev. Love React!
- GitHub: [Attila Blascsak](https://github.com/blascsi)

#### Name: [Acquila Santos Rocha](https://github.com/DJAcquila)
- Place: Goiânia, Brasil
- Bio: Computer Science Student
- GitHub: [Acquila Santos Rocha](https://github.com/DJAcquila)

#### Name: [Jasen Wyatt](https://github.com/jasenwyatt)
- Place: Detroit, Michigan, USA
- Bio: Director UX & Development; music-lover; father;
- GitHub: [Jasen Wyatt](https://github.com/jasenwyatt)

#### Name: [Larizza Noelly Tueros Garcia](https://github.com/skayablars)
- Place: Santiago de los Caballeros, República Dominicana
- Bio: Software Engineer, Web Developer, Design unicorn
- GitHub: [Larizza Tueros](https://github.com/skayablars)

#### Name: [Gaurav Lalchandani](https://github.com/return007)
- Place: India
- Bio: Computer Science Student, Eat, code and sleep :P
- GitHub: [return007](https://github.com/return007)

#### Name: [Jianhao Tan](https://github.com/jaanhio)
- Place: Singapore
- Bio: I like spending time in chlorinated water and spitting out codes.
- GitHub: [Jianhao Tan](https://github.com/jaanhio)

#### Name:[Roi Ben - Shaul](https://github.com/rughciatuk)
- Place: israel
- Bio: Android developer
- GitHub: [Roi Ben - Shaul](https://github.com/rughciatuk)

#### Name: [Konstantin](https://github.com/Kola50011)
- Place: Wiener Neustadt, Austria
- Bio: Computer Science Student
- GitHub: [Konstantin](https://github.com/Kola50011)

#### Name: [Ankit Rai](https://github.com/ankitrai96)
- Place: Greater Noida, Uttar Pradesh, India
- Bio: A high functioning geek, et cetera.
- GitHub: [ankitrai96](https://github.com/ankitrai96)

#### Name: [Tiago Severino](https://github.com/TiagoSeverino)
- Place: Lisbon, Portugal
- Bio: I code for fun!
- GitHub: [TiagoSeverino](https://github.com/TiagoSeverino)

#### Name: [Patrick Hübl-Neschkudla](https://github.com/flipace)
- Place: Vienna, Austria
- Bio: Senior Developer @ ovos media gmbh. Happily married and father of 2 awesome kids. Oh and I like games.
- GitHub: [flipace](https://github.com/flipace)

#### Name: [Zakaria Soufiani](https://github.com/zakaria-soufiani)
- Place: Agadir, Morocco
- Bio: Student
- GitHub: [Zakaria Soufiani](https://github.com/zakaria-soufiani)

#### Name: [Mathias Pihl](https://github.com/newspaperman57)
- Place: Aalborg, Denmark
- Bio: Software Engineering Student
- GitHub: [Newspaperman57](https://github.com/newspaperman57)

#### Name: [Bikibi](https://github.com/Bikibi)
- Place: Toulouse, France
- Bio: Front-end dev
- GitHub: [Bikibi](https://github.com/Bikibi)

#### Name: [Weilun](https://github.com/holah)
- Place: Singapore
- Bio: Engineer
- GitHub: [Weilun](https://github.com/holah)

#### Name: [Matteo Mensi](https://github.com/Snatched)
- Place: Italy
- Bio: Chemical Engineering student. C++ developer. I (try to) make high-performance computational programs to help with scientific research.
- GitHub: [Snatched](https://github.com/Snatched)

#### Name: [Oleksiy Ovdiyenko](https://github.com/doubledare704)
- Place: Kyiv, Ukraine
- Bio: Python Dev
- GitHub: [Oleksiy Ovdiyenko](https://github.com/doubledare704)

#### Name: [Jeremy](https://github.com/jremeh)
- Place: KL, Malaysia
- Bio: Applied Math with Computing Student
- GitHub: [Jeremy](https://github.com/jremeh)

#### Name: [KUMAR AKSHAY](https://github.com/kakshay21)
- Place: Indore, Madhya Pradesh, India
- Bio: Electronics and Communication student.
- GitHub: [Kumar Akshay](https://github.com/kakshay21)

#### Name: [Jibin Thomas Philipose](https://github.com/JIBIN-P)
- Place: Mumbai, India
- Bio: Full-Stack Development, Machine Learning and Having Fun!.
- GitHub: [Jibin Thomas Philipose](https://github.com/JIBIN-P)

### Name: [Matei David](https://github.com/Matei207)
- Place: Birmingham, UK
- Bio: BSc Student at University of Birmingham
- GitHub: [Matei David](https://github.com/Matei207)

#### Name: [CAPS Padilla](https://github.com/CarlosPadilla)
- Place: Jalisco, Mexico
- Bio: A handsome guy with the best work ever

#### Name: [Aiman Abdullah Anees](https://github.com/aimananees)
- Place: Hyderabad, India
- Bio: iOS Developer
- GitHub: [Aiman Abdullah Anees](https://github.com/aimananees)

#### Name: [Andrea Zanin](https://github.com/ZaninAndrea)
- Place: Trento, Italy
- Bio: High School Student, passionate about math, coding and open source
- Github: [ZaninAndrea](https://github.com/ZaninAndrea)

#### Name: [VENKATESH BELLALE] (http://venkateshbellale.github.io)
- place:pune , India
- bio : loves computer+science , student
- github: [venketsh bellale] (http://github.com/venkateshbellale)

#### Name: [Keith VenHuizen](https://github.com/keithvenh/)
- Place: Sioux Falls, South Dakota
- Bio: Hi, I'm Keith. I love my family, playing board games, Chicago sports and problem solving!
- GitHub: [Keith VenHuizen](https://github.com/keithvenh)

#### Name：[ Eason Xuan ](https://github.com/timemahcine)
- Place: City:Shao Xing, State:Zhe Jiang, Country:China
- Bio: computer science student,front-end developer
- GitHub: [ Eason Xuan](https://github.com/timemahcine)

#### Name: [Ocean](https://github.com/ocean0212)
- Place: Henan, China
- Bio: Chinese food :heart_eyes:
- GitHub: [Ocean](https://github.com/ocean0212)

#### Name: [Rohit Motwani](https://github.com/rohittm)
- Place: Kanpur, India
- Bio: Frontend Developer
- GitHub: [rohittm](https://github.com/rohittm)

#### Name: [Piotr](https://github.com/khorne55)
- Place: Limerick, Ireland
- Bio: Computer Engineering Student :)
- GitHub: [khorne55](https://github.com/khorne55)

#### Name: [Rafael Barbosa](https://github.com/rafaelmilanibarbosa)
- Place: Sao Bernardo do Campo, Sao Paulo, Brazil
- Bio: loves computer+science , Full Stack Developer
- GitHub: [Ocean](https://github.com/rafaelmilanibarbosa)

#### Name: [Eric Wolfe](https://github.com/erwolfe)
- Place: Edwardsville, IL, USA
- Bio: Programmer, Audiophile, Gamer
- GitHub: [Eric Wolfe](https://github.com/erwolfe)

#### Name: [Francis](https://github.com/borbefg)
- Place: Quezon City, PH
- Bio: Fueled by :coffee:
- GitHub: [Francis](https://github.com/borbefg)

#### Name: [Gowtham](https://github.com/gowtham1997)
- Place: Chennai
- Bio: Loves Data science

### Name: [Branden] (https://github.com/redbeardaz)
- Place: Phoenix, AZ
- Bio: Customer Success Manager
- GitHub: [RedBeardAZ] (https://github.com/redbeardaz)

#### Name: [Hussain Calcuttawala](https://github.com/hussainbadri21)
- Place: Bengaluru, India
- Bio: Android Developer, Student, Foodie
- GitHub: [hussainbadri21](https://github.com/hussainbadri21)

#### Name: [M K]
- Place: Ko Tao, Thailand
- Bio: I love code, coffee and the beach

#### Name: [Ahmad Thames](https://github.com/ahmadthames)
- Place: Houston, TX, USA
- Bio: UX Engineer, Traveler, Plant-Based Foodie
- GitHub: [ahmadthames](https://github.com/ahmadthames)

#### Name: [Skyler](https://github.com/huntleyreep)
- Place: South Carolina
- Bio: Computer Science Student / Free Code Camper
- GitHub: [huntleyreep](https://github.com/huntleyreep)

#### Name: [Steve K]
- Place: Philadelphia, PA
- Bio: Security Analyst

#### Name: [Siddharth Tankariya](https://github.com/siddharthtankariya/)
- Place: Mumbai, India
- Bio: Java Developer, Foodie
- GitHub: [siddharthtankariya](https://github.com/siddharthtankariya/)

#### Name: [Christoph](https://github.com/iamchrishckns)
- Place: Germany
- Bio: I'm a german developer who loves to create things :)
- GitHub: [iamchrishckns](https://github.com/iamchrishckns)

#### Name: [Aditya Yuvaraj](https://github.com/Screwed-Up-Head)
- Place: Pune, India
- Bio: Metalhead law student who loves hardware and code
- GitHub: [Screwed-Up-Head](https://github.com/Screwed-Up-Head)

#### Name: [Zoe Kafkes](https://github.com/zkafkes)
- Place: Atlanta, Georgia USA
- Bio: caffeinated and curious
- GitHub: [zkafkes](https://github.com/zkafkes)

#### Name: [Gareth Davies](https://github.com/gareth-d85)
- Place: UK
- Bio: Future Developer and Free code camp local group leader
- GitHub: [Gareth Davies](https://github.com/gareth-d85)

#### Name: [Daniel Tudares](https://github.com/dan1eltudares)
- Place: Ottawa, Ontario, Canada
- Bio: Network specialist, code n00b
- Github: [Daniel Tudares](https://github.com/dan1eltudares)

#### Name: [Ryan Sperzel](https://github.com/ryansperzel)
- Place: NYC, New York, USA
- Bio: Recent college grad attending Flatiron School coding bootcamp
- GitHub: [Ryan Sperzel](https://github.com/ryansperzel)

#### Name: [Thomas Lee](https://github.com/pbzweihander)
- Place: Seoul, Republic of Korea
- Bio: College student
- GitHub: [Thomas Lee](https://github.com/pbzweihander)

#### Name: [Ayush Aggarwal](https://github.com/aggarwal125ayush)
- Place: Delhi, India
- Bio: Data Scientist , Android Developer
- Github: [Ayush Agagrwal](https://github.com/aggarwal125ayush)

#### Name: [Taylor Hudson](https://github.com/AllenCompSci)
- Place: Allen, Texas, USA
- Bio: Computer Scientist , C++ Developer, Java Developer, NodeJS, High School Computer Science Teacher, Math Teacher, Mathematicain
- Github: [Allen Comp Sci](https://github.com/AllenCompSci)

#### Name: [Margaret Kelley](https://github.com/mlouisekelley)
- Place: USA
- Bio: Cat lover
- GitHub: [mlouisekelley](https://github.com/mlouisekelley)

#### Name: [Simon Volpert](https://github.com/vol-pi)
- Place: Ulm, Germany
- Bio: DevOps, Hiking, Photography
- GitHub: [vol-pi](https://github.com/vol-pi)

#### Name: [Matteo Testa](https://github.com/maojh)
- Place: Milan, Italy
- Bio: Design&Arts
- GitHub: [maojh](https://github.com/maojh)

#### Name: [SAIDEEP DICHOLKAR](https://github.com/saideepd)
- Place: Mumbai, India
- Bio: Computer Science Engineering Student & Tech Enthusiast
- GitHub: [Saideep Dicholkar](https://github.com/saideepd)

#### Name: [Lisa Nguyen](https://github.com/LisaNguyen)
- Place: Dublin, Ireland
- Bio: Front-end developer
- GitHub: [Lisa Nguyen](https://github.com/LisaNguyen)

#### Name: [Tyler Williams](https://github.com/Tyler-Williams)
- Place: Henderson, NV, USA
- Bio: Front-end Developer
- GitHub: [Tyler-Williams](https://github.com/Tyler-Williams)

#### Name: [Ítalo Epifânio](https://github.com/itepifanio)
- Place: Natal, Brazil
- Bio: Web developer PHP and Python
- Github: [Ítalo Epifânio](https://github.com/itepifanio)

#### Name: [Otto Bittencourt](https://github.com/OttoWBitt)
- Place: Belo Horizonte, Minas Gerais, Brazil
- Bio: Computer Science student at Puc-Mg ,Music lover
- GitHub: [OttoWBitt] (https://github.com/OttoWBitt)

#### Name: [Ana Perez](https://github.com/anacperez)
- Place: King City, California, United States
- Bio: Full-Stack developer, hiking, travel, art, photography
- GitHub: [Ana Perez](https://github.com/anacperez)

#### Name: [Matan](https://github.com/matan188)
- Place: TLV, IL
- Bio: Programmer
- GitHub: [Matan](https://github.com/matan188)

#### Name: [Moisés Ñañez](https://github.com/moisesnandres)
- Place: Ica, Perú
- Bio: Software developer and musician
- GitHub: [Moisés Ñañez](https://github.com/moisesnandres)

#### Name: [Joe Hanson](https://github.com/jahanson)
- Place: San Antonio, TX, United States
- Bio: Front-End Developer
- GitHub: [Joe Hanson](https://github.com/jahanson)

#### Name: [Tech Tide](https://github.com/techtide/)
- Place: Singapore, Singapore
- Bio: Young software developer.
- GitHub: [techtide](https://github.com/techtide/)

#### Name: [Raymond Duckworth](https://github.com/raymondxduckworth/)
- Place: California, USA
- Bio: Aspiring full-stack web developer/software engineer. Interested in IoT, AI, & Tech Business.
- GitHub: [Raymond Duckworth](https://github.com/raymondxduckworth/)

#### Name: [Tanner Lund](https://github.com/nylan17/)
- Place: Seattle
- Bio: Developer
- GitHub: [Nylan17](https://github.com/nylan17/)

#### Name: [Ermolaev Gleb](https://github.com/ermolaeff/)
- Place: Moscow, Russia
- Bio: Student-developer, fond of JAva, Web etc.
- GitHub: [Ermolaeff](https://github.com/ermoalaeff)

#### Name: [Jeffrey Ng](https://github.com/NgJeffrey/)
- Place: California, United States
- Bio: Student
- GitHub: [NgJeffrey](https://github.com/NgJeffrey/)

#### Name: [Peter Walsh](https://github.com/ddddamian/)
- Place: UK
- Bio: Learning to code through freeCodeCamp
- GitHub: [Peter Walsh](https://github.com/ddddamian/)

#### Name: [Michelle Uy](https://github.com/breindy/)
- Place: NYC
- Bio: CS student aspiring to become a better coder
- GitHub: [Michelle Uy](https://github.com/breindy/)

#### Name: [James Nuttall](https://github.com/JamesNuttall/)
- Place: UK
- Bio: Developing things. Learning Git
- GitHub: [James Nuttall](https://github.com/JamesNuttall/)

#### Name: [Bruno](https://github.com/bbarao/)
- Place: Lisbon, Portugal
- Bio: Love stuff
- GitHub: [Bruno](https://github.com/bbarao/)

#### Name: [Taylor Lee](https://github.com/taylorlee1/)
- Place: California
- Bio: Developer
- GitHub: [taylorlee1](https://github.com/taylorlee1/)

#### Name: [José](https://github.com/JJPO96/)
- Place: Porto, Portugal
- Bio: Informatics Student
- GitHub: [JJPO96](https://github.com/JJPO96/)

#### Name: [Rafael Barbosa Conceição](https://github.com/darthmasters/)
- Place: Sergipe, Brasil
- Bio: Web Developer
- GitHub: [Rafael Barbosa Conceição](https://github.com/darthmasters/)

#### Name: [Eric](https://github.com/Eric-Tadeja/)
- Place: Redmond, Washington
- Bio: service engineer
- GitHub: [Eric-Tadeja](https://github.com/Eric-Tadeja/)

#### Name: [Grégoire](https://github.com/navispeed/)
- Place: Quebec, Canada
- Bio: Scala developer
- GitHub: [navispeed](https://github.com/navispeed/)

#### Name: [Spencer](https://github.com/leaous/)
- Place: Pittsburgh, Pennsylvania
- Bio: student :)
- GitHub: [leaous](https://github.com/leaous/)

#### Name：[Akani] (htpps://github.com/akanijade/)
- Place: Jakarta, Indonesia
- Bio: Student
- GitHub: [akanijade] (https://github.com/akanijade/)

#### Name: [Udit Mittal](https://github.com/udit-001)
- Place: New Delhi, India
- Bio: Programmer
- Github: [Udit Mittal](https://github.com/udit-001)


#### Name: [Nneoma Oradiegwu](https://github.com/noradiegwu)
- Place: Illinois
- Bio: Student
- Github: [noradiegwu](https://github.com/noradiegwu)

#### Name: [Sai Praneeth](https://github.com/saip009)
- Place: Mumbai, India
- Bio: Programmer
- Github: [Sai Praneeth](https://github.com/saip009)

#### Name: [Abhishek Bhatt](https://github.com/ab-bh)		
 - Place: New Delhi, India		
 - Bio: Software developer, studying B.Tech CSE		
 - GitHub: [Abhishek Bhatt](https://github.com/ab-bh)

#### Name: [Aniket](https://github.com/AniketRoy)
- Place: New Delhi, India
- Bio: Computer Science Under Graduate, Open Source Lover
- GitHub: [Aniket](https://github.com/AniketRoy)

#### Name: [Nelson Estevão](https://github.com/nelsonmestevao)
- Place: Braga, Portugal
- Bio: Student of Software Engineering who likes puzzles.
- GitHub: [nelsonmestevao](https://github.com/nelsonmestevao)

#### Name: [Tom Michel](https://github.com/tomichel)
- Place: Berlin, Germany
- Bio: Developer
- Github: [Tom Michel](https://github.com/tomichel)

#### Name: [Abhishek Bhatt](https://github.com/ab-bh)
- Place: New Delhi, India
- Bio: Software developer, studying B.Tech CSE
- GitHub: [Abhishek Bhatt](https://github.com/ab-bh)

#### Name: [Rohit Mathew](https://github.com/rohitjmathew)
- Place: Bangalore, Karnataka, India
- Bio: Android Developer, Freelancer and Tech Enthusiast
- GitHub: [Rohit Mathew](https://github.com/rohitjmathew)

#### Name: [Aditya Giri](https://github.com/BrainBuzzer)
- Place: Latur, India
- Bio: Student
- Github: [Udit Mittal](https://github.com/BrainBuzzer)

#### Name: [syamkumar](https://github.com/syam3526)
- Place:kerala,india
- Bio: data scientist
- Github: [syamkumar](https://github.com/syam3526)

#### Name: [Gui An Lee](https://github.com/piroton)
- Place: Singapore, Singapore
- Bio: Student
- Github: [Gui An Lee](https://github.com/piroton)

#### Name: [Hardik Surana](https://github.com/hardiksurana)
- Place: Bangalore, India
- Bio: Programmer, Student
- Github: [Hardik Surana](https://github.com/hardiksurana)

#### Name: [Curian lee Zhen Jie](https://github.com/finalight)		
 - Place: Singapore
 - Bio: Fullstack, devops practitioner
 - GitHub: [turkerdotpy](https://github.com/finalight)

#### Name: [Ayushman KB](https://github.com/namhsuya/)
- Place: Calcutta, India
- Bio: Life sciences student|Dev|Linux enthusiast
- GitHub: [namhsuya](https://github.com/namhsuya/)

#### Name: [Michael Rogers](https://github.com/widgyrogers)
- Place: London, England
- Bio: Management Consultant
- Github: [widgyrogers] (https://github.com/widgyrogers)

#### Name: [Ipaye Alameen](https://github.com/ipaye)
- Place: Lagos, Nigeria
- Bio: Coumpter Engeering Undergrad | Front-end Developer | Javascript enthusiast
- Github: [ipaye] (https://github.com/ipaye)

#### Name: [Audrey Delgado](https://github.com/AudreyLin)
- Place: CA, USA
- Bio: It Network & Security graduate turned newb developer...lol.  
- Github: [AudreyLin](https://github.com/AudreyLin)

#### Name: [Kutsoragi](https://github.com/Kutsoragi)
- Place: Madrid, Spain
- Bio: Software Student
- Github: [Kutsoragi] (https://github.com/Kutsoragi)

#### Name: [Shreyansh Dwivedi](https://github.com/shreyanshdwivedi)
- Place: Varanasi, Uttar Pradesh, India
- Bio: Undergrad at IIITA
- Github: [Shreyansh Dwivedi] (https://github.com/shreyanshdwivedi)

#### Name: [Jochen Kirstätter](https://github.com/jochenkirstaetter)
- Place: Mauritius
- Bio: Family guy, geek, entrepreneur, software craftsman: Microsoft MVP Visual Studio, C#, Xamarin, SQL Server, VFP, MySQL, Linux consultant, conference speaker
- GitHub: [jochenkirstaetter](https://github.com/jochenkirstaetter)
- Website: [Get Blogged by JoKi](https://jochen.kirstaetter.name/)

#### Name: [Paul Schmidt](https://github.com/pschmidt88)
 - Place: Kassel, Germany
 - Bio: Software Engineer @ plentymarkets
 - Github [pschmidt88](https://github.com/pschmidt88)

#### Name: [Josh McKenzie](https://github.com/mckenzieja)
 - Place: Louisville, Kentucky USA
 - Bio: Full Stack JavaScript/WoW - Hyjal(Horde)
 - GitHub: [mckenzieja](https://github.com/mckenzieja)]

 #### Name: [Sanjeev Kumar](https://github.com/sanjeevbitx)
 - Place: Kolkata, India
 - Bio: Electronics Undergrad @Jadavpur University 
 - Github [sanjeevbitx](https://github.com/sanjeevbitx)

#### Name: [Neelansh Sahai](https://www.linkedin.com/in/neelansh-sahai-555a693b/)
- Place: Lucknow, Uttar Pradesh, INDIA
- Bio: Flirty Allrounder with a knack of Programming, Sports and Music
- Github: [Neelansh Sahai](https://github.com/neelanshsahai)

#### Name: [Bryen Vieira](https://www.linkedin.com/in/bryen95/)
- Place: London, UK
- Bio: Android development and a sprinkle of back end web!
- Github: [Bryen V](https://github.com/bryen95)

#### Name: [Matt Wszolek](https://github.com/mattwszolek)
- Place: Chicago, IL, USA
- Bio: Softweare Engineer for SteelSeries
- Github: [Matt Wszolek](https://github.com/mattwszolek)

#### Name: [Wan Wan](https://github.com/lf2com)
- Place: Taipei, Taiwan
- Bio: Front-end Developer
- GitHub: [Wan Wan](https://github.com/lf2com)

#### Name: [Nawed Imroze](https://github.com/nawedx)
- Place: Bhubaneswar, Odisha, India
- Bio: Sophomore IT undergraduate, tech enthusiast, programmer and quizzer.
- GitHub: [Nawed Imroze](https://github.com/nawedx)

#### Name: [Henri Idrovo](https://github.com/henriguy1210)
- Place: Chicago, Illinois, USA
- Bio: Java Software Engineer. Illinois Institute of Technology graduate.
- Github: [Henri Idrovo](https://github.com/henriguy1210)

#### Name: [Mateus Fernandes Machado](https://github.com/mateusfmachado)
- Place: Patrocínio, MG, BRA
- Bio: Graduated in CS, Full Stack Javascript Consultant/Freelancer, Founder of Ampliee.com, Tech Enthusiast
- Github: [Mateus Machado](https://github.com/mateusfmachado)

#### Name: [Glen J Fergo](https://github.com/gfergo)
- Place: Long Island, New York, USA
- Bio: Professional Web Developer since 1995
- Github: [Glen J Fergo](https://github.com/gfergo)

#### Name: [Shashwat Pulak](https://github.com/shpulak)
- Place: Pune, Maharashtra, India
- Bio: Full Stack developer and Tech enthusiast
- Github: [shpulak](https://github.com/shpulak)

#### Name: [Joel Vilanilam Zachariah](https://github.com/JoelVZachariah)
- Place: Ernakulam, Kerala, India
- Bio: Sophomore CS undergraduate, MUNner,  programmer
- Github : [Joel V Zachariah](https://github.com/JoelVZachariah)

#### Name: [tbdees](https://github.com/tbdees/)
- Place: Laguna Beach, CA
- Bio: financial software consultant
- Github: [tbdees](https://github.com/tbdees/)

#### Name: [Mateo Pool](https://github.com/IAmMyself)
- Place: Chattanooga, Tennesse, USA
- Bio: Full Stack hobbyiest, Hacking enthusiast, Fluent in several languages
- GitHub: [Mateo Pool](https://github.com/IAmMyself)

#### Name: [Murilo Arruda](https://github.com/Passok11)
- Place: Petrópolis, Rio de Janeiro, Brazil
- Bio: Full Stack Student
- GitHub: [Murilo Arruda](https://github.com/Passok11)

#### Name: [Douglas Feuser](https://github.com/Douglasfeuser)
- Place: Santa Catarina, Brazil
- Bio: Front end web developer.
- GitHub: [Douglasfeuser](https://github.com/Douglasfeuser)
#### Name: [Sam Flores](https://github.com/samflores23)		
 - Place: Chicago, IL, USA		
 - Bio: Programming :desktop_computer: Games :video_game: Movies :popcorn: Food :cake:		
 - GitHub: [samflores23](https://github.com/samflores23)
 
 #### Name: [Omid Nikrah](https://github.com/omidnikrah)		
 - Place: Tehran, Tehran, Iran	
 - Bio: Front-end developer
 - GitHub: [omidnikrah](https://github.com/omidnikrah)
 
 #### Name: [Deepika Sunhare](https://github.com/deepikasunhare) 
  - Place: Indore, India 
  - Bio: Engineering Student @ IET DAVV Indore 
  - Github: [deepikasunhare](https://github.com/deepikasunhare)

#### Name: [Daniel Hernandez](https://github.com/DHDaniel)
- Place: Caracas, Venezuela
- Bio: IB Diploma high school student.
- GitHub: [DHDaniel](https://github.com/DHDaniel)

#### Name: [Clark Weckmann](https://github.com/clarkhacks)
- Place: Illinois, USA
- Bio: Design, Develop, Produce!
- GitHub: [ClarkHacks](https://github.com/clarkhacks)

#### Name: [Mintoo Kumar](https://github.com/mintoo511)
- Place: New Delhi, India
- Bio: Software Engineer
- GitHub: [mintoo511](https://github.com/mintoo511)

#### Name: [GITHAE KEVIN](https://github.com/Kevogich)
- Place: Torino, Italy
- Bio: Everything Data !
- GitHub: [GITHAE KEVIN](https://github.com/Kevogich)

#### Name: [Sourav Verma](https://github.com/SrGrace)
- Place: Gwalior, Madhya Pradesh, India
- Bio: Machine Learning Enthusiast, Information Technology Undergraduate-18
- GitHub: [SrGrace](https://github.com/SrGrace)
#### Name: [Abhay Gawade](https://github.com/abhaygawade)
- Place: Pune, Maharashtra, India
- Bio: Technology enthusiastic!
- GitHub: [Abhay Gawade](https://github.com/abhaygawade)

#### Name: [Chong Jia Wei](https://github.com/heyjiawei)
- Place: Singapore
- Bio: Transformer in disguise
- GitHub: [heyjiawei](https://github.com/heyjiawei)

#### Name: [Indra Kusuma](https://github.com/idindrakusuma)
- Place: Semarang, Indonesia
- Bio: ♥ opensource ♥
- GitHub: [idindrakusuma](https://github.com/idindrakusuma)

### Name: [Terren Peterson](https:/github.com/terrenjpeterson)
- Place: Richmond, Virginia, United States
- Bio: Creator of Alexa Skills and Lex based chatbots
- GitHub: [Terren Peterson](https://github.com/terrenjpeterson)

### Name: [Raj Shekhar Kumar](https:/github.com/rja907)
- Place: Delhi, India
- Bio: CS Undergrad
- GitHub: [Raj Shekhar Kumar](https://github.com/rja907)

#### Name: [Darsh Naik](https://github.com/DarshNaik)
- Place: India
- Bio: Computer Engineering student
- GitHub: [DarshNaik](https://github.com/DarshNaik)

#### Name: [Ruta Puodziunaite](https://github.com/rutuke)
- Place: Dublin, Ireland
- Bio: Fullstack Web developer and a chemical sciences graduate.
- GitHub: [rutuke](https://github.com/rutuke)
- Website: [https://www.rutap.tech](https://www.rutap.tech)
- Starup: [EndorseU](http://www.endorseu.com)

#### Name: [DAVE HOWSON](https://github.com/davehowson)		
 - Place: Kandy, Sri Lanka		 
 - Bio: Software Engineering Student/ Web Developer		 
 - GitHub: [davehowson](https://github.com/davehowson)

#### Name: [Egi Nugraha](https://github.com/eginugraha)
- Place: Bandung, Jawa Barat, Indonesia
- Bio: I Love Code and Design.
- GitHub: [Egi Nugraha](https://github.com/eginugraha)

#### Name: [Faouzi Bouzar Amrouche](https://github.com/faouziamrouche)
- Place: Kolea, Tipaza, Algeria
- Bio: Fullstack Web developer, Computer Engineering Master student
- GitHub: [faouziamrouche](https://github.com/faouziamrouche)

#### Name: [Rene Israel](https://github.com/reneisrael)
- Place: Mexico
- Bio: En decadencia
- GitHub: [Rene Israel](https://github.com/reneisrael)

#### Name: [Thomas Booker](https://github.com/thomas-booker)
- Place: Stockport, Cheshire, England
- Bio: Budding software developer, studying MSc Computing
- GitHub: [thomas-booker](https://github.com/thomas-booker)

#### Name: [Türker Yıldırım](https://github.com/turkerdotpy)		
 - Place: Tekirdağ, Turkey		
 - Bio: Literally gamer, geek and viking.		
 - GitHub: [turkerdotpy](https://github.com/turkerdotpy)		

#### Name: [OGUZCAN EMEGIL](https://github.com/oemegil)
- Place: Ankara
- Bio: Format atilir
- GitHub: [Oguzcan Emegil](https://github.com/oemegil)

#### Name: [Colin Zhang](http://linkedin.com/in/colinzhang95)		
 - Place: Philadelphia, PA, USA		
 - Bio: Entrepreneur, product manager, traveller		 
 - Github: [colinzhang](https://github.com/colinzhang)		

#### Name: [Petar Popovic](https://github.com/Petar-np)
- Place: Nova Pazova, Serbia
- Bio: Blockchain and Fullstack Web Developer
- GitHub: [Petar-np](https://github.com/Petar-np)

#### Name: [Dalton](https://github.com/stormBandit)		
 - Place: Ontario, Canada		
 - Bio: Software Engineer		
 - GitHun: [Dalton](https://github.com/stormBandit)		

#### Name: [VICTOR PIOLIN](https://github.com/vico1993)
- Place: FRANCE
- Bio: Open Source Lover, and trying some go :p
- GitHub: [Victor Piolin](https://github.com/vico1993)

#### Name: [ALICE CHUANG](https://github.com/AliceWonderland)
- Place: New York City, NY, USA
- Bio: I love DOGS! :dog:
- GitHub: [Alice Chuang](https://github.com/AliceWonderland)

#### Name: [Jon Rinciari] (https://github.com/jonathanRinciari)
-Place: New Haven, CT, USA
-Bio: Web Developer
-GitHub: [Jon Rinciari] (https://github.com/jonathanRinciari)

#### Name: [AP PRANAV](https://github.com/pranav-cs)
- Place: India
- Bio: I like to code
- GitHub: [AP Pranav](https://github.com/pranav-cs)

#### Name: [GABE DUNN](https://github.com/redxtech)
- Place: Canada
- Bio: I love VUE !!
- GitHub: [Gabe Dunn](https://github.com/redxtech)
- Website: [when.](https://when.redxte.ch)

#### Name: [GEORGE FOTOPOULOS](https://github.com/xorz57)
- Place: Patras, Achaia, Greece
- Bio: Technology Enthusiast
- GitHub: [George Fotopoulos](https://github.com/xorz57)

#### Name: [Stephen Dzialo](https://github.com/dzials)
- Place: USA
- Bio: Computer Science Major
- GitHub: [Stephen Dzialo](https://github.com/dzials)

#### Name: [Taf Meister](https://github.com/tashrafy)
- Place: NYC
- Bio: Developer =]

#### Name: [RAFAEL MENEZES](https://github.com/RafaelSa94)
- Place: Boa Vista, Roraima, Brazil
- Bio: Computer Science Major
- GitHub: [Rafael Sá](https://github.com/RafaelSa94)

#### Name: [Patrick S](https://github.com/patsteph)
- Place: USA
- Bio: Professional Geek
- GitHub: [Patrick S](https://github.com/patsteph)

#### Name: [Michael Cao](https://github.com/mcao)
- Place: PA, USA
- Bio: Student
- GitHub: [Michael Cao](https://github.com/mcao)

#### Name: [Amlaan Bhoi](https://github.com/amlaanb)
- Place: IL, USA
- Bio: CS Grad Student
- GitHub: [Amlaan Bhoi](https://github.com/amlaanb)

#### Name: [Cecy Correa](https://github.com/cecyc)
- Place: USA
- Bio: Software Engineer at ReturnPath
- Github: [cecyc](https://github.com/cecyc)

#### Name: [Billy Lee](https://github.com/leebilly0)
- Place: WI, USA
- Bio: Software Developer, Bachelors in Computer Science
- Github: [Billy Lee](https://github.com/leebilly0)

#### Name: [AGNIESZKA MISZKURKA](https://github.com/agnieszka-miszkurka)
- Place: Poland
- Bio: second year Computer Science Student, in love with NYC <3
- GitHub: [agnieszka-miszkurka](https://github.com/agnieszka-miszkurka)

#### Name: [Leah Langfrod](https://github.com/leahlang4d2)
- Place: CA, USA
- Bio: Recent Bachelors in Computer Science
- Github: [Leah Langford](https://github.com/leahlang4d2)

#### Name: [Eric Nor](https://github.com/thateric)
- Place: Lake Forest, CA, USA
- Bio: Multiple corgi owner and a Senior Software Developer
- Github: [Eric Nord](https://github.com/thateric)

#### Name: [Campion Fellin](https://github.com/campionfellin)
- Place: Seattle, WA, USA
- Bio: I love open source and coffee! New grad looking for work!
- GitHub: [Campion Fellin](https://github.com/campionfellin)

#### Name: [Niket Mishra](https://github.com/niketmishra)
- Place: New Delhi, Delhi, India
- Bio: B.Tech Student in Information Technology
- GitHub: [Niket Mishra](https://github.com/niketmishra)

#### Name: [Shade Ruangwan](https://github.com/sruangwan)
- Place: Nara, Japan
- Bio: PhD student in Software Engineering
- Github: [Shade Ruangwan](https://github.com/sruangwan)

#### Name: [Michael Rodriguez](https://github.com/vinird)
- Place: Alajuea, Alajuela, Costa Rica
- Bio: Web dev adn graphic designer
- GitHub: [vinird](https://github.com/vinird)

#### Name: [Evan Culver](https://github.com/eculver)
- Place: San Francisco, CA, USA
- Bio: I work at Uber on data storage, tooling and OOS - checkout [our work](https://github.com/uber-go/dosa)!
- GitHub: [Evan Culver](https://github.com/eculver)

#### Name: [Vo Tan Tho](https://github.com/kensupermen)
- Place: Ho Chi Minh City, VietNam
- Bio: I'm Software Engineer at Dinosys
- GitHub: [Ken Supermen](https://github.com/kensupermen)

#### Name: [Franklyn Roth](https://github.com/far3)
- Place: Boulder, CO, USA
- Bio: I am a web developer working on finance sites. Specialize in accessibility.
- GitHub: [Franklyn Roth](https://github.com/far3)

#### Name: [Karthick Thoppe](https://github.com/karthicktv)
- Place: Dublin, Ireland
- Bio: I am a Solution Architect and work for a large SaaS organization
- GitHub: [Karthick Thoppe](https://github.com/karthicktv)

#### Name: [Brane](https://github.com/brane)
- Place: Turkey
- Bio: I am a caffeine based artificial life form.
- GitHub: [Brane](https://github.com/brane)

#### Name: [Ishan Jain](https://github.com/ishanjain28)
- Place: Roorkee, Uttrakhand, India
- Bio: I love working with Images, Crypto, Networking and opengl, Work as a Backend Engineer in Go. Also, Love Rust!.
- Github: [Ishan Jain](https://github.com/ishanjain28)

#### Name: [Anupam Dagar](https://github.com/Anupam-dagar)
- Place: Allahabad, India
- Bio: I am like a code currently in development.
- GitHub: [Anupam Dagar](https://github.com/Anupam-dagar)

#### Name: [Phil](https://github.com/bitbrain-za)
- Place: South Africa
- Bio: Avid Tinkerer
- GitHub: [bitbrain-za](https://github.com/bitbrain-za)

#### Name: [Jasdy Syarman](https://github.com/akutaktau)
- Place: Malaysia
- Bio: PHP Programmer
- GitHub: [akutaktau](https://github.com/akutaktau)

#### Name: [Rupesh Kumar](https://github.com/vmcniket)
- Place: India
- Bio: KIIT University IT student
- GitHub: [vmcniket](https://github.com/vmcniket)

#### Name: [Shelby Stanton](https://github.com/Minimilk93)
- Place: Leeds, England
- Bio: Front End Developer who loves cats and gaming!
- GitHub: [Minimilk93](https://github.com/Minimilk93)

#### Name: [Michael Nyamande](https://github.com/mikeyny)
- Place: Harare ,Zimbabwe
- Bio: Eat , ~~Sleep~~ , Code
- GitHub: [Mikeyny](https://github.com/mikeyny)

#### Name: [Anders Jürisoo](https://github.com/ajthinking)
- Place: Sweden
- Bio: What happens in Git stays in Git
- GitHub: [Anders Jürisoo](https://github.com/ajthinking)

#### Name: [Dvir](https://github.com/dvur12)
- Place: Israel
- Bio: \x90\x90\x90\x90
- GitHub: [Dvir](https://github.com/dvur12)

#### Name: [Xavier Marques](https://github.com/wolframtheta)
- Place: Corbera de Llobregat, Barcelona, Catalonia
- Bio: Computer Science Major
- GitHub: [WolframTheta](https://github.com/wolframtheta)

#### Name: [Vishal](https://dainvinc.github.io)
- Place: New York
- Bio: Software developer with a knack to learn things quickly.
- GitHub: [dainvinc](https://github.com/dainvinc)

### Name: [Niall Cartwright](https://github.com/Nairu)
- Place: Birmingham, UK
- Bio: Avid Games dev hobbyist, work for 3SDL as a software developer.
- GitHub: [Niall Cartwright](https://github.com/Nairu)

#### Name: [Justin I](https://github.com/Jish80)
- Place: IL, USA
- Bio: Work hard
- GitHub: [Jish80] (https://github.com/Jish80)

#### Name: [APOORVA SHARMA](https://github.com/okatticus)
- Place: Himachal Pradesh,India
- Bio: A student happy to write code and poetry.
- GitHub: [Apoorva Sharma](https://github.com/okatticus)

#### Name: [Prateek Pandey](https://github.com/prateekpandey14)
- Place: Bangalore, India
- Bio: Opensource Enthusiast, Opensource Golang developer
- GitHub: [Prateek Pandey](https://github.com/prateekpandey14)

#### Name: [CodHeK](https://github.com/CodHeK)
- Place: Mumbai, India
- Bio: Cuber/Coder
- GitHub: [CodHeK](https://github.com/CodHeK)

#### Name: [Søren Eriksen](https://github.com/soer7022)
- Place: Denmark
- Bio: Currently studying computerscience at Aarhus University
- Github: [Søren Eriksen](https://github.com/soer7022)

#### Name: [Cristiano Bianchi](https://github.com/crisbnk)
- Place: Italy
- Bio: Love to learn something new everyday
- GitHub: [crisbnk](https://github.com/crisbnk)


#### Name: [Paulo Henrique Scherer](https://github.com/phscherer)
- Place: Brazil
- Bio: Student and newbie software developer
- GitHub: [phscherer](https://github.com/phscherer)

#### Name: [Aldo Cano](https://github.com/aldocano)
- Place: Tirana, Albania
- Bio: A bug is never just a mistake...
- GitHub: [Aldo Cano](https://github.com/aldocano)

#### Name: [Timea Deák](https://github.com/DTimi)
- Place: Dublin, Ireland
- Bio: Molecular biologist
- GitHub: [Timea Deák](https://github.com/DTimi)

#### Name: [Christian Skala](https://github.com/chrishiggins29)
- Place: New York, USA
- Bio: Hire me! Need a VP of Engineering, Director of Software, CTO?
- GitHub: [Christian Skala](https://github.com/chrishiggins29)

#### Name: [filedesless](https://hightechlowlife.info)
- Place: Québec, Canada
- Bio: CompSci from ULaval reporting in
- GitHub: [aiglebleu](https://github.com/aiglebleu)

#### Name: [Jon Lee](https://github.com/githubbbbbbbbbbbbb)
- Place: Canada
- Bio: Student
- GitHub: [githubbbbbbbbbbbbb](https://github.com/githubbbbbbbbbbbbb)

#### Name: [Ren Cummings](https://github.com/nrenc027)
- Place: Dayton,OH, USA
- Bio: I like Code :sunglasses:, Coloring :art:, and Cardio :running:
- GitHub: [Ren Cummings](https://github.com/nrenc027)

#### Name: [Nefari0uss](https://github.com/nefari0uss)
- Place: USA
- Bio: Gamer, developer, and open source enthusiast!
- Github: [Nefari0uss](https://github.com/nefari0uss)

#### Name: [S Stewart](https://github.com/tilda)
- Place: Denton, Texas, US
- Bio: Dude trying to become a IT guy somewhere. Also reads [The Register](https://www.theregister.co.uk).
- GitHub: [tilda](https://github.com/tilda)

#### Name: [Jose Gomera](https://github.com/josegomera)
- Place: Dominican Republic
- Bio: I'm web developer that love somehow to help.
- Github: [josegomera](https://github.com/josegomera)

#### Name: [Stephen Abrahim](https://github.com/lepah)
- Place: Huntington Beach, CA
- Bio: Games and things!
- GitHub: [Stephen Abrahim](https://github.com/lepah)

#### Name: [Rajeev Kumar Singh](https://github.com/rajeeviiit)
- Place: Gandhinagar,Gujrat, IN
- Bio: Games and music!
- GitHub: [Rajeev Kumar Singh](https://github.com/rajeeviiit)

### Name: [Benjamin Sanvoisin](https://github.com/Laudenlaruto)
- Place : Paris, FR
- Bio: Devops, Gamer and fun
- GitHub: [Benjamin Sanvoisin](https://github.com/Laudenlaruto)

#### Name: [Matthew Burke](https://github.com/MatthewBurke1995)
- Place: Sydney, Australia
- Bio: Big fan of Python + Data
- GitHub: [Matthew Burke](https://github.com/MatthewBurke1995)

#### Name: [Caio Perdona](https://github.com/perdona)
- Place: Ribeirao Preto, SP, Brazil
- Bio: Web and Mobile Engineer
- GitHub: [Caio Perdona](https://github.com/perdona)

#### Name: [Shankhalika Sarkar](https://github.com/Shankhalika)
- Place: Karnataka, India
- Bio: Current Final Year CS Undergrad. I love poetry, tea and dogs.
- Github: [Shankhalika Sarkar](https://github.com/Shankhalika)

#### Name: [Henrique Duarte](https://github.com/mustorze)
- Place: São Paulo, SP, BR
- Bio: Developer, I really like!
- GitHub: [Henrique Duarte](https://github.com/mustorze)

#### Name: [Akshit Kharbanda](https://github.com/akshit04)
- Place: Delhi, India
- Bio: 5th semester IT Undergrad. Machine Learning enthusiast. Black coffee <3
- GitHub: [Akshit Kharbanda](https://github.com/akshit04)

#### Name:[Avinash Jaiswal](https://github.com/littlestar642)
- Place:Surat,Gujarat,India.
- Bio:In love with the WEB,from age of 5!
- Github:[Avinash Jaiswal](https://github.com/littlestar642)

#### Name: [JoeBanks13](https://github.com/JoeBanks13)
- Place: York, United Kingdom
- Bio: Backend web developer
- GitHub: [JoeBanks13](https://github.com/JoeBanks13)
- Webpage: [josephbanks.me](https://josephbanks.me)
- GitLab Server: [GitLab](https://gitlab.josephbanks.me/JoeBanks13)

#### Name: [Alisson Vargas](https://github.com/alisson-mich)
- Place: Torres, RS, Brazil
- Bio: A guy who loves IT :D
- GitHub: [Alisson Vargas](https://github.com/alisson-mich)

#### Name: [Mat.](https://github.com/pudkipz)
- Place: Stockholm, Sweden
- Bio: Random Swedish student.
- GitHub: [Mat.](https://github.com/pudkipz)

#### Name: [Adiyat Mubarak](https://github.com/Keda87)
- Place: Jakarta, ID, Indonesia
- Bio: Technology Agnostic
- GitHub: [Adiyat Mubarak](https://github.com/Keda87)

#### Name: [Vishaal Udandarao](https://github.com/vishaal27)
- Place: New Delhi, India
- Bio: Professional Geek | Developer
- GitHub: [Vishaal Udandarao](https://github.com/vishaal27)

#### Name: [Sparsh Garg](https://github.com/sparsh789)
- Place: Hyderabad, Telangana, India
- Bio: Student@IIIT,Hyderabad
- GitHub: [sparsh789](https://github.com/sparsh789)

#### Name: [Zaki Akhmad](https://github.com/za)
- Place: Jakarta, Indonesia
- Bio: Python enthusiasts
- GitHub: [za](https://github.com/za)

### Name: [Joey Marshment-Howell](https://github.com/josephkmh)
- Place: Berlin, Germany
- Bio: A nice young man who likes web programming!
- GitHub: [Joey Marshment-Howell](https://github.com/josephkmh)

#### Name: [Chris Sullivan](https://github.com/codemastermd)
- Place: College Park, Maryland
- Bio: Comp Sci student at the University of Maryland
- GitHub: [Chris Sullivan](https://github.com/codemastermd)

### Name: [Owen Mitchell](https://github.com/ultimatezenzar)
- Place: Edmond, OK, United States
- Bio: Programmer for a high school robotics team
- Github: [ultimatezenzar] (https://github.com/ultimatezenzar)

#### Name: [Sravya Pullagura](https://github.com/sravya96)
- Place: Vijayawada, Andhra Pradesh, India
- Bio: Love learning, coding and sketching!!
- Github [Sravya Pullagura](https://github.com/sravya96)

#### Name: [Ahmad Musaddiq Mohammad](https://github.com/ahmadmusaddiq)
- Place: Kuala Belait, Brunei Darussalam
- Bio: Mechanical engineer
- Github: [ahmadmusaddiq](https://github.com/ahmadmusaddiq)

#### Name: [Rafael Lima](https://github.com/rafaelkalan)
- Place: Belo Horizonte, Minas Gerais, Brazil
- Bio: Youger software engineer
- GitHub: [Rafael Lima](https://github.com/rafaelkalan)

#### Name: [Saif Rehman Nasir](https://github.com/shyshin)
- Place: New Delhi, India
- Bio: Techie with a lot of horizontals but a low verticality :(
- Github: [Saif Rehman Nasir](https://github.com/shyshin)

#### Name: [Yash Mittra](https://github.com/mittrayash)
- Place: New Delhi, Delhi, India
- Bio: Web Developer, Coder | Entering the field of Machine Learning and Data Science
- GitHub: [mittrayash](https://github.com/mittrayash)

#### Name: [Dustin Woods](https://github.com/dustinywoods)
- Place: MN, USA
- Bio: Software Developer
- GitHub: [Dustin Woods](https://github.com/dustinywoods)

#### Name: [Ginanjar S.B](https://github.com/egin10)
- Place: Samarinda, Kalimantan Timur, Indonesia
- Bio: Someone who's intresting about web devlopment / Programming
- GitHub: [Ginanjar S.B | egin10](https://github.com/egin10)

#### Name: [Fush Chups](https://github.com/fushandchups)
- Place: Christchurch, Canterbury, New Zealand
- Bio: Earhquake enthusiast
- GitHub:[fushandchups] (https://github.com/fushandchups)

#### Name: [Francis Venne](https://github.com/NullSilence)
- Place: Montreal, Canada.
- Bio: Developer by day, cat lover by night. Canadian tech enthusiast.
- Github [Sravya Pullagura](https://github.com/NullSilence)

#### Name: [Leonardo Bonetti](https://github.com/LeonardoBonetti)
- Place: São Paulo, Brazil
- Bio: Associate Degree analysis and systems development
- GitHub: [Leonardo Bonetti](https://github.com/LeonardoBonetti)

#### Name: [Noveen Sachdeva](https://github.com/noveens)
- Place: Hyderabad, Telangana, India
- Bio: 3rd Year CS undergrad at IIIT Hyderabad.
- GitHub: [Noveen Sachdeva](https://github.com/noveens)

#### Name: [DENNIS ORZIKH](https://github.com/orzikhd)
- Place: Seattle, WA, USA
- Bio: Student at UW. Likes easy ways to make sure tools are set up in new environments (like this project)
- Github: Wow isn't this right up there ^ [Dennis Orzikh](https://github.com/orzikhd)

#### Name: [Pranav Bhasin](https://github.com/pranavbhasin96)
- Place: Hyderabad, Telangana, India
- Bio: Trying to fit in coding society.
- GitHub: [Pranav Bhasin](https://github.com/pranavbhasin96)

#### Name: [Vaibhav Agarwal](https://github.com/vaibhavagarwal220)
- Place: Mandi, Himachal Pradesh, India
- Bio: A passionate programmer and a beginner in Open Source
- Github [Vaibhav Agarwal](https://github.com/vaibhavagarwal220)

#### Name: [Arpit Gogia](https://github.com/arpitgogia)
- Place: Delhi, India
- Bio: Python Developer
- Github [Arpit Gogia](https://github.com/arpitgogia)

#### Name: [Charlie Stanton](https://github.com/shtanton)
- Place: Southend-On-Sea, England
- Bio: JavaScript Tinkerer, Lover of Vim
- Github [Charlie Stanton](https://github.com/shtanton)

#### Name: [James Henderson](https://github.com/prohunt)
- Place: Raleigh, NC, United States
- Bio: Inquisitive, Loves coding, also vegan
- Github [Sravya Pullagura](https://github.com/sravya96)

#### Name: [Loreleen Mae Sablot](https://github.com/loreleensablot)
- Place: Daet, Camarines Norte, Philippines
- Bio: I love designing beautiful websites. I also bike.
- Github [Loreleen Mae Sablot] (https://github.com/loreleensablot)

#### Name: [Ahmad Musaddiq Mohammad](https://github.com/ahmadmusaddiq)
- Place: Kuala Belait, Brunei Darussalam
- Bio: Mechanical engineer
- Github: [ahmadmusaddiq](https://github.com/ahmadmusaddiq)

#### Name: [Aleksandr Vorontsov](https://github.com/a-vorontsov)
- Place: London, England
- Bio: Student, Aspiring Front-end Web Dev
- Github [Aleksandr Vorontsov](https://github.com/a-vorontsov)
#### Name: [Ben Smith](https://github.com/ben-w-smith)
- Place: Salt Lake City, UT, USA
- Bio: A guy that loves writing bots and automation.
- GitHub: [Ben Smith](https://github.com/ben-w-smith)

#### Name: [Eric Bryant](https://github.com/shmickle)
- Place: Fairfax, Virginia, USA
- Bio: Web Developer
- GitHub: [shmickle](https://github.com/shmickle)

#### Name: [Emmanuel Akinde](https://github.com/harkindey)
- Place: Lagos, Nigeria
- Bio: Lets Code and Chill
- Github: [Harkindey](https://github.com/harkindey)

#### Name: [Ashish Krishan](https://github.com/ashishkrishan1995)
- Place: India
- Bio: Computer Science Major / UI/UX Designer
- GitHub: [ashishkrishan1995](https://github.com/ashishkrishan1995)

#### Name: [Katherine S](https://github.com/kms6bn)
- Place: San Francisco
- Bio: Data Scientist
- Github: [kms6bn](https://github.com/kms6bn)

#### Name: [BrunoSXS](https://github.com/brunosxs)
- Brazil
- Bio: I like turtules.
- Github [BrunoSXS](https://github.com/brunosxs)

#### Name: [Alexander Miller](https://github.com/allesmi)
- Place: Salzburg, Austria
- Bio: Student/Web Developer
- GitHub: [allesmi](https://github.com/allesmi)

#### Name: [Bryan Wigianto](https://github.com/bwigianto)
- Place: USA
- Bio: Engineer
- GitHub: [bwigianto](https://github.com/bwigianto)

#### Name: [Ckpuna4](https://github.com/Ckpuna4)
- Place: Saint-petersburg, Russia
- Bio: Web Developer
- GitHub: [Ckpuna4](https://github.com/Ckpuna4)

#### Name: [Vaibhaw Agrawal](https://github.com/vaibhaw2731)
- Place: New Delhi, India
- Bio: I am a Machine Learning enthusiast.
- GitHub: [vaibhaw2731](https://github.com/vaibhaw2731)

#### Name: [Dhevi Rajendran](https://github.com/dhevi)
- Place: USA
- Bio: Software Engineer
- Github: [dhevi](https://github.com/dhevi)

#### Name: [Martns90](https://github.com/martns90)
- Place: The Gym
- Bio: enthusiast
- Github: [martns90](https:github.com/martns90)

#### Name: [Oluwadamilola Babalola](https://github.com/thedammyking)
- Place: Lagos, Nigeria
- Bio: JavaScript Developer
- GitHub: [Oluwadamilola Babalola](https://github.com/thedammyking)

### Name: [Trevor Meadows](https://github.com/tlm04070)
- Place: Charlotte, North Carolina.
- Bio: UNC Charlotte coding bootcamp student.
- GitHub: [tlm04070](https://github.com/tlm04070);

#### Name: [Ratchapol Tengrumpong](https://github.com/lullabies)
- Place: Bangkok, Thailand
- Bio: Programmer Analyst
- GitHub: [lullabies](https://github.com/lullabies)

#### Name: [Luke Taylor](https://github.com/lmcjt37)
- Place: Derby, UK
- Bio: Senior Software Engineer, child at heart
- GitHub: [Luke Taylor](https://github.com/lmcjt37)

#### Name: [Snehil Verma](https://github.com/vsnehil92)
- Place: Delhi, India
- Bio: Love to learn new technologies
- GitHub: [vsnehil92](https://github.com/vsnehil9

#### Name: [Akram Rameez](https://github.com/akram-rameez)
- Place: Bengaluru, India
- Bio: I like free T-shirts and I cannot lie.
- GitHub: [allesmi](https://github.com/akram-rameez)

#### Name: [Bryan Tylor](https://github.com/bryantylor)
- Place: Cincinnati, OH, USA
- Bio: Elixir Dev / Nuclear Engineer
- GitHub: [Bryan Tylor](https://github.com/bryantylor)

#### Name: [Matthias Kraus](https://github.com/brotkiste)
- Place: Munich, Germany
- Bio: Automotive Computer Science
- GitHub: [brotkiste](https://github.com/brotkiste)

#### Name: [Harshil Agrawal](https://github.com/harshil1712)
-Place: Vadodara, India
-Bio: Student,Web Developer
-GitHub: [harshil1712](https://github.com/harshil1712)

#### Name: [Bennett Treptow](https://github.com/bennett-treptow)
- Place: Milwaukee, WI, USA
- Bio: Computer Science Major / Web Developer
- Github: [bennett-treptow](https://github.com/bennett-treptow)

#### Name: [Cameron Smith](https://github.com/cameronzsmith)
- Place: Wichita, KS, USA
- Bio: Student
- GitHub: [cameronzsmith](https://github.com/cameronzsmith)

#### Name: [Jose Morales](https://github.com/castro732)
- Place: Buenos Aires, Argentina
- Bio: Developer
- GitHub: [castro732](https://github.com/castro732)

#### Name: [Hassan Sani](https://github.com/inidaname)
- Place: Bida, Niger State, Nigeria
- Bio: Web Developer at @ADPNigeria

#### Name: [Philip Terzic](https://github.com/PhilTerz)
- Place: Scottsdale, Arizona, USA
- Bio: Aspiring OSS Contributer
- GitHub: [PhilTerz](https://github.com/PhilTerz)

#### Name: [Gustavo Pacheco Ziaugra](https://github.com/GustavoZiaugra)
- Place: São Paulo, Brazil.
- Bio: Technology Guy / Student
- GitHub: [Gustavo Ziaugra](https://github.com/GustavoZiaugra)

#### Name: [Sarah Chen](https://github.com/sarovisk)
- Place: Sao Paulo/ Brazil
- Bio: Student
- GitHub: [sarovisk](https://github.com/sarovisk)

#### Name: [Jose David](https://github.com/jose4125)
- Place: Bogotá, Colombia
- Bio: Web Developer
- GitHub: [jose4125](https://github.com/jose4125)

#### Name: [Chathumina Vimukthi](https://github.com/ChathuminaVimukthi )
- Place: Bogotá, Colombia
- Bio: Second year undergraduate(Computer Science)
- GitHub: [ChathuminaVimukthi](https://github.com/ChathuminaVimukthi )

#### Name: [Mayank Saxena](https://github.com/mayank26saxena)
- Place: New Delhi, India
- Bio: Student
- GitHub: [mayank26saxena](https://github.com/mayank26saxena)

#### Name: [Napat Rattanawaraha](https://github.com/peam1234)
- Place: Bangkok, Thailand
- Bio: Student / Junior Web Developer
- GitHub: [peam1234](https://github.com/peam1234)

#### Name: [Marion Fioen](https://github.com/marion59000)
- Place: Lille, France
- Bio: Developer
- GitHub: [marion59000](https://github.com/marion59000)

#### Name: [Akma Adhwa](https://github.com/akmadhwa)
- Place: Malaysia
- Bio: Web Developer
- GitHub: [akmadhwa](https://github.com/akmadhwa)

#### Name: [Ian James](https://inj.ms)
- Place: London, UK
- Bio: Web... person?
- GitHub: [injms](https://github.com/injms)

#### Name: [K Foster](https://foster.im)
- Place: West Sussex, UK
- Bio: Web Developer
- GitHub: [g33kcentric](https://github.com/g33kcentric)

#### Name: [Andin FOKUNANG](https://github.com/switchgirl95)
- Place: Yaounde , Cameroon
- Bio: Student - Otaku - Geek
- GitHub: [Switch](https://github.com/switchgirl95)

#### Name: [xenocideiwki] (https://github.com/xenocidewiki)
- Place: Norway
- Bio: Reverse Engineer
- GitHub: [xenocidewiki] (https://github.com/xenocidewiki)

#### Name: [George Hundmann](https://github.com/georgegsd)
- Place: Mannheim, Baden-Württemberg, Germany
- Bio: I'm a German Shepherd that likes eating
- GitHub: [georgegsd](https://github.com/georgegsd)

#### Name: [Ahmad Abdul-Aziz](https://github.com/a-m-a-z)
- Place: Abuja, Nigeria
- Bio: Web Developer
- GitHub: [a-m-a-z](https://github.com/a-m-a-z)

#### Name: [Allan Dorr](https://github.com/aldorr)
- Place: Hamburg, Germany
- Bio: Web Dev, Writer, Translator, Teacher
- GitHub: [aldorr](https://github.com/aldorr)

#### Name: [Musa Barighzaai](https://github.com/mbarighzaai)
- Place: Toronto, Canada
- Bio: Front End Developer
- GitHub: [mbarighzaai](https://github.com/mbarighzaai)

#### Name: [Lakston](https://github.com/Lakston)
- Place: Toulouse, France
- Bio: Front-End Dev
- GitHub: [Lakston](https://github.com/Lakston)

#### Name: [Shobhit Agarwal](https://github.com/shobhit1997)
- Place: JSSATE, NOIDA ,INDIA
- Bio: Student/Andriod Developer
- GitHub: [shobhit1997](https://github.com/shobhit1997)

#### Name: [Will Barker](https://github.com/billwarker)
- Place: Toronto, Canada
- Bio: A guy who wants to improve the world through AI!
- GitHub: [Will Barker](https://github.com/billwarker)

#### Name: [Christopher Bradshaw](https://github.com/kitsune7)
- Place: Provo, UT, USA
- Bio: I love FOXES!!! :fox:
- GitHub: [kitsune7](https://github.com/kitsune7)

#### Name: [Ben Edelson]
-Place: Newark NJ
-Bio: I.T.
-GitHub: https://github.com/Bed3150n

#### Name: [JOE SCHO](https://github.com/JoeScho)
- Place: London, UK
- Bio: I love guitar!
- GitHub: [JoeScho](https://github.com/JoeScho)

#### Name: [Anuraag Tummanapally](https://github.com/TummanapallyAnuraag)
- Place: Mumbai, India
- Bio: Student, System Administrator
- GitHub: [TummanapallyAnuraag](https://github.com/TummanapallyAnuraag)

#### Name: [Fran Acién](https://github.com/acien101)
- Place: Madrid, Spain
- Bio: Full of empty
- GitHub: [Fran Acién](https://github.com/acien101)

#### Name: [Piyush Sikarwal](https://github.com/psikarwal)
- Place: India
- Bio: Professional Geek
- GitHub: [Piyush Sikarwal](https://github.com/psikarwal)

#### Name: [Pratyum Jagannath](https://github.com/Pratyum)
- Place: Singapore
- Bio: I tell tales!
- GitHub: [Pratyum](https://github.com/Pratyum)

#### Name: [Jakub Bačo](https://github.com/vysocina)
- Place: Slovakia
- Bio: Student / Designer
- GitHub: [Jakub Bačo](https://github.com/vysocina)

#### Name: [Gabriel Obaldia](https://github.com/gobaldia)
- Place: Uruguay
- Bio: Full Stack Developer
- GitHub: [Gabriel Obaldia](https://github.com/gobaldia)

#### Name: [Antonio Jesus Pelaez](https://github.com/ajpelaez)
- Place: Granada, Spain
- Bio: IT Student at the University of Granada
- GitHub: [Antonio Jesus Pelaez](https://github.com/ajpelaez)

#### Name: [Ivo Ketelaar](https://github.com/ikstreamivo)
- Place: Emmen, the Netherlands
- Bio: Game design studen & Hobbyist programmer
- GitHub: [IKStreamIvo](https://github.com/ikstreamivo)

#### Name: [Joshua Dennis Blackman](https://github.com/JDBlackman)
- Place: London, United Kingdom
- Bio: Computer Science Student at Swansea University
- GitHub: [Joshua Dennis Blackman](https://github.com/JDBlackman)

#### Name: [Suryatej Reddy](https://github.com/suryatejreddy)
- Place: New Delhi, India
- Bio: CSE Student at IIITD
- GitHub: [Suryatej Reddy](https://github.com/suryatejreddy)

#### Name: [Jerry Chong](https://github.com/zanglang)
- Place: Johor Bahru, Malaysia
- Bio: Software Engineer
- GitHub: [Jerry Chong](https://github.com/zanglang)

#### Name : [Pronomita Dey] (https://github.com/PronomitaDey)
- Place : India
- Bio : Front End Developer. Open Source Enthusiast. Learner.
- GitHub : [Pronomita Dey] (https://github.com/PronomitaDey)

#### Name: [PANAGIOTIS VLACHOS](https://github.com/PanosVl)
- Place: Athens, Greece
- Bio: Undergraduate CS student / Software Developer
- GitHub: [PanosVl](https://github.com/PanosVl)

#### Name: [PureHyd](https://github.com/PureHyd)
- Place: Evanston, IL
- Bio: EECS Student \@ NorthwesternU
- GitHub: [PureHyd](https://github.com/PureHyd)

#### Name: [Hoang Ha](https://github.com/halink0803)
- Place: Hanoi, Vietnam
- Bio: I love javascript! :cat:
- GitHub: [Hoang Ha](https://github.com/halink0803)

#### Name: [Will Tan](https://github.com/twillzy)
- Place: Sydney, Australia
- Bio: 2/4 into getting a free Hacktoberfest T-Shirt
- GitHub: [Antonio Jesus Pelaez](https://github.com/twillzy)

#### Name: [Santanaraj Esguerra](https://github.com/akiyamamio16)
- Place: San Fernando City, Pampanga, Philippines 2000
- Bio: I'm a 4th year Graduating I.T Student from Our Lady Of Fatima Univeristy Pampanga
- GitHub: [Haruka Mayumi](https://github.com/akiyamamio16)

#### Name: [Edwin Chui](https://github.com/Fly1nP4nda)
- Place: Georgia, United States
- Bio: Fulltime / Fullstack Web Developer
- GitHub: [Fly1nP4nda](https://github.com/Fly1nP4nda)

#### Name: [Mark Carlson](https://github.com/electrek)
- Place: Chicago, IL, USA
- Bio: Escape room maker
- GitHub: [Mark Carlson](https://github.com/electrek)

#### Name: [Warrin Pipon](https://github.com/lgdroidz)
- Place: Davao, Philippines
- Bio: Web Developer
- GitHub: [Warrin Pipon](https://github.com/lgdroidz)

#### Name: [David Buckle](https://github.com/met3or)
- Place: Manchester, UK
- Bio: Linux System Administrator
- GitHub: [met3or](https://github.com/met3or)

#### Name: [Aishwarya Pradhan](https://github.com/aishwaryapradhan)
- Place: Gurugram, India
- Bio: Learner, Coder,  INFJ, multipotentialite and a person who loves
to explore life. Also, Python and Django Developer
- Github: [Aishwarya Pradhan](https://github.com/aishwaryapradhan)
- Website: [Introverted Geek](http://introvertedgeek.com)

#### Name: [ALEX MARRUJO](https://github.com/marrujoalex)
- Place: California
- Bio: Software Developer
- GitHub: [Alex Marrujo](https://github.com/marrujoalex)

#### Name: [Ezequiel Pequeño Calvar](https://github.com/remohir)
- Place: London, United Kingdom
- Bio: FrontEnd Developer
- GitHub: [Ezequiel Pequeño Calvar](https://github.com/remohir)

### Name: [Elijah](https://github.com/raptosaur)
- Place: Swansea, UK
- Bio: Studying MEng at Swansea Uni and part time SysAdmin
- GitHub: [Raptosaur](https://github.com/raptosaur)

#### Name: [George Kunthara](https://github.com/gkunthara)
- Place: Seattle, WA USA
- Bio: Student at Gonzaga University
- GitHub: [George Kunthara](https://github.com/gkunthara)

#### Name: [Jamie Taylor](https://github.com/GaProgMan)
- Place: Leeds, UK
- Bio: Full stack .NET developer (and .NET Core blogger)
- GitHub: [GaProgMan](https://github.com/GaProgMan)

#### Name: [Lokesh Raj Arora](https://github.com/lokiiarora)
- Place: Darjeeling, India
- Bio: CS Student at SRM University, Full Stack Developer
- Github: [Lokesh Raj Arora](https://github.com/lokiiarora)

#### Name: [Mahdi Majidzadeh](https://github.com/MahdiMajidzadeh/)
- Place: Qom, Qom, Iran
- Bio: back-end develoer and seo expert
- GitHub: [Mahdi Majidzadeh](https://github.com/MahdiMajidzadeh/)
- Twitter: [Mahdi Majidzadeh](https://twitter.com/MahdiMajidzadeh/)

#### Name: [Pedro Mietto Bruini](https://github.com/bruini)
- Place: Jundiaí, São Paulo, Brazil
- Bio: Analyst/Developer Student at Fatec-Jd
- GitHub: [Pedro Mietto Bruini](https://github.com/bruini)

#### Name: [NIKOLETT HEGEDÜS](https://github.com/henikolett)
- Place: Debrecen, Hungary
- Bio: I'm a Developer / Music geek / Nature enthusiast
- GitHub: [Nikolett Hegedüs](https://github.com/henikolett)

#### Name: [Omar Mujahid](https://github.com/omarmjhd)
- Place: Austin, Texas, USA
- Bio: I write code, and play golf!
- GitHub: [Omar Mujahid](https://github.com/omarmjhd)

#### Name: [Kyle Johnson] (https://github.com/johnson90512)
- Place: United States
- Bio: Information System Administrator, former Information Systems student
- GitHub: [Kyle Johnson] (https://github.com/johnson90512)
#### Name: [Gilliano Menezes](https://github.com/gillianomenezes)
- Place: Recife, Brazil
- Bio: Software Engineer at www.neuroup.com.br
- GitHub: [Gilliano Menezes](https://github.com/gillianomenezes)

#### Name: [Luís Antonio Prado Lança](https://github.com/luisslanca)
- Place: Jundiaí, São Paulo, Brazil
- Bio: I'm a student in Fatec Jundiaí and Web Developer.
- GitHub: [Luís Antonio Prado Lança](https://github.com/luisslanca)

#### Name: [Anish Bhardwaj](https://github.com/bhardwajanish)
- Place: New Delhi, India
- Bio: CSD IIITD
- GitHub: [Anish Bhardwaj](https://github.com/bhardwajanish)

#### Name: [Ankur Sharma](https://github.com/ankurs287)
- Place: New Delhi, India
- Bio: CSAM, IIITD
- GitHub: [Ankur Sharma](https://github.com/ankurs287)

#### Name: [Siddhant Verma](https://github.com/siddver007)
- Place: Delhi, India
- Bio: Information Assurance and Cybersecurity Master's Student at Northeastern University
- GitHub: [Siddhant Verma](https://github.com/siddver007)

#### Name: [Cody Williams](https://github.com/codyw9524)
- Place: Dallas, Texas, USA
- Bio: Web Nerd
- GitHub: [Cody Williams](https://github.com/codyw9524)

#### Name: [Aayush Sharma](https://github.com/aayusharma)
- Place: Mandi, Himachal Pradesh, India
- Bio: IITian
- GitHub: [Aayush Sharma](https://github.com/aayusharma)

#### Name: [Jonas Fabisiak](https://github.com/RenCloud)
- Place: Hanover, Germany
- Bio: IT Student
- GitHub: [Jonas Fabisiak](https://github.com/RenCloud)

#### Name: [Mark Schultz](https://github.com/zynk)
- Place: Calgary, Alberta
- Bio: IT Student at SAIT
- GitHub: [Mark Schultz](https://github.com/zynk)

#### Name: [Juan Pablo Aguilar Lliguin](https://github.com/chefjuanpi)
- Place: Chicoutimi, QC, Canada
- Bio: Full Stack Developer
- GitHub: [Juan Pablo Aguilar Lliguin](https://github.com/chefjuanpi)

### Name: [Isaac Torres Michel](https://github.com/isaactorresmichel)
- Place: León, Mexico
- Bio: Software Engineer
- GitHub: [Isaac Torres Michel](https://github.com/isaactorresmichel)

#### Name: [Klaudia K.](https://github.com/KalpiKK)
- Place: Poland
- Bio: IT Student at the University of Wroclaw
- GitHub: [Klaudia K.](https://github.com/KalpiKK)

#### Name: [Luiz Gustavo Mattos](https://github.com/mano0012)
- Place: Brasil
- Bio: Computer Science Student
- Github: [Luiz Matos](https://github.com/mano0012)

#### Name: [Jeppe Ernst](https://github.com/Ern-st)
- Place: 🇩🇰
- Bio: fullstack/devops/security unicorn 🦄
- GitHub: [Jeppe Ernst](https://github.com/Ern-st)

#### Name: [Sergey Gorky](https://github.com/sergeygorky)
- Place: Ukraine
- Bio: I've Top Rated status in Upwork
- GitHub: [Sergey Gorky](https://github.com/sergeygorky)

#### Name: [Ayush Agarwal](https://github.com/thisisayaush)
- Place: Noida, India
- Bio: CSE Student at the Amity University
- GitHub: [Ayush Agarwal](https://github.com/thisisayush)

#### Name: [Arie Kurniawan](https://github.com/arkwrn)
- Place: Jakarta, Indonesia
- Bio: IT Student at Universiy of Muhammadiyah Jakarta
- GitHub: [Arie Kurniawan](https://github.com/arkwrn)

#### Name: [Ramón Didier Valdez Yocupicio](https://github.com/xDidier901)
- Place: Hermosillo, Sonora, México
- Bio: Software Developer / Student
- GitHub: [Didier Valdez](https://github.com/xDidier901)

#### Name: [Jamie Pinheiro](https://github.com/jamiepinheiro)
- Place: Canada
- Bio: Student @ uWaterloo
- GitHub: [jamiepinheiro](https://github.com/jamiepinheiro)

#### Name: [Alvin Abia](https://github.com/twist295)
- Place: NY, USA
- Bio: Lead Mobile Developer
- Github: [Alvin Abia](https://github.com/twist295)

### Name: [Carlos Federico Lahrssen](https://github.com/carloslahrssen)
- Place: Miami, Florida, USA
- Bio: CS Student at Florida International University
- GitHub: [Carlos Lahrssen](https://github.com/carloslahrssen)

#### Name: [Caio Calderari](https://github.com/caiocall)
- Place: Campinas, São Paulo, Brazil
- Bio: Designer
- GitHub: [Caio Calderari](https://github.com/caiocall)

#### Name: [Chashmeet Singh](https://github.com/chashmeetsingh)
- Place: New Delhi, India
- Bio: CS Student
- GitHub: [Chashmeet Singh](https://github.com/chashmeetsingh)

#### Name: [Aimee Tacchi](https://github.com/darkxangel84)
- Place: England, UK
- Bio: Female Front-End Developer From England, UK, I love Code, Cats and Tea. Also love travelling.
- GitHub: [darkxangel84](https://github.com/darkxangel84)

#### Name: [Stuart Wares](https://github.com/StuWares)
- Place: Tamworth, United Kingdom
- Bio: Learning web development to help with a career change!
- GitHub: [Stu Wares](https://github.com/StuWares)

#### Name: [Aitor Alonso](https://github.com/tairosonloa)
- Place: Madrid, Spain
- Bio: Computer Science and Engineering BSc student at Carlos III University of Madrid
- GitHub: [Aitor Alonso](https://github.com/tairosonloa)

#### Name: [Veronika Tolpeeva](https://github.com/ostyq)
- Place: Moscow, Russia
- Bio: Web developer
- GitHub: [Veronika Tolpeeva](https://github.com/ostyq)

#### Name: [Dzmitry Kasinets](https://github.com/dkasinets)
- Place: Brooklyn, NY, USA
- Bio: CS student at Brooklyn College, and The Game of Thrones fan :3
- Github: [Dzmitry Kasinets](https://github.com/dkasinets)

#### Name: [Anthony Mineo](https://github.com/amineo)
- Place: New Jersey, USA
- Bio: Web Design & Development
- GitHub: [Anthony Mineo](https://github.com/amineo)

#### Name: [Brent Scheppmann](https://github.com/bareon)
- Place: Garden Grove, CA, US
- Bio: Student, Geophysicist
- GitHub: [Brent Scheppmann](https://github.com/bareon)

#### Name: [Andrea Stringham](https://github.com/astringham)
- Place: Phoenix, AZ USA
- Bio: Coffee addict, dog person, developer.
- GitHub: [Andrea Stringham](https://github.com/astringham)

#### Name: [coastalchief](https://github.com/coastalchief)
- Place: Germany
- Bio: dev
- GitHub: [coastalchief](https://github.com/coastalchief)

#### Name: [Furkan Arabaci](https://github.com/illegaldisease)
- Place: Turkey
- Bio: Computer Science student
- GitHub: [Furkan Arabaci](https://github.com/illegaldisease)

#### Name: [Rizki Ramadhana](https://github.com/rizkiprof)
- Place: Yogyakarta, Indonesia
- Bio: Student / Front-end Developer
- GitHub: [Rizki Ramadhana](https://github.com/rizkiprof)

#### Name: [Sarthak Bhagat](https://github.com/sarthak268)
- Place: Delhi, India
- Bio: ECE Undergraduate
- GitHub: [Sarthak Bhagat](https://github.com/sarthak268)

#### Name: [Haley C Smith](https://github.com/haleycs)
- Place: Orlando, Florida
- Bio: Web Designer/Developer
- GitHub: [Haley C Smith](https://github.com/haleycs)

#### Name: [Lesyntheti](https://github.com/lesyntheti)
- Place : Troyes, France
- Bio : Network Engineer at University of Technology of Troyes
- Github: [lesyntheti](https://gitbub.com/lesyntheti)

#### Name: [Abdullateef](https://github.com/abdullateef97)
- Place: Lagos Island, Lagos State, Nigeria
- Bio: Student Developer
- GitHub: [Abdullateef](https://github.com/abdullateef97)

#### Name: [Juan Anaya Ortiz](https://github.com/JaoChaos)
- Place: Granada, Spain
- Bio: IT student at the University of Granada
- GitHub: [Juan Anaya Ortiz](https://github.com/JaoChaos)

#### Name: [Alexander Voigt](https://github.com/alexandvoigt)
- Place: San Francisco, CA, USA
- Bio: Software Engineer
- GitHub: [Alexander Voigt](https://github.com/alexandvoigt)

#### Name: [Michael Greene] (https://github.com/Greeneink4)
- Place: UT, USA
- Bio: Web Dev Student
- Github: [Michael Greene] (https://github.com/Greeneink4)

#### Name: [Lee Magbanua](https://github.com/leesenpai)
- Place: Philippines
- Bio: Student / Front-end Web Developer
- GitHub: [leesenpai](https://github.com/leesenpai)

#### Name: [Damodar Lohani](https://github.com/lohanidamodar)
- Place: Kathmandu, Nepal
- Bio: Technology Consultant at [LohaniTech](https://lohanitech.com)
- GitHub: [Damodar Lohani](https://github.com/lohanidamodar)

#### Name: [Hrafnkell Orri Sigurðsson](https://github.com/hrafnkellos)
- Place: Hafnarfjörður, Iceland
- Bio: Computer Scientist
- GitHub: [Hrafnkell Orri Sigurðsson](https://github.com/hrafnkellos)

#### Name: [Mitchell Haugen](https://github.com/haugenmitch)
- Place: VA, USA
- Bio: Programmer
- GitHub: [haugenmitch](https://github.com/haugenmitch)

#### Name: [Felipe Do Espirito Santo](https://github.com/felipez3r0)
- Place: Jaboticabal, SP, Brazil
- Bio: Professor at Fatec, Faculdade São Luís, and Mozilla Volunteer
- GitHub: [Felipe Do E. Santo](https://github.com/felipez3r0)

#### Name: [Jason Green](https://jason.green)
- Place: Seattle, WA
- Bio: Student of code, eater of sustainable sushi
- GitHub: [Jalence](https://github.com/jalence)

#### Name: [Elan Ripley](https//github.com/tattarrattat)
- Place: Raleigh, North Carolina, USA
- Bio: Programmer
- Github: [Elan Ripley](https//github.com/tattarrattat)

#### Name: [Akshat Maheshwari](https://github.com/akshat14714)		
 - Place: Hyderabad, India		
 - Bio: CSE Undergrad in IIIT Hyderabad		
 - Github: [akshat14714](https://github.com/akshat14714/)

#### Name: [Bennie Mosher](https://github.com/benniemosher)		
 - Place: Windsor, CO		
 - Bio: CTO of NOMO FOMO, Inc. && Software Engineer at NBC Universal		
 - GitHub: [Bennie Mosher](https://github.com/benniemosher)		

#### Name: [Justin Oliver](https://github.com/justinoliver)
- Place: Seattle, WA, USA, Earth!
- Bio: Trying to learn cool new things!
- GitHub: [Justin Oliver](https://github.com/justinoliver)

#### Name: [RYAN R SMITH](https://github.com/devronsoft)
- Place: Oxford, UK
- Bio: Kiwi dev
- GitHub: [Ryan Smith](https://github.com/devronsoft)
- Website: [Blog](https://devronsoft.github.io/)

#### Name: [Michael Kaiser](https://github.com/patheticpat)
- Place: Germany
- Bio: Ooooooh, nooooooo, not tonight!!
- GitHub: [Michael Kaiser](https://github.com/patheticpat)

#### Name: [Igor Rzegocki](https://github.com/ajgon)
- Place: Kraków, PL
- Bio: I do Ruby for living, and hacking for fun
- GitHub: [Igor Rzegocki](https://github.com/ajgon)
- Website: [Online Portfolio](https://rzegocki.pl/)

#### Name: [JULIE QIU](https://github.com/julieqiu)
- Place: New York City, NY, USA
- Bio: Software Engineer; Loves iced coffee
- GitHub: [Julie Qiu](https://github.com/julieqiu)

#### Name: [Luis Alducin](https://linkedin.com/luisalduucin)
- Place: Mexico City
- Bio: Software Engineer
- GitHub: [Luis Alducin](https://github.com/luisalduucin)

#### Name: [Hannah Zulueta](https://github.com/hanapotski)
- Place: North Hollywood, CA
- Bio: Web developer, Calligrapher, Musician, Entrepreneur
- GitHub: [Ryan Smith](https://github.com/hanapotski)
- Website: [Blog](https://homemadecoder.wordpress.com)

#### Name: [Michele Adduci](https://micheleadduci.net)
- Place: Germany
- Bio: Full Stack Developer, living on a CI/CD pipeline
- GitHub: [madduci](https://github.com/madduci)

#### Name: [Austin Carey](https://github.com/apcatx)
- Place: Austin, TX, USA
- Bio: Jr Full Stack Developer making my first contribution.
- GitHub: [apcatx](https://github.com/apcatx)

#### Name: [John Rexter Flores](https://github.com/alldeads)
- Place: Cebu, Philippines
- Bio: Full Stack Developer
- Github: [John Rexter Flores](https://github.com/alldeads)

#### Name: [Luciano Santana dos Santos](https://github.com/lucianosds)
- Place: Ponta Grossa, PR, Brasil
- Bio: Computer Network Professional
- Github: [Luciano Santana dos Santos](https://github.com/lucianosds)

#### Name: [Naman Doshi] (https://github.com/warmachine0609)
-Place: Chennai,India
-Bio: ML developer
-Github: [Naman Doshi] (https://github.com/warmachine0609)
#### Name: [Alex Choi](https://github.com/running-cool)
- Place: Athens, GA
- Bio: Student
- Github: [running-cool](https://github.com/running-cool)

#### Name: [Sebastian Schreck](https://schreck.berlin)
- Place: Berlin, Germany
- Bio: Software Engineer
- Github: [StegSchreck](https://github.com/StegSchreck)

#### Name: [Fernando Contreras](https://github.com/fercreek)
- Place: Nuevo Leon, Mexico
- Bio: Software Engineer
- Github: [fercreek](https://github.com/fercreek)
- Website: [Blog](https://fercontreras.com/)

#### Name: [Kshitiz Khanal](https://github.com/kshitizkhanal7)
- Place: Kathmandu, Nepal
- Bio: Open Data and Open Knowledge activist
- GitHub: [Kshitiz Khanal](https://github.com/kshitizkhanal7)

#### Name: [Manas kashyap](https://github.com/Manas-kashyap)
- Place: New Delhi, India
- Bio: Computer Science Engineering student at Amity University
Noida
-Github: [Manas kashyap](https://github.com/Manas-kashyap)

#### Name: [Daksh Chaturvedi](https://github.com/daksh249)
- Place: New Delhi, India
- Bio: ECE Undergraduate at IIIT-Delhi
- GitHub: [Daksh Chaturvedi](https://github.com/daksh249)

#### Name: [SHANAKA ANURADHA](https://github.com/shanaka95)
- Place: Sri Lanka
- Bio: Undergraduate
- GitHub: [Shanaka95](https://github.com/shanaka95)

### Name: [Brandon Fadairo](https://github.com/BFadairo)
- Place: Columbus, Ohio
- Bio: A guy looking to change career fields
- GitHub: [Brandon Fadairo](https://github.com/BFadairo)

#### Name: [Lukas A](https://github.com/lukbukkit)
- Place: Kassel, Hesse, Germany
- Bio: Student on his way to the Abitur
- GitHub: [LukBukkit](https://github.com/lukbukkit)

#### Name: [Leticiafatimaa](https://github.com/leticiafatimaa)
- Place: Florianopolis, SC, Brazil
- Bio: I have 19 years, course Analysis and Development System.
- GitHub: [LeticiaFatimaa](https://github.com/leticiafatimaa)

#### Name: [Dale Noe](https://github.com/dalenoe)
- Place: Fairbury, Illinois, US
- Bio: System administrator by day, devops by hobby.
- GitHub: [Dale Noe](https://github.com/dalenoe)

#### Name: [Valera Kushnir](https://github.com/kashura)
- Place: Tampa, FL, USA
- Bio: Scrum Master and passionate technologist.
- GitHub: [kashura](https://github.com/kashura)

#### Name: [Eric Briese](https://github.com/Atrolantra)
- Place: Brisbane, Australia
- Bio: Student studying LAw and IT. Currently working as a software engineer.
- GitHub: [Atrolantra](https://github.com/Atrolantra)


#### Name: [Jeevan Chapagain](https://github.com/jeevanc)
- Place: Kathmandu, Nepal
- Bio: Student studying BSc(CSIT).Currently working as a software engineer intern.
- GitHub: [Jeevan Chapagain](https://github.com/jeevanc)

#### Name: [Ayushverma8](https://github.com/Ayushverma8)
- Place: Indore, TN, IN
- Bio: I'm living the best part of my life and the life that I always wanted to. Surrounded by amazing people everyday. Rich in happiness, meager in hate. Seduce me with bikes and roads, invite me to trekking and long drives. I love food and sleep. I'm driven by music and art.
- GitHub: [Ayush](https://github.com/Ayushverma8)

#### Name: [VEBER Arnaud](https://github.com/VEBERArnaud)
- Place: Paris, France
- Bio: Solution Architect @ Eleven-Labs
- GitHub: [VEBERArnaud](https://github.com/VEBERArnaud)

#### Name: [Dushyant Rathore](https://github.com/dushyantRathore)
- Place: New Delhi, India
- Bio: Student
- GitHub: [dushyantRathore](https://github.com/dushyantRathore)

#### Name: [Attila Blascsak](https://github.com/blascsi)
- Place: Hungary
- Bio: Front-end dev. Love React!
- GitHub: [Attila Blascsak](https://github.com/blascsi)

#### Name: [Acquila Santos Rocha](https://github.com/DJAcquila)
- Place: Goiânia, Brasil
- Bio: Computer Science Student
- GitHub: [Acquila Santos Rocha](https://github.com/DJAcquila)

#### Name: [Jasen Wyatt](https://github.com/jasenwyatt)
- Place: Detroit, Michigan, USA
- Bio: Director UX & Development; music-lover; father;
- GitHub: [Jasen Wyatt](https://github.com/jasenwyatt)

#### Name: [Larizza Noelly Tueros Garcia](https://github.com/skayablars)
- Place: Santiago de los Caballeros, República Dominicana
- Bio: Software Engineer, Web Developer, Design unicorn
- GitHub: [Larizza Tueros](https://github.com/skayablars)

#### Name: [Gaurav Lalchandani](https://github.com/return007)
- Place: India
- Bio: Computer Science Student, Eat, code and sleep :P
- GitHub: [return007](https://github.com/return007)

#### Name: [Jianhao Tan](https://github.com/jaanhio)
- Place: Singapore
- Bio: I like spending time in chlorinated water and spitting out codes.
- GitHub: [Jianhao Tan](https://github.com/jaanhio)

#### Name:[Roi Ben - Shaul](https://github.com/rughciatuk)
- Place: israel
- Bio: Android developer
- GitHub: [Roi Ben - Shaul](https://github.com/rughciatuk)

#### Name: [Konstantin](https://github.com/Kola50011)
- Place: Wiener Neustadt, Austria
- Bio: Computer Science Student
- GitHub: [Konstantin](https://github.com/Kola50011)

#### Name: [Ankit Rai](https://github.com/ankitrai96)
- Place: Greater Noida, Uttar Pradesh, India
- Bio: A high functioning geek, et cetera.
- GitHub: [ankitrai96](https://github.com/ankitrai96)

#### Name: [Tiago Severino](https://github.com/TiagoSeverino)
- Place: Lisbon, Portugal
- Bio: I code for fun!
- GitHub: [TiagoSeverino](https://github.com/TiagoSeverino)

#### Name: [Patrick Hübl-Neschkudla](https://github.com/flipace)
- Place: Vienna, Austria
- Bio: Senior Developer @ ovos media gmbh. Happily married and father of 2 awesome kids. Oh and I like games.
- GitHub: [flipace](https://github.com/flipace)

#### Name: [Zakaria Soufiani](https://github.com/zakaria-soufiani)
- Place: Agadir, Morocco
- Bio: Student
- GitHub: [Zakaria Soufiani](https://github.com/zakaria-soufiani)

#### Name: [Mathias Pihl](https://github.com/newspaperman57)
- Place: Aalborg, Denmark
- Bio: Software Engineering Student
- GitHub: [Newspaperman57](https://github.com/newspaperman57)

#### Name: [Bikibi](https://github.com/Bikibi)
- Place: Toulouse, France
- Bio: Front-end dev
- GitHub: [Bikibi](https://github.com/Bikibi)

#### Name: [Weilun](https://github.com/holah)
- Place: Singapore
- Bio: Engineer
- GitHub: [Weilun](https://github.com/holah)

#### Name: [Matteo Mensi](https://github.com/Snatched)
- Place: Italy
- Bio: Chemical Engineering student. C++ developer. I (try to) make high-performance computational programs to help with scientific research.
- GitHub: [Snatched](https://github.com/Snatched)

#### Name: [Oleksiy Ovdiyenko](https://github.com/doubledare704)
- Place: Kyiv, Ukraine
- Bio: Python Dev
- GitHub: [Oleksiy Ovdiyenko](https://github.com/doubledare704)

#### Name: [Jeremy](https://github.com/jremeh)
- Place: KL, Malaysia
- Bio: Applied Math with Computing Student
- GitHub: [Jeremy](https://github.com/jremeh)

#### Name: [KUMAR AKSHAY](https://github.com/kakshay21)
- Place: Indore, Madhya Pradesh, India
- Bio: Electronics and Communication student.
- GitHub: [Kumar Akshay](https://github.com/kakshay21)

#### Name: [Jibin Thomas Philipose](https://github.com/JIBIN-P)
- Place: Mumbai, India
- Bio: Full-Stack Development, Machine Learning and Having Fun!.
- GitHub: [Jibin Thomas Philipose](https://github.com/JIBIN-P)

### Name: [Matei David](https://github.com/Matei207)
- Place: Birmingham, UK
- Bio: BSc Student at University of Birmingham
- GitHub: [Matei David](https://github.com/Matei207)

#### Name: [CAPS Padilla](https://github.com/CarlosPadilla)
- Place: Jalisco, Mexico
- Bio: A handsome guy with the best work ever

#### Name: [Aiman Abdullah Anees](https://github.com/aimananees)
- Place: Hyderabad, India
- Bio: iOS Developer
- GitHub: [Aiman Abdullah Anees](https://github.com/aimananees)

#### Name: [Andrea Zanin](https://github.com/ZaninAndrea)
- Place: Trento, Italy
- Bio: High School Student, passionate about math, coding and open source
- Github: [ZaninAndrea](https://github.com/ZaninAndrea)

#### Name: [VENKATESH BELLALE] (http://venkateshbellale.github.io)
- place:pune , India
- bio : loves computer+science , student
- github: [venketsh bellale] (http://github.com/venkateshbellale)

#### Name: [Keith VenHuizen](https://github.com/keithvenh/)
- Place: Sioux Falls, South Dakota
- Bio: Hi, I'm Keith. I love my family, playing board games, Chicago sports and problem solving!
- GitHub: [Keith VenHuizen](https://github.com/keithvenh)

#### Name：[ Eason Xuan ](https://github.com/timemahcine)
- Place: City:Shao Xing, State:Zhe Jiang, Country:China
- Bio: computer science student,front-end developer
- GitHub: [ Eason Xuan](https://github.com/timemahcine)

#### Name: [Ocean](https://github.com/ocean0212)
- Place: Henan, China
- Bio: Chinese food :heart_eyes:
- GitHub: [Ocean](https://github.com/ocean0212)

#### Name: [Rohit Motwani](https://github.com/rohittm)
- Place: Kanpur, India
- Bio: Frontend Developer
- GitHub: [rohittm](https://github.com/rohittm)

#### Name: [Piotr](https://github.com/khorne55)
- Place: Limerick, Ireland
- Bio: Computer Engineering Student :)
- GitHub: [khorne55](https://github.com/khorne55)

#### Name: [Rafael Barbosa](https://github.com/rafaelmilanibarbosa)
- Place: Sao Bernardo do Campo, Sao Paulo, Brazil
- Bio: loves computer+science , Full Stack Developer
- GitHub: [Ocean](https://github.com/rafaelmilanibarbosa)

#### Name: [Eric Wolfe](https://github.com/erwolfe)
- Place: Edwardsville, IL, USA
- Bio: Programmer, Audiophile, Gamer
- GitHub: [Eric Wolfe](https://github.com/erwolfe)

#### Name: [Francis](https://github.com/borbefg)
- Place: Quezon City, PH
- Bio: Fueled by :coffee:
- GitHub: [Francis](https://github.com/borbefg)

#### Name: [Gowtham](https://github.com/gowtham1997)
- Place: Chennai
- Bio: Loves Data science

### Name: [Branden] (https://github.com/redbeardaz)
- Place: Phoenix, AZ
- Bio: Customer Success Manager
- GitHub: [RedBeardAZ] (https://github.com/redbeardaz)

#### Name: [Hussain Calcuttawala](https://github.com/hussainbadri21)
- Place: Bengaluru, India
- Bio: Android Developer, Student, Foodie
- GitHub: [hussainbadri21](https://github.com/hussainbadri21)

#### Name: [M K]
- Place: Ko Tao, Thailand
- Bio: I love code, coffee and the beach

#### Name: [Ahmad Thames](https://github.com/ahmadthames)
- Place: Houston, TX, USA
- Bio: UX Engineer, Traveler, Plant-Based Foodie
- GitHub: [ahmadthames](https://github.com/ahmadthames)

#### Name: [Skyler](https://github.com/huntleyreep)
- Place: South Carolina
- Bio: Computer Science Student / Free Code Camper
- GitHub: [huntleyreep](https://github.com/huntleyreep)

#### Name: [Steve K]
- Place: Philadelphia, PA
- Bio: Security Analyst

#### Name: [Siddharth Tankariya](https://github.com/siddharthtankariya/)
- Place: Mumbai, India
- Bio: Java Developer, Foodie
- GitHub: [siddharthtankariya](https://github.com/siddharthtankariya/)

#### Name: [Christoph](https://github.com/iamchrishckns)
- Place: Germany
- Bio: I'm a german developer who loves to create things :)
- GitHub: [iamchrishckns](https://github.com/iamchrishckns)

#### Name: [Aditya Yuvaraj](https://github.com/Screwed-Up-Head)
- Place: Pune, India
- Bio: Metalhead law student who loves hardware and code
- GitHub: [Screwed-Up-Head](https://github.com/Screwed-Up-Head)

#### Name: [Zoe Kafkes](https://github.com/zkafkes)
- Place: Atlanta, Georgia USA
- Bio: caffeinated and curious
- GitHub: [zkafkes](https://github.com/zkafkes)

#### Name: [Gareth Davies](https://github.com/gareth-d85)
- Place: UK
- Bio: Future Developer and Free code camp local group leader
- GitHub: [Gareth Davies](https://github.com/gareth-d85)

#### Name: [Daniel Tudares](https://github.com/dan1eltudares)
- Place: Ottawa, Ontario, Canada
- Bio: Network specialist, code n00b
- Github: [Daniel Tudares](https://github.com/dan1eltudares)

#### Name: [Ryan Sperzel](https://github.com/ryansperzel)
- Place: NYC, New York, USA
- Bio: Recent college grad attending Flatiron School coding bootcamp
- GitHub: [Ryan Sperzel](https://github.com/ryansperzel)

#### Name: [Thomas Lee](https://github.com/pbzweihander)
- Place: Seoul, Republic of Korea
- Bio: College student
- GitHub: [Thomas Lee](https://github.com/pbzweihander)

#### Name: [Ayush Aggarwal](https://github.com/aggarwal125ayush)
- Place: Delhi, India
- Bio: Data Scientist , Android Developer
- Github: [Ayush Agagrwal](https://github.com/aggarwal125ayush)

#### Name: [Taylor Hudson](https://github.com/AllenCompSci)
- Place: Allen, Texas, USA
- Bio: Computer Scientist , C++ Developer, Java Developer, NodeJS, High School Computer Science Teacher, Math Teacher, Mathematicain
- Github: [Allen Comp Sci](https://github.com/AllenCompSci)

#### Name: [Margaret Kelley](https://github.com/mlouisekelley)
- Place: USA
- Bio: Cat lover
- GitHub: [mlouisekelley](https://github.com/mlouisekelley)

#### Name: [Simon Volpert](https://github.com/vol-pi)
- Place: Ulm, Germany
- Bio: DevOps, Hiking, Photography
- GitHub: [vol-pi](https://github.com/vol-pi)

#### Name: [Matteo Testa](https://github.com/maojh)
- Place: Milan, Italy
- Bio: Design&Arts
- GitHub: [maojh](https://github.com/maojh)

#### Name: [SAIDEEP DICHOLKAR](https://github.com/saideepd)
- Place: Mumbai, India
- Bio: Computer Science Engineering Student & Tech Enthusiast
- GitHub: [Saideep Dicholkar](https://github.com/saideepd)

#### Name: [Lisa Nguyen](https://github.com/LisaNguyen)
- Place: Dublin, Ireland
- Bio: Front-end developer
- GitHub: [Lisa Nguyen](https://github.com/LisaNguyen)

#### Name: [Tyler Williams](https://github.com/Tyler-Williams)
- Place: Henderson, NV, USA
- Bio: Front-end Developer
- GitHub: [Tyler-Williams](https://github.com/Tyler-Williams)

#### Name: [Ítalo Epifânio](https://github.com/itepifanio)
- Place: Natal, Brazil
- Bio: Web developer PHP and Python
- Github: [Ítalo Epifânio](https://github.com/itepifanio)

#### Name: [Otto Bittencourt](https://github.com/OttoWBitt)
- Place: Belo Horizonte, Minas Gerais, Brazil
- Bio: Computer Science student at Puc-Mg ,Music lover
- GitHub: [OttoWBitt] (https://github.com/OttoWBitt)

#### Name: [Ana Perez](https://github.com/anacperez)
- Place: King City, California, United States
- Bio: Full-Stack developer, hiking, travel, art, photography
- GitHub: [Ana Perez](https://github.com/anacperez)

#### Name: [Matan](https://github.com/matan188)
- Place: TLV, IL
- Bio: Programmer
- GitHub: [Matan](https://github.com/matan188)

#### Name: [Moisés Ñañez](https://github.com/moisesnandres)
- Place: Ica, Perú
- Bio: Software developer and musician
- GitHub: [Moisés Ñañez](https://github.com/moisesnandres)

#### Name: [Joe Hanson](https://github.com/jahanson)
- Place: San Antonio, TX, United States
- Bio: Front-End Developer
- GitHub: [Joe Hanson](https://github.com/jahanson)

#### Name: [Tech Tide](https://github.com/techtide/)
- Place: Singapore, Singapore
- Bio: Young software developer.
- GitHub: [techtide](https://github.com/techtide/)

#### Name: [Raymond Duckworth](https://github.com/raymondxduckworth/)
- Place: California, USA
- Bio: Aspiring full-stack web developer/software engineer. Interested in IoT, AI, & Tech Business.
- GitHub: [Raymond Duckworth](https://github.com/raymondxduckworth/)

#### Name: [Tanner Lund](https://github.com/nylan17/)
- Place: Seattle
- Bio: Developer
- GitHub: [Nylan17](https://github.com/nylan17/)

#### Name: [Ermolaev Gleb](https://github.com/ermolaeff/)
- Place: Moscow, Russia
- Bio: Student-developer, fond of JAva, Web etc.
- GitHub: [Ermolaeff](https://github.com/ermoalaeff)

#### Name: [Jeffrey Ng](https://github.com/NgJeffrey/)
- Place: California, United States
- Bio: Student
- GitHub: [NgJeffrey](https://github.com/NgJeffrey/)

#### Name: [Peter Walsh](https://github.com/ddddamian/)
- Place: UK
- Bio: Learning to code through freeCodeCamp
- GitHub: [Peter Walsh](https://github.com/ddddamian/)

#### Name: [Michelle Uy](https://github.com/breindy/)
- Place: NYC
- Bio: CS student aspiring to become a better coder
- GitHub: [Michelle Uy](https://github.com/breindy/)

#### Name: [James Nuttall](https://github.com/JamesNuttall/)
- Place: UK
- Bio: Developing things. Learning Git
- GitHub: [James Nuttall](https://github.com/JamesNuttall/)

#### Name: [Bruno](https://github.com/bbarao/)
- Place: Lisbon, Portugal
- Bio: Love stuff
- GitHub: [Bruno](https://github.com/bbarao/)

#### Name: [Taylor Lee](https://github.com/taylorlee1/)
- Place: California
- Bio: Developer
- GitHub: [taylorlee1](https://github.com/taylorlee1/)

#### Name: [José](https://github.com/JJPO96/)
- Place: Porto, Portugal
- Bio: Informatics Student
- GitHub: [JJPO96](https://github.com/JJPO96/)

#### Name: [Rafael Barbosa Conceição](https://github.com/darthmasters/)
- Place: Sergipe, Brasil
- Bio: Web Developer
- GitHub: [Rafael Barbosa Conceição](https://github.com/darthmasters/)

#### Name: [Eric](https://github.com/Eric-Tadeja/)
- Place: Redmond, Washington
- Bio: service engineer
- GitHub: [Eric-Tadeja](https://github.com/Eric-Tadeja/)

#### Name: [Grégoire](https://github.com/navispeed/)
- Place: Quebec, Canada
- Bio: Scala developer
- GitHub: [navispeed](https://github.com/navispeed/)

#### Name: [Spencer](https://github.com/leaous/)
- Place: Pittsburgh, Pennsylvania
- Bio: student :)
- GitHub: [leaous](https://github.com/leaous/)

#### Name：[Akani] (htpps://github.com/akanijade/)
- Place: Jakarta, Indonesia
- Bio: Student
- GitHub: [akanijade] (https://github.com/akanijade/)

#### Name: [Udit Mittal](https://github.com/udit-001)
- Place: New Delhi, India
- Bio: Programmer
- Github: [Udit Mittal](https://github.com/udit-001)


#### Name: [Nneoma Oradiegwu](https://github.com/noradiegwu)
- Place: Illinois
- Bio: Student
- Github: [noradiegwu](https://github.com/noradiegwu)

#### Name: [Sai Praneeth](https://github.com/saip009)
- Place: Mumbai, India
- Bio: Programmer
- Github: [Sai Praneeth](https://github.com/saip009)

#### Name: [Abhishek Bhatt](https://github.com/ab-bh)		
 - Place: New Delhi, India		
 - Bio: Software developer, studying B.Tech CSE		
 - GitHub: [Abhishek Bhatt](https://github.com/ab-bh)

#### Name: [Aniket](https://github.com/AniketRoy)
- Place: New Delhi, India
- Bio: Computer Science Under Graduate, Open Source Lover
- GitHub: [Aniket](https://github.com/AniketRoy)

#### Name: [Nelson Estevão](https://github.com/nelsonmestevao)
- Place: Braga, Portugal
- Bio: Student of Software Engineering who likes puzzles.
- GitHub: [nelsonmestevao](https://github.com/nelsonmestevao)

#### Name: [Tom Michel](https://github.com/tomichel)
- Place: Berlin, Germany
- Bio: Developer
- Github: [Tom Michel](https://github.com/tomichel)

#### Name: [Abhishek Bhatt](https://github.com/ab-bh)
- Place: New Delhi, India
- Bio: Software developer, studying B.Tech CSE
- GitHub: [Abhishek Bhatt](https://github.com/ab-bh)

#### Name: [Rohit Mathew](https://github.com/rohitjmathew)
- Place: Bangalore, Karnataka, India
- Bio: Android Developer, Freelancer and Tech Enthusiast
- GitHub: [Rohit Mathew](https://github.com/rohitjmathew)

#### Name: [Aditya Giri](https://github.com/BrainBuzzer)
- Place: Latur, India
- Bio: Student
- Github: [Udit Mittal](https://github.com/BrainBuzzer)

#### Name: [syamkumar](https://github.com/syam3526)
- Place:kerala,india
- Bio: data scientist
- Github: [syamkumar](https://github.com/syam3526)

#### Name: [Gui An Lee](https://github.com/piroton)
- Place: Singapore, Singapore
- Bio: Student
- Github: [Gui An Lee](https://github.com/piroton)

#### Name: [Hardik Surana](https://github.com/hardiksurana)
- Place: Bangalore, India
- Bio: Programmer, Student
- Github: [Hardik Surana](https://github.com/hardiksurana)

#### Name: [Curian lee Zhen Jie](https://github.com/finalight)		
 - Place: Singapore
 - Bio: Fullstack, devops practitioner
 - GitHub: [turkerdotpy](https://github.com/finalight)

#### Name: [Ayushman KB](https://github.com/namhsuya/)
- Place: Calcutta, India
- Bio: Life sciences student|Dev|Linux enthusiast
- GitHub: [namhsuya](https://github.com/namhsuya/)

#### Name: [Michael Rogers](https://github.com/widgyrogers)
- Place: London, England
- Bio: Management Consultant
- Github: [widgyrogers] (https://github.com/widgyrogers)

#### Name: [Ipaye Alameen](https://github.com/ipaye)
- Place: Lagos, Nigeria
- Bio: Coumpter Engeering Undergrad | Front-end Developer | Javascript enthusiast
- Github: [ipaye] (https://github.com/ipaye)

#### Name: [Audrey Delgado](https://github.com/AudreyLin)
- Place: CA, USA
- Bio: It Network & Security graduate turned newb developer...lol.  
- Github: [AudreyLin](https://github.com/AudreyLin)

#### Name: [Kutsoragi](https://github.com/Kutsoragi)
- Place: Madrid, Spain
- Bio: Software Student
- Github: [Kutsoragi] (https://github.com/Kutsoragi)

#### Name: [Shreyansh Dwivedi](https://github.com/shreyanshdwivedi)
- Place: Varanasi, Uttar Pradesh, India
- Bio: Undergrad at IIITA
- Github: [Shreyansh Dwivedi] (https://github.com/shreyanshdwivedi)

#### Name: [Jochen Kirstätter](https://github.com/jochenkirstaetter)
- Place: Mauritius
- Bio: Family guy, geek, entrepreneur, software craftsman: Microsoft MVP Visual Studio, C#, Xamarin, SQL Server, VFP, MySQL, Linux consultant, conference speaker
- GitHub: [jochenkirstaetter](https://github.com/jochenkirstaetter)
- Website: [Get Blogged by JoKi](https://jochen.kirstaetter.name/)

#### Name: [Paul Schmidt](https://github.com/pschmidt88)
 - Place: Kassel, Germany
 - Bio: Software Engineer @ plentymarkets
 - Github [pschmidt88](https://github.com/pschmidt88)

#### Name: [Josh McKenzie](https://github.com/mckenzieja)
 - Place: Louisville, Kentucky USA
 - Bio: Full Stack JavaScript/WoW - Hyjal(Horde)
 - GitHub: [mckenzieja](https://github.com/mckenzieja)]

 #### Name: [Sanjeev Kumar](https://github.com/sanjeevbitx)
 - Place: Kolkata, India
 - Bio: Electronics Undergrad @Jadavpur University 
 - Github [sanjeevbitx](https://github.com/sanjeevbitx)

#### Name: [Neelansh Sahai](https://www.linkedin.com/in/neelansh-sahai-555a693b/)
- Place: Lucknow, Uttar Pradesh, INDIA
- Bio: Flirty Allrounder with a knack of Programming, Sports and Music
- Github: [Neelansh Sahai](https://github.com/neelanshsahai)

#### Name: [Bryen Vieira](https://www.linkedin.com/in/bryen95/)
- Place: London, UK
- Bio: Android development and a sprinkle of back end web!
- Github: [Bryen V](https://github.com/bryen95)

#### Name: [Matt Wszolek](https://github.com/mattwszolek)
- Place: Chicago, IL, USA
- Bio: Softweare Engineer for SteelSeries
- Github: [Matt Wszolek](https://github.com/mattwszolek)

#### Name: [Wan Wan](https://github.com/lf2com)
- Place: Taipei, Taiwan
- Bio: Front-end Developer
- GitHub: [Wan Wan](https://github.com/lf2com)

#### Name: [Nawed Imroze](https://github.com/nawedx)
- Place: Bhubaneswar, Odisha, India
- Bio: Sophomore IT undergraduate, tech enthusiast, programmer and quizzer.
- GitHub: [Nawed Imroze](https://github.com/nawedx)

#### Name: [Henri Idrovo](https://github.com/henriguy1210)
- Place: Chicago, Illinois, USA
- Bio: Java Software Engineer. Illinois Institute of Technology graduate.
- Github: [Henri Idrovo](https://github.com/henriguy1210)

#### Name: [Mateus Fernandes Machado](https://github.com/mateusfmachado)
- Place: Patrocínio, MG, BRA
- Bio: Graduated in CS, Full Stack Javascript Consultant/Freelancer, Founder of Ampliee.com, Tech Enthusiast
- Github: [Mateus Machado](https://github.com/mateusfmachado)

#### Name: [Glen J Fergo](https://github.com/gfergo)
- Place: Long Island, New York, USA
- Bio: Professional Web Developer since 1995
- Github: [Glen J Fergo](https://github.com/gfergo)

#### Name: [Shashwat Pulak](https://github.com/shpulak)
- Place: Pune, Maharashtra, India
- Bio: Full Stack developer and Tech enthusiast
- Github: [shpulak](https://github.com/shpulak)

#### Name: [Joel Vilanilam Zachariah](https://github.com/JoelVZachariah)
- Place: Ernakulam, Kerala, India
- Bio: Sophomore CS undergraduate, MUNner,  programmer
- Github : [Joel V Zachariah](https://github.com/JoelVZachariah)

#### Name: [tbdees](https://github.com/tbdees/)
- Place: Laguna Beach, CA
- Bio: financial software consultant
- Github: [tbdees](https://github.com/tbdees/)

#### Name: [Mateo Pool](https://github.com/IAmMyself)
- Place: Chattanooga, Tennesse, USA
- Bio: Full Stack hobbyiest, Hacking enthusiast, Fluent in several languages
- GitHub: [Mateo Pool](https://github.com/IAmMyself)

#### Name: [Murilo Arruda](https://github.com/Passok11)
- Place: Petrópolis, Rio de Janeiro, Brazil
- Bio: Full Stack Student
- GitHub: [Murilo Arruda](https://github.com/Passok11)

#### Name: [Douglas Feuser](https://github.com/Douglasfeuser)
- Place: Santa Catarina, Brazil
- Bio: Front end web developer.
- GitHub: [Douglasfeuser](https://github.com/Douglasfeuser)

#### Name: [Kyle Lawson](https://github.com/KyleLawson16/)
- Place: Merrimack, New Hampshire, USA
- Bio: Business Student/Entrepreneur/Self-taught Developer
- Github: [KyleLawson16](https://github.com/KyleLawson16/)

#### Name: [V3NG](https://github.com/ianklemm)
- Place: Germany
- Bio: Webdeveloper, Sysadmin

#### Name: [John "JB" Brock](https://github.com/peppertech)
- Place: Seattle, Washington, USA
- Bio: Product Manager at Oracle. Owner of Oracle JavaScript Extension Toolkit(JET) open source project
- GitHub: [Peppertech](https://github.com/peppertech)

#### Name: [Mark](https://github.com/Mxrk)		 
 - Place: /
 - Bio: love informatics		 
 - GitHub: [Mark](https://github.com/Mxrk)

 #### Name: [Narendra Pal](https://github.com/npcoder2k14)
- Place: Allahabad, Uttar Pradesh, India
- Bio: Love to Code. Competetive Programming. Web Developer. OpenSource Lover. Data Mining.
- Github: [npcoder2k14](https://github.com/npcoder2k14)

#### Name: [Alistair](https://github.com/aowongster)		 
- Place: San Diego, CA
- Bio: love to read, learn, and code
- GitHub: [Alistair](https://github.com/aowongster)

#### Name: [Rishabh Thaney](https://github.com/Rishabh42)
- Place: New Delhi,India
- Bio: Student,Open source enthusiast,GSOC '17 participant, InOut 4.0 blockchain track winner
- GitHub: [Rishabh42](https://github.com/Rishabh42)

#### Name:[Michelle Bergin](https://github.com/ironsketch)
- Place: Olympia, WA, USA
- Bio: I am an artist, programmer. I make robots, I crochet, etc. artmew.com
- GitHub: [ironsketch](https://github.com/ironsketch)

#### Name: [Daniel Baker](https://github.com/djbaker)
- Place: New Orleans, LA
- Bio: Software Engineer
- GitHub: [djbaker](https://github.com/djbaker)

#### Name: [Jenn Chu](https://github.com/jquinnie)		 
- Place: Houston, TX
- Bio: Foodnatic | Code Enthusiast | Perfectionista Obsessed
- GitHub: [JQuinnie](https://github.com/jquinnie)

#### Name: [Matt Gabriel](https://github.com/xanlaeron)
- Place: United States, Earth, Milky Way Galaxy
- Bio: Former healthcare professional, Full stack student-developer
- Github: [xanlaeron](https://github.com/xanlaeron)

#### Name: [Alina Christenbury](https://github.com/AlinaWithAFace)		 
- Place: Newark, DE
- Bio: Student studying Computer Science at the University of Delaware, aspiring VR dev and/or gamedev
- GitHub: [AlinaWithAFace](https://github.com/AlinaWithAFace)

#### Name: [Sylwester](https://github.com/sla)		 
- Place: Poland
- Bio: JAVA
- GitHub: [sla](https://github.com/sla)

<<<<<<< HEAD

#### Name: [Ronald](https://github.com/codealtgeek)
- Place: South Bend, Indiana, USA
- Bio: A Coder!!
- GitHub: [codealtgeek](https://github.com/codealtgeek)
```
=======
#### Name: [Paula Paysan](https://github.com/paulapaysan)
- Place: Austin, TX
- Bio: Student
- Github: [paulapaysan](https://github.com/paulapaysan)
>>>>>>> 3de26152
<|MERGE_RESOLUTION|>--- conflicted
+++ resolved
@@ -4019,16 +4019,12 @@
 - Bio: JAVA
 - GitHub: [sla](https://github.com/sla)
 
-<<<<<<< HEAD
-
 #### Name: [Ronald](https://github.com/codealtgeek)
 - Place: South Bend, Indiana, USA
 - Bio: A Coder!!
 - GitHub: [codealtgeek](https://github.com/codealtgeek)
-```
-=======
+
 #### Name: [Paula Paysan](https://github.com/paulapaysan)
 - Place: Austin, TX
 - Bio: Student
-- Github: [paulapaysan](https://github.com/paulapaysan)
->>>>>>> 3de26152
+- Github: [paulapaysan](https://github.com/paulapaysan)