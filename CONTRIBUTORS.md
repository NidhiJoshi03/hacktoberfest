#### Name: [ALICE CHUANG](https://github.com/AliceWonderland)
- Place: New York City, NY, USA
- Bio: I love DOGS! :dog:
- GitHub: [Alice Chuang](https://github.com/AliceWonderland)

#### Name: [GABE DUNN](https://github.com/redxtech)
- Place: Canada
- Bio: I love VUE !!
- GitHub: [Gabe Dunn](https://github.com/redxtech)
- Website: [when.](https://when.redxte.ch)

#### Name: [GEORGE FOTOPOULOS](https://github.com/xorz57)
- Place: Patras, Achaia, Greece
- Bio: Technology Enthusiast
- GitHub: [George Fotopoulos](https://github.com/xorz57)

#### Name: [Stephen Dzialo](https://github.com/dzials)
- Place: USA
- Bio: Computer Science Major
- GitHub: [Stephen Dzialo](https://github.com/dzials)

#### Name: [Taf Meister](https://github.com/tashrafy)
- Place: NYC
- Bio: Developer =]

#### Name: [RAFAEL MENEZES](https://github.com/RafaelSa94)
- Place: Boa Vista, Roraima, Brazil
- Bio: Computer Science Major
- GitHub: [Rafael Sá](https://github.com/RafaelSa94)

#### Name: [Patrick S](https://github.com/patsteph)
- Place: USA
- Bio: Professional Geek
- GitHub: [Patrick S](https://github.com/patsteph)

#### Name: [Michael Cao](https://github.com/mcao)
- Place: PA, USA
- Bio: Student
- GitHub: [Michael Cao](https://github.com/mcao)

#### Name: [Amlaan Bhoi](https://github.com/amlaanb)
- Place: IL, USA
- Bio: CS Grad Student
- GitHub: [Amlaan Bhoi](https://github.com/amlaanb)

#### Name: [Cecy Correa](https://github.com/cecyc)
- Place: USA
- Bio: Software Engineer at ReturnPath
- Github: [cecyc](https://github.com/cecyc)

#### Name: [Billy Lee](https://github.com/leebilly0)
- Place: WI, USA
- Bio: Software Developer, Bachelors in Computer Science
- Github: [Billy Lee](https://github.com/leebilly0)

#### Name: [AGNIESZKA MISZKURKA](https://github.com/agnieszka-miszkurka)
- Place: Poland
- Bio: second year Computer Science Student, in love with NYC <3
- GitHub: [agnieszka-miszkurka](https://github.com/agnieszka-miszkurka)

#### Name: [Leah Langfrod](https://github.com/leahlang4d2)
- Place: CA, USA
- Bio: Recent Bachelors in Computer Science
- Github: [Leah Langford](https://github.com/leahlang4d2)

#### Name: [Eric Nor](https://github.com/thateric)
- Place: Lake Forest, CA, USA
- Bio: Multiple corgi owner and a Senior Software Developer
- Github: [Eric Nord](https://github.com/thateric)

#### Name: [Campion Fellin](https://github.com/campionfellin)
- Place: Seattle, WA, USA
- Bio: I love open source and coffee! New grad looking for work!
- GitHub: [Campion Fellin](https://github.com/campionfellin)

#### Name: [Niket Mishra](https://github.com/niketmishra)
- Place: New Delhi, Delhi, India
- Bio: B.Tech Student in Information Technology
- GitHub: [Niket Mishra](https://github.com/niketmishra)

#### Name: [Shade Ruangwan](https://github.com/sruangwan)
- Place: Nara, Japan
- Bio: PhD student in Software Engineering
- Github: [Shade Ruangwan](https://github.com/sruangwan)

#### Name: [Michael Rodriguez](https://github.com/vinird)
- Place: Alajuea, Alajuela, Costa Rica
- Bio: Web dev adn graphic designer
- GitHub: [vinird](https://github.com/vinird)

#### Name: [Evan Culver](https://github.com/eculver)
- Place: San Francisco, CA, USA
- Bio: I work at Uber on data storage, tooling and OOS - checkout [our work](https://github.com/uber-go/dosa)!
- GitHub: [Evan Culver](https://github.com/eculver)

#### Name: [Vo Tan Tho](https://github.com/kensupermen)
- Place: Ho Chi Minh City, VietNam
- Bio: I'm Software Engineer at Dinosys
- GitHub: [Ken Supermen](https://github.com/kensupermen)

#### Name: [Franklyn Roth](https://github.com/far3)
- Place: Boulder, CO, USA
- Bio: I am a web developer working on finance sites. Specialize in accessibility.
- GitHub: [Franklyn Roth](https://github.com/far3)

#### Name: [Karthick Thoppe](https://github.com/karthicktv)
- Place: Dublin, Ireland
- Bio: I am a Solution Architect and work for a large SaaS organization
- GitHub: [Karthick Thoppe](https://github.com/karthicktv)

#### Name: [Brane](https://github.com/brane)
- Place: Turkey
- Bio: I am a caffeine based artificial life form.
- GitHub: [Brane](https://github.com/brane)

#### Name: [Ishan Jain](https://github.com/ishanjain28)
- Place: Roorkee, Uttrakhand, India
- Bio: I love working with Images, Crypto, Networking and opengl, Work as a Backend Engineer in Go. Also, Love Rust!.
- Github: [Ishan Jain](https://github.com/ishanjain28)

#### Name: [Anupam Dagar](https://github.com/Anupam-dagar)
- Place: Allahabad, India
- Bio: I am like a code currently in development.
- GitHub: [Anupam Dagar](https://github.com/Anupam-dagar)

#### Name: [Phil](https://github.com/bitbrain-za)
- Place: South Africa
- Bio: Avid Tinkerer
- GitHub: [bitbrain-za](https://github.com/bitbrain-za)

#### Name: [Jasdy Syarman](https://github.com/akutaktau)
- Place: Malaysia
- Bio: PHP Programmer
- GitHub: [akutaktau](https://github.com/akutaktau)

#### Name: [Rupesh Kumar](https://github.com/vmcniket)
- Place: India
- Bio: KIIT University IT student
- GitHub: [vmcniket](https://github.com/vmcniket)

#### Name: [Shelby Stanton](https://github.com/Minimilk93)
- Place: Leeds, England
- Bio: Front End Developer who loves cats and gaming!
- GitHub: [Minimilk93](https://github.com/Minimilk93)

#### Name: [Michael Nyamande](https://github.com/mikeyny)
- Place: Harare ,Zimbabwe
- Bio: Eat , ~~Sleep~~ , Code
- GitHub: [Mikeyny](https://github.com/mikeyny)

#### Name: [Anders Jürisoo](https://github.com/ajthinking)
- Place: Sweden
- Bio: What happens in Git stays in Git
- GitHub: [Anders Jürisoo](https://github.com/ajthinking)

#### Name: [Dvir](https://github.com/dvur12)
- Place: Israel
- Bio: \x90\x90\x90\x90
- GitHub: [Dvir](https://github.com/dvur12)

#### Name: [Xavier Marques](https://github.com/wolframtheta)
- Place: Corbera de Llobregat, Barcelona, Catalonia
- Bio: Computer Science Major
- GitHub: [WolframTheta](https://github.com/wolframtheta)

#### Name: [Vishal](https://dainvinc.github.io)
- Place: New York
- Bio: Software developer with a knack to learn things quickly.
- GitHub: [dainvinc](https://github.com/dainvinc)

### Name: [Niall Cartwright](https://github.com/Nairu)
- Place: Birmingham, UK
- Bio: Avid Games dev hobbyist, work for 3SDL as a software developer.
- GitHub: [Niall Cartwright](https://github.com/Nairu)

#### Name: [Justin I](https://github.com/Jish80)
- Place: IL, USA
- Bio: Work hard
- GitHub: [Jish80] (https://github.com/Jish80)

#### Name: [APOORVA SHARMA](https://github.com/okatticus)
- Place: Himachal Pradesh,India
- Bio: A student happy to write code and poetry.
- GitHub: [Apoorva Sharma](https://github.com/okatticus)

#### Name: [Prateek Pandey](https://github.com/prateekpandey14)
- Place: Bangalore, India
- Bio: Opensource Enthusiast, Opensource Golang developer
- GitHub: [Prateek Pandey](https://github.com/prateekpandey14)

#### Name: [CodHeK](https://github.com/CodHeK)
- Place: Mumbai, India
- Bio: Cuber/Coder
- GitHub: [CodHeK](https://github.com/CodHeK)

#### Name: [Søren Eriksen](https://github.com/soer7022)
- Place: Denmark
- Bio: Currently studying computerscience at Aarhus University
- Github: [Søren Eriksen](https://github.com/soer7022)

#### Name: [Cristiano Bianchi](https://github.com/crisbnk)
- Place: Italy
- Bio: Love to learn something new everyday
- GitHub: [crisbnk](https://github.com/crisbnk)


#### Name: [Paulo Henrique Scherer](https://github.com/phscherer)
- Place: Brazil
- Bio: Student and newbie software developer
- GitHub: [phscherer](https://github.com/phscherer)

#### Name: [Aldo Cano](https://github.com/aldocano)
- Place: Tirana, Albania
- Bio: A bug is never just a mistake...
- GitHub: [Aldo Cano](https://github.com/aldocano)

#### Name: [Timea Deák](https://github.com/DTimi)
- Place: Dublin, Ireland
- Bio: Molecular biologist
- GitHub: [Timea Deák](https://github.com/DTimi)

#### Name: [Christian Skala](https://github.com/chrishiggins29)
- Place: New York, USA
- Bio: Hire me! Need a VP of Engineering, Director of Software, CTO?
- GitHub: [Christian Skala](https://github.com/chrishiggins29)

#### Name: [filedesless](https://hightechlowlife.info)
- Place: Québec, Canada
- Bio: CompSci from ULaval reporting in
- GitHub: [aiglebleu](https://github.com/aiglebleu)

#### Name: [Jon Lee](https://github.com/githubbbbbbbbbbbbb)
- Place: Canada
- Bio: Student
- GitHub: [githubbbbbbbbbbbbb](https://github.com/githubbbbbbbbbbbbb)

#### Name: [Ren Cummings](https://github.com/nrenc027)
- Place: Dayton,OH, USA
- Bio: I like Code :sunglasses:, Coloring :art:, and Cardio :running:
- GitHub: [Ren Cummings](https://github.com/nrenc027)

#### Name: [S Stewart](https://github.com/tilda)
- Place: Denton, Texas, US
- Bio: Dude trying to become a IT guy somewhere. Also reads [The Register](https://www.theregister.co.uk).
- GitHub: [tilda](https://github.com/tilda)

#### Name: [Jose Gomera](https://github.com/josegomera)
- Place: Dominican Republic
- Bio: I'm web developer that love somehow to help.
- Github: [josegomera](https://github.com/josegomera)

#### Name: [Stephen Abrahim](https://github.com/lepah)
- Place: Huntington Beach, CA
- Bio: Games and things!
- GitHub: [Stephen Abrahim](https://github.com/lepah)

#### Name: [Rajeev Kumar Singh](https://github.com/rajeeviiit)
- Place: Gandhinagar,Gujrat, IN
- Bio: Games and music!
- GitHub: [Rajeev Kumar Singh](https://github.com/rajeeviiit)

### Name: [Benjamin Sanvoisin](https://github.com/Laudenlaruto)
- Place : Paris, FR
- Bio: Devops, Gamer and fun
- GitHub: [Benjamin Sanvoisin](https://github.com/Laudenlaruto)

#### Name: [Matthew Burke](https://github.com/MatthewBurke1995)
- Place: Sydney, Australia
- Bio: Big fan of Python + Data
- GitHub: [Matthew Burke](https://github.com/MatthewBurke1995)

#### Name: [Caio Perdona](https://github.com/perdona)
- Place: Ribeirao Preto, SP, Brazil
- Bio: Web and Mobile Engineer
- GitHub: [Caio Perdona](https://github.com/perdona)

#### Name: [Shankhalika Sarkar](https://github.com/Shankhalika)
- Place: Karnataka, India
- Bio: Current Final Year CS Undergrad. I love poetry, tea and dogs.
- Github: [Shankhalika Sarkar](https://github.com/Shankhalika)

#### Name: [Henrique Duarte](https://github.com/mustorze)
- Place: São Paulo, SP, BR
- Bio: Developer, I really like!
- GitHub: [Henrique Duarte](https://github.com/mustorze)

#### Name: [Akshit Kharbanda](https://github.com/akshit04)
- Place: Delhi, India
- Bio: 5th semester IT Undergrad. Machine Learning enthusiast. Black coffee <3
- GitHub: [Akshit Kharbanda](https://github.com/akshit04)

#### Name:[Avinash Jaiswal](https://github.com/littlestar642)
- Place:Surat,Gujarat,India.
- Bio:In love with the WEB,from age of 5!
- Github:[Avinash Jaiswal](https://github.com/littlestar642)

#### Name: [Alisson Vargas](https://github.com/alisson-mich)
- Place: Torres, RS, Brazil
- Bio: A guy who loves IT :D
- GitHub: [Alisson Vargas](https://github.com/alisson-mich)

#### Name: [Adiyat Mubarak](https://github.com/Keda87)
- Place: Jakarta, ID, Indonesia
- Bio: Technology Agnostic
- GitHub: [Adiyat Mubarak](https://github.com/Keda87)

#### Name: [Vishaal Udandarao](https://github.com/vishaal27)
- Place: New Delhi, India
- Bio: Professional Geek | Developer
- GitHub: [Vishaal Udandarao](https://github.com/vishaal27)

#### Name: [Sparsh Garg](https://github.com/sparsh789)
- Place: Hyderabad, Telangana, India
- Bio: Student@IIIT,Hyderabad
- GitHub: [sparsh789](https://github.com/sparsh789)

#### Name: [Zaki Akhmad](https://github.com/za)
- Place: Jakarta, Indonesia
- Bio: Python enthusiasts
- GitHub: [za](https://github.com/za)

### Name: [Joey Marshment-Howell](https://github.com/josephkmh)
- Place: Berlin, Germany
- Bio: A nice young man who likes web programming!
- GitHub: [Joey Marshment-Howell](https://github.com/josephkmh)

#### Name: [Chris Sullivan](https://github.com/codemastermd)
- Place: College Park, Maryland
- Bio: Comp Sci student at the University of Maryland
- GitHub: [Chris Sullivan](https://github.com/codemastermd)

### Name: [Owen Mitchell](https://github.com/ultimatezenzar)
- Place: Edmond, OK, United States
- Bio: Programmer for a high school robotics team
- Github: [ultimatezenzar] (https://github.com/ultimatezenzar)

#### Name: [Sravya Pullagura](https://github.com/sravya96)
- Place: Vijayawada, Andhra Pradesh, India
- Bio: Love learning, coding and sketching!!
- Github [Sravya Pullagura](https://github.com/sravya96)

#### Name: [Ahmad Musaddiq Mohammad](https://github.com/ahmadmusaddiq)
- Place: Kuala Belait, Brunei Darussalam
- Bio: Mechanical engineer
- Github: [ahmadmusaddiq](https://github.com/ahmadmusaddiq)

#### Name: [Rafael Lima](https://github.com/rafaelkalan)
- Place: Belo Horizonte, Minas Gerais, Brazil
- Bio: Youger software engineer
- GitHub: [Rafael Lima](https://github.com/rafaelkalan)

#### Name: [Saif Rehman Nasir](https://github.com/shyshin)
- Place: New Delhi, India
- Bio: Techie with a lot of horizontals but a low verticality :(
- Github: [Saif Rehman Nasir](https://github.com/shyshin)

#### Name: [Yash Mittra](https://github.com/mittrayash)
- Place: New Delhi, Delhi, India
- Bio: Web Developer, Coder | Entering the field of Machine Learning and Data Science
- GitHub: [mittrayash](https://github.com/mittrayash)

#### Name: [Dustin Woods](https://github.com/dustinywoods)
- Place: MN, USA
- Bio: Software Developer
- GitHub: [Dustin Woods](https://github.com/dustinywoods)

#### Name: [Ginanjar S.B](https://github.com/egin10)
- Place: Samarinda, Kalimantan Timur, Indonesia
- Bio: Someone who's intresting about web devlopment / Programming
- GitHub: [Ginanjar S.B | egin10](https://github.com/egin10)

#### Name: [Fush Chups](https://github.com/fushandchups)
- Place: Christchurch, Canterbury, New Zealand
- Bio: Earhquake enthusiast
- GitHub:[fushandchups] (https://github.com/fushandchups)

#### Name: [Francis Venne](https://github.com/NullSilence)
- Place: Montreal, Canada.
- Bio: Developer by day, cat lover by night. Canadian tech enthusiast.
- Github [Sravya Pullagura](https://github.com/NullSilence)

#### Name: [Leonardo Bonetti](https://github.com/LeonardoBonetti)
- Place: São Paulo, Brazil
- Bio: Associate Degree analysis and systems development
- GitHub: [Leonardo Bonetti](https://github.com/LeonardoBonetti)

#### Name: [Noveen Sachdeva](https://github.com/noveens)
- Place: Hyderabad, Telangana, India
- Bio: 3rd Year CS undergrad at IIIT Hyderabad.
- GitHub: [Noveen Sachdeva](https://github.com/noveens)

#### Name: [DENNIS ORZIKH](https://github.com/orzikhd)
- Place: Seattle, WA, USA
- Bio: Student at UW. Likes easy ways to make sure tools are set up in new environments (like this project)
- Github: Wow isn't this right up there ^ [Dennis Orzikh](https://github.com/orzikhd)

#### Name: [Pranav Bhasin](https://github.com/pranavbhasin96)
- Place: Hyderabad, Telangana, India
- Bio: Trying to fit in coding society.
- GitHub: [Pranav Bhasin](https://github.com/pranavbhasin96)

#### Name: [Vaibhav Agarwal](https://github.com/vaibhavagarwal220)
- Place: Mandi, Himachal Pradesh, India
- Bio: A passionate programmer and a beginner in Open Source
- Github [Vaibhav Agarwal](https://github.com/vaibhavagarwal220)

#### Name: [Arpit Gogia](https://github.com/arpitgogia)
- Place: Delhi, India
- Bio: Python Developer
- Github [Arpit Gogia](https://github.com/arpitgogia)

#### Name: [Charlie Stanton](https://github.com/shtanton)
- Place: Southend-On-Sea, England
- Bio: JavaScript Tinkerer, Lover of Vim
- Github [Charlie Stanton](https://github.com/shtanton)

#### Name: [James Henderson](https://github.com/prohunt)
- Place: Raleigh, NC, United States
- Bio: Inquisitive, Loves coding, also vegan
- Github [Sravya Pullagura](https://github.com/sravya96)

#### Name: [Loreleen Mae Sablot](https://github.com/loreleensablot)
- Place: Daet, Camarines Norte, Philippines
- Bio: I love designing beautiful websites. I also bike.
- Github [Loreleen Mae Sablot] (https://github.com/loreleensablot)

#### Name: [Ahmad Musaddiq Mohammad](https://github.com/ahmadmusaddiq)
- Place: Kuala Belait, Brunei Darussalam
- Bio: Mechanical engineer
- Github: [ahmadmusaddiq](https://github.com/ahmadmusaddiq)

#### Name: [Aleksandr Vorontsov](https://github.com/a-vorontsov)
- Place: London, England
- Bio: Student, Aspiring Front-end Web Dev
- Github [Aleksandr Vorontsov](https://github.com/a-vorontsov)
#### Name: [Ben Smith](https://github.com/ben-w-smith)
- Place: Salt Lake City, UT, USA
- Bio: A guy that loves writing bots and automation.
- GitHub: [Ben Smith](https://github.com/ben-w-smith)

#### Name: [Eric Bryant](https://github.com/shmickle)
- Place: Fairfax, Virginia, USA
- Bio: Web Developer
- GitHub: [shmickle](https://github.com/shmickle)

#### Name: [Emmanuel Akinde](https://github.com/harkindey)
- Place: Lagos, Nigeria
- Bio: Lets Code and Chill
- Github: [Harkindey](https://github.com/harkindey)

#### Name: [Ashish Krishan](https://github.com/ashishkrishan1995)
- Place: India
- Bio: Computer Science Major / UI/UX Designer
- GitHub: [ashishkrishan1995](https://github.com/ashishkrishan1995)

#### Name: [Katherine S](https://github.com/kms6bn)
- Place: San Francisco
- Bio: Data Scientist
- Github: [kms6bn](https://github.com/kms6bn)

#### Name: [BrunoSXS](https://github.com/brunosxs)
- Brazil
- Bio: I like turtules.
- Github [BrunoSXS](https://github.com/brunosxs)

#### Name: [Alexander Miller](https://github.com/allesmi)
- Place: Salzburg, Austria
- Bio: Student/Web Developer
- GitHub: [allesmi](https://github.com/allesmi)

#### Name: [Bryan Wigianto](https://github.com/bwigianto)
- Place: USA
- Bio: Engineer
- GitHub: [bwigianto](https://github.com/bwigianto)

#### Name: [Ckpuna4](https://github.com/Ckpuna4)
- Place: Saint-petersburg, Russia
- Bio: Web Developer
- GitHub: [Ckpuna4](https://github.com/Ckpuna4)

#### Name: [Vaibhaw Agrawal](https://github.com/vaibhaw2731)
- Place: New Delhi, India
- Bio: I am a Machine Learning enthusiast.
- GitHub: [vaibhaw2731](https://github.com/vaibhaw2731)

#### Name: [Dhevi Rajendran](https://github.com/dhevi)
- Place: USA
- Bio: Software Engineer
- Github: [dhevi](https://github.com/dhevi)

#### Name: [Oluwadamilola Babalola](https://github.com/thedammyking)
- Place: Lagos, Nigeria
- Bio: JavaScript Developer
- GitHub: [Oluwadamilola Babalola](https://github.com/thedammyking)

### Name: [Trevor Meadows](https://github.com/tlm04070)
- Place: Charlotte, North Carolina.
- Bio: UNC Charlotte coding bootcamp student.
- GitHub: [tlm04070](https://github.com/tlm04070);

#### Name: [Ratchapol Tengrumpong](https://github.com/lullabies)
- Place: Bangkok, Thailand
- Bio: Programmer Analyst
- GitHub: [lullabies](https://github.com/lullabies)

#### Name: [Luke Taylor](https://github.com/lmcjt37)
- Place: Derby, UK
- Bio: Senior Software Engineer, child at heart
- GitHub: [Luke Taylor](https://github.com/lmcjt37)

#### Name: [Snehil Verma](https://github.com/vsnehil92)
- Place: Delhi, India
- Bio: Love to learn new technologies
- GitHub: [vsnehil92](https://github.com/vsnehil9

#### Name: [Akram Rameez](https://github.com/akram-rameez)
- Place: Bengaluru, India
- Bio: I like free T-shirts and I cannot lie.
- GitHub: [allesmi](https://github.com/akram-rameez)

#### Name: [Bryan Tylor](https://github.com/bryantylor)
- Place: Cincinnati, OH, USA
- Bio: Elixir Dev / Nuclear Engineer
- GitHub: [Bryan Tylor](https://github.com/bryantylor)

#### Name: [Matthias Kraus](https://github.com/brotkiste)
- Place: Munich, Germany
- Bio: Automotive Computer Science
- GitHub: [brotkiste](https://github.com/brotkiste)

#### Name: [Harshil Agrawal](https://github.com/harshil1712)
-Place: Vadodara, India
-Bio: Student,Web Developer
-GitHub: [harshil1712](https://github.com/harshil1712)

#### Name: [Bennett Treptow](https://github.com/bennett-treptow)
- Place: Milwaukee, WI, USA
- Bio: Computer Science Major / Web Developer
- Github: [bennett-treptow](https://github.com/bennett-treptow)

#### Name: [Cameron Smith](https://github.com/cameronzsmith)
- Place: Wichita, KS, USA
- Bio: Student
- GitHub: [cameronzsmith](https://github.com/cameronzsmith)

#### Name: [Jose Morales](https://github.com/castro732)
- Place: Buenos Aires, Argentina
- Bio: Developer
- GitHub: [castro732](https://github.com/castro732)

#### Name: [Hassan Sani](https://github.com/inidaname)
- Place: Bida, Niger State, Nigeria
- Bio: Web Developer at @ADPNigeria

#### Name: [Philip Terzic](https://github.com/PhilTerz)
- Place: Scottsdale, Arizona, USA
- Bio: Aspiring OSS Contributer
- GitHub: [PhilTerz](https://github.com/PhilTerz)

#### Name: [Gustavo Pacheco Ziaugra](https://github.com/GustavoZiaugra)
- Place: São Paulo, Brazil.
- Bio: Technology Guy / Student
- GitHub: [Gustavo Ziaugra](https://github.com/GustavoZiaugra)

#### Name: [Sarah Chen](https://github.com/sarovisk)
- Place: Sao Paulo/ Brazil
- Bio: Student
- GitHub: [sarovisk](https://github.com/sarovisk)

#### Name: [Jose David](https://github.com/jose4125)
- Place: Bogotá, Colombia
- Bio: Web Developer
- GitHub: [jose4125](https://github.com/jose4125)

#### Name: [Mayank Saxena](https://github.com/mayank26saxena)
- Place: New Delhi, India
- Bio: Student
- GitHub: [mayank26saxena](https://github.com/mayank26saxena)

#### Name: [Napat Rattanawaraha](https://github.com/peam1234)
- Place: Bangkok, Thailand
- Bio: Student / Junior Web Developer
- GitHub: [peam1234](https://github.com/peam1234)

#### Name: [Marion Fioen](https://github.com/marion59000)
- Place: Lille, France
- Bio: Developer
- GitHub: [marion59000](https://github.com/marion59000)

#### Name: [Akma Adhwa](https://github.com/akmadhwa)
- Place: Malaysia
- Bio: Web Developer
- GitHub: [akmadhwa](https://github.com/akmadhwa)

#### Name: [Ian James](https://inj.ms)
- Place: London, UK
- Bio: Web... person?
- GitHub: [injms](https://github.com/injms)

#### Name: [K Foster](https://foster.im)
- Place: West Sussex, UK
- Bio: Web Developer
- GitHub: [g33kcentric](https://github.com/g33kcentric)

#### Name: [Andin FOKUNANG](https://github.com/switchgirl95)
- Place: Yaounde , Cameroon
- Bio: Student - Otaku - Geek
- GitHub: [Switch](https://github.com/switchgirl95)

#### Name: [xenocideiwki] (https://github.com/xenocidewiki)
- Place: Norway
- Bio: Reverse Engineer
- GitHub: [xenocidewiki] (https://github.com/xenocidewiki)

#### Name: [George Hundmann](https://github.com/georgegsd)
- Place: Mannheim, Baden-Württemberg, Germany
- Bio: I'm a German Shepherd that likes eating
- GitHub: [georgegsd](https://github.com/georgegsd)

#### Name: [Ahmad Abdul-Aziz](https://github.com/a-m-a-z)
- Place: Abuja, Nigeria
- Bio: Web Developer
- GitHub: [a-m-a-z](https://github.com/a-m-a-z)

#### Name: [Allan Dorr](https://github.com/aldorr)
- Place: Hamburg, Germany
- Bio: Web Dev, Writer, Translator, Teacher
- GitHub: [aldorr](https://github.com/aldorr)

#### Name: [Musa Barighzaai](https://github.com/mbarighzaai)
- Place: Toronto, Canada
- Bio: Front End Developer
- GitHub: [mbarighzaai](https://github.com/mbarighzaai)

#### Name: [Lakston](https://github.com/Lakston)
- Place: Toulouse, France
- Bio: Front-End Dev
- GitHub: [Lakston](https://github.com/Lakston)

#### Name: [Shobhit Agarwal](https://github.com/shobhit1997)
- Place: JSSATE, NOIDA ,INDIA
- Bio: Student/Andriod Developer
- GitHub: [shobhit1997](https://github.com/shobhit1997)

#### Name: [Will Barker](https://github.com/billwarker)
- Place: Toronto, Canada
- Bio: A guy who wants to improve the world through AI!
- GitHub: [Will Barker](https://github.com/billwarker)

#### Name: [Christopher Bradshaw](https://github.com/kitsune7)
- Place: Provo, UT, USA
- Bio: I love FOXES!!! :fox:
- GitHub: [kitsune7](https://github.com/kitsune7)

#### Name: [Ben Edelson]
-Place: Newark NJ
-Bio: I.T.
-GitHub: https://github.com/Bed3150n

#### Name: [JOE SCHO](https://github.com/JoeScho)
- Place: London, UK
- Bio: I love guitar!
- GitHub: [JoeScho](https://github.com/JoeScho)

#### Name: [Anuraag Tummanapally](https://github.com/TummanapallyAnuraag)
- Place: Mumbai, India
- Bio: Student, System Administrator
- GitHub: [TummanapallyAnuraag](https://github.com/TummanapallyAnuraag)

#### Name: [Fran Acién](https://github.com/acien101)
- Place: Madrid, Spain
- Bio: Full of empty
- GitHub: [Fran Acién](https://github.com/acien101)

#### Name: [Piyush Sikarwal](https://github.com/psikarwal)
- Place: India
- Bio: Professional Geek
- GitHub: [Piyush Sikarwal](https://github.com/psikarwal)

#### Name: [Pratyum Jagannath](https://github.com/Pratyum)
- Place: Singapore
- Bio: I tell tales!
- GitHub: [Pratyum](https://github.com/Pratyum)

#### Name: [Jakub Bačo](https://github.com/vysocina)
- Place: Slovakia
- Bio: Student / Designer
- GitHub: [Jakub Bačo](https://github.com/vysocina)

#### Name: [Gabriel Obaldia](https://github.com/gobaldia)
- Place: Uruguay
- Bio: Full Stack Developer
- GitHub: [Gabriel Obaldia](https://github.com/gobaldia)

#### Name: [Antonio Jesus Pelaez](https://github.com/ajpelaez)
- Place: Granada, Spain
- Bio: IT Student at the University of Granada
- GitHub: [Antonio Jesus Pelaez](https://github.com/ajpelaez)

<<<<<<< HEAD
#### Name: [Brent Scheppmann](https://github.com/bareon)
- Place: Garden Grove, CA, US
- Bio: Student, Geophysicist
- GitHub: [Brent Scheppmann](https://github.com/bareon)
=======
#### Name: [Andrea Stringham](https://github.com/astringham)
- Place: Phoenix, AZ USA
- Bio: Coffee addict, dog person, developer.
- GitHub: [Andrea Stringham](https://github.com/astringham)

#### Name: [coastalchief](https://github.com/coastalchief)
- Place: Germany
- Bio: dev
- GitHub: [coastalchief](https://github.com/coastalchief)

#### Name: [Furkan Arabaci](https://github.com/illegaldisease)
- Place: Turkey
- Bio: Computer Science student
- GitHub: [Furkan Arabaci](https://github.com/illegaldisease)

#### Name: [Rizki Ramadhana](https://github.com/rizkiprof)
- Place: Yogyakarta, Indonesia
- Bio: Student / Front-end Developer
- GitHub: [Rizki Ramadhana](https://github.com/rizkiprof)

#### Name: [Sarthak Bhagat](https://github.com/sarthak268)
- Place: Delhi, India
- Bio: ECE Undergraduate
- GitHub: [Sarthak Bhagat](https://github.com/sarthak268)

#### Name: [Haley C Smith](https://github.com/haleycs)
- Place: Orlando, Florida
- Bio: Web Designer/Developer
- GitHub: [Haley C Smith](https://github.com/haleycs)

#### Name: [Lesyntheti](https://github.com/lesyntheti)
- Place : Troyes, France
- Bio : Network Engineer at University of Technology of Troyes
- Github: [lesyntheti](https://gitbub.com/lesyntheti)

#### Name: [Abdullateef](https://github.com/abdullateef97)
- Place: Lagos Island, Lagos State, Nigeria
- Bio: Student Developer
- GitHub: [Abdullateef](https://github.com/abdullateef97)

#### Name: [Juan Anaya Ortiz](https://github.com/JaoChaos)
- Place: Granada, Spain
- Bio: IT student at the University of Granada
- GitHub: [Juan Anaya Ortiz](https://github.com/JaoChaos)

#### Name: [Alexander Voigt](https://github.com/alexandvoigt)
- Place: San Francisco, CA, USA
- Bio: Software Engineer
- GitHub: [Alexander Voigt](https://github.com/alexandvoigt)

#### Name: [Michael Greene] (https://github.com/Greeneink4)
- Place: UT, USA
- Bio: Web Dev Student
- Github: [Michael Greene] (https://github.com/Greeneink4)

#### Name: [Lee Magbanua](https://github.com/leesenpai)
- Place: Philippines
- Bio: Student / Front-end Web Developer
- GitHub: [leesenpai](https://github.com/leesenpai)

#### Name: [Damodar Lohani](https://github.com/lohanidamodar)
- Place: Kathmandu, Nepal
- Bio: Technology Consultant at [LohaniTech](https://lohanitech.com)
- GitHub: [Damodar Lohani](https://github.com/lohanidamodar)

#### Name: [Hrafnkell Orri Sigurðsson](https://github.com/hrafnkellos)
- Place: Hafnarfjörður, Iceland
- Bio: Computer Scientist
- GitHub: [Hrafnkell Orri Sigurðsson](https://github.com/hrafnkellos)

#### Name: [Mitchell Haugen](https://github.com/haugenmitch)
- Place: VA, USA
- Bio: Programmer
- GitHub: [haugenmitch](https://github.com/haugenmitch)

#### Name: [Felipe Do Espirito Santo](https://github.com/felipez3r0)
- Place: Jaboticabal, SP, Brazil
- Bio: Professor at Fatec, Faculdade São Luís, and Mozilla Volunteer
- GitHub: [Felipe Do E. Santo](https://github.com/felipez3r0)

#### Name: [Jason Green](https://jason.green)
- Place: Seattle, WA
- Bio: Student of code, eater of sustainable sushi
- GitHub: [Jalence](https://github.com/jalence)

#### Name: [Elan Ripley](https//github.com/tattarrattat)
- Place: Raleigh, North Carolina, USA
- Bio: Programmer
- Github: [Elan Ripley](https//github.com/tattarrattat)

#### Name: [Justin Oliver](https://github.com/justinoliver)
- Place: Seattle, WA, USA, Earth!
- Bio: Trying to learn cool new things!
- GitHub: [Justin Oliver](https://github.com/justinoliver)

#### Name: [RYAN R SMITH](https://github.com/devronsoft)
- Place: Oxford, UK
- Bio: Kiwi dev
- GitHub: [Ryan Smith](https://github.com/devronsoft)
- Website: [Blog](https://devronsoft.github.io/)

#### Name: [Igor Rzegocki](https://github.com/ajgon)
- Place: Kraków, PL
- Bio: I do Ruby for living, and hacking for fun
- GitHub: [Igor Rzegocki](https://github.com/ajgon)
- Website: [Online Portfolio](https://rzegocki.pl/)

#### Name: [JULIE QIU](https://github.com/julieqiu)
- Place: New York City, NY, USA
- Bio: Software Engineer; Loves iced coffee
- GitHub: [Julie Qiu](https://github.com/julieqiu)

#### Name: [Luis Alducin](https://linkedin.com/luisalduucin)
- Place: Mexico City
- Bio: Software Engineer
- GitHub: [Luis Alducin](https://github.com/luisalduucin)

#### Name: [Hannah Zulueta](https://github.com/hanapotski)
- Place: North Hollywood, CA
- Bio: Web developer, Calligrapher, Musician, Entrepreneur
- GitHub: [Ryan Smith](https://github.com/hanapotski)
- Website: [Blog](https://homemadecoder.wordpress.com)
>>>>>>> e9a21394
<|MERGE_RESOLUTION|>--- conflicted
+++ resolved
@@ -697,12 +697,11 @@
 - Bio: IT Student at the University of Granada
 - GitHub: [Antonio Jesus Pelaez](https://github.com/ajpelaez)
 
-<<<<<<< HEAD
 #### Name: [Brent Scheppmann](https://github.com/bareon)
 - Place: Garden Grove, CA, US
 - Bio: Student, Geophysicist
 - GitHub: [Brent Scheppmann](https://github.com/bareon)
-=======
+
 #### Name: [Andrea Stringham](https://github.com/astringham)
 - Place: Phoenix, AZ USA
 - Bio: Coffee addict, dog person, developer.
@@ -824,5 +823,4 @@
 - Place: North Hollywood, CA
 - Bio: Web developer, Calligrapher, Musician, Entrepreneur
 - GitHub: [Ryan Smith](https://github.com/hanapotski)
-- Website: [Blog](https://homemadecoder.wordpress.com)
->>>>>>> e9a21394
+- Website: [Blog](https://homemadecoder.wordpress.com)