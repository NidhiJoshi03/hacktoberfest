--- conflicted
+++ resolved
@@ -463,19 +463,16 @@
 - Bio: Student/Web Developer
 - GitHub: [allesmi](https://github.com/allesmi)
 
-<<<<<<< HEAD
 #### Name: [Philip Terzic](https://github.com/PhilTerz)
 - Place: Scottsdale, Arizona, USA
 - Bio: Aspiring OSS Contributer
 - GitHub: [PhilTerz](https://github.com/PhilTerz)
-=======
 
 #### Name: [Gustavo Pacheco Ziaugra](https://github.com/GustavoZiaugra)
 - Place: São Paulo, Brazil.
 - Bio: Technology Guy / Student
 - GitHub: [Gustavo Ziaugra](https://github.com/GustavoZiaugra)
 
-
 #### Name: [Sarah Chen](https://github.com/sarovisk)
 - Place: Sao Paulo/ Brazil
 - Bio: Student
@@ -485,5 +482,3 @@
 - Place: Bogotá, Colombia
 - Bio: Web Developer
 - GitHub: [jose4125](https://github.com/jose4125)
-
->>>>>>> d08ad26f
