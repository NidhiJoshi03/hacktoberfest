#### Name: [ALICE CHUANG](https://github.com/AliceWonderland)
- Place: New York City, NY, USA
- Bio: I love DOGS! :dog:
- GitHub: [Alice Chuang](https://github.com/AliceWonderland)

#### Name: [GABE DUNN](https://github.com/redxtech)
- Place: Canada
- Bio: I love VUE !!
- GitHub: [Gabe Dunn](https://github.com/redxtech)
- Website: [when.](https://when.redxte.ch)

#### Name: [GEORGE FOTOPOULOS](https://github.com/xorz57)
- Place: Patras, Achaia, Greece
- Bio: Technology Enthusiast
- GitHub: [George Fotopoulos](https://github.com/xorz57)

#### Name: [Stephen Dzialo](https://github.com/dzials)
- Place: USA
- Bio: Computer Science Major
- GitHub: [Stephen Dzialo](https://github.com/dzials)

#### Name: [Taf Meister](https://github.com/tashrafy)
- Place: NYC
- Bio: Developer =]

#### Name: [RAFAEL MENEZES](https://github.com/RafaelSa94)
- Place: Boa Vista, Roraima, Brazil
- Bio: Computer Science Major
- GitHub: [Rafael Sá](https://github.com/RafaelSa94)

#### Name: [Patrick S](https://github.com/patsteph)
- Place: USA
- Bio: Professional Geek
- GitHub: [Patrick S](https://github.com/patsteph)

#### Name: [Michael Cao](https://github.com/mcao)
- Place: PA, USA
- Bio: Student
- GitHub: [Michael Cao](https://github.com/mcao)

#### Name: [Amlaan Bhoi](https://github.com/amlaanb)
- Place: IL, USA
- Bio: CS Grad Student
- GitHub: [Amlaan Bhoi](https://github.com/amlaanb)

#### Name: [Cecy Correa](https://github.com/cecyc)
- Place: USA
- Bio: Software Engineer at ReturnPath
- Github: [cecyc](https://github.com/cecyc)

#### Name: [Billy Lee](https://github.com/leebilly0)
- Place: WI, USA
- Bio: Software Developer, Bachelors in Computer Science
- Github: [Billy Lee](https://github.com/leebilly0)

#### Name: [AGNIESZKA MISZKURKA](https://github.com/agnieszka-miszkurka)
- Place: Poland
- Bio: second year Computer Science Student, in love with NYC <3
- GitHub: [agnieszka-miszkurka](https://github.com/agnieszka-miszkurka)

#### Name: [Leah Langfrod](https://github.com/leahlang4d2)
- Place: CA, USA
- Bio: Recent Bachelors in Computer Science
- Github: [Leah Langford](https://github.com/leahlang4d2)

#### Name: [Eric Nor](https://github.com/thateric)
- Place: Lake Forest, CA, USA
- Bio: Multiple corgi owner and a Senior Software Developer
- Github: [Eric Nord](https://github.com/thateric)

#### Name: [Campion Fellin](https://github.com/campionfellin)
- Place: Seattle, WA, USA
- Bio: I love open source and coffee! New grad looking for work!
- GitHub: [Campion Fellin](https://github.com/campionfellin)

#### Name: [Niket Mishra](https://github.com/niketmishra)
- Place: New Delhi, Delhi, India
- Bio: B.Tech Student in Information Technology
- GitHub: [Niket Mishra](https://github.com/niketmishra)

#### Name: [Shade Ruangwan](https://github.com/sruangwan)
- Place: Nara, Japan
- Bio: PhD student in Software Engineering
- Github: [Shade Ruangwan](https://github.com/sruangwan)

#### Name: [Michael Rodriguez](https://github.com/vinird)
- Place: Alajuea, Alajuela, Costa Rica
- Bio: Web dev adn graphic designer
- GitHub: [vinird](https://github.com/vinird)

#### Name: [Evan Culver](https://github.com/eculver)
- Place: San Francisco, CA, USA
- Bio: I work at Uber on data storage, tooling and OOS - checkout [our work](https://github.com/uber-go/dosa)!
- GitHub: [Evan Culver](https://github.com/eculver)

#### Name: [Vo Tan Tho](https://github.com/kensupermen)
- Place: Ho Chi Minh City, VietNam
- Bio: I'm Software Engineer at Dinosys
- GitHub: [Ken Supermen](https://github.com/kensupermen)

#### Name: [Franklyn Roth](https://github.com/far3)
- Place: Boulder, CO, USA
- Bio: I am a web developer working on finance sites. Specialize in accessibility.
- GitHub: [Franklyn Roth](https://github.com/far3)

#### Name: [Karthick Thoppe](https://github.com/karthicktv)
- Place: Dublin, Ireland
- Bio: I am a Solution Architect and work for a large SaaS organization
- GitHub: [Karthick Thoppe](https://github.com/karthicktv)

#### Name: [Brane](https://github.com/brane)
- Place: Turkey
- Bio: I am a caffeine based artificial life form.
- GitHub: [Brane](https://github.com/brane)

#### Name: [Ishan Jain](https://github.com/ishanjain28)
- Place: Roorkee, Uttrakhand, India
- Bio: I love working with Images, Crypto, Networking and opengl, Work as a Backend Engineer in Go. Also, Love Rust!.
- Github: [Ishan Jain](https://github.com/ishanjain28)

#### Name: [Anupam Dagar](https://github.com/Anupam-dagar)
- Place: Allahabad, India
- Bio: I am like a code currently in development.
- GitHub: [Anupam Dagar](https://github.com/Anupam-dagar)

#### Name: [Phil](https://github.com/bitbrain-za)
- Place: South Africa
- Bio: Avid Tinkerer
- GitHub: [bitbrain-za](https://github.com/bitbrain-za)

#### Name: [Jasdy Syarman](https://github.com/akutaktau)
- Place: Malaysia
- Bio: PHP Programmer
- GitHub: [akutaktau](https://github.com/akutaktau)

#### Name: [Rupesh Kumar](https://github.com/vmcniket)
- Place: India
- Bio: KIIT University IT student
- GitHub: [vmcniket](https://github.com/vmcniket)

#### Name: [Shelby Stanton](https://github.com/Minimilk93)
- Place: Leeds, England
- Bio: Front End Developer who loves cats and gaming!
- GitHub: [Minimilk93](https://github.com/Minimilk93)

#### Name: [Michael Nyamande](https://github.com/mikeyny)
- Place: Harare ,Zimbabwe
- Bio: Eat , ~~Sleep~~ , Code
- GitHub: [Mikeyny](https://github.com/mikeyny)

#### Name: [Anders Jürisoo](https://github.com/ajthinking)
- Place: Sweden
- Bio: What happens in Git stays in Git
- GitHub: [Anders Jürisoo](https://github.com/ajthinking)

#### Name: [Dvir](https://github.com/dvur12)
- Place: Israel
- Bio: \x90\x90\x90\x90
- GitHub: [Dvir](https://github.com/dvur12)

#### Name: [Xavier Marques](https://github.com/wolframtheta)
- Place: Corbera de Llobregat, Barcelona, Catalonia
- Bio: Computer Science Major
- GitHub: [WolframTheta](https://github.com/wolframtheta)

#### Name: [Vishal](https://dainvinc.github.io)
- Place: New York
- Bio: Software developer with a knack to learn things quickly.
- GitHub: [dainvinc](https://github.com/dainvinc)

### Name: [Niall Cartwright](https://github.com/Nairu)
- Place: Birmingham, UK
- Bio: Avid Games dev hobbyist, work for 3SDL as a software developer.
- GitHub: [Niall Cartwright](https://github.com/Nairu)

#### Name: [Justin I](https://github.com/Jish80)
- Place: IL, USA
- Bio: Work hard
- GitHub: [Jish80] (https://github.com/Jish80)

#### Name: [APOORVA SHARMA](https://github.com/okatticus)
- Place: Himachal Pradesh,India
- Bio: A student happy to write code and poetry.
- GitHub: [Apoorva Sharma](https://github.com/okatticus)

#### Name: [Prateek Pandey](https://github.com/prateekpandey14)
- Place: Bangalore, India
- Bio: Opensource Enthusiast, Opensource Golang developer
- GitHub: [Prateek Pandey](https://github.com/prateekpandey14)

#### Name: [CodHeK](https://github.com/CodHeK)
- Place: Mumbai, India
- Bio: Cuber/Coder
- GitHub: [CodHeK](https://github.com/CodHeK)

#### Name: [Søren Eriksen](https://github.com/soer7022)
- Place: Denmark
- Bio: Currently studying computerscience at Aarhus University
- Github: [Søren Eriksen](https://github.com/soer7022)

#### Name: [Cristiano Bianchi](https://github.com/crisbnk)
- Place: Italy
- Bio: Love to learn something new everyday
- GitHub: [crisbnk](https://github.com/crisbnk)


#### Name: [Paulo Henrique Scherer](https://github.com/phscherer)
- Place: Brazil
- Bio: Student and newbie software developer
- GitHub: [phscherer](https://github.com/phscherer)

#### Name: [Aldo Cano](https://github.com/aldocano)
- Place: Tirana, Albania
- Bio: A bug is never just a mistake...
- GitHub: [Aldo Cano](https://github.com/aldocano)

#### Name: [Timea Deák](https://github.com/DTimi)
- Place: Dublin, Ireland
- Bio: Molecular biologist
- GitHub: [Timea Deák](https://github.com/DTimi)

#### Name: [Christian Skala](https://github.com/chrishiggins29)
- Place: New York, USA
- Bio: Hire me! Need a VP of Engineering, Director of Software, CTO?
- GitHub: [Christian Skala](https://github.com/chrishiggins29)

#### Name: [filedesless](https://hightechlowlife.info)
- Place: Québec, Canada
- Bio: CompSci from ULaval reporting in
- GitHub: [aiglebleu](https://github.com/aiglebleu)

#### Name: [Jon Lee](https://github.com/githubbbbbbbbbbbbb)
- Place: Canada
- Bio: Student
- GitHub: [githubbbbbbbbbbbbb](https://github.com/githubbbbbbbbbbbbb)

#### Name: [Ren Cummings](https://github.com/nrenc027)
- Place: Dayton,OH, USA
- Bio: I like Code :sunglasses:, Coloring :art:, and Cardio :running:
- GitHub: [Ren Cummings](https://github.com/nrenc027)

#### Name: [Nefari0uss](https://github.com/nefari0uss)
- Place: USA
- Bio: Gamer, developer, and open source enthusiast!
- Github: [Nefari0uss](https://github.com/nefari0uss)

#### Name: [S Stewart](https://github.com/tilda)
- Place: Denton, Texas, US
- Bio: Dude trying to become a IT guy somewhere. Also reads [The Register](https://www.theregister.co.uk).
- GitHub: [tilda](https://github.com/tilda)

#### Name: [Jose Gomera](https://github.com/josegomera)
- Place: Dominican Republic
- Bio: I'm web developer that love somehow to help.
- Github: [josegomera](https://github.com/josegomera)

#### Name: [Stephen Abrahim](https://github.com/lepah)
- Place: Huntington Beach, CA
- Bio: Games and things!
- GitHub: [Stephen Abrahim](https://github.com/lepah)

#### Name: [Rajeev Kumar Singh](https://github.com/rajeeviiit)
- Place: Gandhinagar,Gujrat, IN
- Bio: Games and music!
- GitHub: [Rajeev Kumar Singh](https://github.com/rajeeviiit)

### Name: [Benjamin Sanvoisin](https://github.com/Laudenlaruto)
- Place : Paris, FR
- Bio: Devops, Gamer and fun
- GitHub: [Benjamin Sanvoisin](https://github.com/Laudenlaruto)

#### Name: [Matthew Burke](https://github.com/MatthewBurke1995)
- Place: Sydney, Australia
- Bio: Big fan of Python + Data
- GitHub: [Matthew Burke](https://github.com/MatthewBurke1995)

#### Name: [Caio Perdona](https://github.com/perdona)
- Place: Ribeirao Preto, SP, Brazil
- Bio: Web and Mobile Engineer
- GitHub: [Caio Perdona](https://github.com/perdona)

#### Name: [Shankhalika Sarkar](https://github.com/Shankhalika)
- Place: Karnataka, India
- Bio: Current Final Year CS Undergrad. I love poetry, tea and dogs.
- Github: [Shankhalika Sarkar](https://github.com/Shankhalika)

#### Name: [Henrique Duarte](https://github.com/mustorze)
- Place: São Paulo, SP, BR
- Bio: Developer, I really like!
- GitHub: [Henrique Duarte](https://github.com/mustorze)

#### Name: [Akshit Kharbanda](https://github.com/akshit04)
- Place: Delhi, India
- Bio: 5th semester IT Undergrad. Machine Learning enthusiast. Black coffee <3
- GitHub: [Akshit Kharbanda](https://github.com/akshit04)

#### Name:[Avinash Jaiswal](https://github.com/littlestar642)
- Place:Surat,Gujarat,India.
- Bio:In love with the WEB,from age of 5!
- Github:[Avinash Jaiswal](https://github.com/littlestar642)

#### Name: [JoeBanks13](https://github.com/JoeBanks13)
- Place: York, United Kingdom
- Bio: Backend web developer
- GitHub: [JoeBanks13](https://github.com/JoeBanks13)
- Webpage: [josephbanks.me](https://josephbanks.me)
- GitLab Server: [GitLab](https://gitlab.josephbanks.me/JoeBanks13)

#### Name: [Alisson Vargas](https://github.com/alisson-mich)
- Place: Torres, RS, Brazil
- Bio: A guy who loves IT :D
- GitHub: [Alisson Vargas](https://github.com/alisson-mich)

#### Name: [Mat.](https://github.com/pudkipz)
- Place: Stockholm, Sweden
- Bio: Random Swedish student.
- GitHub: [Mat.](https://github.com/pudkipz)

#### Name: [Adiyat Mubarak](https://github.com/Keda87)
- Place: Jakarta, ID, Indonesia
- Bio: Technology Agnostic
- GitHub: [Adiyat Mubarak](https://github.com/Keda87)

#### Name: [Vishaal Udandarao](https://github.com/vishaal27)
- Place: New Delhi, India
- Bio: Professional Geek | Developer
- GitHub: [Vishaal Udandarao](https://github.com/vishaal27)

#### Name: [Sparsh Garg](https://github.com/sparsh789)
- Place: Hyderabad, Telangana, India
- Bio: Student@IIIT,Hyderabad
- GitHub: [sparsh789](https://github.com/sparsh789)

#### Name: [Zaki Akhmad](https://github.com/za)
- Place: Jakarta, Indonesia
- Bio: Python enthusiasts
- GitHub: [za](https://github.com/za)

### Name: [Joey Marshment-Howell](https://github.com/josephkmh)
- Place: Berlin, Germany
- Bio: A nice young man who likes web programming!
- GitHub: [Joey Marshment-Howell](https://github.com/josephkmh)

#### Name: [Chris Sullivan](https://github.com/codemastermd)
- Place: College Park, Maryland
- Bio: Comp Sci student at the University of Maryland
- GitHub: [Chris Sullivan](https://github.com/codemastermd)

### Name: [Owen Mitchell](https://github.com/ultimatezenzar)
- Place: Edmond, OK, United States
- Bio: Programmer for a high school robotics team
- Github: [ultimatezenzar] (https://github.com/ultimatezenzar)

#### Name: [Sravya Pullagura](https://github.com/sravya96)
- Place: Vijayawada, Andhra Pradesh, India
- Bio: Love learning, coding and sketching!!
- Github [Sravya Pullagura](https://github.com/sravya96)

#### Name: [Ahmad Musaddiq Mohammad](https://github.com/ahmadmusaddiq)
- Place: Kuala Belait, Brunei Darussalam
- Bio: Mechanical engineer
- Github: [ahmadmusaddiq](https://github.com/ahmadmusaddiq)

#### Name: [Rafael Lima](https://github.com/rafaelkalan)
- Place: Belo Horizonte, Minas Gerais, Brazil
- Bio: Youger software engineer
- GitHub: [Rafael Lima](https://github.com/rafaelkalan)

#### Name: [Saif Rehman Nasir](https://github.com/shyshin)
- Place: New Delhi, India
- Bio: Techie with a lot of horizontals but a low verticality :(
- Github: [Saif Rehman Nasir](https://github.com/shyshin)

#### Name: [Yash Mittra](https://github.com/mittrayash)
- Place: New Delhi, Delhi, India
- Bio: Web Developer, Coder | Entering the field of Machine Learning and Data Science
- GitHub: [mittrayash](https://github.com/mittrayash)

#### Name: [Dustin Woods](https://github.com/dustinywoods)
- Place: MN, USA
- Bio: Software Developer
- GitHub: [Dustin Woods](https://github.com/dustinywoods)

#### Name: [Ginanjar S.B](https://github.com/egin10)
- Place: Samarinda, Kalimantan Timur, Indonesia
- Bio: Someone who's intresting about web devlopment / Programming
- GitHub: [Ginanjar S.B | egin10](https://github.com/egin10)

#### Name: [Fush Chups](https://github.com/fushandchups)
- Place: Christchurch, Canterbury, New Zealand
- Bio: Earhquake enthusiast
- GitHub:[fushandchups] (https://github.com/fushandchups)

#### Name: [Francis Venne](https://github.com/NullSilence)
- Place: Montreal, Canada.
- Bio: Developer by day, cat lover by night. Canadian tech enthusiast.
- Github [Sravya Pullagura](https://github.com/NullSilence)

#### Name: [Leonardo Bonetti](https://github.com/LeonardoBonetti)
- Place: São Paulo, Brazil
- Bio: Associate Degree analysis and systems development
- GitHub: [Leonardo Bonetti](https://github.com/LeonardoBonetti)

#### Name: [Noveen Sachdeva](https://github.com/noveens)
- Place: Hyderabad, Telangana, India
- Bio: 3rd Year CS undergrad at IIIT Hyderabad.
- GitHub: [Noveen Sachdeva](https://github.com/noveens)

#### Name: [DENNIS ORZIKH](https://github.com/orzikhd)
- Place: Seattle, WA, USA
- Bio: Student at UW. Likes easy ways to make sure tools are set up in new environments (like this project)
- Github: Wow isn't this right up there ^ [Dennis Orzikh](https://github.com/orzikhd)

#### Name: [Pranav Bhasin](https://github.com/pranavbhasin96)
- Place: Hyderabad, Telangana, India
- Bio: Trying to fit in coding society.
- GitHub: [Pranav Bhasin](https://github.com/pranavbhasin96)

#### Name: [Vaibhav Agarwal](https://github.com/vaibhavagarwal220)
- Place: Mandi, Himachal Pradesh, India
- Bio: A passionate programmer and a beginner in Open Source
- Github [Vaibhav Agarwal](https://github.com/vaibhavagarwal220)

#### Name: [Arpit Gogia](https://github.com/arpitgogia)
- Place: Delhi, India
- Bio: Python Developer
- Github [Arpit Gogia](https://github.com/arpitgogia)

#### Name: [Charlie Stanton](https://github.com/shtanton)
- Place: Southend-On-Sea, England
- Bio: JavaScript Tinkerer, Lover of Vim
- Github [Charlie Stanton](https://github.com/shtanton)

#### Name: [James Henderson](https://github.com/prohunt)
- Place: Raleigh, NC, United States
- Bio: Inquisitive, Loves coding, also vegan
- Github [Sravya Pullagura](https://github.com/sravya96)

#### Name: [Loreleen Mae Sablot](https://github.com/loreleensablot)
- Place: Daet, Camarines Norte, Philippines
- Bio: I love designing beautiful websites. I also bike.
- Github [Loreleen Mae Sablot] (https://github.com/loreleensablot)

#### Name: [Ahmad Musaddiq Mohammad](https://github.com/ahmadmusaddiq)
- Place: Kuala Belait, Brunei Darussalam
- Bio: Mechanical engineer
- Github: [ahmadmusaddiq](https://github.com/ahmadmusaddiq)

#### Name: [Aleksandr Vorontsov](https://github.com/a-vorontsov)
- Place: London, England
- Bio: Student, Aspiring Front-end Web Dev
- Github [Aleksandr Vorontsov](https://github.com/a-vorontsov)
#### Name: [Ben Smith](https://github.com/ben-w-smith)
- Place: Salt Lake City, UT, USA
- Bio: A guy that loves writing bots and automation.
- GitHub: [Ben Smith](https://github.com/ben-w-smith)

#### Name: [Eric Bryant](https://github.com/shmickle)
- Place: Fairfax, Virginia, USA
- Bio: Web Developer
- GitHub: [shmickle](https://github.com/shmickle)

#### Name: [Emmanuel Akinde](https://github.com/harkindey)
- Place: Lagos, Nigeria
- Bio: Lets Code and Chill
- Github: [Harkindey](https://github.com/harkindey)

#### Name: [Ashish Krishan](https://github.com/ashishkrishan1995)
- Place: India
- Bio: Computer Science Major / UI/UX Designer
- GitHub: [ashishkrishan1995](https://github.com/ashishkrishan1995)

#### Name: [Katherine S](https://github.com/kms6bn)
- Place: San Francisco
- Bio: Data Scientist
- Github: [kms6bn](https://github.com/kms6bn)

#### Name: [BrunoSXS](https://github.com/brunosxs)
- Brazil
- Bio: I like turtules.
- Github [BrunoSXS](https://github.com/brunosxs)

#### Name: [Alexander Miller](https://github.com/allesmi)
- Place: Salzburg, Austria
- Bio: Student/Web Developer
- GitHub: [allesmi](https://github.com/allesmi)

#### Name: [Bryan Wigianto](https://github.com/bwigianto)
- Place: USA
- Bio: Engineer
- GitHub: [bwigianto](https://github.com/bwigianto)

#### Name: [Ckpuna4](https://github.com/Ckpuna4)
- Place: Saint-petersburg, Russia
- Bio: Web Developer
- GitHub: [Ckpuna4](https://github.com/Ckpuna4)

#### Name: [Vaibhaw Agrawal](https://github.com/vaibhaw2731)
- Place: New Delhi, India
- Bio: I am a Machine Learning enthusiast.
- GitHub: [vaibhaw2731](https://github.com/vaibhaw2731)

#### Name: [Dhevi Rajendran](https://github.com/dhevi)
- Place: USA
- Bio: Software Engineer
- Github: [dhevi](https://github.com/dhevi)

#### Name: [Oluwadamilola Babalola](https://github.com/thedammyking)
- Place: Lagos, Nigeria
- Bio: JavaScript Developer
- GitHub: [Oluwadamilola Babalola](https://github.com/thedammyking)

### Name: [Trevor Meadows](https://github.com/tlm04070)
- Place: Charlotte, North Carolina.
- Bio: UNC Charlotte coding bootcamp student.
- GitHub: [tlm04070](https://github.com/tlm04070);

#### Name: [Ratchapol Tengrumpong](https://github.com/lullabies)
- Place: Bangkok, Thailand
- Bio: Programmer Analyst
- GitHub: [lullabies](https://github.com/lullabies)

#### Name: [Luke Taylor](https://github.com/lmcjt37)
- Place: Derby, UK
- Bio: Senior Software Engineer, child at heart
- GitHub: [Luke Taylor](https://github.com/lmcjt37)

#### Name: [Snehil Verma](https://github.com/vsnehil92)
- Place: Delhi, India
- Bio: Love to learn new technologies
- GitHub: [vsnehil92](https://github.com/vsnehil9

#### Name: [Akram Rameez](https://github.com/akram-rameez)
- Place: Bengaluru, India
- Bio: I like free T-shirts and I cannot lie.
- GitHub: [allesmi](https://github.com/akram-rameez)

#### Name: [Bryan Tylor](https://github.com/bryantylor)
- Place: Cincinnati, OH, USA
- Bio: Elixir Dev / Nuclear Engineer
- GitHub: [Bryan Tylor](https://github.com/bryantylor)

#### Name: [Matthias Kraus](https://github.com/brotkiste)
- Place: Munich, Germany
- Bio: Automotive Computer Science
- GitHub: [brotkiste](https://github.com/brotkiste)

#### Name: [Harshil Agrawal](https://github.com/harshil1712)
-Place: Vadodara, India
-Bio: Student,Web Developer
-GitHub: [harshil1712](https://github.com/harshil1712)

#### Name: [Bennett Treptow](https://github.com/bennett-treptow)
- Place: Milwaukee, WI, USA
- Bio: Computer Science Major / Web Developer
- Github: [bennett-treptow](https://github.com/bennett-treptow)

#### Name: [Cameron Smith](https://github.com/cameronzsmith)
- Place: Wichita, KS, USA
- Bio: Student
- GitHub: [cameronzsmith](https://github.com/cameronzsmith)

#### Name: [Jose Morales](https://github.com/castro732)
- Place: Buenos Aires, Argentina
- Bio: Developer
- GitHub: [castro732](https://github.com/castro732)

#### Name: [Hassan Sani](https://github.com/inidaname)
- Place: Bida, Niger State, Nigeria
- Bio: Web Developer at @ADPNigeria

#### Name: [Philip Terzic](https://github.com/PhilTerz)
- Place: Scottsdale, Arizona, USA
- Bio: Aspiring OSS Contributer
- GitHub: [PhilTerz](https://github.com/PhilTerz)

#### Name: [Gustavo Pacheco Ziaugra](https://github.com/GustavoZiaugra)
- Place: São Paulo, Brazil.
- Bio: Technology Guy / Student
- GitHub: [Gustavo Ziaugra](https://github.com/GustavoZiaugra)

#### Name: [Sarah Chen](https://github.com/sarovisk)
- Place: Sao Paulo/ Brazil
- Bio: Student
- GitHub: [sarovisk](https://github.com/sarovisk)

#### Name: [Jose David](https://github.com/jose4125)
- Place: Bogotá, Colombia
- Bio: Web Developer
- GitHub: [jose4125](https://github.com/jose4125)

#### Name: [Mayank Saxena](https://github.com/mayank26saxena)
- Place: New Delhi, India
- Bio: Student
- GitHub: [mayank26saxena](https://github.com/mayank26saxena)

#### Name: [Napat Rattanawaraha](https://github.com/peam1234)
- Place: Bangkok, Thailand
- Bio: Student / Junior Web Developer
- GitHub: [peam1234](https://github.com/peam1234)

#### Name: [Marion Fioen](https://github.com/marion59000)
- Place: Lille, France
- Bio: Developer
- GitHub: [marion59000](https://github.com/marion59000)

#### Name: [Akma Adhwa](https://github.com/akmadhwa)
- Place: Malaysia
- Bio: Web Developer
- GitHub: [akmadhwa](https://github.com/akmadhwa)

#### Name: [Ian James](https://inj.ms)
- Place: London, UK
- Bio: Web... person?
- GitHub: [injms](https://github.com/injms)

#### Name: [K Foster](https://foster.im)
- Place: West Sussex, UK
- Bio: Web Developer
- GitHub: [g33kcentric](https://github.com/g33kcentric)

#### Name: [Andin FOKUNANG](https://github.com/switchgirl95)
- Place: Yaounde , Cameroon
- Bio: Student - Otaku - Geek
- GitHub: [Switch](https://github.com/switchgirl95)

#### Name: [xenocideiwki] (https://github.com/xenocidewiki)
- Place: Norway
- Bio: Reverse Engineer
- GitHub: [xenocidewiki] (https://github.com/xenocidewiki)

#### Name: [George Hundmann](https://github.com/georgegsd)
- Place: Mannheim, Baden-Württemberg, Germany
- Bio: I'm a German Shepherd that likes eating
- GitHub: [georgegsd](https://github.com/georgegsd)

#### Name: [Ahmad Abdul-Aziz](https://github.com/a-m-a-z)
- Place: Abuja, Nigeria
- Bio: Web Developer
- GitHub: [a-m-a-z](https://github.com/a-m-a-z)

#### Name: [Allan Dorr](https://github.com/aldorr)
- Place: Hamburg, Germany
- Bio: Web Dev, Writer, Translator, Teacher
- GitHub: [aldorr](https://github.com/aldorr)

#### Name: [Musa Barighzaai](https://github.com/mbarighzaai)
- Place: Toronto, Canada
- Bio: Front End Developer
- GitHub: [mbarighzaai](https://github.com/mbarighzaai)

#### Name: [Lakston](https://github.com/Lakston)
- Place: Toulouse, France
- Bio: Front-End Dev
- GitHub: [Lakston](https://github.com/Lakston)

#### Name: [Shobhit Agarwal](https://github.com/shobhit1997)
- Place: JSSATE, NOIDA ,INDIA
- Bio: Student/Andriod Developer
- GitHub: [shobhit1997](https://github.com/shobhit1997)

#### Name: [Will Barker](https://github.com/billwarker)
- Place: Toronto, Canada
- Bio: A guy who wants to improve the world through AI!
- GitHub: [Will Barker](https://github.com/billwarker)

#### Name: [Christopher Bradshaw](https://github.com/kitsune7)
- Place: Provo, UT, USA
- Bio: I love FOXES!!! :fox:
- GitHub: [kitsune7](https://github.com/kitsune7)

#### Name: [Ben Edelson]
-Place: Newark NJ
-Bio: I.T.
-GitHub: https://github.com/Bed3150n

#### Name: [JOE SCHO](https://github.com/JoeScho)
- Place: London, UK
- Bio: I love guitar!
- GitHub: [JoeScho](https://github.com/JoeScho)

#### Name: [Anuraag Tummanapally](https://github.com/TummanapallyAnuraag)
- Place: Mumbai, India
- Bio: Student, System Administrator
- GitHub: [TummanapallyAnuraag](https://github.com/TummanapallyAnuraag)

#### Name: [Fran Acién](https://github.com/acien101)
- Place: Madrid, Spain
- Bio: Full of empty
- GitHub: [Fran Acién](https://github.com/acien101)

#### Name: [Piyush Sikarwal](https://github.com/psikarwal)
- Place: India
- Bio: Professional Geek
- GitHub: [Piyush Sikarwal](https://github.com/psikarwal)

#### Name: [Pratyum Jagannath](https://github.com/Pratyum)
- Place: Singapore
- Bio: I tell tales!
- GitHub: [Pratyum](https://github.com/Pratyum)

#### Name: [Jakub Bačo](https://github.com/vysocina)
- Place: Slovakia
- Bio: Student / Designer
- GitHub: [Jakub Bačo](https://github.com/vysocina)

#### Name: [Gabriel Obaldia](https://github.com/gobaldia)
- Place: Uruguay
- Bio: Full Stack Developer
- GitHub: [Gabriel Obaldia](https://github.com/gobaldia)

#### Name: [Antonio Jesus Pelaez](https://github.com/ajpelaez)
- Place: Granada, Spain
- Bio: IT Student at the University of Granada
- GitHub: [Antonio Jesus Pelaez](https://github.com/ajpelaez)

#### Name: [Mahdi Majidzadeh](https://github.com/MahdiMajidzadeh/)
- Place: Qom, Qom, Iran
- Bio: back-end develoer and seo expert
- GitHub: [Mahdi Majidzadeh](https://github.com/MahdiMajidzadeh/)
- Twitter: [Mahdi Majidzadeh](https://twitter.com/MahdiMajidzadeh/)

#### Name: [Pedro Mietto Bruini](https://github.com/bruini)
- Place: Jundiaí, São Paulo, Brazil
- Bio: Analyst/Developer Student at Fatec-Jd
- GitHub: [Pedro Mietto Bruini](https://github.com/bruini)

#### Name: [NIKOLETT HEGEDÜS](https://github.com/henikolett)
- Place: Debrecen, Hungary
- Bio: I'm a Developer / Music geek / Nature enthusiast
- GitHub: [Nikolett Hegedüs](https://github.com/henikolett)

#### Name: [Omar Mujahid](https://github.com/omarmjhd)
- Place: Austin, Texas, USA
- Bio: I write code, and play golf!
- GitHub: [Omar Mujahid](https://github.com/omarmjhd)

#### Name: [Kyle Johnson] (https://github.com/johnson90512)
- Place: United States
- Bio: Information System Administrator, former Information Systems student
- GitHub: [Kyle Johnson] (https://github.com/johnson90512)
#### Name: [Gilliano Menezes](https://github.com/gillianomenezes)
- Place: Recife, Brazil
- Bio: Software Engineer at www.neuroup.com.br
- GitHub: [Gilliano Menezes](https://github.com/gillianomenezes)

#### Name: [Luís Antonio Prado Lança](https://github.com/luisslanca)
- Place: Jundiaí, São Paulo, Brazil
- Bio: I'm a student in Fatec Jundiaí and Web Developer.
- GitHub: [Luís Antonio Prado Lança](https://github.com/luisslanca)

#### Name: [Anish Bhardwaj](https://github.com/bhardwajanish)
- Place: New Delhi, India
- Bio: CSD IIITD
- GitHub: [Anish Bhardwaj](https://github.com/bhardwajanish)

#### Name: [Ankur Sharma](https://github.com/ankurs287)
- Place: New Delhi, India
- Bio: CSAM, IIITD
- GitHub: [Ankur Sharma](https://github.com/ankurs287)

#### Name: [Siddhant Verma](https://github.com/siddver007)
- Place: Delhi, India
- Bio: Information Assurance and Cybersecurity Master's Student at Northeastern University
- GitHub: [Siddhant Verma](https://github.com/siddver007)

#### Name: [Cody Williams](https://github.com/codyw9524)
- Place: Dallas, Texas, USA
- Bio: Web Nerd
- GitHub: [Cody Williams](https://github.com/codyw9524)

#### Name: [Aayush Sharma](https://github.com/aayusharma)
- Place: Mandi, Himachal Pradesh, India
- Bio: IITian
- GitHub: [Aayush Sharma](https://github.com/aayusharma)

#### Name: [Jonas Fabisiak](https://github.com/RenCloud)
- Place: Hanover, Germany
- Bio: IT Student
- GitHub: [Jonas Fabisiak](https://github.com/RenCloud)

#### Name: [Mark Schultz](https://github.com/zynk)
- Place: Calgary, Alberta
- Bio: IT Student at SAIT
- GitHub: [Mark Schultz](https://github.com/zynk)

#### Name: [Juan Pablo Aguilar Lliguin](https://github.com/chefjuanpi)
- Place: Chicoutimi, QC, Canada
- Bio: Full Stack Developer
- GitHub: [Juan Pablo Aguilar Lliguin](https://github.com/chefjuanpi)

### Name: [Isaac Torres Michel](https://github.com/isaactorresmichel)
- Place: León, Mexico
- Bio: Software Engineer
- GitHub: [Isaac Torres Michel](https://github.com/isaactorresmichel)

#### Name: [Klaudia K.](https://github.com/KalpiKK)
- Place: Poland
- Bio: IT Student at the University of Wroclaw
- GitHub: [Klaudia K.](https://github.com/KalpiKK)

#### Name: [Luiz Gustavo Mattos](https://github.com/mano0012)
- Place: Brasil
- Bio: Computer Science Student
- Github: [Luiz Matos](https://github.com/mano0012)

#### Name: [Jeppe Ernst](https://github.com/Ern-st)
- Place: 🇩🇰
- Bio: fullstack/devops/security unicorn 🦄
- GitHub: [Jeppe Ernst](https://github.com/Ern-st)

#### Name: [Sergey Gorky](https://github.com/sergeygorky)
- Place: Ukraine
- Bio: I've Top Rated status in Upwork
- GitHub: [Sergey Gorky](https://github.com/sergeygorky)

#### Name: [Ayush Agarwal](https://github.com/thisisayaush)
- Place: Noida, India
- Bio: CSE Student at the Amity University
- GitHub: [Ayush Agarwal](https://github.com/thisisayush)

#### Name: [Arie Kurniawan](https://github.com/arkwrn)
- Place: Jakarta, Indonesia
- Bio: IT Student at Universiy of Muhammadiyah Jakarta
- GitHub: [Arie Kurniawan](https://github.com/arkwrn)

#### Name: [Ramón Didier Valdez Yocupicio](https://github.com/xDidier901)
- Place: Hermosillo, Sonora, México
- Bio: Software Developer / Student
- GitHub: [Didier Valdez](https://github.com/xDidier901)

#### Name: [Jamie Pinheiro](https://github.com/jamiepinheiro)
- Place: Canada
- Bio: Student @ uWaterloo
- GitHub: [jamiepinheiro](https://github.com/jamiepinheiro)

#### Name: [Alvin Abia](https://github.com/twist295)
- Place: NY, USA
- Bio: Lead Mobile Developer
- Github: [Alvin Abia](https://github.com/twist295)

### Name: [Carlos Federico Lahrssen](https://github.com/carloslahrssen)
- Place: Miami, Florida, USA
- Bio: CS Student at Florida International University
- GitHub: [Carlos Lahrssen](https://github.com/carloslahrssen)

#### Name: [Caio Calderari](https://github.com/caiocall)
- Place: Campinas, São Paulo, Brazil
- Bio: Designer
- GitHub: [Caio Calderari](https://github.com/caiocall)

#### Name: [Chashmeet Singh](https://github.com/chashmeetsingh)
- Place: New Delhi, India
- Bio: CS Student
- GitHub: [Chashmeet Singh](https://github.com/chashmeetsingh)

#### Name: [Aimee Tacchi](https://github.com/darkxangel84)
- Place: England, UK
- Bio: Female Front-End Developer From England, UK, I love Code, Cats and Tea. Also love travelling.
- GitHub: [darkxangel84](https://github.com/darkxangel84)

#### Name: [Stuart Wares](https://github.com/StuWares)
- Place: Tamworth, United Kingdom
- Bio: Learning web development to help with a career change!
- GitHub: [Stu Wares](https://github.com/StuWares)

#### Name: [Aitor Alonso](https://github.com/tairosonloa)
- Place: Madrid, Spain
- Bio: Computer Science and Engineering BSc student at Carlos III University of Madrid
- GitHub: [Aitor Alonso](https://github.com/tairosonloa)

#### Name: [Veronika Tolpeeva](https://github.com/ostyq)
- Place: Moscow, Russia
- Bio: Web developer
- GitHub: [Veronika Tolpeeva](https://github.com/ostyq)

#### Name: [Dzmitry Kasinets](https://github.com/dkasinets)
- Place: Brooklyn, NY, USA
- Bio: CS student at Brooklyn College, and The Game of Thrones fan :3
- Github: [Dzmitry Kasinets](https://github.com/dkasinets)

#### Name: [Anthony Mineo](https://github.com/amineo)
- Place: New Jersey, USA
- Bio: Web Design & Development
- GitHub: [Anthony Mineo](https://github.com/amineo)

#### Name: [Brent Scheppmann](https://github.com/bareon)
- Place: Garden Grove, CA, US
- Bio: Student, Geophysicist
- GitHub: [Brent Scheppmann](https://github.com/bareon)

#### Name: [Andrea Stringham](https://github.com/astringham)
- Place: Phoenix, AZ USA
- Bio: Coffee addict, dog person, developer.
- GitHub: [Andrea Stringham](https://github.com/astringham)

#### Name: [coastalchief](https://github.com/coastalchief)
- Place: Germany
- Bio: dev
- GitHub: [coastalchief](https://github.com/coastalchief)

#### Name: [Furkan Arabaci](https://github.com/illegaldisease)
- Place: Turkey
- Bio: Computer Science student
- GitHub: [Furkan Arabaci](https://github.com/illegaldisease)

#### Name: [Rizki Ramadhana](https://github.com/rizkiprof)
- Place: Yogyakarta, Indonesia
- Bio: Student / Front-end Developer
- GitHub: [Rizki Ramadhana](https://github.com/rizkiprof)

#### Name: [Sarthak Bhagat](https://github.com/sarthak268)
- Place: Delhi, India
- Bio: ECE Undergraduate
- GitHub: [Sarthak Bhagat](https://github.com/sarthak268)

#### Name: [Haley C Smith](https://github.com/haleycs)
- Place: Orlando, Florida
- Bio: Web Designer/Developer
- GitHub: [Haley C Smith](https://github.com/haleycs)

#### Name: [Lesyntheti](https://github.com/lesyntheti)
- Place : Troyes, France
- Bio : Network Engineer at University of Technology of Troyes
- Github: [lesyntheti](https://gitbub.com/lesyntheti)

#### Name: [Abdullateef](https://github.com/abdullateef97)
- Place: Lagos Island, Lagos State, Nigeria
- Bio: Student Developer
- GitHub: [Abdullateef](https://github.com/abdullateef97)

#### Name: [Juan Anaya Ortiz](https://github.com/JaoChaos)
- Place: Granada, Spain
- Bio: IT student at the University of Granada
- GitHub: [Juan Anaya Ortiz](https://github.com/JaoChaos)

#### Name: [Alexander Voigt](https://github.com/alexandvoigt)
- Place: San Francisco, CA, USA
- Bio: Software Engineer
- GitHub: [Alexander Voigt](https://github.com/alexandvoigt)

#### Name: [Michael Greene] (https://github.com/Greeneink4)
- Place: UT, USA
- Bio: Web Dev Student
- Github: [Michael Greene] (https://github.com/Greeneink4)

#### Name: [Lee Magbanua](https://github.com/leesenpai)
- Place: Philippines
- Bio: Student / Front-end Web Developer
- GitHub: [leesenpai](https://github.com/leesenpai)

#### Name: [Damodar Lohani](https://github.com/lohanidamodar)
- Place: Kathmandu, Nepal
- Bio: Technology Consultant at [LohaniTech](https://lohanitech.com)
- GitHub: [Damodar Lohani](https://github.com/lohanidamodar)

#### Name: [Hrafnkell Orri Sigurðsson](https://github.com/hrafnkellos)
- Place: Hafnarfjörður, Iceland
- Bio: Computer Scientist
- GitHub: [Hrafnkell Orri Sigurðsson](https://github.com/hrafnkellos)

#### Name: [Mitchell Haugen](https://github.com/haugenmitch)
- Place: VA, USA
- Bio: Programmer
- GitHub: [haugenmitch](https://github.com/haugenmitch)

#### Name: [Felipe Do Espirito Santo](https://github.com/felipez3r0)
- Place: Jaboticabal, SP, Brazil
- Bio: Professor at Fatec, Faculdade São Luís, and Mozilla Volunteer
- GitHub: [Felipe Do E. Santo](https://github.com/felipez3r0)

#### Name: [Jason Green](https://jason.green)
- Place: Seattle, WA
- Bio: Student of code, eater of sustainable sushi
- GitHub: [Jalence](https://github.com/jalence)

#### Name: [Elan Ripley](https//github.com/tattarrattat)
- Place: Raleigh, North Carolina, USA
- Bio: Programmer
- Github: [Elan Ripley](https//github.com/tattarrattat)

#### Name: [Justin Oliver](https://github.com/justinoliver)
- Place: Seattle, WA, USA, Earth!
- Bio: Trying to learn cool new things!
- GitHub: [Justin Oliver](https://github.com/justinoliver)

#### Name: [RYAN R SMITH](https://github.com/devronsoft)
- Place: Oxford, UK
- Bio: Kiwi dev
- GitHub: [Ryan Smith](https://github.com/devronsoft)
- Website: [Blog](https://devronsoft.github.io/)

#### Name: [Michael Kaiser](https://github.com/patheticpat)
- Place: Germany
- Bio: Ooooooh, nooooooo, not tonight!!
- GitHub: [Michael Kaiser](https://github.com/patheticpat)

#### Name: [Igor Rzegocki](https://github.com/ajgon)
- Place: Kraków, PL
- Bio: I do Ruby for living, and hacking for fun
- GitHub: [Igor Rzegocki](https://github.com/ajgon)
- Website: [Online Portfolio](https://rzegocki.pl/)

#### Name: [JULIE QIU](https://github.com/julieqiu)
- Place: New York City, NY, USA
- Bio: Software Engineer; Loves iced coffee
- GitHub: [Julie Qiu](https://github.com/julieqiu)

#### Name: [Luis Alducin](https://linkedin.com/luisalduucin)
- Place: Mexico City
- Bio: Software Engineer
- GitHub: [Luis Alducin](https://github.com/luisalduucin)

#### Name: [Hannah Zulueta](https://github.com/hanapotski)
- Place: North Hollywood, CA
- Bio: Web developer, Calligrapher, Musician, Entrepreneur
- GitHub: [Ryan Smith](https://github.com/hanapotski)
- Website: [Blog](https://homemadecoder.wordpress.com)

#### Name: [Michele Adduci](https://micheleadduci.net)
- Place: Germany
- Bio: Full Stack Developer, living on a CI/CD pipeline
- GitHub: [madduci](https://github.com/madduci)

#### Name: [Austin Carey](https://github.com/apcatx)
- Place: Austin, TX, USA
- Bio: Jr Full Stack Developer making my first contribution.
- GitHub: [apcatx](https://github.com/apcatx)

#### Name: [John Rexter Flores](https://github.com/alldeads)
- Place: Cebu, Philippines
- Bio: Full Stack Developer
- Github: [John Rexter Flores](https://github.com/alldeads)

#### Name: [Luciano Santana dos Santos](https://github.com/lucianosds)
- Place: Ponta Grossa, PR, Brasil
- Bio: Computer Network Professional
- Github: [Luciano Santana dos Santos](https://github.com/lucianosds)

#### Name: [Alex Choi](https://github.com/running-cool)
- Place: Athens, GA
- Bio: Student
- Github: [running-cool](https://github.com/running-cool)

#### Name: [Kshitiz Khanal](https://github.com/kshitizkhanal7)
- Place: Kathmandu, Nepal
- Bio: Open Data and Open Knowledge activist
- GitHub: [Kshitiz Khanal](https://github.com/kshitizkhanal7)

#### Name: [Manas kashyap](https://github.com/Manas-kashyap)
- Place: New Delhi, India
- Bio: Computer Science Engineering student at Amity University
Noida
-Github: [Manas kashyap](https://github.com/Manas-kashyap)

#### Name: [Daksh Chaturvedi](https://github.com/daksh249)
- Place: New Delhi, India
- Bio: ECE Undergraduate at IIIT-Delhi
- GitHub: [Daksh Chaturvedi](https://github.com/daksh249)

#### Name: [SHANAKA ANURADHA](https://github.com/shanaka95)
- Place: Sri Lanka
- Bio: Undergraduate
- GitHub: [Shanaka95](https://github.com/shanaka95)

### Name: [Brandon Fadairo](https://github.com/BFadairo)
- Place: Columbus, Ohio
- Bio: A guy looking to change career fields
- GitHub: [Brandon Fadairo](https://github.com/BFadairo)

#### Name: [Lukas A](https://github.com/lukbukkit)
- Place: Kassel, Hesse, Germany
- Bio: Student on his way to the Abitur
- GitHub: [LukBukkit](https://github.com/lukbukkit)

#### Name: [Valera Kushnir](https://github.com/kashura)
- Place: Tampa, FL, USA
- Bio: Scrum Master and passionate technologist.
- GitHub: [kashura](https://github.com/kashura)

#### Name: [Eric Briese](https://github.com/Atrolantra)
- Place: Brisbane, Australia
- Bio: Student studying LAw and IT. Currently working as a software engineer.
- GitHub: [Atrolantra](https://github.com/Atrolantra)

#### Name: [Ayushverma8](https://github.com/Ayushverma8)
- Place: Indore, TN, IN
- Bio: I'm living the best part of my life and the life that I always wanted to. Surrounded by amazing people everyday. Rich in happiness, meager in hate. Seduce me with bikes and roads, invite me to trekking and long drives. I love food and sleep. I'm driven by music and art.
- GitHub: [Ayush](https://github.com/Ayushverma8)

#### Name: [VEBER Arnaud](https://github.com/VEBERArnaud)
- Place: Paris, France
- Bio: Solution Architect @ Eleven-Labs
- GitHub: [VEBERArnaud](https://github.com/VEBERArnaud)

#### Name: [Dushyant Rathore](https://github.com/dushyantRathore)
- Place: New Delhi, India
- Bio: Student
- GitHub: [dushyantRathore](https://github.com/dushyantRathore)

#### Name: [Attila Blascsak](https://github.com/blascsi)
- Place: Hungary
- Bio: Front-end dev. Love React!
- GitHub: [Attila Blascsak](https://github.com/blascsi)

#### Name: [Acquila Santos Rocha](https://github.com/DJAcquila)
- Place: Goiânia, Brasil
- Bio: Computer Science Student
- GitHub: [Acquila Santos Rocha](https://github.com/DJAcquila)

#### Name: [Weilun](https://github.com/holah)
- Place: Singapore
- Bio: Engineer
- GitHub: [Weilun](https://github.com/holah)

#### Name: [Matteo Mensi](https://github.com/Snatched)
- Place: Italy
- Bio: Chemical Engineering student. C++ developer. I (try to) make high-performance computational programs to help with scientific research.
- GitHub: [Snatched](https://github.com/Snatched)

#### Name: [Oleksiy Ovdiyenko](https://github.com/doubledare704)
- Place: Kyiv, Ukraine
- Bio: Python Dev
- GitHub: [Oleksiy Ovdiyenko](https://github.com/doubledare704)

#### Name: [Jeremy](https://github.com/jremeh)
- Place: KL, Malaysia
- Bio: Applied Math with Computing Student
- GitHub: [Jeremy](https://github.com/jremeh)

#### Name: [KUMAR AKSHAY](https://github.com/kakshay21)
- Place: Indore, Madhya Pradesh, India
- Bio: Electronics and Communication student.
- GitHub: [Kumar Akshay](https://github.com/kakshay21)

#### Name: [Jibin Thomas Philipose](https://github.com/JIBIN-P)
- Place: Mumbai, India
- Bio: Full-Stack Development, Machine Learning and Having Fun!.
- GitHub: [Jibin Thomas Philipose](https://github.com/JIBIN-P)

### Name: [Matei David](https://github.com/Matei207)
- Place: Birmingham, UK
- Bio: BSc Student at University of Birmingham
- GitHub: [Matei David](https://github.com/Matei207)

#### Name: [CAPS Padilla](https://github.com/CarlosPadilla)
- Place: Jalisco, Mexico
- Bio: A handsome guy with the best work ever

#### Name: [Aiman Abdullah Anees](https://github.com/aimananees)
- Place: Hyderabad, India
- Bio: iOS Developer
- GitHub: [Aiman Abdullah Anees](https://github.com/aimananees)

#### Name: [Andrea Zanin](https://github.com/ZaninAndrea)
- Place: Trento, Italy
- Bio: High School Student, passionate about math, coding and open source
- Github: [ZaninAndrea](https://github.com/ZaninAndrea)

#### Name: [VENKATESH BELLALE] (http://venkateshbellale.github.io)
- place:pune , India
- bio : loves computer+science , student
- github: [venketsh bellale] (http://github.com/venkateshbellale)

#### Name: [Ocean](https://github.com/ocean0212)
- Place: Henan, China
- Bio: Chinese food :heart_eyes:
- GitHub: [Ocean](https://github.com/ocean0212)

<<<<<<< HEAD
#### Name: [Eric Wolfe](https://github.com/erwolfe)
- Place: Edwardsville, IL, USA
- Bio: Programmer, Audiophile, Gamer
- GitHub: [Eric Wolfe](https://github.com/erwolfe)
=======
#### Name: [Francis](https://github.com/borbefg)
- Place: Quezon City, PH
- Bio: Fueled by :coffee:
- GitHub: [Francis](https://github.com/borbefg)
>>>>>>> 9478c035

#### Name: [Gowtham](https://github.com/gowtham1997)
- Place: Chennai
- Bio: Loves Data science

### Name: [Branden] (https://github.com/redbeardaz)
- Place: Phoenix, AZ
- Bio: Customer Success Manager
- GitHub: [RedBeardAZ] (https://github.com/redbeardaz)

#### Name: [Hussain Calcuttawala](https://github.com/hussainbadri21)
- Place: Bengaluru, India
- Bio: Android Developer, Student, Foodie
- GitHub: [hussainbadri21](https://github.com/hussainbadri21)<|MERGE_RESOLUTION|>--- conflicted
+++ resolved
@@ -1167,17 +1167,15 @@
 - Bio: Chinese food :heart_eyes:
 - GitHub: [Ocean](https://github.com/ocean0212)
 
-<<<<<<< HEAD
 #### Name: [Eric Wolfe](https://github.com/erwolfe)
 - Place: Edwardsville, IL, USA
 - Bio: Programmer, Audiophile, Gamer
 - GitHub: [Eric Wolfe](https://github.com/erwolfe)
-=======
+
 #### Name: [Francis](https://github.com/borbefg)
 - Place: Quezon City, PH
 - Bio: Fueled by :coffee:
 - GitHub: [Francis](https://github.com/borbefg)
->>>>>>> 9478c035
 
 #### Name: [Gowtham](https://github.com/gowtham1997)
 - Place: Chennai
