#### Name: [Chong Jia Wei](https://github.com/heyjiawei)
- Place: Singapore
- Bio: Transformer in disguise
- GitHub: [heyjiawei](https://github.com/heyjiawei)

#### Name: [Indra Kusuma](https://github.com/idindrakusuma)
- Place: Semarang, Indonesia
- Bio: ♥ opensource ♥
- GitHub: [idindrakusuma](https://github.com/idindrakusuma)

### Name: [Terren Peterson](https:/github.com/terrenjpeterson)
- Place: Richmond, Virginia, United States
- Bio: Creator of Alexa Skills and Lex based chatbots
- GitHub: [Terren Peterson](https://github.com/terrenjpeterson)

### Name: [Raj Shekhar Kumar](https:/github.com/rja907)
- Place: Delhi, India
- Bio: CS Undergrad
- GitHub: [Raj Shekhar Kumar](https://github.com/rja907)

#### Name: [Darsh Naik](https://github.com/DarshNaik)
- Place: India
- Bio: Computer Engineering student
- GitHub: [DarshNaik](https://github.com/DarshNaik)

#### Name: [Ruta Puodziunaite](https://github.com/rutuke)
- Place: Dublin, Ireland
- Bio: Fullstack Web developer and a chemical sciences graduate.
- GitHub: [rutuke](https://github.com/rutuke)
- Website: [https://www.rutap.tech](https://www.rutap.tech)
- Starup: [EndorseU](http://www.endorseu.com)

#### Name: [DAVE HOWSON](https://github.com/davehowson)		
 - Place: Kandy, Sri Lanka		 
 - Bio: Software Engineering Student/ Web Developer		 
 - GitHub: [davehowson](https://github.com/davehowson)

#### Name: [Egi Nugraha](https://github.com/eginugraha)
- Place: Bandung, Jawa Barat, Indonesia
- Bio: I Love Code and Design. 
- GitHub: [Egi Nugraha](https://github.com/eginugraha)

#### Name: [Faouzi Bouzar Amrouche](https://github.com/faouziamrouche)
- Place: Kolea, Tipaza, Algeria
- Bio: Fullstack Web developer, Computer Engineering Master student
- GitHub: [faouziamrouche](https://github.com/faouziamrouche)

#### Name: [Rene Israel](https://github.com/reneisrael)
- Place: Mexico
- Bio: En decadencia
- GitHub: [Rene Israel](https://github.com/reneisrael)

#### Name: [Thomas Booker](https://github.com/thomas-booker)
- Place: Stockport, Cheshire, England
- Bio: Budding software developer, studying MSc Computing
- GitHub: [thomas-booker](https://github.com/thomas-booker)

#### Name: [Türker Yıldırım](https://github.com/turkerdotpy)		
 - Place: Tekirdağ, Turkey		
 - Bio: Literally gamer, geek and viking.		
 - GitHub: [turkerdotpy](https://github.com/turkerdotpy)		

#### Name: [OGUZCAN EMEGIL](https://github.com/oemegil)
- Place: Ankara
- Bio: Format atilir
- GitHub: [Oguzcan Emegil](https://github.com/oemegil)

#### Name: [Colin Zhang](http://linkedin.com/in/colinzhang95)		
 - Place: Philadelphia, PA, USA		
 - Bio: Entrepreneur, product manager, traveller		 
 - Github: [colinzhang](https://github.com/colinzhang)		

#### Name: [Petar Popovic](https://github.com/Petar-np)
- Place: Nova Pazova, Serbia
- Bio: Blockchain and Fullstack Web Developer
- GitHub: [Petar-np](https://github.com/Petar-np)

#### Name: [Dalton](https://github.com/stormBandit)		
 - Place: Ontario, Canada		
 - Bio: Software Engineer		
 - GitHun: [Dalton](https://github.com/stormBandit)		

#### Name: [VICTOR PIOLIN](https://github.com/vico1993)
- Place: FRANCE
- Bio: Open Source Lover, and trying some go :p
- GitHub: [Victor Piolin](https://github.com/vico1993)

#### Name: [ALICE CHUANG](https://github.com/AliceWonderland)
- Place: New York City, NY, USA
- Bio: I love DOGS! :dog:
- GitHub: [Alice Chuang](https://github.com/AliceWonderland)

#### Name: [Jon Rinciari] (https://github.com/jonathanRinciari)
-Place: New Haven, CT, USA
-Bio: Web Developer
-GitHub: [Jon Rinciari] (https://github.com/jonathanRinciari)

#### Name: [AP PRANAV](https://github.com/pranav-cs)
- Place: India
- Bio: I like to code
- GitHub: [AP Pranav](https://github.com/pranav-cs)

#### Name: [GABE DUNN](https://github.com/redxtech)
- Place: Canada
- Bio: I love VUE !!
- GitHub: [Gabe Dunn](https://github.com/redxtech)
- Website: [when.](https://when.redxte.ch)

#### Name: [GEORGE FOTOPOULOS](https://github.com/xorz57)
- Place: Patras, Achaia, Greece
- Bio: Technology Enthusiast
- GitHub: [George Fotopoulos](https://github.com/xorz57)

#### Name: [Stephen Dzialo](https://github.com/dzials)
- Place: USA
- Bio: Computer Science Major
- GitHub: [Stephen Dzialo](https://github.com/dzials)

#### Name: [Taf Meister](https://github.com/tashrafy)
- Place: NYC
- Bio: Developer =]

#### Name: [RAFAEL MENEZES](https://github.com/RafaelSa94)
- Place: Boa Vista, Roraima, Brazil
- Bio: Computer Science Major
- GitHub: [Rafael Sá](https://github.com/RafaelSa94)

#### Name: [Patrick S](https://github.com/patsteph)
- Place: USA
- Bio: Professional Geek
- GitHub: [Patrick S](https://github.com/patsteph)

#### Name: [Michael Cao](https://github.com/mcao)
- Place: PA, USA
- Bio: Student
- GitHub: [Michael Cao](https://github.com/mcao)

#### Name: [Amlaan Bhoi](https://github.com/amlaanb)
- Place: IL, USA
- Bio: CS Grad Student
- GitHub: [Amlaan Bhoi](https://github.com/amlaanb)

#### Name: [Cecy Correa](https://github.com/cecyc)
- Place: USA
- Bio: Software Engineer at ReturnPath
- Github: [cecyc](https://github.com/cecyc)

#### Name: [Billy Lee](https://github.com/leebilly0)
- Place: WI, USA
- Bio: Software Developer, Bachelors in Computer Science
- Github: [Billy Lee](https://github.com/leebilly0)

#### Name: [AGNIESZKA MISZKURKA](https://github.com/agnieszka-miszkurka)
- Place: Poland
- Bio: second year Computer Science Student, in love with NYC <3
- GitHub: [agnieszka-miszkurka](https://github.com/agnieszka-miszkurka)

#### Name: [Leah Langfrod](https://github.com/leahlang4d2)
- Place: CA, USA
- Bio: Recent Bachelors in Computer Science
- Github: [Leah Langford](https://github.com/leahlang4d2)

#### Name: [Eric Nor](https://github.com/thateric)
- Place: Lake Forest, CA, USA
- Bio: Multiple corgi owner and a Senior Software Developer
- Github: [Eric Nord](https://github.com/thateric)

#### Name: [Campion Fellin](https://github.com/campionfellin)
- Place: Seattle, WA, USA
- Bio: I love open source and coffee! New grad looking for work!
- GitHub: [Campion Fellin](https://github.com/campionfellin)

#### Name: [Niket Mishra](https://github.com/niketmishra)
- Place: New Delhi, Delhi, India
- Bio: B.Tech Student in Information Technology
- GitHub: [Niket Mishra](https://github.com/niketmishra)

#### Name: [Shade Ruangwan](https://github.com/sruangwan)
- Place: Nara, Japan
- Bio: PhD student in Software Engineering
- Github: [Shade Ruangwan](https://github.com/sruangwan)

#### Name: [Michael Rodriguez](https://github.com/vinird)
- Place: Alajuea, Alajuela, Costa Rica
- Bio: Web dev adn graphic designer
- GitHub: [vinird](https://github.com/vinird)

#### Name: [Evan Culver](https://github.com/eculver)
- Place: San Francisco, CA, USA
- Bio: I work at Uber on data storage, tooling and OOS - checkout [our work](https://github.com/uber-go/dosa)!
- GitHub: [Evan Culver](https://github.com/eculver)

#### Name: [Vo Tan Tho](https://github.com/kensupermen)
- Place: Ho Chi Minh City, VietNam
- Bio: I'm Software Engineer at Dinosys
- GitHub: [Ken Supermen](https://github.com/kensupermen)

#### Name: [Franklyn Roth](https://github.com/far3)
- Place: Boulder, CO, USA
- Bio: I am a web developer working on finance sites. Specialize in accessibility.
- GitHub: [Franklyn Roth](https://github.com/far3)

#### Name: [Karthick Thoppe](https://github.com/karthicktv)
- Place: Dublin, Ireland
- Bio: I am a Solution Architect and work for a large SaaS organization
- GitHub: [Karthick Thoppe](https://github.com/karthicktv)

#### Name: [Brane](https://github.com/brane)
- Place: Turkey
- Bio: I am a caffeine based artificial life form.
- GitHub: [Brane](https://github.com/brane)

#### Name: [Ishan Jain](https://github.com/ishanjain28)
- Place: Roorkee, Uttrakhand, India
- Bio: I love working with Images, Crypto, Networking and opengl, Work as a Backend Engineer in Go. Also, Love Rust!.
- Github: [Ishan Jain](https://github.com/ishanjain28)

#### Name: [Anupam Dagar](https://github.com/Anupam-dagar)
- Place: Allahabad, India
- Bio: I am like a code currently in development.
- GitHub: [Anupam Dagar](https://github.com/Anupam-dagar)

#### Name: [Phil](https://github.com/bitbrain-za)
- Place: South Africa
- Bio: Avid Tinkerer
- GitHub: [bitbrain-za](https://github.com/bitbrain-za)

#### Name: [Jasdy Syarman](https://github.com/akutaktau)
- Place: Malaysia
- Bio: PHP Programmer
- GitHub: [akutaktau](https://github.com/akutaktau)

#### Name: [Rupesh Kumar](https://github.com/vmcniket)
- Place: India
- Bio: KIIT University IT student
- GitHub: [vmcniket](https://github.com/vmcniket)

#### Name: [Shelby Stanton](https://github.com/Minimilk93)
- Place: Leeds, England
- Bio: Front End Developer who loves cats and gaming!
- GitHub: [Minimilk93](https://github.com/Minimilk93)

#### Name: [Michael Nyamande](https://github.com/mikeyny)
- Place: Harare ,Zimbabwe
- Bio: Eat , ~~Sleep~~ , Code
- GitHub: [Mikeyny](https://github.com/mikeyny)

#### Name: [Anders Jürisoo](https://github.com/ajthinking)
- Place: Sweden
- Bio: What happens in Git stays in Git
- GitHub: [Anders Jürisoo](https://github.com/ajthinking)

#### Name: [Dvir](https://github.com/dvur12)
- Place: Israel
- Bio: \x90\x90\x90\x90
- GitHub: [Dvir](https://github.com/dvur12)

#### Name: [Xavier Marques](https://github.com/wolframtheta)
- Place: Corbera de Llobregat, Barcelona, Catalonia
- Bio: Computer Science Major
- GitHub: [WolframTheta](https://github.com/wolframtheta)

#### Name: [Vishal](https://dainvinc.github.io)
- Place: New York
- Bio: Software developer with a knack to learn things quickly.
- GitHub: [dainvinc](https://github.com/dainvinc)

### Name: [Niall Cartwright](https://github.com/Nairu)
- Place: Birmingham, UK
- Bio: Avid Games dev hobbyist, work for 3SDL as a software developer.
- GitHub: [Niall Cartwright](https://github.com/Nairu)

#### Name: [Justin I](https://github.com/Jish80)
- Place: IL, USA
- Bio: Work hard
- GitHub: [Jish80] (https://github.com/Jish80)

#### Name: [APOORVA SHARMA](https://github.com/okatticus)
- Place: Himachal Pradesh,India
- Bio: A student happy to write code and poetry.
- GitHub: [Apoorva Sharma](https://github.com/okatticus)

#### Name: [Prateek Pandey](https://github.com/prateekpandey14)
- Place: Bangalore, India
- Bio: Opensource Enthusiast, Opensource Golang developer
- GitHub: [Prateek Pandey](https://github.com/prateekpandey14)

#### Name: [CodHeK](https://github.com/CodHeK)
- Place: Mumbai, India
- Bio: Cuber/Coder
- GitHub: [CodHeK](https://github.com/CodHeK)

#### Name: [Søren Eriksen](https://github.com/soer7022)
- Place: Denmark
- Bio: Currently studying computerscience at Aarhus University
- Github: [Søren Eriksen](https://github.com/soer7022)

#### Name: [Cristiano Bianchi](https://github.com/crisbnk)
- Place: Italy
- Bio: Love to learn something new everyday
- GitHub: [crisbnk](https://github.com/crisbnk)


#### Name: [Paulo Henrique Scherer](https://github.com/phscherer)
- Place: Brazil
- Bio: Student and newbie software developer
- GitHub: [phscherer](https://github.com/phscherer)

#### Name: [Aldo Cano](https://github.com/aldocano)
- Place: Tirana, Albania
- Bio: A bug is never just a mistake...
- GitHub: [Aldo Cano](https://github.com/aldocano)

#### Name: [Timea Deák](https://github.com/DTimi)
- Place: Dublin, Ireland
- Bio: Molecular biologist
- GitHub: [Timea Deák](https://github.com/DTimi)

#### Name: [Christian Skala](https://github.com/chrishiggins29)
- Place: New York, USA
- Bio: Hire me! Need a VP of Engineering, Director of Software, CTO?
- GitHub: [Christian Skala](https://github.com/chrishiggins29)

#### Name: [filedesless](https://hightechlowlife.info)
- Place: Québec, Canada
- Bio: CompSci from ULaval reporting in
- GitHub: [aiglebleu](https://github.com/aiglebleu)

#### Name: [Jon Lee](https://github.com/githubbbbbbbbbbbbb)
- Place: Canada
- Bio: Student
- GitHub: [githubbbbbbbbbbbbb](https://github.com/githubbbbbbbbbbbbb)

#### Name: [Ren Cummings](https://github.com/nrenc027)
- Place: Dayton,OH, USA
- Bio: I like Code :sunglasses:, Coloring :art:, and Cardio :running:
- GitHub: [Ren Cummings](https://github.com/nrenc027)

#### Name: [Nefari0uss](https://github.com/nefari0uss)
- Place: USA
- Bio: Gamer, developer, and open source enthusiast!
- Github: [Nefari0uss](https://github.com/nefari0uss)

#### Name: [S Stewart](https://github.com/tilda)
- Place: Denton, Texas, US
- Bio: Dude trying to become a IT guy somewhere. Also reads [The Register](https://www.theregister.co.uk).
- GitHub: [tilda](https://github.com/tilda)

#### Name: [Jose Gomera](https://github.com/josegomera)
- Place: Dominican Republic
- Bio: I'm web developer that love somehow to help.
- Github: [josegomera](https://github.com/josegomera)

#### Name: [Stephen Abrahim](https://github.com/lepah)
- Place: Huntington Beach, CA
- Bio: Games and things!
- GitHub: [Stephen Abrahim](https://github.com/lepah)

#### Name: [Rajeev Kumar Singh](https://github.com/rajeeviiit)
- Place: Gandhinagar,Gujrat, IN
- Bio: Games and music!
- GitHub: [Rajeev Kumar Singh](https://github.com/rajeeviiit)

### Name: [Benjamin Sanvoisin](https://github.com/Laudenlaruto)
- Place : Paris, FR
- Bio: Devops, Gamer and fun
- GitHub: [Benjamin Sanvoisin](https://github.com/Laudenlaruto)

#### Name: [Matthew Burke](https://github.com/MatthewBurke1995)
- Place: Sydney, Australia
- Bio: Big fan of Python + Data
- GitHub: [Matthew Burke](https://github.com/MatthewBurke1995)

#### Name: [Caio Perdona](https://github.com/perdona)
- Place: Ribeirao Preto, SP, Brazil
- Bio: Web and Mobile Engineer
- GitHub: [Caio Perdona](https://github.com/perdona)

#### Name: [Shankhalika Sarkar](https://github.com/Shankhalika)
- Place: Karnataka, India
- Bio: Current Final Year CS Undergrad. I love poetry, tea and dogs.
- Github: [Shankhalika Sarkar](https://github.com/Shankhalika)

#### Name: [Henrique Duarte](https://github.com/mustorze)
- Place: São Paulo, SP, BR
- Bio: Developer, I really like!
- GitHub: [Henrique Duarte](https://github.com/mustorze)

#### Name: [Akshit Kharbanda](https://github.com/akshit04)
- Place: Delhi, India
- Bio: 5th semester IT Undergrad. Machine Learning enthusiast. Black coffee <3
- GitHub: [Akshit Kharbanda](https://github.com/akshit04)

#### Name:[Avinash Jaiswal](https://github.com/littlestar642)
- Place:Surat,Gujarat,India.
- Bio:In love with the WEB,from age of 5!
- Github:[Avinash Jaiswal](https://github.com/littlestar642)

#### Name: [JoeBanks13](https://github.com/JoeBanks13)
- Place: York, United Kingdom
- Bio: Backend web developer
- GitHub: [JoeBanks13](https://github.com/JoeBanks13)
- Webpage: [josephbanks.me](https://josephbanks.me)
- GitLab Server: [GitLab](https://gitlab.josephbanks.me/JoeBanks13)

#### Name: [Alisson Vargas](https://github.com/alisson-mich)
- Place: Torres, RS, Brazil
- Bio: A guy who loves IT :D
- GitHub: [Alisson Vargas](https://github.com/alisson-mich)

#### Name: [Mat.](https://github.com/pudkipz)
- Place: Stockholm, Sweden
- Bio: Random Swedish student.
- GitHub: [Mat.](https://github.com/pudkipz)

#### Name: [Adiyat Mubarak](https://github.com/Keda87)
- Place: Jakarta, ID, Indonesia
- Bio: Technology Agnostic
- GitHub: [Adiyat Mubarak](https://github.com/Keda87)

#### Name: [Vishaal Udandarao](https://github.com/vishaal27)
- Place: New Delhi, India
- Bio: Professional Geek | Developer
- GitHub: [Vishaal Udandarao](https://github.com/vishaal27)

#### Name: [Sparsh Garg](https://github.com/sparsh789)
- Place: Hyderabad, Telangana, India
- Bio: Student@IIIT,Hyderabad
- GitHub: [sparsh789](https://github.com/sparsh789)

#### Name: [Zaki Akhmad](https://github.com/za)
- Place: Jakarta, Indonesia
- Bio: Python enthusiasts
- GitHub: [za](https://github.com/za)

### Name: [Joey Marshment-Howell](https://github.com/josephkmh)
- Place: Berlin, Germany
- Bio: A nice young man who likes web programming!
- GitHub: [Joey Marshment-Howell](https://github.com/josephkmh)

#### Name: [Chris Sullivan](https://github.com/codemastermd)
- Place: College Park, Maryland
- Bio: Comp Sci student at the University of Maryland
- GitHub: [Chris Sullivan](https://github.com/codemastermd)

### Name: [Owen Mitchell](https://github.com/ultimatezenzar)
- Place: Edmond, OK, United States
- Bio: Programmer for a high school robotics team
- Github: [ultimatezenzar] (https://github.com/ultimatezenzar)

#### Name: [Sravya Pullagura](https://github.com/sravya96)
- Place: Vijayawada, Andhra Pradesh, India
- Bio: Love learning, coding and sketching!!
- Github [Sravya Pullagura](https://github.com/sravya96)

#### Name: [Ahmad Musaddiq Mohammad](https://github.com/ahmadmusaddiq)
- Place: Kuala Belait, Brunei Darussalam
- Bio: Mechanical engineer
- Github: [ahmadmusaddiq](https://github.com/ahmadmusaddiq)

#### Name: [Rafael Lima](https://github.com/rafaelkalan)
- Place: Belo Horizonte, Minas Gerais, Brazil
- Bio: Youger software engineer
- GitHub: [Rafael Lima](https://github.com/rafaelkalan)

#### Name: [Saif Rehman Nasir](https://github.com/shyshin)
- Place: New Delhi, India
- Bio: Techie with a lot of horizontals but a low verticality :(
- Github: [Saif Rehman Nasir](https://github.com/shyshin)

#### Name: [Yash Mittra](https://github.com/mittrayash)
- Place: New Delhi, Delhi, India
- Bio: Web Developer, Coder | Entering the field of Machine Learning and Data Science
- GitHub: [mittrayash](https://github.com/mittrayash)

#### Name: [Dustin Woods](https://github.com/dustinywoods)
- Place: MN, USA
- Bio: Software Developer
- GitHub: [Dustin Woods](https://github.com/dustinywoods)

#### Name: [Ginanjar S.B](https://github.com/egin10)
- Place: Samarinda, Kalimantan Timur, Indonesia
- Bio: Someone who's intresting about web devlopment / Programming
- GitHub: [Ginanjar S.B | egin10](https://github.com/egin10)

#### Name: [Fush Chups](https://github.com/fushandchups)
- Place: Christchurch, Canterbury, New Zealand
- Bio: Earhquake enthusiast
- GitHub:[fushandchups] (https://github.com/fushandchups)

#### Name: [Francis Venne](https://github.com/NullSilence)
- Place: Montreal, Canada.
- Bio: Developer by day, cat lover by night. Canadian tech enthusiast.
- Github [Sravya Pullagura](https://github.com/NullSilence)

#### Name: [Leonardo Bonetti](https://github.com/LeonardoBonetti)
- Place: São Paulo, Brazil
- Bio: Associate Degree analysis and systems development
- GitHub: [Leonardo Bonetti](https://github.com/LeonardoBonetti)

#### Name: [Noveen Sachdeva](https://github.com/noveens)
- Place: Hyderabad, Telangana, India
- Bio: 3rd Year CS undergrad at IIIT Hyderabad.
- GitHub: [Noveen Sachdeva](https://github.com/noveens)

#### Name: [DENNIS ORZIKH](https://github.com/orzikhd)
- Place: Seattle, WA, USA
- Bio: Student at UW. Likes easy ways to make sure tools are set up in new environments (like this project)
- Github: Wow isn't this right up there ^ [Dennis Orzikh](https://github.com/orzikhd)

#### Name: [Pranav Bhasin](https://github.com/pranavbhasin96)
- Place: Hyderabad, Telangana, India
- Bio: Trying to fit in coding society.
- GitHub: [Pranav Bhasin](https://github.com/pranavbhasin96)

#### Name: [Vaibhav Agarwal](https://github.com/vaibhavagarwal220)
- Place: Mandi, Himachal Pradesh, India
- Bio: A passionate programmer and a beginner in Open Source
- Github [Vaibhav Agarwal](https://github.com/vaibhavagarwal220)

#### Name: [Arpit Gogia](https://github.com/arpitgogia)
- Place: Delhi, India
- Bio: Python Developer
- Github [Arpit Gogia](https://github.com/arpitgogia)

#### Name: [Charlie Stanton](https://github.com/shtanton)
- Place: Southend-On-Sea, England
- Bio: JavaScript Tinkerer, Lover of Vim
- Github [Charlie Stanton](https://github.com/shtanton)

#### Name: [James Henderson](https://github.com/prohunt)
- Place: Raleigh, NC, United States
- Bio: Inquisitive, Loves coding, also vegan
- Github [Sravya Pullagura](https://github.com/sravya96)

#### Name: [Loreleen Mae Sablot](https://github.com/loreleensablot)
- Place: Daet, Camarines Norte, Philippines
- Bio: I love designing beautiful websites. I also bike.
- Github [Loreleen Mae Sablot] (https://github.com/loreleensablot)

#### Name: [Ahmad Musaddiq Mohammad](https://github.com/ahmadmusaddiq)
- Place: Kuala Belait, Brunei Darussalam
- Bio: Mechanical engineer
- Github: [ahmadmusaddiq](https://github.com/ahmadmusaddiq)

#### Name: [Aleksandr Vorontsov](https://github.com/a-vorontsov)
- Place: London, England
- Bio: Student, Aspiring Front-end Web Dev
- Github [Aleksandr Vorontsov](https://github.com/a-vorontsov)
#### Name: [Ben Smith](https://github.com/ben-w-smith)
- Place: Salt Lake City, UT, USA
- Bio: A guy that loves writing bots and automation.
- GitHub: [Ben Smith](https://github.com/ben-w-smith)

#### Name: [Eric Bryant](https://github.com/shmickle)
- Place: Fairfax, Virginia, USA
- Bio: Web Developer
- GitHub: [shmickle](https://github.com/shmickle)

#### Name: [Emmanuel Akinde](https://github.com/harkindey)
- Place: Lagos, Nigeria
- Bio: Lets Code and Chill
- Github: [Harkindey](https://github.com/harkindey)

#### Name: [Ashish Krishan](https://github.com/ashishkrishan1995)
- Place: India
- Bio: Computer Science Major / UI/UX Designer
- GitHub: [ashishkrishan1995](https://github.com/ashishkrishan1995)

#### Name: [Katherine S](https://github.com/kms6bn)
- Place: San Francisco
- Bio: Data Scientist
- Github: [kms6bn](https://github.com/kms6bn)

#### Name: [BrunoSXS](https://github.com/brunosxs)
- Brazil
- Bio: I like turtules.
- Github [BrunoSXS](https://github.com/brunosxs)

#### Name: [Alexander Miller](https://github.com/allesmi)
- Place: Salzburg, Austria
- Bio: Student/Web Developer
- GitHub: [allesmi](https://github.com/allesmi)

#### Name: [Bryan Wigianto](https://github.com/bwigianto)
- Place: USA
- Bio: Engineer
- GitHub: [bwigianto](https://github.com/bwigianto)

#### Name: [Ckpuna4](https://github.com/Ckpuna4)
- Place: Saint-petersburg, Russia
- Bio: Web Developer
- GitHub: [Ckpuna4](https://github.com/Ckpuna4)

#### Name: [Vaibhaw Agrawal](https://github.com/vaibhaw2731)
- Place: New Delhi, India
- Bio: I am a Machine Learning enthusiast.
- GitHub: [vaibhaw2731](https://github.com/vaibhaw2731)

#### Name: [Dhevi Rajendran](https://github.com/dhevi)
- Place: USA
- Bio: Software Engineer
- Github: [dhevi](https://github.com/dhevi)

#### Name: [Martns90](https://github.com/martns90)
- Place: The Gym
- Bio: enthusiast
- Github: [martns90](https:github.com/martns90)

#### Name: [Oluwadamilola Babalola](https://github.com/thedammyking)
- Place: Lagos, Nigeria
- Bio: JavaScript Developer
- GitHub: [Oluwadamilola Babalola](https://github.com/thedammyking)

### Name: [Trevor Meadows](https://github.com/tlm04070)
- Place: Charlotte, North Carolina.
- Bio: UNC Charlotte coding bootcamp student.
- GitHub: [tlm04070](https://github.com/tlm04070);

#### Name: [Ratchapol Tengrumpong](https://github.com/lullabies)
- Place: Bangkok, Thailand
- Bio: Programmer Analyst
- GitHub: [lullabies](https://github.com/lullabies)

#### Name: [Luke Taylor](https://github.com/lmcjt37)
- Place: Derby, UK
- Bio: Senior Software Engineer, child at heart
- GitHub: [Luke Taylor](https://github.com/lmcjt37)

#### Name: [Snehil Verma](https://github.com/vsnehil92)
- Place: Delhi, India
- Bio: Love to learn new technologies
- GitHub: [vsnehil92](https://github.com/vsnehil9

#### Name: [Akram Rameez](https://github.com/akram-rameez)
- Place: Bengaluru, India
- Bio: I like free T-shirts and I cannot lie.
- GitHub: [allesmi](https://github.com/akram-rameez)

#### Name: [Bryan Tylor](https://github.com/bryantylor)
- Place: Cincinnati, OH, USA
- Bio: Elixir Dev / Nuclear Engineer
- GitHub: [Bryan Tylor](https://github.com/bryantylor)

#### Name: [Matthias Kraus](https://github.com/brotkiste)
- Place: Munich, Germany
- Bio: Automotive Computer Science
- GitHub: [brotkiste](https://github.com/brotkiste)

#### Name: [Harshil Agrawal](https://github.com/harshil1712)
-Place: Vadodara, India
-Bio: Student,Web Developer
-GitHub: [harshil1712](https://github.com/harshil1712)

#### Name: [Bennett Treptow](https://github.com/bennett-treptow)
- Place: Milwaukee, WI, USA
- Bio: Computer Science Major / Web Developer
- Github: [bennett-treptow](https://github.com/bennett-treptow)

#### Name: [Cameron Smith](https://github.com/cameronzsmith)
- Place: Wichita, KS, USA
- Bio: Student
- GitHub: [cameronzsmith](https://github.com/cameronzsmith)

#### Name: [Jose Morales](https://github.com/castro732)
- Place: Buenos Aires, Argentina
- Bio: Developer
- GitHub: [castro732](https://github.com/castro732)

#### Name: [Hassan Sani](https://github.com/inidaname)
- Place: Bida, Niger State, Nigeria
- Bio: Web Developer at @ADPNigeria

#### Name: [Philip Terzic](https://github.com/PhilTerz)
- Place: Scottsdale, Arizona, USA
- Bio: Aspiring OSS Contributer
- GitHub: [PhilTerz](https://github.com/PhilTerz)

#### Name: [Gustavo Pacheco Ziaugra](https://github.com/GustavoZiaugra)
- Place: São Paulo, Brazil.
- Bio: Technology Guy / Student
- GitHub: [Gustavo Ziaugra](https://github.com/GustavoZiaugra)

#### Name: [Sarah Chen](https://github.com/sarovisk)
- Place: Sao Paulo/ Brazil
- Bio: Student
- GitHub: [sarovisk](https://github.com/sarovisk)

#### Name: [Jose David](https://github.com/jose4125)
- Place: Bogotá, Colombia
- Bio: Web Developer
- GitHub: [jose4125](https://github.com/jose4125)

#### Name: [Mayank Saxena](https://github.com/mayank26saxena)
- Place: New Delhi, India
- Bio: Student
- GitHub: [mayank26saxena](https://github.com/mayank26saxena)

#### Name: [Napat Rattanawaraha](https://github.com/peam1234)
- Place: Bangkok, Thailand
- Bio: Student / Junior Web Developer
- GitHub: [peam1234](https://github.com/peam1234)

#### Name: [Marion Fioen](https://github.com/marion59000)
- Place: Lille, France
- Bio: Developer
- GitHub: [marion59000](https://github.com/marion59000)

#### Name: [Akma Adhwa](https://github.com/akmadhwa)
- Place: Malaysia
- Bio: Web Developer
- GitHub: [akmadhwa](https://github.com/akmadhwa)

#### Name: [Ian James](https://inj.ms)
- Place: London, UK
- Bio: Web... person?
- GitHub: [injms](https://github.com/injms)

#### Name: [K Foster](https://foster.im)
- Place: West Sussex, UK
- Bio: Web Developer
- GitHub: [g33kcentric](https://github.com/g33kcentric)

#### Name: [Andin FOKUNANG](https://github.com/switchgirl95)
- Place: Yaounde , Cameroon
- Bio: Student - Otaku - Geek
- GitHub: [Switch](https://github.com/switchgirl95)

#### Name: [xenocideiwki] (https://github.com/xenocidewiki)
- Place: Norway
- Bio: Reverse Engineer
- GitHub: [xenocidewiki] (https://github.com/xenocidewiki)

#### Name: [George Hundmann](https://github.com/georgegsd)
- Place: Mannheim, Baden-Württemberg, Germany
- Bio: I'm a German Shepherd that likes eating
- GitHub: [georgegsd](https://github.com/georgegsd)

#### Name: [Ahmad Abdul-Aziz](https://github.com/a-m-a-z)
- Place: Abuja, Nigeria
- Bio: Web Developer
- GitHub: [a-m-a-z](https://github.com/a-m-a-z)

#### Name: [Allan Dorr](https://github.com/aldorr)
- Place: Hamburg, Germany
- Bio: Web Dev, Writer, Translator, Teacher
- GitHub: [aldorr](https://github.com/aldorr)

#### Name: [Musa Barighzaai](https://github.com/mbarighzaai)
- Place: Toronto, Canada
- Bio: Front End Developer
- GitHub: [mbarighzaai](https://github.com/mbarighzaai)

#### Name: [Lakston](https://github.com/Lakston)
- Place: Toulouse, France
- Bio: Front-End Dev
- GitHub: [Lakston](https://github.com/Lakston)

#### Name: [Shobhit Agarwal](https://github.com/shobhit1997)
- Place: JSSATE, NOIDA ,INDIA
- Bio: Student/Andriod Developer
- GitHub: [shobhit1997](https://github.com/shobhit1997)

#### Name: [Will Barker](https://github.com/billwarker)
- Place: Toronto, Canada
- Bio: A guy who wants to improve the world through AI!
- GitHub: [Will Barker](https://github.com/billwarker)

#### Name: [Christopher Bradshaw](https://github.com/kitsune7)
- Place: Provo, UT, USA
- Bio: I love FOXES!!! :fox:
- GitHub: [kitsune7](https://github.com/kitsune7)

#### Name: [Ben Edelson]
-Place: Newark NJ
-Bio: I.T.
-GitHub: https://github.com/Bed3150n

#### Name: [JOE SCHO](https://github.com/JoeScho)
- Place: London, UK
- Bio: I love guitar!
- GitHub: [JoeScho](https://github.com/JoeScho)

#### Name: [Anuraag Tummanapally](https://github.com/TummanapallyAnuraag)
- Place: Mumbai, India
- Bio: Student, System Administrator
- GitHub: [TummanapallyAnuraag](https://github.com/TummanapallyAnuraag)

#### Name: [Fran Acién](https://github.com/acien101)
- Place: Madrid, Spain
- Bio: Full of empty
- GitHub: [Fran Acién](https://github.com/acien101)

#### Name: [Piyush Sikarwal](https://github.com/psikarwal)
- Place: India
- Bio: Professional Geek
- GitHub: [Piyush Sikarwal](https://github.com/psikarwal)

#### Name: [Pratyum Jagannath](https://github.com/Pratyum)
- Place: Singapore
- Bio: I tell tales!
- GitHub: [Pratyum](https://github.com/Pratyum)

#### Name: [Jakub Bačo](https://github.com/vysocina)
- Place: Slovakia
- Bio: Student / Designer
- GitHub: [Jakub Bačo](https://github.com/vysocina)

#### Name: [Gabriel Obaldia](https://github.com/gobaldia)
- Place: Uruguay
- Bio: Full Stack Developer
- GitHub: [Gabriel Obaldia](https://github.com/gobaldia)

#### Name: [Antonio Jesus Pelaez](https://github.com/ajpelaez)
- Place: Granada, Spain
- Bio: IT Student at the University of Granada
- GitHub: [Antonio Jesus Pelaez](https://github.com/ajpelaez)

#### Name: [Mark Carlson](https://github.com/electrek)
- Place: Chicago, IL, USA
- Bio: Escape room maker
- GitHub: [Mark Carlson](https://github.com/electrek)

#### Name: [Warrin Pipon](https://github.com/lgdroidz)
- Place: Davao, Philippines
- Bio: Web Developer
- GitHub: [Warrin Pipon](https://github.com/lgdroidz)

#### Name: [David Buckle](https://github.com/met3or)
- Place: Manchester, UK
- Bio: Linux System Administrator
- GitHub: [met3or](https://github.com/met3or)

#### Name: [Aishwarya Pradhan](https://github.com/aishwaryapradhan)
- Place: Gurugram, India
- Bio: Learner, Coder,  INFJ, multipotentialite and a person who loves
to explore life. Also, Python and Django Developer
- Github: [Aishwarya Pradhan](https://github.com/aishwaryapradhan)
- Website: [Introverted Geek](http://introvertedgeek.com)

#### Name: [ALEX MARRUJO](https://github.com/marrujoalex)
- Place: California
- Bio: Software Developer
- GitHub: [Alex Marrujo](https://github.com/marrujoalex)

#### Name: [Ezequiel Pequeño Calvar](https://github.com/remohir)
- Place: London, United Kingdom
- Bio: FrontEnd Developer
- GitHub: [Ezequiel Pequeño Calvar](https://github.com/remohir)

### Name: [Elijah](https://github.com/raptosaur)
- Place: Swansea, UK
- Bio: Studying MEng at Swansea Uni and part time SysAdmin
- GitHub: [Raptosaur](https://github.com/raptosaur)

#### Name: [George Kunthara](https://github.com/gkunthara)
- Place: Seattle, WA USA
- Bio: Student at Gonzaga University
- GitHub: [George Kunthara](https://github.com/gkunthara)

#### Name: [Jamie Taylor](https://github.com/GaProgMan)
- Place: Leeds, UK
- Bio: Full stack .NET developer (and .NET Core blogger)
- GitHub: [GaProgMan](https://github.com/GaProgMan)

#### Name: [Lokesh Raj Arora](https://github.com/lokiiarora)
- Place: Darjeeling, India
- Bio: CS Student at SRM University, Full Stack Developer
- Github: [Lokesh Raj Arora](https://github.com/lokiiarora)

#### Name: [Mahdi Majidzadeh](https://github.com/MahdiMajidzadeh/)
- Place: Qom, Qom, Iran
- Bio: back-end develoer and seo expert
- GitHub: [Mahdi Majidzadeh](https://github.com/MahdiMajidzadeh/)
- Twitter: [Mahdi Majidzadeh](https://twitter.com/MahdiMajidzadeh/)

#### Name: [Pedro Mietto Bruini](https://github.com/bruini)
- Place: Jundiaí, São Paulo, Brazil
- Bio: Analyst/Developer Student at Fatec-Jd
- GitHub: [Pedro Mietto Bruini](https://github.com/bruini)

#### Name: [NIKOLETT HEGEDÜS](https://github.com/henikolett)
- Place: Debrecen, Hungary
- Bio: I'm a Developer / Music geek / Nature enthusiast
- GitHub: [Nikolett Hegedüs](https://github.com/henikolett)

#### Name: [Omar Mujahid](https://github.com/omarmjhd)
- Place: Austin, Texas, USA
- Bio: I write code, and play golf!
- GitHub: [Omar Mujahid](https://github.com/omarmjhd)

#### Name: [Kyle Johnson] (https://github.com/johnson90512)
- Place: United States
- Bio: Information System Administrator, former Information Systems student
- GitHub: [Kyle Johnson] (https://github.com/johnson90512)
#### Name: [Gilliano Menezes](https://github.com/gillianomenezes)
- Place: Recife, Brazil
- Bio: Software Engineer at www.neuroup.com.br
- GitHub: [Gilliano Menezes](https://github.com/gillianomenezes)

#### Name: [Luís Antonio Prado Lança](https://github.com/luisslanca)
- Place: Jundiaí, São Paulo, Brazil
- Bio: I'm a student in Fatec Jundiaí and Web Developer.
- GitHub: [Luís Antonio Prado Lança](https://github.com/luisslanca)

#### Name: [Anish Bhardwaj](https://github.com/bhardwajanish)
- Place: New Delhi, India
- Bio: CSD IIITD
- GitHub: [Anish Bhardwaj](https://github.com/bhardwajanish)

#### Name: [Ankur Sharma](https://github.com/ankurs287)
- Place: New Delhi, India
- Bio: CSAM, IIITD
- GitHub: [Ankur Sharma](https://github.com/ankurs287)

#### Name: [Siddhant Verma](https://github.com/siddver007)
- Place: Delhi, India
- Bio: Information Assurance and Cybersecurity Master's Student at Northeastern University
- GitHub: [Siddhant Verma](https://github.com/siddver007)

#### Name: [Cody Williams](https://github.com/codyw9524)
- Place: Dallas, Texas, USA
- Bio: Web Nerd
- GitHub: [Cody Williams](https://github.com/codyw9524)

#### Name: [Aayush Sharma](https://github.com/aayusharma)
- Place: Mandi, Himachal Pradesh, India
- Bio: IITian
- GitHub: [Aayush Sharma](https://github.com/aayusharma)

#### Name: [Jonas Fabisiak](https://github.com/RenCloud)
- Place: Hanover, Germany
- Bio: IT Student
- GitHub: [Jonas Fabisiak](https://github.com/RenCloud)

#### Name: [Mark Schultz](https://github.com/zynk)
- Place: Calgary, Alberta
- Bio: IT Student at SAIT
- GitHub: [Mark Schultz](https://github.com/zynk)

#### Name: [Juan Pablo Aguilar Lliguin](https://github.com/chefjuanpi)
- Place: Chicoutimi, QC, Canada
- Bio: Full Stack Developer
- GitHub: [Juan Pablo Aguilar Lliguin](https://github.com/chefjuanpi)

### Name: [Isaac Torres Michel](https://github.com/isaactorresmichel)
- Place: León, Mexico
- Bio: Software Engineer
- GitHub: [Isaac Torres Michel](https://github.com/isaactorresmichel)

#### Name: [Klaudia K.](https://github.com/KalpiKK)
- Place: Poland
- Bio: IT Student at the University of Wroclaw
- GitHub: [Klaudia K.](https://github.com/KalpiKK)

#### Name: [Luiz Gustavo Mattos](https://github.com/mano0012)
- Place: Brasil
- Bio: Computer Science Student
- Github: [Luiz Matos](https://github.com/mano0012)

#### Name: [Jeppe Ernst](https://github.com/Ern-st)
- Place: 🇩🇰
- Bio: fullstack/devops/security unicorn 🦄
- GitHub: [Jeppe Ernst](https://github.com/Ern-st)

#### Name: [Sergey Gorky](https://github.com/sergeygorky)
- Place: Ukraine
- Bio: I've Top Rated status in Upwork
- GitHub: [Sergey Gorky](https://github.com/sergeygorky)

#### Name: [Ayush Agarwal](https://github.com/thisisayaush)
- Place: Noida, India
- Bio: CSE Student at the Amity University
- GitHub: [Ayush Agarwal](https://github.com/thisisayush)

#### Name: [Arie Kurniawan](https://github.com/arkwrn)
- Place: Jakarta, Indonesia
- Bio: IT Student at Universiy of Muhammadiyah Jakarta
- GitHub: [Arie Kurniawan](https://github.com/arkwrn)

#### Name: [Ramón Didier Valdez Yocupicio](https://github.com/xDidier901)
- Place: Hermosillo, Sonora, México
- Bio: Software Developer / Student
- GitHub: [Didier Valdez](https://github.com/xDidier901)

#### Name: [Jamie Pinheiro](https://github.com/jamiepinheiro)
- Place: Canada
- Bio: Student @ uWaterloo
- GitHub: [jamiepinheiro](https://github.com/jamiepinheiro)

#### Name: [Alvin Abia](https://github.com/twist295)
- Place: NY, USA
- Bio: Lead Mobile Developer
- Github: [Alvin Abia](https://github.com/twist295)

### Name: [Carlos Federico Lahrssen](https://github.com/carloslahrssen)
- Place: Miami, Florida, USA
- Bio: CS Student at Florida International University
- GitHub: [Carlos Lahrssen](https://github.com/carloslahrssen)

#### Name: [Caio Calderari](https://github.com/caiocall)
- Place: Campinas, São Paulo, Brazil
- Bio: Designer
- GitHub: [Caio Calderari](https://github.com/caiocall)

#### Name: [Chashmeet Singh](https://github.com/chashmeetsingh)
- Place: New Delhi, India
- Bio: CS Student
- GitHub: [Chashmeet Singh](https://github.com/chashmeetsingh)

#### Name: [Aimee Tacchi](https://github.com/darkxangel84)
- Place: England, UK
- Bio: Female Front-End Developer From England, UK, I love Code, Cats and Tea. Also love travelling.
- GitHub: [darkxangel84](https://github.com/darkxangel84)

#### Name: [Stuart Wares](https://github.com/StuWares)
- Place: Tamworth, United Kingdom
- Bio: Learning web development to help with a career change!
- GitHub: [Stu Wares](https://github.com/StuWares)

#### Name: [Aitor Alonso](https://github.com/tairosonloa)
- Place: Madrid, Spain
- Bio: Computer Science and Engineering BSc student at Carlos III University of Madrid
- GitHub: [Aitor Alonso](https://github.com/tairosonloa)

#### Name: [Veronika Tolpeeva](https://github.com/ostyq)
- Place: Moscow, Russia
- Bio: Web developer
- GitHub: [Veronika Tolpeeva](https://github.com/ostyq)

#### Name: [Dzmitry Kasinets](https://github.com/dkasinets)
- Place: Brooklyn, NY, USA
- Bio: CS student at Brooklyn College, and The Game of Thrones fan :3
- Github: [Dzmitry Kasinets](https://github.com/dkasinets)

#### Name: [Anthony Mineo](https://github.com/amineo)
- Place: New Jersey, USA
- Bio: Web Design & Development
- GitHub: [Anthony Mineo](https://github.com/amineo)

#### Name: [Brent Scheppmann](https://github.com/bareon)
- Place: Garden Grove, CA, US
- Bio: Student, Geophysicist
- GitHub: [Brent Scheppmann](https://github.com/bareon)

#### Name: [Andrea Stringham](https://github.com/astringham)
- Place: Phoenix, AZ USA
- Bio: Coffee addict, dog person, developer.
- GitHub: [Andrea Stringham](https://github.com/astringham)

#### Name: [coastalchief](https://github.com/coastalchief)
- Place: Germany
- Bio: dev
- GitHub: [coastalchief](https://github.com/coastalchief)

#### Name: [Furkan Arabaci](https://github.com/illegaldisease)
- Place: Turkey
- Bio: Computer Science student
- GitHub: [Furkan Arabaci](https://github.com/illegaldisease)

#### Name: [Rizki Ramadhana](https://github.com/rizkiprof)
- Place: Yogyakarta, Indonesia
- Bio: Student / Front-end Developer
- GitHub: [Rizki Ramadhana](https://github.com/rizkiprof)

#### Name: [Sarthak Bhagat](https://github.com/sarthak268)
- Place: Delhi, India
- Bio: ECE Undergraduate
- GitHub: [Sarthak Bhagat](https://github.com/sarthak268)

#### Name: [Haley C Smith](https://github.com/haleycs)
- Place: Orlando, Florida
- Bio: Web Designer/Developer
- GitHub: [Haley C Smith](https://github.com/haleycs)

#### Name: [Lesyntheti](https://github.com/lesyntheti)
- Place : Troyes, France
- Bio : Network Engineer at University of Technology of Troyes
- Github: [lesyntheti](https://gitbub.com/lesyntheti)

#### Name: [Abdullateef](https://github.com/abdullateef97)
- Place: Lagos Island, Lagos State, Nigeria
- Bio: Student Developer
- GitHub: [Abdullateef](https://github.com/abdullateef97)

#### Name: [Juan Anaya Ortiz](https://github.com/JaoChaos)
- Place: Granada, Spain
- Bio: IT student at the University of Granada
- GitHub: [Juan Anaya Ortiz](https://github.com/JaoChaos)

#### Name: [Alexander Voigt](https://github.com/alexandvoigt)
- Place: San Francisco, CA, USA
- Bio: Software Engineer
- GitHub: [Alexander Voigt](https://github.com/alexandvoigt)

#### Name: [Michael Greene] (https://github.com/Greeneink4)
- Place: UT, USA
- Bio: Web Dev Student
- Github: [Michael Greene] (https://github.com/Greeneink4)

#### Name: [Lee Magbanua](https://github.com/leesenpai)
- Place: Philippines
- Bio: Student / Front-end Web Developer
- GitHub: [leesenpai](https://github.com/leesenpai)

#### Name: [Damodar Lohani](https://github.com/lohanidamodar)
- Place: Kathmandu, Nepal
- Bio: Technology Consultant at [LohaniTech](https://lohanitech.com)
- GitHub: [Damodar Lohani](https://github.com/lohanidamodar)

#### Name: [Hrafnkell Orri Sigurðsson](https://github.com/hrafnkellos)
- Place: Hafnarfjörður, Iceland
- Bio: Computer Scientist
- GitHub: [Hrafnkell Orri Sigurðsson](https://github.com/hrafnkellos)

#### Name: [Mitchell Haugen](https://github.com/haugenmitch)
- Place: VA, USA
- Bio: Programmer
- GitHub: [haugenmitch](https://github.com/haugenmitch)

#### Name: [Felipe Do Espirito Santo](https://github.com/felipez3r0)
- Place: Jaboticabal, SP, Brazil
- Bio: Professor at Fatec, Faculdade São Luís, and Mozilla Volunteer
- GitHub: [Felipe Do E. Santo](https://github.com/felipez3r0)

#### Name: [Jason Green](https://jason.green)
- Place: Seattle, WA
- Bio: Student of code, eater of sustainable sushi
- GitHub: [Jalence](https://github.com/jalence)

#### Name: [Elan Ripley](https//github.com/tattarrattat)
- Place: Raleigh, North Carolina, USA
- Bio: Programmer
- Github: [Elan Ripley](https//github.com/tattarrattat)

#### Name: [Justin Oliver](https://github.com/justinoliver)
- Place: Seattle, WA, USA, Earth!
- Bio: Trying to learn cool new things!
- GitHub: [Justin Oliver](https://github.com/justinoliver)

#### Name: [RYAN R SMITH](https://github.com/devronsoft)
- Place: Oxford, UK
- Bio: Kiwi dev
- GitHub: [Ryan Smith](https://github.com/devronsoft)
- Website: [Blog](https://devronsoft.github.io/)

#### Name: [Michael Kaiser](https://github.com/patheticpat)
- Place: Germany
- Bio: Ooooooh, nooooooo, not tonight!!
- GitHub: [Michael Kaiser](https://github.com/patheticpat)

#### Name: [Igor Rzegocki](https://github.com/ajgon)
- Place: Kraków, PL
- Bio: I do Ruby for living, and hacking for fun
- GitHub: [Igor Rzegocki](https://github.com/ajgon)
- Website: [Online Portfolio](https://rzegocki.pl/)

#### Name: [JULIE QIU](https://github.com/julieqiu)
- Place: New York City, NY, USA
- Bio: Software Engineer; Loves iced coffee
- GitHub: [Julie Qiu](https://github.com/julieqiu)

#### Name: [Luis Alducin](https://linkedin.com/luisalduucin)
- Place: Mexico City
- Bio: Software Engineer
- GitHub: [Luis Alducin](https://github.com/luisalduucin)

#### Name: [Hannah Zulueta](https://github.com/hanapotski)
- Place: North Hollywood, CA
- Bio: Web developer, Calligrapher, Musician, Entrepreneur
- GitHub: [Ryan Smith](https://github.com/hanapotski)
- Website: [Blog](https://homemadecoder.wordpress.com)

#### Name: [Michele Adduci](https://micheleadduci.net)
- Place: Germany
- Bio: Full Stack Developer, living on a CI/CD pipeline
- GitHub: [madduci](https://github.com/madduci)

#### Name: [Austin Carey](https://github.com/apcatx)
- Place: Austin, TX, USA
- Bio: Jr Full Stack Developer making my first contribution.
- GitHub: [apcatx](https://github.com/apcatx)

#### Name: [John Rexter Flores](https://github.com/alldeads)
- Place: Cebu, Philippines
- Bio: Full Stack Developer
- Github: [John Rexter Flores](https://github.com/alldeads)

#### Name: [Luciano Santana dos Santos](https://github.com/lucianosds)
- Place: Ponta Grossa, PR, Brasil
- Bio: Computer Network Professional
- Github: [Luciano Santana dos Santos](https://github.com/lucianosds)

#### Name: [Naman Doshi] (https://github.com/warmachine0609)
-Place: Chennai,India
-Bio: ML developer
-Github: [Naman Doshi] (https://github.com/warmachine0609)
#### Name: [Alex Choi](https://github.com/running-cool)
- Place: Athens, GA
- Bio: Student
- Github: [running-cool](https://github.com/running-cool)

#### Name: [Sebastian Schreck](https://schreck.berlin)
- Place: Berlin, Germany
- Bio: Software Engineer
- Github: [StegSchreck](https://github.com/StegSchreck)

#### Name: [Fernando Contreras](https://github.com/fercreek)
- Place: Nuevo Leon, Mexico
- Bio: Software Engineer
- Github: [fercreek](https://github.com/fercreek)
- Website: [Blog](https://fercontreras.com/)

#### Name: [Kshitiz Khanal](https://github.com/kshitizkhanal7)
- Place: Kathmandu, Nepal
- Bio: Open Data and Open Knowledge activist
- GitHub: [Kshitiz Khanal](https://github.com/kshitizkhanal7)

#### Name: [Manas kashyap](https://github.com/Manas-kashyap)
- Place: New Delhi, India
- Bio: Computer Science Engineering student at Amity University
Noida
-Github: [Manas kashyap](https://github.com/Manas-kashyap)

#### Name: [Daksh Chaturvedi](https://github.com/daksh249)
- Place: New Delhi, India
- Bio: ECE Undergraduate at IIIT-Delhi
- GitHub: [Daksh Chaturvedi](https://github.com/daksh249)

#### Name: [SHANAKA ANURADHA](https://github.com/shanaka95)
- Place: Sri Lanka
- Bio: Undergraduate
- GitHub: [Shanaka95](https://github.com/shanaka95)

### Name: [Brandon Fadairo](https://github.com/BFadairo)
- Place: Columbus, Ohio
- Bio: A guy looking to change career fields
- GitHub: [Brandon Fadairo](https://github.com/BFadairo)

#### Name: [Lukas A](https://github.com/lukbukkit)
- Place: Kassel, Hesse, Germany
- Bio: Student on his way to the Abitur
- GitHub: [LukBukkit](https://github.com/lukbukkit)

#### Name: [Dale Noe](https://github.com/dalenoe)
- Place: Fairbury, Illinois, US
- Bio: System administrator by day, devops by hobby.
- GitHub: [Dale Noe](https://github.com/dalenoe)

#### Name: [Valera Kushnir](https://github.com/kashura)
- Place: Tampa, FL, USA
- Bio: Scrum Master and passionate technologist.
- GitHub: [kashura](https://github.com/kashura)

#### Name: [Eric Briese](https://github.com/Atrolantra)
- Place: Brisbane, Australia
- Bio: Student studying LAw and IT. Currently working as a software engineer.
- GitHub: [Atrolantra](https://github.com/Atrolantra)


#### Name: [Jeevan Chapagain](https://github.com/jeevanc)
- Place: Kathmandu, Nepal
- Bio: Student studying BSc(CSIT).Currently working as a software engineer intern.
- GitHub: [Jeevan Chapagain](https://github.com/jeevanc)

#### Name: [Ayushverma8](https://github.com/Ayushverma8)
- Place: Indore, TN, IN
- Bio: I'm living the best part of my life and the life that I always wanted to. Surrounded by amazing people everyday. Rich in happiness, meager in hate. Seduce me with bikes and roads, invite me to trekking and long drives. I love food and sleep. I'm driven by music and art.
- GitHub: [Ayush](https://github.com/Ayushverma8)

#### Name: [VEBER Arnaud](https://github.com/VEBERArnaud)
- Place: Paris, France
- Bio: Solution Architect @ Eleven-Labs
- GitHub: [VEBERArnaud](https://github.com/VEBERArnaud)

#### Name: [Dushyant Rathore](https://github.com/dushyantRathore)
- Place: New Delhi, India
- Bio: Student
- GitHub: [dushyantRathore](https://github.com/dushyantRathore)

#### Name: [Attila Blascsak](https://github.com/blascsi)
- Place: Hungary
- Bio: Front-end dev. Love React!
- GitHub: [Attila Blascsak](https://github.com/blascsi)

#### Name: [Acquila Santos Rocha](https://github.com/DJAcquila)
- Place: Goiânia, Brasil
- Bio: Computer Science Student
- GitHub: [Acquila Santos Rocha](https://github.com/DJAcquila)

#### Name: [Larizza Noelly Tueros Garcia](https://github.com/skayablars)
- Place: Santiago de los Caballeros, República Dominicana
- Bio: Software Engineer, Web Developer, Design unicorn
- GitHub: [Larizza Tueros](https://github.com/skayablars)

#### Name: [Gaurav Lalchandani](https://github.com/return007)
- Place: India
- Bio: Computer Science Student, Eat, code and sleep :P
- GitHub: [return007](https://github.com/return007)

#### Name: [Jianhao Tan](https://github.com/jaanhio)
- Place: Singapore
- Bio: I like spending time in chlorinated water and spitting out codes.
- GitHub: [Jianhao Tan](https://github.com/jaanhio)

#### Name:[Roi Ben - Shaul](https://github.com/rughciatuk)
- Place: israel
- Bio: Android developer
- GitHub: [Roi Ben - Shaul](https://github.com/rughciatuk)

#### Name: [Konstantin](https://github.com/Kola50011)
- Place: Wiener Neustadt, Austria
- Bio: Computer Science Student
- GitHub: [Konstantin](https://github.com/Kola50011)

#### Name: [Ankit Rai](https://github.com/ankitrai96)
- Place: Greater Noida, Uttar Pradesh, India
- Bio: A high functioning geek, et cetera.
- GitHub: [ankitrai96](https://github.com/ankitrai96)

#### Name: [Tiago Severino](https://github.com/TiagoSeverino)
- Place: Lisbon, Portugal
- Bio: I code for fun!
- GitHub: [TiagoSeverino](https://github.com/TiagoSeverino)

#### Name: [Patrick Hübl-Neschkudla](https://github.com/flipace)
- Place: Vienna, Austria
- Bio: Senior Developer @ ovos media gmbh. Happily married and father of 2 awesome kids. Oh and I like games.
- GitHub: [flipace](https://github.com/flipace)

#### Name: [Zakaria Soufiani](https://github.com/zakaria-soufiani)
- Place: Agadir, Morocco
- Bio: Student
- GitHub: [Zakaria Soufiani](https://github.com/zakaria-soufiani)

#### Name: [Mathias Pihl](https://github.com/newspaperman57)
- Place: Aalborg, Denmark
- Bio: Software Engineering Student
- GitHub: [Newspaperman57](https://github.com/newspaperman57)

#### Name: [Bikibi](https://github.com/Bikibi)
- Place: Toulouse, France
- Bio: Front-end dev
- GitHub: [Bikibi](https://github.com/Bikibi)

#### Name: [Weilun](https://github.com/holah)
- Place: Singapore
- Bio: Engineer
- GitHub: [Weilun](https://github.com/holah)

#### Name: [Matteo Mensi](https://github.com/Snatched)
- Place: Italy
- Bio: Chemical Engineering student. C++ developer. I (try to) make high-performance computational programs to help with scientific research.
- GitHub: [Snatched](https://github.com/Snatched)

#### Name: [Oleksiy Ovdiyenko](https://github.com/doubledare704)
- Place: Kyiv, Ukraine
- Bio: Python Dev
- GitHub: [Oleksiy Ovdiyenko](https://github.com/doubledare704)

#### Name: [Jeremy](https://github.com/jremeh)
- Place: KL, Malaysia
- Bio: Applied Math with Computing Student
- GitHub: [Jeremy](https://github.com/jremeh)

#### Name: [KUMAR AKSHAY](https://github.com/kakshay21)
- Place: Indore, Madhya Pradesh, India
- Bio: Electronics and Communication student.
- GitHub: [Kumar Akshay](https://github.com/kakshay21)

#### Name: [Jibin Thomas Philipose](https://github.com/JIBIN-P)
- Place: Mumbai, India
- Bio: Full-Stack Development, Machine Learning and Having Fun!.
- GitHub: [Jibin Thomas Philipose](https://github.com/JIBIN-P)

### Name: [Matei David](https://github.com/Matei207)
- Place: Birmingham, UK
- Bio: BSc Student at University of Birmingham
- GitHub: [Matei David](https://github.com/Matei207)

#### Name: [CAPS Padilla](https://github.com/CarlosPadilla)
- Place: Jalisco, Mexico
- Bio: A handsome guy with the best work ever

#### Name: [Aiman Abdullah Anees](https://github.com/aimananees)
- Place: Hyderabad, India
- Bio: iOS Developer
- GitHub: [Aiman Abdullah Anees](https://github.com/aimananees)

#### Name: [Andrea Zanin](https://github.com/ZaninAndrea)
- Place: Trento, Italy
- Bio: High School Student, passionate about math, coding and open source
- Github: [ZaninAndrea](https://github.com/ZaninAndrea)

#### Name: [VENKATESH BELLALE] (http://venkateshbellale.github.io)
- place:pune , India
- bio : loves computer+science , student
- github: [venketsh bellale] (http://github.com/venkateshbellale)

#### Name: [Keith VenHuizen](https://github.com/keithvenh/)
- Place: Sioux Falls, South Dakota
- Bio: Hi, I'm Keith. I love my family, playing board games, Chicago sports and problem solving!
- GitHub: [Keith VenHuizen](https://github.com/keithvenh)

#### Name：[ Eason Xuan ](https://github.com/timemahcine)
- Place: City:Shao Xing, State:Zhe Jiang, Country:China
- Bio: computer science student,front-end developer
- GitHub: [ Eason Xuan](https://github.com/timemahcine)

#### Name: [Ocean](https://github.com/ocean0212)
- Place: Henan, China
- Bio: Chinese food :heart_eyes:
- GitHub: [Ocean](https://github.com/ocean0212)

#### Name: [Rohit Motwani](https://github.com/rohittm)
- Place: Kanpur, India
- Bio: Frontend Developer
- GitHub: [rohittm](https://github.com/rohittm)

#### Name: [Piotr](https://github.com/khorne55)
- Place: Limerick, Ireland
- Bio: Computer Engineering Student :)
- GitHub: [khorne55](https://github.com/khorne55)

#### Name: [Rafael Barbosa](https://github.com/rafaelmilanibarbosa)
- Place: Sao Bernardo do Campo, Sao Paulo, Brazil
- Bio: loves computer+science , Full Stack Developer
- GitHub: [Ocean](https://github.com/rafaelmilanibarbosa)

#### Name: [Eric Wolfe](https://github.com/erwolfe)
- Place: Edwardsville, IL, USA
- Bio: Programmer, Audiophile, Gamer
- GitHub: [Eric Wolfe](https://github.com/erwolfe)

#### Name: [Francis](https://github.com/borbefg)
- Place: Quezon City, PH
- Bio: Fueled by :coffee:
- GitHub: [Francis](https://github.com/borbefg)

#### Name: [Gowtham](https://github.com/gowtham1997)
- Place: Chennai
- Bio: Loves Data science

### Name: [Branden] (https://github.com/redbeardaz)
- Place: Phoenix, AZ
- Bio: Customer Success Manager
- GitHub: [RedBeardAZ] (https://github.com/redbeardaz)

#### Name: [Hussain Calcuttawala](https://github.com/hussainbadri21)
- Place: Bengaluru, India
- Bio: Android Developer, Student, Foodie
- GitHub: [hussainbadri21](https://github.com/hussainbadri21)

#### Name: [M K]
- Place: Ko Tao, Thailand
- Bio: I love code, coffee and the beach

#### Name: [Ahmad Thames](https://github.com/ahmadthames)
- Place: Houston, TX, USA
- Bio: UX Engineer, Traveler, Plant-Based Foodie
- GitHub: [ahmadthames](https://github.com/ahmadthames)

#### Name: [Skyler](https://github.com/huntleyreep)
- Place: South Carolina
- Bio: Computer Science Student / Free Code Camper
- GitHub: [huntleyreep](https://github.com/huntleyreep)

#### Name: [Steve K]
- Place: Philadelphia, PA
- Bio: Security Analyst

#### Name: [Siddharth Tankariya](https://github.com/siddharthtankariya/)
- Place: Mumbai, India
- Bio: Java Developer, Foodie
- GitHub: [siddharthtankariya](https://github.com/siddharthtankariya/)

#### Name: [Christoph](https://github.com/iamchrishckns)
- Place: Germany
- Bio: I'm a german developer who loves to create things :)
- GitHub: [iamchrishckns](https://github.com/iamchrishckns)

#### Name: [Aditya Yuvaraj](https://github.com/Screwed-Up-Head)
- Place: Pune, India
- Bio: Metalhead law student who loves hardware and code
- GitHub: [Screwed-Up-Head](https://github.com/Screwed-Up-Head)

#### Name: [Zoe Kafkes](https://github.com/zkafkes)
- Place: Atlanta, Georgia USA
- Bio: caffeinated and curious
- GitHub: [zkafkes](https://github.com/zkafkes)

#### Name: [Gareth Davies](https://github.com/gareth-d85)
- Place: UK
- Bio: Future Developer and Free code camp local group leader
- GitHub: [Gareth Davies](https://github.com/gareth-d85)

#### Name: [Daniel Tudares](https://github.com/dan1eltudares)
- Place: Ottawa, Ontario, Canada
- Bio: Network specialist, code n00b
- Github: [Daniel Tudares](https://github.com/dan1eltudares)

#### Name: [Ryan Sperzel](https://github.com/ryansperzel)
- Place: NYC, New York, USA
- Bio: Recent college grad attending Flatiron School coding bootcamp
- GitHub: [Ryan Sperzel](https://github.com/ryansperzel)

#### Name: [Thomas Lee](https://github.com/pbzweihander)
- Place: Seoul, Republic of Korea
- Bio: College student
- GitHub: [Thomas Lee](https://github.com/pbzweihander)

#### Name: [Ayush Aggarwal](https://github.com/aggarwal125ayush)
- Place: Delhi, India
- Bio: Data Scientist , Android Developer
- Github: [Ayush Agagrwal](https://github.com/aggarwal125ayush)

#### Name: [Taylor Hudson](https://github.com/AllenCompSci)
- Place: Allen, Texas, USA
- Bio: Computer Scientist , C++ Developer, Java Developer, NodeJS, High School Computer Science Teacher, Math Teacher, Mathematicain
- Github: [Allen Comp Sci](https://github.com/AllenCompSci)

#### Name: [Margaret Kelley](https://github.com/mlouisekelley)
- Place: USA
- Bio: Cat lover
- GitHub: [mlouisekelley](https://github.com/mlouisekelley)

#### Name: [Simon Volpert](https://github.com/vol-pi)
- Place: Ulm, Germany
- Bio: DevOps, Hiking, Photography
- GitHub: [vol-pi](https://github.com/vol-pi)

#### Name: [Matteo Testa](https://github.com/maojh)
- Place: Milan, Italy
- Bio: Design&Arts
- GitHub: [maojh](https://github.com/maojh)

#### Name: [SAIDEEP DICHOLKAR](https://github.com/saideepd)
- Place: Mumbai, India
- Bio: Computer Science Engineering Student & Tech Enthusiast
- GitHub: [Saideep Dicholkar](https://github.com/saideepd)

#### Name: [Lisa Nguyen](https://github.com/LisaNguyen)
- Place: Dublin, Ireland
- Bio: Front-end developer
- GitHub: [Lisa Nguyen](https://github.com/LisaNguyen)

#### Name: [Tyler Williams](https://github.com/Tyler-Williams)
- Place: Henderson, NV, USA
- Bio: Front-end Developer
- GitHub: [Tyler-Williams](https://github.com/Tyler-Williams)

#### Name: [Ítalo Epifânio](https://github.com/itepifanio)
- Place: Natal, Brazil
- Bio: Web developer PHP and Python
- Github: [Ítalo Epifânio](https://github.com/itepifanio)

#### Name: [Otto Bittencourt](https://github.com/OttoWBitt)
- Place: Belo Horizonte, Minas Gerais, Brazil
- Bio: Computer Science student at Puc-Mg ,Music lover
- GitHub: [OttoWBitt] (https://github.com/OttoWBitt)

#### Name: [Ana Perez](https://github.com/anacperez)
- Place: King City, California, United States
- Bio: Full-Stack developer, hiking, travel, art, photography
- GitHub: [Ana Perez](https://github.com/anacperez)

#### Name: [Matan](https://github.com/matan188)
- Place: TLV, IL
- Bio: Programmer
- GitHub: [Matan](https://github.com/matan188)

#### Name: [Moisés Ñañez](https://github.com/moisesnandres)
- Place: Ica, Perú
- Bio: Software developer and musician
- GitHub: [Moisés Ñañez](https://github.com/moisesnandres)

#### Name: [Joe Hanson](https://github.com/jahanson)
- Place: San Antonio, TX, United States
- Bio: Front-End Developer
- GitHub: [Joe Hanson](https://github.com/jahanson)

#### Name: [Tech Tide](https://github.com/techtide/)
- Place: Singapore, Singapore
- Bio: Young software developer.
- GitHub: [techtide](https://github.com/techtide/)

#### Name: [Raymond Duckworth](https://github.com/raymondxduckworth/)
- Place: California, USA
- Bio: Aspiring full-stack web developer/software engineer. Interested in IoT, AI, & Tech Business.
- GitHub: [Raymond Duckworth](https://github.com/raymondxduckworth/)

#### Name: [Tanner Lund](https://github.com/nylan17/)
- Place: Seattle
- Bio: Developer
- GitHub: [Nylan17](https://github.com/nylan17/)

#### Name: [Ermolaev Gleb](https://github.com/ermolaeff/)
- Place: Moscow, Russia
- Bio: Student-developer, fond of JAva, Web etc.
- GitHub: [Ermolaeff](https://github.com/ermoalaeff)

#### Name: [Jeffrey Ng](https://github.com/NgJeffrey/)
- Place: California, United States
- Bio: Student
- GitHub: [NgJeffrey](https://github.com/NgJeffrey/)

#### Name: [Peter Walsh](https://github.com/ddddamian/)
- Place: UK
- Bio: Learning to code through freeCodeCamp
- GitHub: [Peter Walsh](https://github.com/ddddamian/)

#### Name: [Michelle Uy](https://github.com/breindy/)
- Place: NYC
- Bio: CS student aspiring to become a better coder
- GitHub: [Michelle Uy](https://github.com/breindy/)

#### Name: [James Nuttall](https://github.com/JamesNuttall/)
- Place: UK
- Bio: Developing things. Learning Git
- GitHub: [James Nuttall](https://github.com/JamesNuttall/)

#### Name: [Bruno](https://github.com/bbarao/)
- Place: Lisbon, Portugal
- Bio: Love stuff
- GitHub: [Bruno](https://github.com/bbarao/)

#### Name: [Taylor Lee](https://github.com/taylorlee1/)
- Place: California
- Bio: Developer
- GitHub: [taylorlee1](https://github.com/taylorlee1/)

#### Name: [José](https://github.com/JJPO96/)
- Place: Porto, Portugal
- Bio: Informatics Student
- GitHub: [JJPO96](https://github.com/JJPO96/)

#### Name: [Rafael Barbosa Conceição](https://github.com/darthmasters/)
- Place: Sergipe, Brasil
- Bio: Web Developer
- GitHub: [Rafael Barbosa Conceição](https://github.com/darthmasters/)

#### Name: [Eric](https://github.com/Eric-Tadeja/)
- Place: Redmond, Washington
- Bio: service engineer
- GitHub: [Eric-Tadeja](https://github.com/Eric-Tadeja/)

#### Name: [Grégoire](https://github.com/navispeed/)
- Place: Quebec, Canada
- Bio: Scala developer 
- GitHub: [navispeed](https://github.com/navispeed/)

#### Name: [Spencer](https://github.com/leaous/)
- Place: Pittsburgh, Pennsylvania
- Bio: student :)
- GitHub: [leaous](https://github.com/leaous/)

#### Name: [Udit Mittal](https://github.com/udit-001)
- Place: New Delhi, India
- Bio: Programmer
- Github: [Udit Mittal](https://github.com/udit-001)

#### Name: [Abhishek Bhatt](https://github.com/ab-bh)		
 - Place: New Delhi, India		
 - Bio: Software developer, studying B.Tech CSE		
 - GitHub: [Abhishek Bhatt](https://github.com/ab-bh)

#### Name: [Aniket](https://github.com/AniketRoy)
- Place: New Delhi, India
- Bio: Computer Science Under Graduate, Open Source Lover
- GitHub: [Aniket](https://github.com/AniketRoy)

#### Name: [Nelson Estevão](https://github.com/nelsonmestevao)
- Place: Braga, Portugal
- Bio: Student of Software Engineering who likes puzzles.
- GitHub: [nelsonmestevao](https://github.com/nelsonmestevao)

#### Name: [Tom Michel](https://github.com/tomichel)
- Place: Berlin, Germany
- Bio: Developer
- Github: [Tom Michel](https://github.com/tomichel)

#### Name: [Abhishek Bhatt](https://github.com/ab-bh)
- Place: New Delhi, India
- Bio: Software developer, studying B.Tech CSE
- GitHub: [Abhishek Bhatt](https://github.com/ab-bh)

#### Name: [Rohit Mathew](https://github.com/rohitjmathew)
- Place: Bangalore, Karnataka, India
- Bio: Android Developer, Freelancer and Tech Enthusiast
- GitHub: [Rohit Mathew](https://github.com/rohitjmathew)

#### Name: [Aditya Giri](https://github.com/BrainBuzzer)
- Place: Latur, India
- Bio: Student
- Github: [Udit Mittal](https://github.com/BrainBuzzer)

#### Name: [syamkumar](https://github.com/syam3526)
- Place:kerala,india
- Bio: data scientist
- Github: [syamkumar](https://github.com/syam3526)

#### Name: [Gui An Lee](https://github.com/piroton)
- Place: Singapore, Singapore
- Bio: Student
- Github: [Gui An Lee](https://github.com/piroton)

#### Name: [Hardik Surana](https://github.com/hardiksurana)
- Place: Bangalore, India
- Bio: Programmer, Student
- Github: [Hardik Surana](https://github.com/hardiksurana)

#### Name: [Curian lee Zhen Jie](https://github.com/finalight)		
 - Place: Singapore	
 - Bio: Fullstack, devops practitioner
 - GitHub: [turkerdotpy](https://github.com/finalight)	

#### Name: [Ayushman KB](https://github.com/namhsuya/)
- Place: Calcutta, India
- Bio: Life sciences student|Dev|Linux enthusiast
- GitHub: [namhsuya](https://github.com/namhsuya/)

#### Name: [Michael Rogers](https://github.com/widgyrogers)
- Place: London, England
- Bio: Management Consultant
- Github: [widgyrogers] (https://github.com/widgyrogers)

#### Name: [Ipaye Alameen](https://github.com/ipaye)
- Place: Lagos, Nigeria
- Bio: Coumpter Engeering Undergrad | Front-end Developer | Javascript enthusiast
- Github: [ipaye] (https://github.com/ipaye)

#### Name: [Audrey Delgado](https://github.com/AudreyLin)
- Place: CA, USA
- Bio: It Network & Security graduate turned newb developer...lol.  
- Github: [AudreyLin](https://github.com/AudreyLin)

#### Name: [Kutsoragi](https://github.com/Kutsoragi)
- Place: Madrid, Spain
- Bio: Software Student
- Github: [Kutsoragi] (https://github.com/Kutsoragi)

#### Name: [Shreyansh Dwivedi](https://github.com/shreyanshdwivedi)
- Place: Varanasi, Uttar Pradesh, India
- Bio: Undergrad at IIITA
- Github: [Shreyansh Dwivedi] (https://github.com/shreyanshdwivedi)

#### Name: [Jochen Kirstätter](https://github.com/jochenkirstaetter)
- Place: Mauritius
- Bio: Family guy, geek, entrepreneur, software craftsman: Microsoft MVP Visual Studio, C#, Xamarin, SQL Server, VFP, MySQL, Linux consultant, conference speaker
- GitHub: [jochenkirstaetter](https://github.com/jochenkirstaetter)
- Website: [Get Blogged by JoKi](https://jochen.kirstaetter.name/)

#### Name: [Paul Schmidt](https://github.com/pschmidt88)
 - Place: Kassel, Germany
 - Bio: Software Engineer @ plentymarkets
 - Github [pschmidt88](https://github.com/pschmidt88)
<<<<<<< HEAD
 
 #### Name: [Sanjeev Kumar](https://github.com/sanjeevbitx)
 - Place: Kolkata, India
 - Bio: Electronics Undergrad @Jadavpur University 
 - Github [sanjeevbitx](https://github.com/sanjeevbitx)
=======

#### Name: [Neelansh Sahai](https://www.linkedin.com/in/neelansh-sahai-555a693b/)
- Place: Lucknow, Uttar Pradesh, INDIA
- Bio: Flirty Allrounder with a knack of Programming, Sports and Music
- Github: [Neelansh Sahai](https://github.com/neelanshsahai)
>>>>>>> 0178986b
<|MERGE_RESOLUTION|>--- conflicted
+++ resolved
@@ -1754,16 +1754,13 @@
  - Place: Kassel, Germany
  - Bio: Software Engineer @ plentymarkets
  - Github [pschmidt88](https://github.com/pschmidt88)
-<<<<<<< HEAD
  
  #### Name: [Sanjeev Kumar](https://github.com/sanjeevbitx)
  - Place: Kolkata, India
  - Bio: Electronics Undergrad @Jadavpur University 
  - Github [sanjeevbitx](https://github.com/sanjeevbitx)
-=======
 
 #### Name: [Neelansh Sahai](https://www.linkedin.com/in/neelansh-sahai-555a693b/)
 - Place: Lucknow, Uttar Pradesh, INDIA
 - Bio: Flirty Allrounder with a knack of Programming, Sports and Music
-- Github: [Neelansh Sahai](https://github.com/neelanshsahai)
->>>>>>> 0178986b
+- Github: [Neelansh Sahai](https://github.com/neelanshsahai)