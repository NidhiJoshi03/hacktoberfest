<<<<<<< HEAD
#### Name: [Daniel Hernandez](https://github.com/DHDaniel)
- Place: Caracas, Venezuela
- Bio: IB Diploma high school student.
- GitHub: [DHDaniel](https://github.com/DHDaniel)

﻿#### Name: [GITHAE KEVIN](https://github.com/Kevogich)
- Place: Torino, Italy
=======
#### Name: [Clark Weckmann](https://github.com/clarkhacks)
- Place: Illinois, USA
- Bio: Design, Develop, Produce!
- GitHub: [ClarkHacks](https://github.com/clarkhacks)

#### Name: [Mintoo Kumar](https://github.com/mintoo511)
- Place: New Delhi, India 
- Bio: Software Engineer
- GitHub: [mintoo511](https://github.com/mintoo511)

#### Name: [GITHAE KEVIN](https://github.com/Kevogich)
- Place: Torino, Italy 
>>>>>>> 5a434b05
- Bio: Everything Data !
- GitHub: [GITHAE KEVIN](https://github.com/Kevogich)

#### Name: [Sourav Verma](https://github.com/SrGrace)
- Place: Gwalior, Madhya Pradesh, India
- Bio: Machine Learning Enthusiast, Information Technology Undergraduate-18
- GitHub: [SrGrace](https://github.com/SrGrace)
#### Name: [Abhay Gawade](https://github.com/abhaygawade)
- Place: Pune, Maharashtra, India
- Bio: Technology enthusiastic!
- GitHub: [Abhay Gawade](https://github.com/abhaygawade)

#### Name: [Chong Jia Wei](https://github.com/heyjiawei)
- Place: Singapore
- Bio: Transformer in disguise
- GitHub: [heyjiawei](https://github.com/heyjiawei)

#### Name: [Indra Kusuma](https://github.com/idindrakusuma)
- Place: Semarang, Indonesia
- Bio: ♥ opensource ♥
- GitHub: [idindrakusuma](https://github.com/idindrakusuma)

### Name: [Terren Peterson](https:/github.com/terrenjpeterson)
- Place: Richmond, Virginia, United States
- Bio: Creator of Alexa Skills and Lex based chatbots
- GitHub: [Terren Peterson](https://github.com/terrenjpeterson)

### Name: [Raj Shekhar Kumar](https:/github.com/rja907)
- Place: Delhi, India
- Bio: CS Undergrad
- GitHub: [Raj Shekhar Kumar](https://github.com/rja907)

#### Name: [Darsh Naik](https://github.com/DarshNaik)
- Place: India
- Bio: Computer Engineering student
- GitHub: [DarshNaik](https://github.com/DarshNaik)

#### Name: [Ruta Puodziunaite](https://github.com/rutuke)
- Place: Dublin, Ireland
- Bio: Fullstack Web developer and a chemical sciences graduate.
- GitHub: [rutuke](https://github.com/rutuke)
- Website: [https://www.rutap.tech](https://www.rutap.tech)
- Starup: [EndorseU](http://www.endorseu.com)

#### Name: [DAVE HOWSON](https://github.com/davehowson)		
 - Place: Kandy, Sri Lanka		 
 - Bio: Software Engineering Student/ Web Developer		 
 - GitHub: [davehowson](https://github.com/davehowson)

#### Name: [Egi Nugraha](https://github.com/eginugraha)
- Place: Bandung, Jawa Barat, Indonesia
- Bio: I Love Code and Design.
- GitHub: [Egi Nugraha](https://github.com/eginugraha)

#### Name: [Faouzi Bouzar Amrouche](https://github.com/faouziamrouche)
- Place: Kolea, Tipaza, Algeria
- Bio: Fullstack Web developer, Computer Engineering Master student
- GitHub: [faouziamrouche](https://github.com/faouziamrouche)

#### Name: [Rene Israel](https://github.com/reneisrael)
- Place: Mexico
- Bio: En decadencia
- GitHub: [Rene Israel](https://github.com/reneisrael)

#### Name: [Thomas Booker](https://github.com/thomas-booker)
- Place: Stockport, Cheshire, England
- Bio: Budding software developer, studying MSc Computing
- GitHub: [thomas-booker](https://github.com/thomas-booker)

#### Name: [Türker Yıldırım](https://github.com/turkerdotpy)		
 - Place: Tekirdağ, Turkey		
 - Bio: Literally gamer, geek and viking.		
 - GitHub: [turkerdotpy](https://github.com/turkerdotpy)		

#### Name: [OGUZCAN EMEGIL](https://github.com/oemegil)
- Place: Ankara
- Bio: Format atilir
- GitHub: [Oguzcan Emegil](https://github.com/oemegil)

#### Name: [Colin Zhang](http://linkedin.com/in/colinzhang95)		
 - Place: Philadelphia, PA, USA		
 - Bio: Entrepreneur, product manager, traveller		 
 - Github: [colinzhang](https://github.com/colinzhang)		

#### Name: [Petar Popovic](https://github.com/Petar-np)
- Place: Nova Pazova, Serbia
- Bio: Blockchain and Fullstack Web Developer
- GitHub: [Petar-np](https://github.com/Petar-np)

#### Name: [Dalton](https://github.com/stormBandit)		
 - Place: Ontario, Canada		
 - Bio: Software Engineer		
 - GitHun: [Dalton](https://github.com/stormBandit)		

#### Name: [VICTOR PIOLIN](https://github.com/vico1993)
- Place: FRANCE
- Bio: Open Source Lover, and trying some go :p
- GitHub: [Victor Piolin](https://github.com/vico1993)

#### Name: [ALICE CHUANG](https://github.com/AliceWonderland)
- Place: New York City, NY, USA
- Bio: I love DOGS! :dog:
- GitHub: [Alice Chuang](https://github.com/AliceWonderland)

#### Name: [Jon Rinciari] (https://github.com/jonathanRinciari)
-Place: New Haven, CT, USA
-Bio: Web Developer
-GitHub: [Jon Rinciari] (https://github.com/jonathanRinciari)

#### Name: [AP PRANAV](https://github.com/pranav-cs)
- Place: India
- Bio: I like to code
- GitHub: [AP Pranav](https://github.com/pranav-cs)

#### Name: [GABE DUNN](https://github.com/redxtech)
- Place: Canada
- Bio: I love VUE !!
- GitHub: [Gabe Dunn](https://github.com/redxtech)
- Website: [when.](https://when.redxte.ch)

#### Name: [GEORGE FOTOPOULOS](https://github.com/xorz57)
- Place: Patras, Achaia, Greece
- Bio: Technology Enthusiast
- GitHub: [George Fotopoulos](https://github.com/xorz57)

#### Name: [Stephen Dzialo](https://github.com/dzials)
- Place: USA
- Bio: Computer Science Major
- GitHub: [Stephen Dzialo](https://github.com/dzials)

#### Name: [Taf Meister](https://github.com/tashrafy)
- Place: NYC
- Bio: Developer =]

#### Name: [RAFAEL MENEZES](https://github.com/RafaelSa94)
- Place: Boa Vista, Roraima, Brazil
- Bio: Computer Science Major
- GitHub: [Rafael Sá](https://github.com/RafaelSa94)

#### Name: [Patrick S](https://github.com/patsteph)
- Place: USA
- Bio: Professional Geek
- GitHub: [Patrick S](https://github.com/patsteph)

#### Name: [Michael Cao](https://github.com/mcao)
- Place: PA, USA
- Bio: Student
- GitHub: [Michael Cao](https://github.com/mcao)

#### Name: [Amlaan Bhoi](https://github.com/amlaanb)
- Place: IL, USA
- Bio: CS Grad Student
- GitHub: [Amlaan Bhoi](https://github.com/amlaanb)

#### Name: [Cecy Correa](https://github.com/cecyc)
- Place: USA
- Bio: Software Engineer at ReturnPath
- Github: [cecyc](https://github.com/cecyc)

#### Name: [Billy Lee](https://github.com/leebilly0)
- Place: WI, USA
- Bio: Software Developer, Bachelors in Computer Science
- Github: [Billy Lee](https://github.com/leebilly0)

#### Name: [AGNIESZKA MISZKURKA](https://github.com/agnieszka-miszkurka)
- Place: Poland
- Bio: second year Computer Science Student, in love with NYC <3
- GitHub: [agnieszka-miszkurka](https://github.com/agnieszka-miszkurka)

#### Name: [Leah Langfrod](https://github.com/leahlang4d2)
- Place: CA, USA
- Bio: Recent Bachelors in Computer Science
- Github: [Leah Langford](https://github.com/leahlang4d2)

#### Name: [Eric Nor](https://github.com/thateric)
- Place: Lake Forest, CA, USA
- Bio: Multiple corgi owner and a Senior Software Developer
- Github: [Eric Nord](https://github.com/thateric)

#### Name: [Campion Fellin](https://github.com/campionfellin)
- Place: Seattle, WA, USA
- Bio: I love open source and coffee! New grad looking for work!
- GitHub: [Campion Fellin](https://github.com/campionfellin)

#### Name: [Niket Mishra](https://github.com/niketmishra)
- Place: New Delhi, Delhi, India
- Bio: B.Tech Student in Information Technology
- GitHub: [Niket Mishra](https://github.com/niketmishra)

#### Name: [Shade Ruangwan](https://github.com/sruangwan)
- Place: Nara, Japan
- Bio: PhD student in Software Engineering
- Github: [Shade Ruangwan](https://github.com/sruangwan)

#### Name: [Michael Rodriguez](https://github.com/vinird)
- Place: Alajuea, Alajuela, Costa Rica
- Bio: Web dev adn graphic designer
- GitHub: [vinird](https://github.com/vinird)

#### Name: [Evan Culver](https://github.com/eculver)
- Place: San Francisco, CA, USA
- Bio: I work at Uber on data storage, tooling and OOS - checkout [our work](https://github.com/uber-go/dosa)!
- GitHub: [Evan Culver](https://github.com/eculver)

#### Name: [Vo Tan Tho](https://github.com/kensupermen)
- Place: Ho Chi Minh City, VietNam
- Bio: I'm Software Engineer at Dinosys
- GitHub: [Ken Supermen](https://github.com/kensupermen)

#### Name: [Franklyn Roth](https://github.com/far3)
- Place: Boulder, CO, USA
- Bio: I am a web developer working on finance sites. Specialize in accessibility.
- GitHub: [Franklyn Roth](https://github.com/far3)

#### Name: [Karthick Thoppe](https://github.com/karthicktv)
- Place: Dublin, Ireland
- Bio: I am a Solution Architect and work for a large SaaS organization
- GitHub: [Karthick Thoppe](https://github.com/karthicktv)

#### Name: [Brane](https://github.com/brane)
- Place: Turkey
- Bio: I am a caffeine based artificial life form.
- GitHub: [Brane](https://github.com/brane)

#### Name: [Ishan Jain](https://github.com/ishanjain28)
- Place: Roorkee, Uttrakhand, India
- Bio: I love working with Images, Crypto, Networking and opengl, Work as a Backend Engineer in Go. Also, Love Rust!.
- Github: [Ishan Jain](https://github.com/ishanjain28)

#### Name: [Anupam Dagar](https://github.com/Anupam-dagar)
- Place: Allahabad, India
- Bio: I am like a code currently in development.
- GitHub: [Anupam Dagar](https://github.com/Anupam-dagar)

#### Name: [Phil](https://github.com/bitbrain-za)
- Place: South Africa
- Bio: Avid Tinkerer
- GitHub: [bitbrain-za](https://github.com/bitbrain-za)

#### Name: [Jasdy Syarman](https://github.com/akutaktau)
- Place: Malaysia
- Bio: PHP Programmer
- GitHub: [akutaktau](https://github.com/akutaktau)

#### Name: [Rupesh Kumar](https://github.com/vmcniket)
- Place: India
- Bio: KIIT University IT student
- GitHub: [vmcniket](https://github.com/vmcniket)

#### Name: [Shelby Stanton](https://github.com/Minimilk93)
- Place: Leeds, England
- Bio: Front End Developer who loves cats and gaming!
- GitHub: [Minimilk93](https://github.com/Minimilk93)

#### Name: [Michael Nyamande](https://github.com/mikeyny)
- Place: Harare ,Zimbabwe
- Bio: Eat , ~~Sleep~~ , Code
- GitHub: [Mikeyny](https://github.com/mikeyny)

#### Name: [Anders Jürisoo](https://github.com/ajthinking)
- Place: Sweden
- Bio: What happens in Git stays in Git
- GitHub: [Anders Jürisoo](https://github.com/ajthinking)

#### Name: [Dvir](https://github.com/dvur12)
- Place: Israel
- Bio: \x90\x90\x90\x90
- GitHub: [Dvir](https://github.com/dvur12)

#### Name: [Xavier Marques](https://github.com/wolframtheta)
- Place: Corbera de Llobregat, Barcelona, Catalonia
- Bio: Computer Science Major
- GitHub: [WolframTheta](https://github.com/wolframtheta)

#### Name: [Vishal](https://dainvinc.github.io)
- Place: New York
- Bio: Software developer with a knack to learn things quickly.
- GitHub: [dainvinc](https://github.com/dainvinc)

### Name: [Niall Cartwright](https://github.com/Nairu)
- Place: Birmingham, UK
- Bio: Avid Games dev hobbyist, work for 3SDL as a software developer.
- GitHub: [Niall Cartwright](https://github.com/Nairu)

#### Name: [Justin I](https://github.com/Jish80)
- Place: IL, USA
- Bio: Work hard
- GitHub: [Jish80] (https://github.com/Jish80)

#### Name: [APOORVA SHARMA](https://github.com/okatticus)
- Place: Himachal Pradesh,India
- Bio: A student happy to write code and poetry.
- GitHub: [Apoorva Sharma](https://github.com/okatticus)

#### Name: [Prateek Pandey](https://github.com/prateekpandey14)
- Place: Bangalore, India
- Bio: Opensource Enthusiast, Opensource Golang developer
- GitHub: [Prateek Pandey](https://github.com/prateekpandey14)

#### Name: [CodHeK](https://github.com/CodHeK)
- Place: Mumbai, India
- Bio: Cuber/Coder
- GitHub: [CodHeK](https://github.com/CodHeK)

#### Name: [Søren Eriksen](https://github.com/soer7022)
- Place: Denmark
- Bio: Currently studying computerscience at Aarhus University
- Github: [Søren Eriksen](https://github.com/soer7022)

#### Name: [Cristiano Bianchi](https://github.com/crisbnk)
- Place: Italy
- Bio: Love to learn something new everyday
- GitHub: [crisbnk](https://github.com/crisbnk)


#### Name: [Paulo Henrique Scherer](https://github.com/phscherer)
- Place: Brazil
- Bio: Student and newbie software developer
- GitHub: [phscherer](https://github.com/phscherer)

#### Name: [Aldo Cano](https://github.com/aldocano)
- Place: Tirana, Albania
- Bio: A bug is never just a mistake...
- GitHub: [Aldo Cano](https://github.com/aldocano)

#### Name: [Timea Deák](https://github.com/DTimi)
- Place: Dublin, Ireland
- Bio: Molecular biologist
- GitHub: [Timea Deák](https://github.com/DTimi)

#### Name: [Christian Skala](https://github.com/chrishiggins29)
- Place: New York, USA
- Bio: Hire me! Need a VP of Engineering, Director of Software, CTO?
- GitHub: [Christian Skala](https://github.com/chrishiggins29)

#### Name: [filedesless](https://hightechlowlife.info)
- Place: Québec, Canada
- Bio: CompSci from ULaval reporting in
- GitHub: [aiglebleu](https://github.com/aiglebleu)

#### Name: [Jon Lee](https://github.com/githubbbbbbbbbbbbb)
- Place: Canada
- Bio: Student
- GitHub: [githubbbbbbbbbbbbb](https://github.com/githubbbbbbbbbbbbb)

#### Name: [Ren Cummings](https://github.com/nrenc027)
- Place: Dayton,OH, USA
- Bio: I like Code :sunglasses:, Coloring :art:, and Cardio :running:
- GitHub: [Ren Cummings](https://github.com/nrenc027)

#### Name: [Nefari0uss](https://github.com/nefari0uss)
- Place: USA
- Bio: Gamer, developer, and open source enthusiast!
- Github: [Nefari0uss](https://github.com/nefari0uss)

#### Name: [S Stewart](https://github.com/tilda)
- Place: Denton, Texas, US
- Bio: Dude trying to become a IT guy somewhere. Also reads [The Register](https://www.theregister.co.uk).
- GitHub: [tilda](https://github.com/tilda)

#### Name: [Jose Gomera](https://github.com/josegomera)
- Place: Dominican Republic
- Bio: I'm web developer that love somehow to help.
- Github: [josegomera](https://github.com/josegomera)

#### Name: [Stephen Abrahim](https://github.com/lepah)
- Place: Huntington Beach, CA
- Bio: Games and things!
- GitHub: [Stephen Abrahim](https://github.com/lepah)

#### Name: [Rajeev Kumar Singh](https://github.com/rajeeviiit)
- Place: Gandhinagar,Gujrat, IN
- Bio: Games and music!
- GitHub: [Rajeev Kumar Singh](https://github.com/rajeeviiit)

### Name: [Benjamin Sanvoisin](https://github.com/Laudenlaruto)
- Place : Paris, FR
- Bio: Devops, Gamer and fun
- GitHub: [Benjamin Sanvoisin](https://github.com/Laudenlaruto)

#### Name: [Matthew Burke](https://github.com/MatthewBurke1995)
- Place: Sydney, Australia
- Bio: Big fan of Python + Data
- GitHub: [Matthew Burke](https://github.com/MatthewBurke1995)

#### Name: [Caio Perdona](https://github.com/perdona)
- Place: Ribeirao Preto, SP, Brazil
- Bio: Web and Mobile Engineer
- GitHub: [Caio Perdona](https://github.com/perdona)

#### Name: [Shankhalika Sarkar](https://github.com/Shankhalika)
- Place: Karnataka, India
- Bio: Current Final Year CS Undergrad. I love poetry, tea and dogs.
- Github: [Shankhalika Sarkar](https://github.com/Shankhalika)

#### Name: [Henrique Duarte](https://github.com/mustorze)
- Place: São Paulo, SP, BR
- Bio: Developer, I really like!
- GitHub: [Henrique Duarte](https://github.com/mustorze)

#### Name: [Akshit Kharbanda](https://github.com/akshit04)
- Place: Delhi, India
- Bio: 5th semester IT Undergrad. Machine Learning enthusiast. Black coffee <3
- GitHub: [Akshit Kharbanda](https://github.com/akshit04)

#### Name:[Avinash Jaiswal](https://github.com/littlestar642)
- Place:Surat,Gujarat,India.
- Bio:In love with the WEB,from age of 5!
- Github:[Avinash Jaiswal](https://github.com/littlestar642)

#### Name: [JoeBanks13](https://github.com/JoeBanks13)
- Place: York, United Kingdom
- Bio: Backend web developer
- GitHub: [JoeBanks13](https://github.com/JoeBanks13)
- Webpage: [josephbanks.me](https://josephbanks.me)
- GitLab Server: [GitLab](https://gitlab.josephbanks.me/JoeBanks13)

#### Name: [Alisson Vargas](https://github.com/alisson-mich)
- Place: Torres, RS, Brazil
- Bio: A guy who loves IT :D
- GitHub: [Alisson Vargas](https://github.com/alisson-mich)

#### Name: [Mat.](https://github.com/pudkipz)
- Place: Stockholm, Sweden
- Bio: Random Swedish student.
- GitHub: [Mat.](https://github.com/pudkipz)

#### Name: [Adiyat Mubarak](https://github.com/Keda87)
- Place: Jakarta, ID, Indonesia
- Bio: Technology Agnostic
- GitHub: [Adiyat Mubarak](https://github.com/Keda87)

#### Name: [Vishaal Udandarao](https://github.com/vishaal27)
- Place: New Delhi, India
- Bio: Professional Geek | Developer
- GitHub: [Vishaal Udandarao](https://github.com/vishaal27)

#### Name: [Sparsh Garg](https://github.com/sparsh789)
- Place: Hyderabad, Telangana, India
- Bio: Student@IIIT,Hyderabad
- GitHub: [sparsh789](https://github.com/sparsh789)

#### Name: [Zaki Akhmad](https://github.com/za)
- Place: Jakarta, Indonesia
- Bio: Python enthusiasts
- GitHub: [za](https://github.com/za)

### Name: [Joey Marshment-Howell](https://github.com/josephkmh)
- Place: Berlin, Germany
- Bio: A nice young man who likes web programming!
- GitHub: [Joey Marshment-Howell](https://github.com/josephkmh)

#### Name: [Chris Sullivan](https://github.com/codemastermd)
- Place: College Park, Maryland
- Bio: Comp Sci student at the University of Maryland
- GitHub: [Chris Sullivan](https://github.com/codemastermd)

### Name: [Owen Mitchell](https://github.com/ultimatezenzar)
- Place: Edmond, OK, United States
- Bio: Programmer for a high school robotics team
- Github: [ultimatezenzar] (https://github.com/ultimatezenzar)

#### Name: [Sravya Pullagura](https://github.com/sravya96)
- Place: Vijayawada, Andhra Pradesh, India
- Bio: Love learning, coding and sketching!!
- Github [Sravya Pullagura](https://github.com/sravya96)

#### Name: [Ahmad Musaddiq Mohammad](https://github.com/ahmadmusaddiq)
- Place: Kuala Belait, Brunei Darussalam
- Bio: Mechanical engineer
- Github: [ahmadmusaddiq](https://github.com/ahmadmusaddiq)

#### Name: [Rafael Lima](https://github.com/rafaelkalan)
- Place: Belo Horizonte, Minas Gerais, Brazil
- Bio: Youger software engineer
- GitHub: [Rafael Lima](https://github.com/rafaelkalan)

#### Name: [Saif Rehman Nasir](https://github.com/shyshin)
- Place: New Delhi, India
- Bio: Techie with a lot of horizontals but a low verticality :(
- Github: [Saif Rehman Nasir](https://github.com/shyshin)

#### Name: [Yash Mittra](https://github.com/mittrayash)
- Place: New Delhi, Delhi, India
- Bio: Web Developer, Coder | Entering the field of Machine Learning and Data Science
- GitHub: [mittrayash](https://github.com/mittrayash)

#### Name: [Dustin Woods](https://github.com/dustinywoods)
- Place: MN, USA
- Bio: Software Developer
- GitHub: [Dustin Woods](https://github.com/dustinywoods)

#### Name: [Ginanjar S.B](https://github.com/egin10)
- Place: Samarinda, Kalimantan Timur, Indonesia
- Bio: Someone who's intresting about web devlopment / Programming
- GitHub: [Ginanjar S.B | egin10](https://github.com/egin10)

#### Name: [Fush Chups](https://github.com/fushandchups)
- Place: Christchurch, Canterbury, New Zealand
- Bio: Earhquake enthusiast
- GitHub:[fushandchups] (https://github.com/fushandchups)

#### Name: [Francis Venne](https://github.com/NullSilence)
- Place: Montreal, Canada.
- Bio: Developer by day, cat lover by night. Canadian tech enthusiast.
- Github [Sravya Pullagura](https://github.com/NullSilence)

#### Name: [Leonardo Bonetti](https://github.com/LeonardoBonetti)
- Place: São Paulo, Brazil
- Bio: Associate Degree analysis and systems development
- GitHub: [Leonardo Bonetti](https://github.com/LeonardoBonetti)

#### Name: [Noveen Sachdeva](https://github.com/noveens)
- Place: Hyderabad, Telangana, India
- Bio: 3rd Year CS undergrad at IIIT Hyderabad.
- GitHub: [Noveen Sachdeva](https://github.com/noveens)

#### Name: [DENNIS ORZIKH](https://github.com/orzikhd)
- Place: Seattle, WA, USA
- Bio: Student at UW. Likes easy ways to make sure tools are set up in new environments (like this project)
- Github: Wow isn't this right up there ^ [Dennis Orzikh](https://github.com/orzikhd)

#### Name: [Pranav Bhasin](https://github.com/pranavbhasin96)
- Place: Hyderabad, Telangana, India
- Bio: Trying to fit in coding society.
- GitHub: [Pranav Bhasin](https://github.com/pranavbhasin96)

#### Name: [Vaibhav Agarwal](https://github.com/vaibhavagarwal220)
- Place: Mandi, Himachal Pradesh, India
- Bio: A passionate programmer and a beginner in Open Source
- Github [Vaibhav Agarwal](https://github.com/vaibhavagarwal220)

#### Name: [Arpit Gogia](https://github.com/arpitgogia)
- Place: Delhi, India
- Bio: Python Developer
- Github [Arpit Gogia](https://github.com/arpitgogia)

#### Name: [Charlie Stanton](https://github.com/shtanton)
- Place: Southend-On-Sea, England
- Bio: JavaScript Tinkerer, Lover of Vim
- Github [Charlie Stanton](https://github.com/shtanton)

#### Name: [James Henderson](https://github.com/prohunt)
- Place: Raleigh, NC, United States
- Bio: Inquisitive, Loves coding, also vegan
- Github [Sravya Pullagura](https://github.com/sravya96)

#### Name: [Loreleen Mae Sablot](https://github.com/loreleensablot)
- Place: Daet, Camarines Norte, Philippines
- Bio: I love designing beautiful websites. I also bike.
- Github [Loreleen Mae Sablot] (https://github.com/loreleensablot)

#### Name: [Ahmad Musaddiq Mohammad](https://github.com/ahmadmusaddiq)
- Place: Kuala Belait, Brunei Darussalam
- Bio: Mechanical engineer
- Github: [ahmadmusaddiq](https://github.com/ahmadmusaddiq)

#### Name: [Aleksandr Vorontsov](https://github.com/a-vorontsov)
- Place: London, England
- Bio: Student, Aspiring Front-end Web Dev
- Github [Aleksandr Vorontsov](https://github.com/a-vorontsov)
#### Name: [Ben Smith](https://github.com/ben-w-smith)
- Place: Salt Lake City, UT, USA
- Bio: A guy that loves writing bots and automation.
- GitHub: [Ben Smith](https://github.com/ben-w-smith)

#### Name: [Eric Bryant](https://github.com/shmickle)
- Place: Fairfax, Virginia, USA
- Bio: Web Developer
- GitHub: [shmickle](https://github.com/shmickle)

#### Name: [Emmanuel Akinde](https://github.com/harkindey)
- Place: Lagos, Nigeria
- Bio: Lets Code and Chill
- Github: [Harkindey](https://github.com/harkindey)

#### Name: [Ashish Krishan](https://github.com/ashishkrishan1995)
- Place: India
- Bio: Computer Science Major / UI/UX Designer
- GitHub: [ashishkrishan1995](https://github.com/ashishkrishan1995)

#### Name: [Katherine S](https://github.com/kms6bn)
- Place: San Francisco
- Bio: Data Scientist
- Github: [kms6bn](https://github.com/kms6bn)

#### Name: [BrunoSXS](https://github.com/brunosxs)
- Brazil
- Bio: I like turtules.
- Github [BrunoSXS](https://github.com/brunosxs)

#### Name: [Alexander Miller](https://github.com/allesmi)
- Place: Salzburg, Austria
- Bio: Student/Web Developer
- GitHub: [allesmi](https://github.com/allesmi)

#### Name: [Bryan Wigianto](https://github.com/bwigianto)
- Place: USA
- Bio: Engineer
- GitHub: [bwigianto](https://github.com/bwigianto)

#### Name: [Ckpuna4](https://github.com/Ckpuna4)
- Place: Saint-petersburg, Russia
- Bio: Web Developer
- GitHub: [Ckpuna4](https://github.com/Ckpuna4)

#### Name: [Vaibhaw Agrawal](https://github.com/vaibhaw2731)
- Place: New Delhi, India
- Bio: I am a Machine Learning enthusiast.
- GitHub: [vaibhaw2731](https://github.com/vaibhaw2731)

#### Name: [Dhevi Rajendran](https://github.com/dhevi)
- Place: USA
- Bio: Software Engineer
- Github: [dhevi](https://github.com/dhevi)

#### Name: [Martns90](https://github.com/martns90)
- Place: The Gym
- Bio: enthusiast
- Github: [martns90](https:github.com/martns90)

#### Name: [Oluwadamilola Babalola](https://github.com/thedammyking)
- Place: Lagos, Nigeria
- Bio: JavaScript Developer
- GitHub: [Oluwadamilola Babalola](https://github.com/thedammyking)

### Name: [Trevor Meadows](https://github.com/tlm04070)
- Place: Charlotte, North Carolina.
- Bio: UNC Charlotte coding bootcamp student.
- GitHub: [tlm04070](https://github.com/tlm04070);

#### Name: [Ratchapol Tengrumpong](https://github.com/lullabies)
- Place: Bangkok, Thailand
- Bio: Programmer Analyst
- GitHub: [lullabies](https://github.com/lullabies)

#### Name: [Luke Taylor](https://github.com/lmcjt37)
- Place: Derby, UK
- Bio: Senior Software Engineer, child at heart
- GitHub: [Luke Taylor](https://github.com/lmcjt37)

#### Name: [Snehil Verma](https://github.com/vsnehil92)
- Place: Delhi, India
- Bio: Love to learn new technologies
- GitHub: [vsnehil92](https://github.com/vsnehil9

#### Name: [Akram Rameez](https://github.com/akram-rameez)
- Place: Bengaluru, India
- Bio: I like free T-shirts and I cannot lie.
- GitHub: [allesmi](https://github.com/akram-rameez)

#### Name: [Bryan Tylor](https://github.com/bryantylor)
- Place: Cincinnati, OH, USA
- Bio: Elixir Dev / Nuclear Engineer
- GitHub: [Bryan Tylor](https://github.com/bryantylor)

#### Name: [Matthias Kraus](https://github.com/brotkiste)
- Place: Munich, Germany
- Bio: Automotive Computer Science
- GitHub: [brotkiste](https://github.com/brotkiste)

#### Name: [Harshil Agrawal](https://github.com/harshil1712)
-Place: Vadodara, India
-Bio: Student,Web Developer
-GitHub: [harshil1712](https://github.com/harshil1712)

#### Name: [Bennett Treptow](https://github.com/bennett-treptow)
- Place: Milwaukee, WI, USA
- Bio: Computer Science Major / Web Developer
- Github: [bennett-treptow](https://github.com/bennett-treptow)

#### Name: [Cameron Smith](https://github.com/cameronzsmith)
- Place: Wichita, KS, USA
- Bio: Student
- GitHub: [cameronzsmith](https://github.com/cameronzsmith)

#### Name: [Jose Morales](https://github.com/castro732)
- Place: Buenos Aires, Argentina
- Bio: Developer
- GitHub: [castro732](https://github.com/castro732)

#### Name: [Hassan Sani](https://github.com/inidaname)
- Place: Bida, Niger State, Nigeria
- Bio: Web Developer at @ADPNigeria

#### Name: [Philip Terzic](https://github.com/PhilTerz)
- Place: Scottsdale, Arizona, USA
- Bio: Aspiring OSS Contributer
- GitHub: [PhilTerz](https://github.com/PhilTerz)

#### Name: [Gustavo Pacheco Ziaugra](https://github.com/GustavoZiaugra)
- Place: São Paulo, Brazil.
- Bio: Technology Guy / Student
- GitHub: [Gustavo Ziaugra](https://github.com/GustavoZiaugra)

#### Name: [Sarah Chen](https://github.com/sarovisk)
- Place: Sao Paulo/ Brazil
- Bio: Student
- GitHub: [sarovisk](https://github.com/sarovisk)

#### Name: [Jose David](https://github.com/jose4125)
- Place: Bogotá, Colombia
- Bio: Web Developer
- GitHub: [jose4125](https://github.com/jose4125)

#### Name: [Mayank Saxena](https://github.com/mayank26saxena)
- Place: New Delhi, India
- Bio: Student
- GitHub: [mayank26saxena](https://github.com/mayank26saxena)

#### Name: [Napat Rattanawaraha](https://github.com/peam1234)
- Place: Bangkok, Thailand
- Bio: Student / Junior Web Developer
- GitHub: [peam1234](https://github.com/peam1234)

#### Name: [Marion Fioen](https://github.com/marion59000)
- Place: Lille, France
- Bio: Developer
- GitHub: [marion59000](https://github.com/marion59000)

#### Name: [Akma Adhwa](https://github.com/akmadhwa)
- Place: Malaysia
- Bio: Web Developer
- GitHub: [akmadhwa](https://github.com/akmadhwa)

#### Name: [Ian James](https://inj.ms)
- Place: London, UK
- Bio: Web... person?
- GitHub: [injms](https://github.com/injms)

#### Name: [K Foster](https://foster.im)
- Place: West Sussex, UK
- Bio: Web Developer
- GitHub: [g33kcentric](https://github.com/g33kcentric)

#### Name: [Andin FOKUNANG](https://github.com/switchgirl95)
- Place: Yaounde , Cameroon
- Bio: Student - Otaku - Geek
- GitHub: [Switch](https://github.com/switchgirl95)

#### Name: [xenocideiwki] (https://github.com/xenocidewiki)
- Place: Norway
- Bio: Reverse Engineer
- GitHub: [xenocidewiki] (https://github.com/xenocidewiki)

#### Name: [George Hundmann](https://github.com/georgegsd)
- Place: Mannheim, Baden-Württemberg, Germany
- Bio: I'm a German Shepherd that likes eating
- GitHub: [georgegsd](https://github.com/georgegsd)

#### Name: [Ahmad Abdul-Aziz](https://github.com/a-m-a-z)
- Place: Abuja, Nigeria
- Bio: Web Developer
- GitHub: [a-m-a-z](https://github.com/a-m-a-z)

#### Name: [Allan Dorr](https://github.com/aldorr)
- Place: Hamburg, Germany
- Bio: Web Dev, Writer, Translator, Teacher
- GitHub: [aldorr](https://github.com/aldorr)

#### Name: [Musa Barighzaai](https://github.com/mbarighzaai)
- Place: Toronto, Canada
- Bio: Front End Developer
- GitHub: [mbarighzaai](https://github.com/mbarighzaai)

#### Name: [Lakston](https://github.com/Lakston)
- Place: Toulouse, France
- Bio: Front-End Dev
- GitHub: [Lakston](https://github.com/Lakston)

#### Name: [Shobhit Agarwal](https://github.com/shobhit1997)
- Place: JSSATE, NOIDA ,INDIA
- Bio: Student/Andriod Developer
- GitHub: [shobhit1997](https://github.com/shobhit1997)

#### Name: [Will Barker](https://github.com/billwarker)
- Place: Toronto, Canada
- Bio: A guy who wants to improve the world through AI!
- GitHub: [Will Barker](https://github.com/billwarker)

#### Name: [Christopher Bradshaw](https://github.com/kitsune7)
- Place: Provo, UT, USA
- Bio: I love FOXES!!! :fox:
- GitHub: [kitsune7](https://github.com/kitsune7)

#### Name: [Ben Edelson]
-Place: Newark NJ
-Bio: I.T.
-GitHub: https://github.com/Bed3150n

#### Name: [JOE SCHO](https://github.com/JoeScho)
- Place: London, UK
- Bio: I love guitar!
- GitHub: [JoeScho](https://github.com/JoeScho)

#### Name: [Anuraag Tummanapally](https://github.com/TummanapallyAnuraag)
- Place: Mumbai, India
- Bio: Student, System Administrator
- GitHub: [TummanapallyAnuraag](https://github.com/TummanapallyAnuraag)

#### Name: [Fran Acién](https://github.com/acien101)
- Place: Madrid, Spain
- Bio: Full of empty
- GitHub: [Fran Acién](https://github.com/acien101)

#### Name: [Piyush Sikarwal](https://github.com/psikarwal)
- Place: India
- Bio: Professional Geek
- GitHub: [Piyush Sikarwal](https://github.com/psikarwal)

#### Name: [Pratyum Jagannath](https://github.com/Pratyum)
- Place: Singapore
- Bio: I tell tales!
- GitHub: [Pratyum](https://github.com/Pratyum)

#### Name: [Jakub Bačo](https://github.com/vysocina)
- Place: Slovakia
- Bio: Student / Designer
- GitHub: [Jakub Bačo](https://github.com/vysocina)

#### Name: [Gabriel Obaldia](https://github.com/gobaldia)
- Place: Uruguay
- Bio: Full Stack Developer
- GitHub: [Gabriel Obaldia](https://github.com/gobaldia)

#### Name: [Antonio Jesus Pelaez](https://github.com/ajpelaez)
- Place: Granada, Spain
- Bio: IT Student at the University of Granada
- GitHub: [Antonio Jesus Pelaez](https://github.com/ajpelaez)

#### Name: [PureHyd](https://github.com/PureHyd)
- Place: Evanston, IL
- Bio: EECS Student \@ NorthwesternU
- GitHub: [PureHyd](https://github.com/PureHyd)

#### Name: [Hoang Ha](https://github.com/halink0803)
- Place: Hanoi, Vietnam
- Bio: I love javascript! :cat:
- GitHub: [Hoang Ha](https://github.com/halink0803)

#### Name: [Will Tan](https://github.com/twillzy)
- Place: Sydney, Australia
- Bio: 2/4 into getting a free Hacktoberfest T-Shirt
- GitHub: [Antonio Jesus Pelaez](https://github.com/twillzy)

#### Name: [Santanaraj Esguerra](https://github.com/akiyamamio16)
- Place: San Fernando City, Pampanga, Philippines 2000
- Bio: I'm a 4th year Graduating I.T Student from Our Lady Of Fatima Univeristy Pampanga
- GitHub: [Haruka Mayumi](https://github.com/akiyamamio16)

#### Name: [Edwin Chui](https://github.com/Fly1nP4nda)
- Place: Georgia, United States
- Bio: Fulltime / Fullstack Web Developer
- GitHub: [Fly1nP4nda](https://github.com/Fly1nP4nda)

#### Name: [Mark Carlson](https://github.com/electrek)
- Place: Chicago, IL, USA
- Bio: Escape room maker
- GitHub: [Mark Carlson](https://github.com/electrek)

#### Name: [Warrin Pipon](https://github.com/lgdroidz)
- Place: Davao, Philippines
- Bio: Web Developer
- GitHub: [Warrin Pipon](https://github.com/lgdroidz)

#### Name: [David Buckle](https://github.com/met3or)
- Place: Manchester, UK
- Bio: Linux System Administrator
- GitHub: [met3or](https://github.com/met3or)

#### Name: [Aishwarya Pradhan](https://github.com/aishwaryapradhan)
- Place: Gurugram, India
- Bio: Learner, Coder,  INFJ, multipotentialite and a person who loves
to explore life. Also, Python and Django Developer
- Github: [Aishwarya Pradhan](https://github.com/aishwaryapradhan)
- Website: [Introverted Geek](http://introvertedgeek.com)

#### Name: [ALEX MARRUJO](https://github.com/marrujoalex)
- Place: California
- Bio: Software Developer
- GitHub: [Alex Marrujo](https://github.com/marrujoalex)

#### Name: [Ezequiel Pequeño Calvar](https://github.com/remohir)
- Place: London, United Kingdom
- Bio: FrontEnd Developer
- GitHub: [Ezequiel Pequeño Calvar](https://github.com/remohir)

### Name: [Elijah](https://github.com/raptosaur)
- Place: Swansea, UK
- Bio: Studying MEng at Swansea Uni and part time SysAdmin
- GitHub: [Raptosaur](https://github.com/raptosaur)

#### Name: [George Kunthara](https://github.com/gkunthara)
- Place: Seattle, WA USA
- Bio: Student at Gonzaga University
- GitHub: [George Kunthara](https://github.com/gkunthara)

#### Name: [Jamie Taylor](https://github.com/GaProgMan)
- Place: Leeds, UK
- Bio: Full stack .NET developer (and .NET Core blogger)
- GitHub: [GaProgMan](https://github.com/GaProgMan)

#### Name: [Lokesh Raj Arora](https://github.com/lokiiarora)
- Place: Darjeeling, India
- Bio: CS Student at SRM University, Full Stack Developer
- Github: [Lokesh Raj Arora](https://github.com/lokiiarora)

#### Name: [Mahdi Majidzadeh](https://github.com/MahdiMajidzadeh/)
- Place: Qom, Qom, Iran
- Bio: back-end develoer and seo expert
- GitHub: [Mahdi Majidzadeh](https://github.com/MahdiMajidzadeh/)
- Twitter: [Mahdi Majidzadeh](https://twitter.com/MahdiMajidzadeh/)

#### Name: [Pedro Mietto Bruini](https://github.com/bruini)
- Place: Jundiaí, São Paulo, Brazil
- Bio: Analyst/Developer Student at Fatec-Jd
- GitHub: [Pedro Mietto Bruini](https://github.com/bruini)

#### Name: [NIKOLETT HEGEDÜS](https://github.com/henikolett)
- Place: Debrecen, Hungary
- Bio: I'm a Developer / Music geek / Nature enthusiast
- GitHub: [Nikolett Hegedüs](https://github.com/henikolett)

#### Name: [Omar Mujahid](https://github.com/omarmjhd)
- Place: Austin, Texas, USA
- Bio: I write code, and play golf!
- GitHub: [Omar Mujahid](https://github.com/omarmjhd)

#### Name: [Kyle Johnson] (https://github.com/johnson90512)
- Place: United States
- Bio: Information System Administrator, former Information Systems student
- GitHub: [Kyle Johnson] (https://github.com/johnson90512)
#### Name: [Gilliano Menezes](https://github.com/gillianomenezes)
- Place: Recife, Brazil
- Bio: Software Engineer at www.neuroup.com.br
- GitHub: [Gilliano Menezes](https://github.com/gillianomenezes)

#### Name: [Luís Antonio Prado Lança](https://github.com/luisslanca)
- Place: Jundiaí, São Paulo, Brazil
- Bio: I'm a student in Fatec Jundiaí and Web Developer.
- GitHub: [Luís Antonio Prado Lança](https://github.com/luisslanca)

#### Name: [Anish Bhardwaj](https://github.com/bhardwajanish)
- Place: New Delhi, India
- Bio: CSD IIITD
- GitHub: [Anish Bhardwaj](https://github.com/bhardwajanish)

#### Name: [Ankur Sharma](https://github.com/ankurs287)
- Place: New Delhi, India
- Bio: CSAM, IIITD
- GitHub: [Ankur Sharma](https://github.com/ankurs287)

#### Name: [Siddhant Verma](https://github.com/siddver007)
- Place: Delhi, India
- Bio: Information Assurance and Cybersecurity Master's Student at Northeastern University
- GitHub: [Siddhant Verma](https://github.com/siddver007)

#### Name: [Cody Williams](https://github.com/codyw9524)
- Place: Dallas, Texas, USA
- Bio: Web Nerd
- GitHub: [Cody Williams](https://github.com/codyw9524)

#### Name: [Aayush Sharma](https://github.com/aayusharma)
- Place: Mandi, Himachal Pradesh, India
- Bio: IITian
- GitHub: [Aayush Sharma](https://github.com/aayusharma)

#### Name: [Jonas Fabisiak](https://github.com/RenCloud)
- Place: Hanover, Germany
- Bio: IT Student
- GitHub: [Jonas Fabisiak](https://github.com/RenCloud)

#### Name: [Mark Schultz](https://github.com/zynk)
- Place: Calgary, Alberta
- Bio: IT Student at SAIT
- GitHub: [Mark Schultz](https://github.com/zynk)

#### Name: [Juan Pablo Aguilar Lliguin](https://github.com/chefjuanpi)
- Place: Chicoutimi, QC, Canada
- Bio: Full Stack Developer
- GitHub: [Juan Pablo Aguilar Lliguin](https://github.com/chefjuanpi)

### Name: [Isaac Torres Michel](https://github.com/isaactorresmichel)
- Place: León, Mexico
- Bio: Software Engineer
- GitHub: [Isaac Torres Michel](https://github.com/isaactorresmichel)

#### Name: [Klaudia K.](https://github.com/KalpiKK)
- Place: Poland
- Bio: IT Student at the University of Wroclaw
- GitHub: [Klaudia K.](https://github.com/KalpiKK)

#### Name: [Luiz Gustavo Mattos](https://github.com/mano0012)
- Place: Brasil
- Bio: Computer Science Student
- Github: [Luiz Matos](https://github.com/mano0012)

#### Name: [Jeppe Ernst](https://github.com/Ern-st)
- Place: 🇩🇰
- Bio: fullstack/devops/security unicorn 🦄
- GitHub: [Jeppe Ernst](https://github.com/Ern-st)

#### Name: [Sergey Gorky](https://github.com/sergeygorky)
- Place: Ukraine
- Bio: I've Top Rated status in Upwork
- GitHub: [Sergey Gorky](https://github.com/sergeygorky)

#### Name: [Ayush Agarwal](https://github.com/thisisayaush)
- Place: Noida, India
- Bio: CSE Student at the Amity University
- GitHub: [Ayush Agarwal](https://github.com/thisisayush)

#### Name: [Arie Kurniawan](https://github.com/arkwrn)
- Place: Jakarta, Indonesia
- Bio: IT Student at Universiy of Muhammadiyah Jakarta
- GitHub: [Arie Kurniawan](https://github.com/arkwrn)

#### Name: [Ramón Didier Valdez Yocupicio](https://github.com/xDidier901)
- Place: Hermosillo, Sonora, México
- Bio: Software Developer / Student
- GitHub: [Didier Valdez](https://github.com/xDidier901)

#### Name: [Jamie Pinheiro](https://github.com/jamiepinheiro)
- Place: Canada
- Bio: Student @ uWaterloo
- GitHub: [jamiepinheiro](https://github.com/jamiepinheiro)

#### Name: [Alvin Abia](https://github.com/twist295)
- Place: NY, USA
- Bio: Lead Mobile Developer
- Github: [Alvin Abia](https://github.com/twist295)

### Name: [Carlos Federico Lahrssen](https://github.com/carloslahrssen)
- Place: Miami, Florida, USA
- Bio: CS Student at Florida International University
- GitHub: [Carlos Lahrssen](https://github.com/carloslahrssen)

#### Name: [Caio Calderari](https://github.com/caiocall)
- Place: Campinas, São Paulo, Brazil
- Bio: Designer
- GitHub: [Caio Calderari](https://github.com/caiocall)

#### Name: [Chashmeet Singh](https://github.com/chashmeetsingh)
- Place: New Delhi, India
- Bio: CS Student
- GitHub: [Chashmeet Singh](https://github.com/chashmeetsingh)

#### Name: [Aimee Tacchi](https://github.com/darkxangel84)
- Place: England, UK
- Bio: Female Front-End Developer From England, UK, I love Code, Cats and Tea. Also love travelling.
- GitHub: [darkxangel84](https://github.com/darkxangel84)

#### Name: [Stuart Wares](https://github.com/StuWares)
- Place: Tamworth, United Kingdom
- Bio: Learning web development to help with a career change!
- GitHub: [Stu Wares](https://github.com/StuWares)

#### Name: [Aitor Alonso](https://github.com/tairosonloa)
- Place: Madrid, Spain
- Bio: Computer Science and Engineering BSc student at Carlos III University of Madrid
- GitHub: [Aitor Alonso](https://github.com/tairosonloa)

#### Name: [Veronika Tolpeeva](https://github.com/ostyq)
- Place: Moscow, Russia
- Bio: Web developer
- GitHub: [Veronika Tolpeeva](https://github.com/ostyq)

#### Name: [Dzmitry Kasinets](https://github.com/dkasinets)
- Place: Brooklyn, NY, USA
- Bio: CS student at Brooklyn College, and The Game of Thrones fan :3
- Github: [Dzmitry Kasinets](https://github.com/dkasinets)

#### Name: [Anthony Mineo](https://github.com/amineo)
- Place: New Jersey, USA
- Bio: Web Design & Development
- GitHub: [Anthony Mineo](https://github.com/amineo)

#### Name: [Brent Scheppmann](https://github.com/bareon)
- Place: Garden Grove, CA, US
- Bio: Student, Geophysicist
- GitHub: [Brent Scheppmann](https://github.com/bareon)

#### Name: [Andrea Stringham](https://github.com/astringham)
- Place: Phoenix, AZ USA
- Bio: Coffee addict, dog person, developer.
- GitHub: [Andrea Stringham](https://github.com/astringham)

#### Name: [coastalchief](https://github.com/coastalchief)
- Place: Germany
- Bio: dev
- GitHub: [coastalchief](https://github.com/coastalchief)

#### Name: [Furkan Arabaci](https://github.com/illegaldisease)
- Place: Turkey
- Bio: Computer Science student
- GitHub: [Furkan Arabaci](https://github.com/illegaldisease)

#### Name: [Rizki Ramadhana](https://github.com/rizkiprof)
- Place: Yogyakarta, Indonesia
- Bio: Student / Front-end Developer
- GitHub: [Rizki Ramadhana](https://github.com/rizkiprof)

#### Name: [Sarthak Bhagat](https://github.com/sarthak268)
- Place: Delhi, India
- Bio: ECE Undergraduate
- GitHub: [Sarthak Bhagat](https://github.com/sarthak268)

#### Name: [Haley C Smith](https://github.com/haleycs)
- Place: Orlando, Florida
- Bio: Web Designer/Developer
- GitHub: [Haley C Smith](https://github.com/haleycs)

#### Name: [Lesyntheti](https://github.com/lesyntheti)
- Place : Troyes, France
- Bio : Network Engineer at University of Technology of Troyes
- Github: [lesyntheti](https://gitbub.com/lesyntheti)

#### Name: [Abdullateef](https://github.com/abdullateef97)
- Place: Lagos Island, Lagos State, Nigeria
- Bio: Student Developer
- GitHub: [Abdullateef](https://github.com/abdullateef97)

#### Name: [Juan Anaya Ortiz](https://github.com/JaoChaos)
- Place: Granada, Spain
- Bio: IT student at the University of Granada
- GitHub: [Juan Anaya Ortiz](https://github.com/JaoChaos)

#### Name: [Alexander Voigt](https://github.com/alexandvoigt)
- Place: San Francisco, CA, USA
- Bio: Software Engineer
- GitHub: [Alexander Voigt](https://github.com/alexandvoigt)

#### Name: [Michael Greene] (https://github.com/Greeneink4)
- Place: UT, USA
- Bio: Web Dev Student
- Github: [Michael Greene] (https://github.com/Greeneink4)

#### Name: [Lee Magbanua](https://github.com/leesenpai)
- Place: Philippines
- Bio: Student / Front-end Web Developer
- GitHub: [leesenpai](https://github.com/leesenpai)

#### Name: [Damodar Lohani](https://github.com/lohanidamodar)
- Place: Kathmandu, Nepal
- Bio: Technology Consultant at [LohaniTech](https://lohanitech.com)
- GitHub: [Damodar Lohani](https://github.com/lohanidamodar)

#### Name: [Hrafnkell Orri Sigurðsson](https://github.com/hrafnkellos)
- Place: Hafnarfjörður, Iceland
- Bio: Computer Scientist
- GitHub: [Hrafnkell Orri Sigurðsson](https://github.com/hrafnkellos)

#### Name: [Mitchell Haugen](https://github.com/haugenmitch)
- Place: VA, USA
- Bio: Programmer
- GitHub: [haugenmitch](https://github.com/haugenmitch)

#### Name: [Felipe Do Espirito Santo](https://github.com/felipez3r0)
- Place: Jaboticabal, SP, Brazil
- Bio: Professor at Fatec, Faculdade São Luís, and Mozilla Volunteer
- GitHub: [Felipe Do E. Santo](https://github.com/felipez3r0)

#### Name: [Jason Green](https://jason.green)
- Place: Seattle, WA
- Bio: Student of code, eater of sustainable sushi
- GitHub: [Jalence](https://github.com/jalence)

#### Name: [Elan Ripley](https//github.com/tattarrattat)
- Place: Raleigh, North Carolina, USA
- Bio: Programmer
- Github: [Elan Ripley](https//github.com/tattarrattat)

#### Name: [Bennie Mosher](https://github.com/benniemosher)		
 - Place: Windsor, CO		
 - Bio: CTO of NOMO FOMO, Inc. && Software Engineer at NBC Universal		
 - GitHub: [Bennie Mosher](https://github.com/benniemosher)		

#### Name: [Justin Oliver](https://github.com/justinoliver)
- Place: Seattle, WA, USA, Earth!
- Bio: Trying to learn cool new things!
- GitHub: [Justin Oliver](https://github.com/justinoliver)

#### Name: [RYAN R SMITH](https://github.com/devronsoft)
- Place: Oxford, UK
- Bio: Kiwi dev
- GitHub: [Ryan Smith](https://github.com/devronsoft)
- Website: [Blog](https://devronsoft.github.io/)

#### Name: [Michael Kaiser](https://github.com/patheticpat)
- Place: Germany
- Bio: Ooooooh, nooooooo, not tonight!!
- GitHub: [Michael Kaiser](https://github.com/patheticpat)

#### Name: [Igor Rzegocki](https://github.com/ajgon)
- Place: Kraków, PL
- Bio: I do Ruby for living, and hacking for fun
- GitHub: [Igor Rzegocki](https://github.com/ajgon)
- Website: [Online Portfolio](https://rzegocki.pl/)

#### Name: [JULIE QIU](https://github.com/julieqiu)
- Place: New York City, NY, USA
- Bio: Software Engineer; Loves iced coffee
- GitHub: [Julie Qiu](https://github.com/julieqiu)

#### Name: [Luis Alducin](https://linkedin.com/luisalduucin)
- Place: Mexico City
- Bio: Software Engineer
- GitHub: [Luis Alducin](https://github.com/luisalduucin)

#### Name: [Hannah Zulueta](https://github.com/hanapotski)
- Place: North Hollywood, CA
- Bio: Web developer, Calligrapher, Musician, Entrepreneur
- GitHub: [Ryan Smith](https://github.com/hanapotski)
- Website: [Blog](https://homemadecoder.wordpress.com)

#### Name: [Michele Adduci](https://micheleadduci.net)
- Place: Germany
- Bio: Full Stack Developer, living on a CI/CD pipeline
- GitHub: [madduci](https://github.com/madduci)

#### Name: [Austin Carey](https://github.com/apcatx)
- Place: Austin, TX, USA
- Bio: Jr Full Stack Developer making my first contribution.
- GitHub: [apcatx](https://github.com/apcatx)

#### Name: [John Rexter Flores](https://github.com/alldeads)
- Place: Cebu, Philippines
- Bio: Full Stack Developer
- Github: [John Rexter Flores](https://github.com/alldeads)

#### Name: [Luciano Santana dos Santos](https://github.com/lucianosds)
- Place: Ponta Grossa, PR, Brasil
- Bio: Computer Network Professional
- Github: [Luciano Santana dos Santos](https://github.com/lucianosds)

#### Name: [Naman Doshi] (https://github.com/warmachine0609)
-Place: Chennai,India
-Bio: ML developer
-Github: [Naman Doshi] (https://github.com/warmachine0609)
#### Name: [Alex Choi](https://github.com/running-cool)
- Place: Athens, GA
- Bio: Student
- Github: [running-cool](https://github.com/running-cool)

#### Name: [Sebastian Schreck](https://schreck.berlin)
- Place: Berlin, Germany
- Bio: Software Engineer
- Github: [StegSchreck](https://github.com/StegSchreck)

#### Name: [Fernando Contreras](https://github.com/fercreek)
- Place: Nuevo Leon, Mexico
- Bio: Software Engineer
- Github: [fercreek](https://github.com/fercreek)
- Website: [Blog](https://fercontreras.com/)

#### Name: [Kshitiz Khanal](https://github.com/kshitizkhanal7)
- Place: Kathmandu, Nepal
- Bio: Open Data and Open Knowledge activist
- GitHub: [Kshitiz Khanal](https://github.com/kshitizkhanal7)

#### Name: [Manas kashyap](https://github.com/Manas-kashyap)
- Place: New Delhi, India
- Bio: Computer Science Engineering student at Amity University
Noida
-Github: [Manas kashyap](https://github.com/Manas-kashyap)

#### Name: [Daksh Chaturvedi](https://github.com/daksh249)
- Place: New Delhi, India
- Bio: ECE Undergraduate at IIIT-Delhi
- GitHub: [Daksh Chaturvedi](https://github.com/daksh249)

#### Name: [SHANAKA ANURADHA](https://github.com/shanaka95)
- Place: Sri Lanka
- Bio: Undergraduate
- GitHub: [Shanaka95](https://github.com/shanaka95)

### Name: [Brandon Fadairo](https://github.com/BFadairo)
- Place: Columbus, Ohio
- Bio: A guy looking to change career fields
- GitHub: [Brandon Fadairo](https://github.com/BFadairo)

#### Name: [Lukas A](https://github.com/lukbukkit)
- Place: Kassel, Hesse, Germany
- Bio: Student on his way to the Abitur
- GitHub: [LukBukkit](https://github.com/lukbukkit)

#### Name: [Dale Noe](https://github.com/dalenoe)
- Place: Fairbury, Illinois, US
- Bio: System administrator by day, devops by hobby.
- GitHub: [Dale Noe](https://github.com/dalenoe)

#### Name: [Valera Kushnir](https://github.com/kashura)
- Place: Tampa, FL, USA
- Bio: Scrum Master and passionate technologist.
- GitHub: [kashura](https://github.com/kashura)

#### Name: [Eric Briese](https://github.com/Atrolantra)
- Place: Brisbane, Australia
- Bio: Student studying LAw and IT. Currently working as a software engineer.
- GitHub: [Atrolantra](https://github.com/Atrolantra)


#### Name: [Jeevan Chapagain](https://github.com/jeevanc)
- Place: Kathmandu, Nepal
- Bio: Student studying BSc(CSIT).Currently working as a software engineer intern.
- GitHub: [Jeevan Chapagain](https://github.com/jeevanc)

#### Name: [Ayushverma8](https://github.com/Ayushverma8)
- Place: Indore, TN, IN
- Bio: I'm living the best part of my life and the life that I always wanted to. Surrounded by amazing people everyday. Rich in happiness, meager in hate. Seduce me with bikes and roads, invite me to trekking and long drives. I love food and sleep. I'm driven by music and art.
- GitHub: [Ayush](https://github.com/Ayushverma8)

#### Name: [VEBER Arnaud](https://github.com/VEBERArnaud)
- Place: Paris, France
- Bio: Solution Architect @ Eleven-Labs
- GitHub: [VEBERArnaud](https://github.com/VEBERArnaud)

#### Name: [Dushyant Rathore](https://github.com/dushyantRathore)
- Place: New Delhi, India
- Bio: Student
- GitHub: [dushyantRathore](https://github.com/dushyantRathore)

#### Name: [Attila Blascsak](https://github.com/blascsi)
- Place: Hungary
- Bio: Front-end dev. Love React!
- GitHub: [Attila Blascsak](https://github.com/blascsi)

#### Name: [Acquila Santos Rocha](https://github.com/DJAcquila)
- Place: Goiânia, Brasil
- Bio: Computer Science Student
- GitHub: [Acquila Santos Rocha](https://github.com/DJAcquila)

#### Name: [Jasen Wyatt](https://github.com/jasenwyatt)
- Place: Detroit, Michigan, USA
- Bio: Director UX & Development; music-lover; father;
- GitHub: [Jasen Wyatt](https://github.com/jasenwyatt)

#### Name: [Larizza Noelly Tueros Garcia](https://github.com/skayablars)
- Place: Santiago de los Caballeros, República Dominicana
- Bio: Software Engineer, Web Developer, Design unicorn
- GitHub: [Larizza Tueros](https://github.com/skayablars)

#### Name: [Gaurav Lalchandani](https://github.com/return007)
- Place: India
- Bio: Computer Science Student, Eat, code and sleep :P
- GitHub: [return007](https://github.com/return007)

#### Name: [Jianhao Tan](https://github.com/jaanhio)
- Place: Singapore
- Bio: I like spending time in chlorinated water and spitting out codes.
- GitHub: [Jianhao Tan](https://github.com/jaanhio)

#### Name:[Roi Ben - Shaul](https://github.com/rughciatuk)
- Place: israel
- Bio: Android developer
- GitHub: [Roi Ben - Shaul](https://github.com/rughciatuk)

#### Name: [Konstantin](https://github.com/Kola50011)
- Place: Wiener Neustadt, Austria
- Bio: Computer Science Student
- GitHub: [Konstantin](https://github.com/Kola50011)

#### Name: [Ankit Rai](https://github.com/ankitrai96)
- Place: Greater Noida, Uttar Pradesh, India
- Bio: A high functioning geek, et cetera.
- GitHub: [ankitrai96](https://github.com/ankitrai96)

#### Name: [Tiago Severino](https://github.com/TiagoSeverino)
- Place: Lisbon, Portugal
- Bio: I code for fun!
- GitHub: [TiagoSeverino](https://github.com/TiagoSeverino)

#### Name: [Patrick Hübl-Neschkudla](https://github.com/flipace)
- Place: Vienna, Austria
- Bio: Senior Developer @ ovos media gmbh. Happily married and father of 2 awesome kids. Oh and I like games.
- GitHub: [flipace](https://github.com/flipace)

#### Name: [Zakaria Soufiani](https://github.com/zakaria-soufiani)
- Place: Agadir, Morocco
- Bio: Student
- GitHub: [Zakaria Soufiani](https://github.com/zakaria-soufiani)

#### Name: [Mathias Pihl](https://github.com/newspaperman57)
- Place: Aalborg, Denmark
- Bio: Software Engineering Student
- GitHub: [Newspaperman57](https://github.com/newspaperman57)

#### Name: [Bikibi](https://github.com/Bikibi)
- Place: Toulouse, France
- Bio: Front-end dev
- GitHub: [Bikibi](https://github.com/Bikibi)

#### Name: [Weilun](https://github.com/holah)
- Place: Singapore
- Bio: Engineer
- GitHub: [Weilun](https://github.com/holah)

#### Name: [Matteo Mensi](https://github.com/Snatched)
- Place: Italy
- Bio: Chemical Engineering student. C++ developer. I (try to) make high-performance computational programs to help with scientific research.
- GitHub: [Snatched](https://github.com/Snatched)

#### Name: [Oleksiy Ovdiyenko](https://github.com/doubledare704)
- Place: Kyiv, Ukraine
- Bio: Python Dev
- GitHub: [Oleksiy Ovdiyenko](https://github.com/doubledare704)

#### Name: [Jeremy](https://github.com/jremeh)
- Place: KL, Malaysia
- Bio: Applied Math with Computing Student
- GitHub: [Jeremy](https://github.com/jremeh)

#### Name: [KUMAR AKSHAY](https://github.com/kakshay21)
- Place: Indore, Madhya Pradesh, India
- Bio: Electronics and Communication student.
- GitHub: [Kumar Akshay](https://github.com/kakshay21)

#### Name: [Jibin Thomas Philipose](https://github.com/JIBIN-P)
- Place: Mumbai, India
- Bio: Full-Stack Development, Machine Learning and Having Fun!.
- GitHub: [Jibin Thomas Philipose](https://github.com/JIBIN-P)

### Name: [Matei David](https://github.com/Matei207)
- Place: Birmingham, UK
- Bio: BSc Student at University of Birmingham
- GitHub: [Matei David](https://github.com/Matei207)

#### Name: [CAPS Padilla](https://github.com/CarlosPadilla)
- Place: Jalisco, Mexico
- Bio: A handsome guy with the best work ever

#### Name: [Aiman Abdullah Anees](https://github.com/aimananees)
- Place: Hyderabad, India
- Bio: iOS Developer
- GitHub: [Aiman Abdullah Anees](https://github.com/aimananees)

#### Name: [Andrea Zanin](https://github.com/ZaninAndrea)
- Place: Trento, Italy
- Bio: High School Student, passionate about math, coding and open source
- Github: [ZaninAndrea](https://github.com/ZaninAndrea)

#### Name: [VENKATESH BELLALE] (http://venkateshbellale.github.io)
- place:pune , India
- bio : loves computer+science , student
- github: [venketsh bellale] (http://github.com/venkateshbellale)

#### Name: [Keith VenHuizen](https://github.com/keithvenh/)
- Place: Sioux Falls, South Dakota
- Bio: Hi, I'm Keith. I love my family, playing board games, Chicago sports and problem solving!
- GitHub: [Keith VenHuizen](https://github.com/keithvenh)

#### Name：[ Eason Xuan ](https://github.com/timemahcine)
- Place: City:Shao Xing, State:Zhe Jiang, Country:China
- Bio: computer science student,front-end developer
- GitHub: [ Eason Xuan](https://github.com/timemahcine)

#### Name: [Ocean](https://github.com/ocean0212)
- Place: Henan, China
- Bio: Chinese food :heart_eyes:
- GitHub: [Ocean](https://github.com/ocean0212)

#### Name: [Rohit Motwani](https://github.com/rohittm)
- Place: Kanpur, India
- Bio: Frontend Developer
- GitHub: [rohittm](https://github.com/rohittm)

#### Name: [Piotr](https://github.com/khorne55)
- Place: Limerick, Ireland
- Bio: Computer Engineering Student :)
- GitHub: [khorne55](https://github.com/khorne55)

#### Name: [Rafael Barbosa](https://github.com/rafaelmilanibarbosa)
- Place: Sao Bernardo do Campo, Sao Paulo, Brazil
- Bio: loves computer+science , Full Stack Developer
- GitHub: [Ocean](https://github.com/rafaelmilanibarbosa)

#### Name: [Eric Wolfe](https://github.com/erwolfe)
- Place: Edwardsville, IL, USA
- Bio: Programmer, Audiophile, Gamer
- GitHub: [Eric Wolfe](https://github.com/erwolfe)

#### Name: [Francis](https://github.com/borbefg)
- Place: Quezon City, PH
- Bio: Fueled by :coffee:
- GitHub: [Francis](https://github.com/borbefg)

#### Name: [Gowtham](https://github.com/gowtham1997)
- Place: Chennai
- Bio: Loves Data science

### Name: [Branden] (https://github.com/redbeardaz)
- Place: Phoenix, AZ
- Bio: Customer Success Manager
- GitHub: [RedBeardAZ] (https://github.com/redbeardaz)

#### Name: [Hussain Calcuttawala](https://github.com/hussainbadri21)
- Place: Bengaluru, India
- Bio: Android Developer, Student, Foodie
- GitHub: [hussainbadri21](https://github.com/hussainbadri21)

#### Name: [M K]
- Place: Ko Tao, Thailand
- Bio: I love code, coffee and the beach

#### Name: [Ahmad Thames](https://github.com/ahmadthames)
- Place: Houston, TX, USA
- Bio: UX Engineer, Traveler, Plant-Based Foodie
- GitHub: [ahmadthames](https://github.com/ahmadthames)

#### Name: [Skyler](https://github.com/huntleyreep)
- Place: South Carolina
- Bio: Computer Science Student / Free Code Camper
- GitHub: [huntleyreep](https://github.com/huntleyreep)

#### Name: [Steve K]
- Place: Philadelphia, PA
- Bio: Security Analyst

#### Name: [Siddharth Tankariya](https://github.com/siddharthtankariya/)
- Place: Mumbai, India
- Bio: Java Developer, Foodie
- GitHub: [siddharthtankariya](https://github.com/siddharthtankariya/)

#### Name: [Christoph](https://github.com/iamchrishckns)
- Place: Germany
- Bio: I'm a german developer who loves to create things :)
- GitHub: [iamchrishckns](https://github.com/iamchrishckns)

#### Name: [Aditya Yuvaraj](https://github.com/Screwed-Up-Head)
- Place: Pune, India
- Bio: Metalhead law student who loves hardware and code
- GitHub: [Screwed-Up-Head](https://github.com/Screwed-Up-Head)

#### Name: [Zoe Kafkes](https://github.com/zkafkes)
- Place: Atlanta, Georgia USA
- Bio: caffeinated and curious
- GitHub: [zkafkes](https://github.com/zkafkes)

#### Name: [Gareth Davies](https://github.com/gareth-d85)
- Place: UK
- Bio: Future Developer and Free code camp local group leader
- GitHub: [Gareth Davies](https://github.com/gareth-d85)

#### Name: [Daniel Tudares](https://github.com/dan1eltudares)
- Place: Ottawa, Ontario, Canada
- Bio: Network specialist, code n00b
- Github: [Daniel Tudares](https://github.com/dan1eltudares)

#### Name: [Ryan Sperzel](https://github.com/ryansperzel)
- Place: NYC, New York, USA
- Bio: Recent college grad attending Flatiron School coding bootcamp
- GitHub: [Ryan Sperzel](https://github.com/ryansperzel)

#### Name: [Thomas Lee](https://github.com/pbzweihander)
- Place: Seoul, Republic of Korea
- Bio: College student
- GitHub: [Thomas Lee](https://github.com/pbzweihander)

#### Name: [Ayush Aggarwal](https://github.com/aggarwal125ayush)
- Place: Delhi, India
- Bio: Data Scientist , Android Developer
- Github: [Ayush Agagrwal](https://github.com/aggarwal125ayush)

#### Name: [Taylor Hudson](https://github.com/AllenCompSci)
- Place: Allen, Texas, USA
- Bio: Computer Scientist , C++ Developer, Java Developer, NodeJS, High School Computer Science Teacher, Math Teacher, Mathematicain
- Github: [Allen Comp Sci](https://github.com/AllenCompSci)

#### Name: [Margaret Kelley](https://github.com/mlouisekelley)
- Place: USA
- Bio: Cat lover
- GitHub: [mlouisekelley](https://github.com/mlouisekelley)

#### Name: [Simon Volpert](https://github.com/vol-pi)
- Place: Ulm, Germany
- Bio: DevOps, Hiking, Photography
- GitHub: [vol-pi](https://github.com/vol-pi)

#### Name: [Matteo Testa](https://github.com/maojh)
- Place: Milan, Italy
- Bio: Design&Arts
- GitHub: [maojh](https://github.com/maojh)

#### Name: [SAIDEEP DICHOLKAR](https://github.com/saideepd)
- Place: Mumbai, India
- Bio: Computer Science Engineering Student & Tech Enthusiast
- GitHub: [Saideep Dicholkar](https://github.com/saideepd)

#### Name: [Lisa Nguyen](https://github.com/LisaNguyen)
- Place: Dublin, Ireland
- Bio: Front-end developer
- GitHub: [Lisa Nguyen](https://github.com/LisaNguyen)

#### Name: [Tyler Williams](https://github.com/Tyler-Williams)
- Place: Henderson, NV, USA
- Bio: Front-end Developer
- GitHub: [Tyler-Williams](https://github.com/Tyler-Williams)

#### Name: [Ítalo Epifânio](https://github.com/itepifanio)
- Place: Natal, Brazil
- Bio: Web developer PHP and Python
- Github: [Ítalo Epifânio](https://github.com/itepifanio)

#### Name: [Otto Bittencourt](https://github.com/OttoWBitt)
- Place: Belo Horizonte, Minas Gerais, Brazil
- Bio: Computer Science student at Puc-Mg ,Music lover
- GitHub: [OttoWBitt] (https://github.com/OttoWBitt)

#### Name: [Ana Perez](https://github.com/anacperez)
- Place: King City, California, United States
- Bio: Full-Stack developer, hiking, travel, art, photography
- GitHub: [Ana Perez](https://github.com/anacperez)

#### Name: [Matan](https://github.com/matan188)
- Place: TLV, IL
- Bio: Programmer
- GitHub: [Matan](https://github.com/matan188)

#### Name: [Moisés Ñañez](https://github.com/moisesnandres)
- Place: Ica, Perú
- Bio: Software developer and musician
- GitHub: [Moisés Ñañez](https://github.com/moisesnandres)

#### Name: [Joe Hanson](https://github.com/jahanson)
- Place: San Antonio, TX, United States
- Bio: Front-End Developer
- GitHub: [Joe Hanson](https://github.com/jahanson)

#### Name: [Tech Tide](https://github.com/techtide/)
- Place: Singapore, Singapore
- Bio: Young software developer.
- GitHub: [techtide](https://github.com/techtide/)

#### Name: [Raymond Duckworth](https://github.com/raymondxduckworth/)
- Place: California, USA
- Bio: Aspiring full-stack web developer/software engineer. Interested in IoT, AI, & Tech Business.
- GitHub: [Raymond Duckworth](https://github.com/raymondxduckworth/)

#### Name: [Tanner Lund](https://github.com/nylan17/)
- Place: Seattle
- Bio: Developer
- GitHub: [Nylan17](https://github.com/nylan17/)

#### Name: [Ermolaev Gleb](https://github.com/ermolaeff/)
- Place: Moscow, Russia
- Bio: Student-developer, fond of JAva, Web etc.
- GitHub: [Ermolaeff](https://github.com/ermoalaeff)

#### Name: [Jeffrey Ng](https://github.com/NgJeffrey/)
- Place: California, United States
- Bio: Student
- GitHub: [NgJeffrey](https://github.com/NgJeffrey/)

#### Name: [Peter Walsh](https://github.com/ddddamian/)
- Place: UK
- Bio: Learning to code through freeCodeCamp
- GitHub: [Peter Walsh](https://github.com/ddddamian/)

#### Name: [Michelle Uy](https://github.com/breindy/)
- Place: NYC
- Bio: CS student aspiring to become a better coder
- GitHub: [Michelle Uy](https://github.com/breindy/)

#### Name: [James Nuttall](https://github.com/JamesNuttall/)
- Place: UK
- Bio: Developing things. Learning Git
- GitHub: [James Nuttall](https://github.com/JamesNuttall/)

#### Name: [Bruno](https://github.com/bbarao/)
- Place: Lisbon, Portugal
- Bio: Love stuff
- GitHub: [Bruno](https://github.com/bbarao/)

#### Name: [Taylor Lee](https://github.com/taylorlee1/)
- Place: California
- Bio: Developer
- GitHub: [taylorlee1](https://github.com/taylorlee1/)

#### Name: [José](https://github.com/JJPO96/)
- Place: Porto, Portugal
- Bio: Informatics Student
- GitHub: [JJPO96](https://github.com/JJPO96/)

#### Name: [Rafael Barbosa Conceição](https://github.com/darthmasters/)
- Place: Sergipe, Brasil
- Bio: Web Developer
- GitHub: [Rafael Barbosa Conceição](https://github.com/darthmasters/)

#### Name: [Eric](https://github.com/Eric-Tadeja/)
- Place: Redmond, Washington
- Bio: service engineer
- GitHub: [Eric-Tadeja](https://github.com/Eric-Tadeja/)

#### Name: [Grégoire](https://github.com/navispeed/)
- Place: Quebec, Canada
- Bio: Scala developer
- GitHub: [navispeed](https://github.com/navispeed/)

#### Name: [Spencer](https://github.com/leaous/)
- Place: Pittsburgh, Pennsylvania
- Bio: student :)
- GitHub: [leaous](https://github.com/leaous/)

#### Name：[Akani] (htpps://github.com/akanijade/)
- Place: Jakarta, Indonesia
- Bio: Student
- GitHub: [akanijade] (https://github.com/akanijade/)

#### Name: [Udit Mittal](https://github.com/udit-001)
- Place: New Delhi, India
- Bio: Programmer
- Github: [Udit Mittal](https://github.com/udit-001)

#### Name: [Sai Praneeth](https://github.com/saip009)
- Place: Mumbai, India
- Bio: Programmer
- Github: [Sai Praneeth](https://github.com/saip009)

#### Name: [Abhishek Bhatt](https://github.com/ab-bh)		
 - Place: New Delhi, India		
 - Bio: Software developer, studying B.Tech CSE		
 - GitHub: [Abhishek Bhatt](https://github.com/ab-bh)

#### Name: [Aniket](https://github.com/AniketRoy)
- Place: New Delhi, India
- Bio: Computer Science Under Graduate, Open Source Lover
- GitHub: [Aniket](https://github.com/AniketRoy)

#### Name: [Nelson Estevão](https://github.com/nelsonmestevao)
- Place: Braga, Portugal
- Bio: Student of Software Engineering who likes puzzles.
- GitHub: [nelsonmestevao](https://github.com/nelsonmestevao)

#### Name: [Tom Michel](https://github.com/tomichel)
- Place: Berlin, Germany
- Bio: Developer
- Github: [Tom Michel](https://github.com/tomichel)

#### Name: [Abhishek Bhatt](https://github.com/ab-bh)
- Place: New Delhi, India
- Bio: Software developer, studying B.Tech CSE
- GitHub: [Abhishek Bhatt](https://github.com/ab-bh)

#### Name: [Rohit Mathew](https://github.com/rohitjmathew)
- Place: Bangalore, Karnataka, India
- Bio: Android Developer, Freelancer and Tech Enthusiast
- GitHub: [Rohit Mathew](https://github.com/rohitjmathew)

#### Name: [Aditya Giri](https://github.com/BrainBuzzer)
- Place: Latur, India
- Bio: Student
- Github: [Udit Mittal](https://github.com/BrainBuzzer)

#### Name: [syamkumar](https://github.com/syam3526)
- Place:kerala,india
- Bio: data scientist
- Github: [syamkumar](https://github.com/syam3526)

#### Name: [Gui An Lee](https://github.com/piroton)
- Place: Singapore, Singapore
- Bio: Student
- Github: [Gui An Lee](https://github.com/piroton)

#### Name: [Hardik Surana](https://github.com/hardiksurana)
- Place: Bangalore, India
- Bio: Programmer, Student
- Github: [Hardik Surana](https://github.com/hardiksurana)

#### Name: [Curian lee Zhen Jie](https://github.com/finalight)		
 - Place: Singapore
 - Bio: Fullstack, devops practitioner
 - GitHub: [turkerdotpy](https://github.com/finalight)

#### Name: [Ayushman KB](https://github.com/namhsuya/)
- Place: Calcutta, India
- Bio: Life sciences student|Dev|Linux enthusiast
- GitHub: [namhsuya](https://github.com/namhsuya/)

#### Name: [Michael Rogers](https://github.com/widgyrogers)
- Place: London, England
- Bio: Management Consultant
- Github: [widgyrogers] (https://github.com/widgyrogers)

#### Name: [Ipaye Alameen](https://github.com/ipaye)
- Place: Lagos, Nigeria
- Bio: Coumpter Engeering Undergrad | Front-end Developer | Javascript enthusiast
- Github: [ipaye] (https://github.com/ipaye)

#### Name: [Audrey Delgado](https://github.com/AudreyLin)
- Place: CA, USA
- Bio: It Network & Security graduate turned newb developer...lol.  
- Github: [AudreyLin](https://github.com/AudreyLin)

#### Name: [Kutsoragi](https://github.com/Kutsoragi)
- Place: Madrid, Spain
- Bio: Software Student
- Github: [Kutsoragi] (https://github.com/Kutsoragi)

#### Name: [Shreyansh Dwivedi](https://github.com/shreyanshdwivedi)
- Place: Varanasi, Uttar Pradesh, India
- Bio: Undergrad at IIITA
- Github: [Shreyansh Dwivedi] (https://github.com/shreyanshdwivedi)

#### Name: [Jochen Kirstätter](https://github.com/jochenkirstaetter)
- Place: Mauritius
- Bio: Family guy, geek, entrepreneur, software craftsman: Microsoft MVP Visual Studio, C#, Xamarin, SQL Server, VFP, MySQL, Linux consultant, conference speaker
- GitHub: [jochenkirstaetter](https://github.com/jochenkirstaetter)
- Website: [Get Blogged by JoKi](https://jochen.kirstaetter.name/)

#### Name: [Paul Schmidt](https://github.com/pschmidt88)
 - Place: Kassel, Germany
 - Bio: Software Engineer @ plentymarkets
 - Github [pschmidt88](https://github.com/pschmidt88)

#### Name: [Josh McKenzie](https://github.com/mckenzieja)
 - Place: Louisville, Kentucky USA
 - Bio: Full Stack JavaScript/WoW - Hyjal(Horde)
 - GitHub: [mckenzieja](https://github.com/mckenzieja)]

 #### Name: [Sanjeev Kumar](https://github.com/sanjeevbitx)
 - Place: Kolkata, India
 - Bio: Electronics Undergrad @Jadavpur University 
 - Github [sanjeevbitx](https://github.com/sanjeevbitx)

#### Name: [Neelansh Sahai](https://www.linkedin.com/in/neelansh-sahai-555a693b/)
- Place: Lucknow, Uttar Pradesh, INDIA
- Bio: Flirty Allrounder with a knack of Programming, Sports and Music
- Github: [Neelansh Sahai](https://github.com/neelanshsahai)

#### Name: [Bryen Vieira](https://www.linkedin.com/in/bryen95/)
- Place: London, UK
- Bio: Android development and a sprinkle of back end web!
- Github: [Bryen V](https://github.com/bryen95)

#### Name: [Matt Wszolek](https://github.com/mattwszolek)
- Place: Chicago, IL, USA
- Bio: Softweare Engineer for SteelSeries
- Github: [Matt Wszolek](https://github.com/mattwszolek)

#### Name: [Wan Wan](https://github.com/lf2com)
- Place: Taipei, Taiwan
- Bio: Front-end Developer
- GitHub: [Wan Wan](https://github.com/lf2com)

#### Name: [Nawed Imroze](https://github.com/nawedx)
- Place: Bhubaneswar, Odisha, India
- Bio: Sophomore IT undergraduate, tech enthusiast, programmer and quizzer.
- GitHub: [Nawed Imroze](https://github.com/nawedx)

#### Name: [Henri Idrovo](https://github.com/henriguy1210)
- Place: Chicago, Illinois, USA
- Bio: Java Software Engineer. Illinois Institute of Technology graduate. 
- Github: [Henri Idrovo](https://github.com/henriguy1210)

#### Name: [Mateus Fernandes Machado](https://github.com/mateusfmachado)
- Place: Patrocínio, MG, BRA
- Bio: Graduated in CS, Full Stack Javascript Consultant/Freelancer, Founder of Ampliee.com, Tech Enthusiast
- Github: [Mateus Machado](https://github.com/mateusfmachado)

#### Name: [Glen J Fergo](https://github.com/gfergo)
- Place: Long Island, New York, USA
- Bio: Professional Web Developer since 1995
- Github: [Glen J Fergo](https://github.com/gfergo)

#### Name: [Shashwat Pulak](https://github.com/shpulak)
- Place: Pune, Maharashtra, India
- Bio: Full Stack developer and Tech enthusiast
- Github: [shpulak](https://github.com/shpulak)<|MERGE_RESOLUTION|>--- conflicted
+++ resolved
@@ -1,12 +1,8 @@
-<<<<<<< HEAD
 #### Name: [Daniel Hernandez](https://github.com/DHDaniel)
 - Place: Caracas, Venezuela
 - Bio: IB Diploma high school student.
 - GitHub: [DHDaniel](https://github.com/DHDaniel)
 
-﻿#### Name: [GITHAE KEVIN](https://github.com/Kevogich)
-- Place: Torino, Italy
-=======
 #### Name: [Clark Weckmann](https://github.com/clarkhacks)
 - Place: Illinois, USA
 - Bio: Design, Develop, Produce!
@@ -19,7 +15,6 @@
 
 #### Name: [GITHAE KEVIN](https://github.com/Kevogich)
 - Place: Torino, Italy 
->>>>>>> 5a434b05
 - Bio: Everything Data !
 - GitHub: [GITHAE KEVIN](https://github.com/Kevogich)
 
