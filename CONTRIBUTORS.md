﻿

#### Name: [ALICE CHUANG](https://github.com/AliceWonderland)
- Place: New York City, NY, USA
- Bio: I love DOGS! :dog:
- GitHub: [Alice Chuang](https://github.com/AliceWonderland)

#### Name: [GABE DUNN](https://github.com/redxtech)
- Place: Canada
- Bio: I love VUE !!
- GitHub: [Gabe Dunn](https://github.com/redxtech)
- Website: [when.](https://when.redxte.ch)

#### Name: [GEORGE FOTOPOULOS](https://github.com/xorz57)
- Place: Patras, Achaia, Greece
- Bio: Technology Enthusiast
- GitHub: [George Fotopoulos](https://github.com/xorz57)

#### Name: [Stephen Dzialo](https://github.com/dzials)
- Place: USA
- Bio: Computer Science Major
- GitHub: [Stephen Dzialo](https://github.com/dzials)

#### Name: [Taf Meister](https://github.com/tashrafy)
- Place: NYC
- Bio: Developer =]

#### Name: [RAFAEL MENEZES](https://github.com/RafaelSa94)
- Place: Boa Vista, Roraima, Brazil
- Bio: Computer Science Major
- GitHub: [Rafael Sá](https://github.com/RafaelSa94)

#### Name: [Patrick S](https://github.com/patsteph)
- Place: USA
- Bio: Professional Geek
- GitHub: [Patrick S](https://github.com/patsteph)

#### Name: [Michael Cao](https://github.com/mcao)
- Place: PA, USA
- Bio: Student
- GitHub: [Michael Cao](https://github.com/mcao)

#### Name: [Amlaan Bhoi](https://github.com/amlaanb)
- Place: IL, USA
- Bio: CS Grad Student
- GitHub: [Amlaan Bhoi](https://github.com/amlaanb)

#### Name: [Cecy Correa](https://github.com/cecyc)
- Place: USA
- Bio: Software Engineer at ReturnPath
- Github: [cecyc](https://github.com/cecyc)

#### Name: [Billy Lee](https://github.com/leebilly0)
- Place: WI, USA
- Bio: Software Developer, Bachelors in Computer Science
- Github: [Billy Lee](https://github.com/leebilly0)

#### Name: [AGNIESZKA MISZKURKA](https://github.com/agnieszka-miszkurka)
- Place: Poland
- Bio: second year Computer Science Student, in love with NYC <3
- GitHub: [agnieszka-miszkurka](https://github.com/agnieszka-miszkurka)

#### Name: [Leah Langfrod](https://github.com/leahlang4d2)
- Place: CA, USA
- Bio: Recent Bachelors in Computer Science
- Github: [Leah Langford](https://github.com/leahlang4d2)

#### Name: [Eric Nor](https://github.com/thateric)
- Place: Lake Forest, CA, USA
- Bio: Multiple corgi owner and a Senior Software Developer
- Github: [Eric Nord](https://github.com/thateric)

#### Name: [Campion Fellin](https://github.com/campionfellin)
- Place: Seattle, WA, USA
- Bio: I love open source and coffee! New grad looking for work!
- GitHub: [Campion Fellin](https://github.com/campionfellin)

#### Name: [Niket Mishra](https://github.com/niketmishra)
- Place: New Delhi, Delhi, India
- Bio: B.Tech Student in Information Technology
- GitHub: [Niket Mishra](https://github.com/niketmishra)

#### Name: [Shade Ruangwan](https://github.com/sruangwan)
- Place: Nara, Japan
- Bio: PhD student in Software Engineering
- Github: [Shade Ruangwan](https://github.com/sruangwan)

#### Name: [Michael Rodriguez](https://github.com/vinird)
- Place: Alajuea, Alajuela, Costa Rica
- Bio: Web dev adn graphic designer
- GitHub: [vinird](https://github.com/vinird)

#### Name: [Evan Culver](https://github.com/eculver)
- Place: San Francisco, CA, USA
- Bio: I work at Uber on data storage, tooling and OOS - checkout [our work](https://github.com/uber-go/dosa)!
- GitHub: [Evan Culver](https://github.com/eculver)

#### Name: [Vo Tan Tho](https://github.com/kensupermen)
- Place: Ho Chi Minh City, VietNam
- Bio: I'm Software Engineer at Dinosys
- GitHub: [Ken Supermen](https://github.com/kensupermen)

#### Name: [Franklyn Roth](https://github.com/far3)
- Place: Boulder, CO, USA
- Bio: I am a web developer working on finance sites. Specialize in accessibility.
- GitHub: [Franklyn Roth](https://github.com/far3)

#### Name: [Karthick Thoppe](https://github.com/karthicktv)
- Place: Dublin, Ireland
- Bio: I am a Solution Architect and work for a large SaaS organization
- GitHub: [Karthick Thoppe](https://github.com/karthicktv)

#### Name: [Brane](https://github.com/brane)
- Place: Turkey
- Bio: I am a caffeine based artificial life form.
- GitHub: [Brane](https://github.com/brane)

#### Name: [Ishan Jain](https://github.com/ishanjain28)
- Place: Roorkee, Uttrakhand, India
- Bio: I love working with Images, Crypto, Networking and opengl, Work as a Backend Engineer in Go. Also, Love Rust!.
- Github: [Ishan Jain](https://github.com/ishanjain28)

#### Name: [Anupam Dagar](https://github.com/Anupam-dagar)
- Place: Allahabad, India
- Bio: I am like a code currently in development.
- GitHub: [Anupam Dagar](https://github.com/Anupam-dagar)

#### Name: [Phil](https://github.com/bitbrain-za)
- Place: South Africa
- Bio: Avid Tinkerer
- GitHub: [bitbrain-za](https://github.com/bitbrain-za)

#### Name: [Jasdy Syarman](https://github.com/akutaktau)
- Place: Malaysia
- Bio: PHP Programmer
- GitHub: [akutaktau](https://github.com/akutaktau)

#### Name: [Rupesh Kumar](https://github.com/vmcniket)
- Place: India
- Bio: KIIT University IT student
- GitHub: [vmcniket](https://github.com/vmcniket)

#### Name: [Shelby Stanton](https://github.com/Minimilk93)
- Place: Leeds, England
- Bio: Front End Developer who loves cats and gaming!
- GitHub: [Minimilk93](https://github.com/Minimilk93)

#### Name: [Michael Nyamande](https://github.com/mikeyny)
- Place: Harare ,Zimbabwe
- Bio: Eat , ~~Sleep~~ , Code
- GitHub: [Mikeyny](https://github.com/mikeyny)

#### Name: [Anders Jürisoo](https://github.com/ajthinking)
- Place: Sweden
- Bio: What happens in Git stays in Git
- GitHub: [Anders Jürisoo](https://github.com/ajthinking)

#### Name: [Dvir](https://github.com/dvur12)
- Place: Israel
- Bio: \x90\x90\x90\x90
- GitHub: [Dvir](https://github.com/dvur12)

#### Name: [Xavier Marques](https://github.com/wolframtheta)
- Place: Corbera de Llobregat, Barcelona, Catalonia
- Bio: Computer Science Major
- GitHub: [WolframTheta](https://github.com/wolframtheta)

#### Name: [Vishal](https://dainvinc.github.io)
- Place: New York
- Bio: Software developer with a knack to learn things quickly.
- GitHub: [dainvinc](https://github.com/dainvinc)

### Name: [Niall Cartwright](https://github.com/Nairu)
- Place: Birmingham, UK
- Bio: Avid Games dev hobbyist, work for 3SDL as a software developer.
- GitHub: [Niall Cartwright](https://github.com/Nairu)

#### Name: [Justin I](https://github.com/Jish80)
- Place: IL, USA
- Bio: Work hard
- GitHub: [Jish80] (https://github.com/Jish80)

#### Name: [APOORVA SHARMA](https://github.com/okatticus)
- Place: Himachal Pradesh,India
- Bio: A student happy to write code and poetry.
- GitHub: [Apoorva Sharma](https://github.com/okatticus)

#### Name: [Prateek Pandey](https://github.com/prateekpandey14)
- Place: Bangalore, India
- Bio: Opensource Enthusiast, Opensource Golang developer
- GitHub: [Prateek Pandey](https://github.com/prateekpandey14)

#### Name: [CodHeK](https://github.com/CodHeK)
- Place: Mumbai, India
- Bio: Cuber/Coder
- GitHub: [CodHeK](https://github.com/CodHeK)

#### Name: [Søren Eriksen](https://github.com/soer7022)
- Place: Denmark
- Bio: Currently studying computerscience at Aarhus University
- Github: [Søren Eriksen](https://github.com/soer7022)

#### Name: [Cristiano Bianchi](https://github.com/crisbnk)
- Place: Italy
- Bio: Love to learn something new everyday
- GitHub: [crisbnk](https://github.com/crisbnk)


#### Name: [Paulo Henrique Scherer](https://github.com/phscherer)
- Place: Brazil
- Bio: Student and newbie software developer
- GitHub: [phscherer](https://github.com/phscherer)

#### Name: [Aldo Cano](https://github.com/aldocano)
- Place: Tirana, Albania
- Bio: A bug is never just a mistake...
- GitHub: [Aldo Cano](https://github.com/aldocano)

#### Name: [Timea Deák](https://github.com/DTimi)
- Place: Dublin, Ireland
- Bio: Molecular biologist
- GitHub: [Timea Deák](https://github.com/DTimi)

#### Name: [Christian Skala](https://github.com/chrishiggins29)
- Place: New York, USA
- Bio: Hire me! Need a VP of Engineering, Director of Software, CTO?
- GitHub: [Christian Skala](https://github.com/chrishiggins29)

#### Name: [filedesless](https://hightechlowlife.info)
- Place: Québec, Canada
- Bio: CompSci from ULaval reporting in
- GitHub: [aiglebleu](https://github.com/aiglebleu)

#### Name: [Jon Lee](https://github.com/githubbbbbbbbbbbbb)
- Place: Canada
- Bio: Student
- GitHub: [githubbbbbbbbbbbbb](https://github.com/githubbbbbbbbbbbbb)

#### Name: [Ren Cummings](https://github.com/nrenc027)
- Place: Dayton,OH, USA
- Bio: I like Code :sunglasses:, Coloring :art:, and Cardio :running:
- GitHub: [Ren Cummings](https://github.com/nrenc027)

#### Name: [S Stewart](https://github.com/tilda)
- Place: Denton, Texas, US
- Bio: Dude trying to become a IT guy somewhere. Also reads [The Register](https://www.theregister.co.uk).
- GitHub: [tilda](https://github.com/tilda)

#### Name: [Jose Gomera](https://github.com/josegomera)
- Place: Dominican Republic
- Bio: I'm web developer that love somehow to help.
- Github: [josegomera](https://github.com/josegomera)

#### Name: [Stephen Abrahim](https://github.com/lepah)
- Place: Huntington Beach, CA
- Bio: Games and things!
- GitHub: [Stephen Abrahim](https://github.com/lepah)

#### Name: [Rajeev Kumar Singh](https://github.com/rajeeviiit)
- Place: Gandhinagar,Gujrat, IN
- Bio: Games and music!
- GitHub: [Rajeev Kumar Singh](https://github.com/rajeeviiit)

### Name: [Benjamin Sanvoisin](https://github.com/Laudenlaruto)
- Place : Paris, FR
- Bio: Devops, Gamer and fun
- GitHub: [Benjamin Sanvoisin](https://github.com/Laudenlaruto)

#### Name: [Matthew Burke](https://github.com/MatthewBurke1995)
- Place: Sydney, Australia
- Bio: Big fan of Python + Data
- GitHub: [Matthew Burke](https://github.com/MatthewBurke1995)

#### Name: [Caio Perdona](https://github.com/perdona)
- Place: Ribeirao Preto, SP, Brazil
- Bio: Web and Mobile Engineer
- GitHub: [Caio Perdona](https://github.com/perdona)

#### Name: [Shankhalika Sarkar](https://github.com/Shankhalika)
- Place: Karnataka, India
- Bio: Current Final Year CS Undergrad. I love poetry, tea and dogs.
- Github: [Shankhalika Sarkar](https://github.com/Shankhalika)

#### Name: [Henrique Duarte](https://github.com/mustorze)
- Place: São Paulo, SP, BR
- Bio: Developer, I really like!
- GitHub: [Henrique Duarte](https://github.com/mustorze)

#### Name: [Akshit Kharbanda](https://github.com/akshit04)
- Place: Delhi, India
- Bio: 5th semester IT Undergrad. Machine Learning enthusiast. Black coffee <3
- GitHub: [Akshit Kharbanda](https://github.com/akshit04)

#### Name:[Avinash Jaiswal](https://github.com/littlestar642)
- Place:Surat,Gujarat,India.
- Bio:In love with the WEB,from age of 5!
- Github:[Avinash Jaiswal](https://github.com/littlestar642)

#### Name: [Alisson Vargas](https://github.com/alisson-mich)
- Place: Torres, RS, Brazil
- Bio: A guy who loves IT :D
- GitHub: [Alisson Vargas](https://github.com/alisson-mich)

<<<<<<< HEAD
#### Name: [Zaki Akhmad](https://github.com/za)
- Place: Jakarta, Indonesia
- Bio: Python enthusiasts
- GitHub: [za](https://github.com/za)
=======
### Name: [Joey Marshment-Howell](https://github.com/josephkmh)
- Place: Berlin, Germany
- Bio: A nice young man who likes web programming!
- GitHub: [Joey Marshment-Howell](https://github.com/josephkmh)

#### Name: [Chris Sullivan](https://github.com/codemastermd)
- Place: College Park, Maryland
- Bio: Comp Sci student at the University of Maryland
- GitHub: [Chris Sullivan](https://github.com/codemastermd)

### Name: [Owen Mitchell] (https://github.com/ultimatezenzar)
- Place: Edmond, OK, United States
- Bio: Programmer for a high school robotics team
- Github: [ultimatezenzar] (https://github.com/ultimatezenzar)

#### Name: [Sravya Pullagura](https://github.com/sravya96)
- Place: Vijayawada, Andhra Pradesh, India
- Bio: Love learning, coding and sketching!!
- Github [Sravya Pullagura](https://github.com/sravya96)
>>>>>>> 4e06cb32
<|MERGE_RESOLUTION|>--- conflicted
+++ resolved
@@ -301,12 +301,11 @@
 - Bio: A guy who loves IT :D
 - GitHub: [Alisson Vargas](https://github.com/alisson-mich)
 
-<<<<<<< HEAD
 #### Name: [Zaki Akhmad](https://github.com/za)
 - Place: Jakarta, Indonesia
 - Bio: Python enthusiasts
 - GitHub: [za](https://github.com/za)
-=======
+
 ### Name: [Joey Marshment-Howell](https://github.com/josephkmh)
 - Place: Berlin, Germany
 - Bio: A nice young man who likes web programming!
@@ -326,4 +325,3 @@
 - Place: Vijayawada, Andhra Pradesh, India
 - Bio: Love learning, coding and sketching!!
 - Github [Sravya Pullagura](https://github.com/sravya96)
->>>>>>> 4e06cb32
