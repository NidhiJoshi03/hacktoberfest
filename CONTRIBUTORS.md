﻿

#### Name: [ALICE CHUANG](https://github.com/AliceWonderland)
- Place: New York City, NY, USA
- Bio: I love DOGS! :dog:
- GitHub: [Alice Chuang](https://github.com/AliceWonderland)

#### Name: [GABE DUNN](https://github.com/redxtech)
- Place: Canada
- Bio: I love VUE !!
- GitHub: [Gabe Dunn](https://github.com/redxtech)
- Website: [when.](https://when.redxte.ch)

#### Name: [GEORGE FOTOPOULOS](https://github.com/xorz57)
- Place: Patras, Achaia, Greece
- Bio: Technology Enthusiast
- GitHub: [George Fotopoulos](https://github.com/xorz57)

#### Name: [Stephen Dzialo](https://github.com/dzials)
- Place: USA
- Bio: Computer Science Major
- GitHub: [Stephen Dzialo](https://github.com/dzials)

#### Name: [Taf Meister](https://github.com/tashrafy)
- Place: NYC
- Bio: Developer =]

#### Name: [RAFAEL MENEZES](https://github.com/RafaelSa94)
- Place: Boa Vista, Roraima, Brazil
- Bio: Computer Science Major
- GitHub: [Rafael Sá](https://github.com/RafaelSa94)

#### Name: [Patrick S](https://github.com/patsteph)
- Place: USA
- Bio: Professional Geek
- GitHub: [Patrick S](https://github.com/patsteph)

#### Name: [Michael Cao](https://github.com/mcao)
- Place: PA, USA
- Bio: Student
- GitHub: [Michael Cao](https://github.com/mcao)

#### Name: [Amlaan Bhoi](https://github.com/amlaanb)
- Place: IL, USA
- Bio: CS Grad Student
- GitHub: [Amlaan Bhoi](https://github.com/amlaanb)

#### Name: [Cecy Correa](https://github.com/cecyc)
- Place: USA
- Bio: Software Engineer at ReturnPath
- Github: [cecyc](https://github.com/cecyc)

#### Name: [Billy Lee](https://github.com/leebilly0)
- Place: WI, USA
- Bio: Software Developer, Bachelors in Computer Science
- Github: [Billy Lee](https://github.com/leebilly0)

#### Name: [AGNIESZKA MISZKURKA](https://github.com/agnieszka-miszkurka)
- Place: Poland
- Bio: second year Computer Science Student, in love with NYC <3
- GitHub: [agnieszka-miszkurka](https://github.com/agnieszka-miszkurka)

#### Name: [Leah Langfrod](https://github.com/leahlang4d2)
- Place: CA, USA
- Bio: Recent Bachelors in Computer Science
- Github: [Leah Langford](https://github.com/leahlang4d2)

#### Name: [Eric Nor](https://github.com/thateric)
- Place: Lake Forest, CA, USA
- Bio: Multiple corgi owner and a Senior Software Developer
- Github: [Eric Nord](https://github.com/thateric)

#### Name: [Campion Fellin](https://github.com/campionfellin)
- Place: Seattle, WA, USA
- Bio: I love open source and coffee! New grad looking for work!
- GitHub: [Campion Fellin](https://github.com/campionfellin)

#### Name: [Niket Mishra](https://github.com/niketmishra)
- Place: New Delhi, Delhi, India
- Bio: B.Tech Student in Information Technology
- GitHub: [Niket Mishra](https://github.com/niketmishra)

#### Name: [Shade Ruangwan](https://github.com/sruangwan)
- Place: Nara, Japan
- Bio: PhD student in Software Engineering
- Github: [Shade Ruangwan](https://github.com/sruangwan)

#### Name: [Michael Rodriguez](https://github.com/vinird)
- Place: Alajuea, Alajuela, Costa Rica
- Bio: Web dev adn graphic designer
- GitHub: [vinird](https://github.com/vinird)

#### Name: [Evan Culver](https://github.com/eculver)
- Place: San Francisco, CA, USA
- Bio: I work at Uber on data storage, tooling and OOS - checkout [our work](https://github.com/uber-go/dosa)!
- GitHub: [Evan Culver](https://github.com/eculver)

#### Name: [Vo Tan Tho](https://github.com/kensupermen)
- Place: Ho Chi Minh City, VietNam
- Bio: I'm Software Engineer at Dinosys
- GitHub: [Ken Supermen](https://github.com/kensupermen)

#### Name: [Franklyn Roth](https://github.com/far3)
- Place: Boulder, CO, USA
- Bio: I am a web developer working on finance sites. Specialize in accessibility.
- GitHub: [Franklyn Roth](https://github.com/far3)

#### Name: [Karthick Thoppe](https://github.com/karthicktv)
- Place: Dublin, Ireland
- Bio: I am a Solution Architect and work for a large SaaS organization
- GitHub: [Karthick Thoppe](https://github.com/karthicktv)

#### Name: [Brane](https://github.com/brane)
- Place: Turkey
- Bio: I am a caffeine based artificial life form.
- GitHub: [Brane](https://github.com/brane)

#### Name: [Ishan Jain](https://github.com/ishanjain28)
- Place: Roorkee, Uttrakhand, India
- Bio: I love working with Images, Crypto, Networking and opengl, Work as a Backend Engineer in Go. Also, Love Rust!.
- Github: [Ishan Jain](https://github.com/ishanjain28)

#### Name: [Anupam Dagar](https://github.com/Anupam-dagar)
- Place: Allahabad, India
- Bio: I am like a code currently in development.
- GitHub: [Anupam Dagar](https://github.com/Anupam-dagar)

#### Name: [Phil](https://github.com/bitbrain-za)
- Place: South Africa
- Bio: Avid Tinkerer
- GitHub: [bitbrain-za](https://github.com/bitbrain-za)

#### Name: [Jasdy Syarman](https://github.com/akutaktau)
- Place: Malaysia
- Bio: PHP Programmer
- GitHub: [akutaktau](https://github.com/akutaktau)

#### Name: [Rupesh Kumar](https://github.com/vmcniket)
- Place: India
- Bio: KIIT University IT student
- GitHub: [vmcniket](https://github.com/vmcniket)

#### Name: [Shelby Stanton](https://github.com/Minimilk93)
- Place: Leeds, England
- Bio: Front End Developer who loves cats and gaming!
- GitHub: [Minimilk93](https://github.com/Minimilk93)

#### Name: [Michael Nyamande](https://github.com/mikeyny)
- Place: Harare ,Zimbabwe
- Bio: Eat , ~~Sleep~~ , Code
- GitHub: [Mikeyny](https://github.com/mikeyny)

#### Name: [Anders Jürisoo](https://github.com/ajthinking)
- Place: Sweden
- Bio: What happens in Git stays in Git
- GitHub: [Anders Jürisoo](https://github.com/ajthinking)

#### Name: [Dvir](https://github.com/dvur12)
- Place: Israel
- Bio: \x90\x90\x90\x90
- GitHub: [Dvir](https://github.com/dvur12)

#### Name: [Xavier Marques](https://github.com/wolframtheta)
- Place: Corbera de Llobregat, Barcelona, Catalonia
- Bio: Computer Science Major
- GitHub: [WolframTheta](https://github.com/wolframtheta)

#### Name: [Vishal](https://dainvinc.github.io)
- Place: New York
- Bio: Software developer with a knack to learn things quickly.
- GitHub: [dainvinc](https://github.com/dainvinc)

### Name: [Niall Cartwright](https://github.com/Nairu)
- Place: Birmingham, UK
- Bio: Avid Games dev hobbyist, work for 3SDL as a software developer.
- GitHub: [Niall Cartwright](https://github.com/Nairu)

#### Name: [Justin I](https://github.com/Jish80)
- Place: IL, USA
- Bio: Work hard
- GitHub: [Jish80] (https://github.com/Jish80)

#### Name: [APOORVA SHARMA](https://github.com/okatticus)
- Place: Himachal Pradesh,India
- Bio: A student happy to write code and poetry.
- GitHub: [Apoorva Sharma](https://github.com/okatticus)

#### Name: [Prateek Pandey](https://github.com/prateekpandey14)
- Place: Bangalore, India
- Bio: Opensource Enthusiast, Opensource Golang developer
- GitHub: [Prateek Pandey](https://github.com/prateekpandey14)

#### Name: [CodHeK](https://github.com/CodHeK)
- Place: Mumbai, India
- Bio: Cuber/Coder
- GitHub: [CodHeK](https://github.com/CodHeK)

#### Name: [Søren Eriksen](https://github.com/soer7022)
- Place: Denmark
- Bio: Currently studying computerscience at Aarhus University
- Github: [Søren Eriksen](https://github.com/soer7022)

#### Name: [Cristiano Bianchi](https://github.com/crisbnk)
- Place: Italy
- Bio: Love to learn something new everyday
- GitHub: [crisbnk](https://github.com/crisbnk)


#### Name: [Paulo Henrique Scherer](https://github.com/phscherer)
- Place: Brazil
- Bio: Student and newbie software developer
- GitHub: [phscherer](https://github.com/phscherer)

#### Name: [Aldo Cano](https://github.com/aldocano)
- Place: Tirana, Albania
- Bio: A bug is never just a mistake...
- GitHub: [Aldo Cano](https://github.com/aldocano)

#### Name: [Timea Deák](https://github.com/DTimi)
- Place: Dublin, Ireland
- Bio: Molecular biologist
- GitHub: [Timea Deák](https://github.com/DTimi)

#### Name: [Christian Skala](https://github.com/chrishiggins29)
- Place: New York, USA
- Bio: Hire me! Need a VP of Engineering, Director of Software, CTO?
- GitHub: [Christian Skala](https://github.com/chrishiggins29)

#### Name: [filedesless](https://hightechlowlife.info)
- Place: Québec, Canada
- Bio: CompSci from ULaval reporting in
- GitHub: [aiglebleu](https://github.com/aiglebleu)

#### Name: [Jon Lee](https://github.com/githubbbbbbbbbbbbb)
- Place: Canada
- Bio: Student
- GitHub: [githubbbbbbbbbbbbb](https://github.com/githubbbbbbbbbbbbb)

#### Name: [Ren Cummings](https://github.com/nrenc027)
- Place: Dayton,OH, USA
- Bio: I like Code :sunglasses:, Coloring :art:, and Cardio :running:
- GitHub: [Ren Cummings](https://github.com/nrenc027)

#### Name: [S Stewart](https://github.com/tilda)
- Place: Denton, Texas, US
- Bio: Dude trying to become a IT guy somewhere. Also reads [The Register](https://www.theregister.co.uk).
- GitHub: [tilda](https://github.com/tilda)

#### Name: [Jose Gomera](https://github.com/josegomera)
- Place: Dominican Republic
- Bio: I'm web developer that love somehow to help.
- Github: [josegomera](https://github.com/josegomera)

#### Name: [Stephen Abrahim](https://github.com/lepah)
- Place: Huntington Beach, CA
- Bio: Games and things!
- GitHub: [Stephen Abrahim](https://github.com/lepah)

#### Name: [Rajeev Kumar Singh](https://github.com/rajeeviiit)
- Place: Gandhinagar,Gujrat, IN
- Bio: Games and music!
- GitHub: [Rajeev Kumar Singh](https://github.com/rajeeviiit)

### Name: [Benjamin Sanvoisin](https://github.com/Laudenlaruto)
- Place : Paris, FR
- Bio: Devops, Gamer and fun
- GitHub: [Benjamin Sanvoisin](https://github.com/Laudenlaruto)

#### Name: [Matthew Burke](https://github.com/MatthewBurke1995)
- Place: Sydney, Australia
- Bio: Big fan of Python + Data
- GitHub: [Matthew Burke](https://github.com/MatthewBurke1995)

#### Name: [Caio Perdona](https://github.com/perdona)
- Place: Ribeirao Preto, SP, Brazil
- Bio: Web and Mobile Engineer
- GitHub: [Caio Perdona](https://github.com/perdona)

#### Name: [Shankhalika Sarkar](https://github.com/Shankhalika)
- Place: Karnataka, India
- Bio: Current Final Year CS Undergrad. I love poetry, tea and dogs.
- Github: [Shankhalika Sarkar](https://github.com/Shankhalika)

#### Name: [Henrique Duarte](https://github.com/mustorze)
- Place: São Paulo, SP, BR
- Bio: Developer, I really like!
- GitHub: [Henrique Duarte](https://github.com/mustorze)

#### Name: [Akshit Kharbanda](https://github.com/akshit04)
- Place: Delhi, India
- Bio: 5th semester IT Undergrad. Machine Learning enthusiast. Black coffee <3
- GitHub: [Akshit Kharbanda](https://github.com/akshit04)

#### Name:[Avinash Jaiswal](https://github.com/littlestar642)
- Place:Surat,Gujarat,India.
- Bio:In love with the WEB,from age of 5!
- Github:[Avinash Jaiswal](https://github.com/littlestar642)

#### Name: [Alisson Vargas](https://github.com/alisson-mich)
- Place: Torres, RS, Brazil
- Bio: A guy who loves IT :D
- GitHub: [Alisson Vargas](https://github.com/alisson-mich)

#### Name: [Adiyat Mubarak](https://github.com/Keda87)
- Place: Jakarta, ID, Indonesia
- Bio: Technology Agnostic
- GitHub: [Adiyat Mubarak](https://github.com/Keda87)

#### Name: [Vishaal Udandarao](https://github.com/vishaal27)
- Place: New Delhi, India
- Bio: Professional Geek | Developer
- GitHub: [Vishaal Udandarao](https://github.com/vishaal27)

#### Name: [Sparsh Garg](https://github.com/sparsh789)
- Place: Hyderabad, Telangana, India
- Bio: Student@IIIT,Hyderabad
- GitHub: [sparsh789](https://github.com/sparsh789)

#### Name: [Zaki Akhmad](https://github.com/za)
- Place: Jakarta, Indonesia
- Bio: Python enthusiasts
- GitHub: [za](https://github.com/za)

### Name: [Joey Marshment-Howell](https://github.com/josephkmh)
- Place: Berlin, Germany
- Bio: A nice young man who likes web programming!
- GitHub: [Joey Marshment-Howell](https://github.com/josephkmh)

#### Name: [Chris Sullivan](https://github.com/codemastermd)
- Place: College Park, Maryland
- Bio: Comp Sci student at the University of Maryland
- GitHub: [Chris Sullivan](https://github.com/codemastermd)

### Name: [Owen Mitchell] (https://github.com/ultimatezenzar)
- Place: Edmond, OK, United States
- Bio: Programmer for a high school robotics team
- Github: [ultimatezenzar] (https://github.com/ultimatezenzar)

#### Name: [Sravya Pullagura](https://github.com/sravya96)
- Place: Vijayawada, Andhra Pradesh, India
- Bio: Love learning, coding and sketching!!
- Github [Sravya Pullagura](https://github.com/sravya96)

<<<<<<< HEAD
#### Name: [Ginanjar S.B](https://github.com/egin10)
- Place: Samarinda, Kalimantan Timur, Indonesia
- Bio: Someone who's intresting about web devlopment / Programming
- GitHub: [Ginanjar S.B | egin10](https://github.com/egin10)
=======
#### Name: [Rafael Lima](https://github.com/rafaelkalan)
- Place: Belo Horizonte, Minas Gerais, Brazil
- Bio: Youger software engineer
- GitHub: [Rafael Lima](https://github.com/rafaelkalan)

#### Name: [Saif Rehman Nasir](https://github.com/shyshin)
- Place: New Delhi, India
- Bio: Techie with a lot of horizontals but a low verticality :(
- Github: [Saif Rehman Nasir](https://github.com/shyshin)

- Github [Sravya Pullagura](https://github.com/sravya96)  

#### Name: [Yash Mittra](https://github.com/mittrayash)
- Place: New Delhi, Delhi, India
- Bio: Web Developer, Coder | Entering the field of Machine Learning and Data Science
- GitHub: [mittrayash](https://github.com/mittrayash)

#### Name: [Dustin Woods](https://github.com/dustinywoods)
- Place: MN, USA
- Bio: Software Developer
- GitHub: [Dustin Woods](https://github.com/dustinywoods)
>>>>>>> a22ecbdd
<|MERGE_RESOLUTION|>--- conflicted
+++ resolved
@@ -341,12 +341,6 @@
 - Bio: Love learning, coding and sketching!!
 - Github [Sravya Pullagura](https://github.com/sravya96)
 
-<<<<<<< HEAD
-#### Name: [Ginanjar S.B](https://github.com/egin10)
-- Place: Samarinda, Kalimantan Timur, Indonesia
-- Bio: Someone who's intresting about web devlopment / Programming
-- GitHub: [Ginanjar S.B | egin10](https://github.com/egin10)
-=======
 #### Name: [Rafael Lima](https://github.com/rafaelkalan)
 - Place: Belo Horizonte, Minas Gerais, Brazil
 - Bio: Youger software engineer
@@ -368,4 +362,8 @@
 - Place: MN, USA
 - Bio: Software Developer
 - GitHub: [Dustin Woods](https://github.com/dustinywoods)
->>>>>>> a22ecbdd
+
+#### Name: [Ginanjar S.B](https://github.com/egin10)
+- Place: Samarinda, Kalimantan Timur, Indonesia
+- Bio: Someone who's intresting about web devlopment / Programming
+- GitHub: [Ginanjar S.B | egin10](https://github.com/egin10)