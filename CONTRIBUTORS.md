--- conflicted
+++ resolved
@@ -463,12 +463,9 @@
 - Bio: Student/Web Developer
 - GitHub: [allesmi](https://github.com/allesmi)
 
-<<<<<<< HEAD
 #### Name: [Hassan Sani](https://github.com/inidaname)
 - Place: Bida, Niger State, Nigeria
-- Bio: Web Developer at @ADPNigeria?
-- GitHub: [iNidAName](https://github.com/inidaname)
-=======
+- Bio: Web Developer at @ADPNigeria
 #### Name: [Philip Terzic](https://github.com/PhilTerz)
 - Place: Scottsdale, Arizona, USA
 - Bio: Aspiring OSS Contributer
@@ -487,5 +484,4 @@
 #### Name: [Jose David](https://github.com/jose4125)
 - Place: Bogotá, Colombia
 - Bio: Web Developer
-- GitHub: [jose4125](https://github.com/jose4125)
->>>>>>> 7558d46b
+- GitHub: [jose4125](https://github.com/jose4125)