﻿

#### Name: [ALICE CHUANG](https://github.com/AliceWonderland)
- Place: New York City, NY, USA
- Bio: I love DOGS! :dog:
- GitHub: [Alice Chuang](https://github.com/AliceWonderland)

#### Name: [GABE DUNN](https://github.com/redxtech)
- Place: Canada
- Bio: I love VUE !!
- GitHub: [Gabe Dunn](https://github.com/redxtech)
- Website: [when.](https://when.redxte.ch)

#### Name: [GEORGE FOTOPOULOS](https://github.com/xorz57)
- Place: Patras, Achaia, Greece
- Bio: Technology Enthusiast
- GitHub: [George Fotopoulos](https://github.com/xorz57)

#### Name: [Stephen Dzialo](https://github.com/dzials)
- Place: USA
- Bio: Computer Science Major
- GitHub: [Stephen Dzialo](https://github.com/dzials)

#### Name: [Taf Meister](https://github.com/tashrafy)
- Place: NYC
- Bio: Developer =]

#### Name: [RAFAEL MENEZES](https://github.com/RafaelSa94)
- Place: Boa Vista, Roraima, Brazil
- Bio: Computer Science Major
- GitHub: [Rafael Sá](https://github.com/RafaelSa94)

#### Name: [Patrick S](https://github.com/patsteph)
- Place: USA
- Bio: Professional Geek
- GitHub: [Patrick S](https://github.com/patsteph)

#### Name: [Michael Cao](https://github.com/mcao)
- Place: PA, USA
- Bio: Student
- GitHub: [Michael Cao](https://github.com/mcao)

#### Name: [Amlaan Bhoi](https://github.com/amlaanb)
- Place: IL, USA
- Bio: CS Grad Student
- GitHub: [Amlaan Bhoi](https://github.com/amlaanb)

#### Name: [Cecy Correa](https://github.com/cecyc)
- Place: USA
- Bio: Software Engineer at ReturnPath
- Github: [cecyc](https://github.com/cecyc)

#### Name: [Billy Lee](https://github.com/leebilly0)
- Place: WI, USA
- Bio: Software Developer, Bachelors in Computer Science
- Github: [Billy Lee](https://github.com/leebilly0)

#### Name: [AGNIESZKA MISZKURKA](https://github.com/agnieszka-miszkurka)
- Place: Poland
- Bio: second year Computer Science Student, in love with NYC <3
- GitHub: [agnieszka-miszkurka](https://github.com/agnieszka-miszkurka)

#### Name: [Leah Langfrod](https://github.com/leahlang4d2)
- Place: CA, USA
- Bio: Recent Bachelors in Computer Science
- Github: [Leah Langford](https://github.com/leahlang4d2)

#### Name: [Eric Nor](https://github.com/thateric)
- Place: Lake Forest, CA, USA
- Bio: Multiple corgi owner and a Senior Software Developer
- Github: [Eric Nord](https://github.com/thateric)

#### Name: [Campion Fellin](https://github.com/campionfellin)
- Place: Seattle, WA, USA
- Bio: I love open source and coffee! New grad looking for work!
- GitHub: [Campion Fellin](https://github.com/campionfellin)

#### Name: [Niket Mishra](https://github.com/niketmishra)
- Place: New Delhi, Delhi, India
- Bio: B.Tech Student in Information Technology
- GitHub: [Niket Mishra](https://github.com/niketmishra)

#### Name: [Shade Ruangwan](https://github.com/sruangwan)
- Place: Nara, Japan
- Bio: PhD student in Software Engineering
- Github: [Shade Ruangwan](https://github.com/sruangwan)

#### Name: [Michael Rodriguez](https://github.com/vinird)
- Place: Alajuea, Alajuela, Costa Rica
- Bio: Web dev adn graphic designer
- GitHub: [vinird](https://github.com/vinird)

#### Name: [Evan Culver](https://github.com/eculver)
- Place: San Francisco, CA, USA
- Bio: I work at Uber on data storage, tooling and OOS - checkout [our work](https://github.com/uber-go/dosa)!
- GitHub: [Evan Culver](https://github.com/eculver)

#### Name: [Vo Tan Tho](https://github.com/kensupermen)
- Place: Ho Chi Minh City, VietNam
- Bio: I'm Software Engineer at Dinosys
- GitHub: [Ken Supermen](https://github.com/kensupermen)

#### Name: [Franklyn Roth](https://github.com/far3)
- Place: Boulder, CO, USA
- Bio: I am a web developer working on finance sites. Specialize in accessibility.
- GitHub: [Franklyn Roth](https://github.com/far3)

#### Name: [Karthick Thoppe](https://github.com/karthicktv)
- Place: Dublin, Ireland
- Bio: I am a Solution Architect and work for a large SaaS organization
- GitHub: [Karthick Thoppe](https://github.com/karthicktv)

#### Name: [Brane](https://github.com/brane)
- Place: Turkey
- Bio: I am a caffeine based artificial life form.
- GitHub: [Brane](https://github.com/brane)

#### Name: [Ishan Jain](https://github.com/ishanjain28)
- Place: Roorkee, Uttrakhand, India
- Bio: I love working with Images, Crypto, Networking and opengl, Work as a Backend Engineer in Go. Also, Love Rust!.
- Github: [Ishan Jain](https://github.com/ishanjain28)

#### Name: [Anupam Dagar](https://github.com/Anupam-dagar)
- Place: Allahabad, India
- Bio: I am like a code currently in development.
- GitHub: [Anupam Dagar](https://github.com/Anupam-dagar)

#### Name: [Phil](https://github.com/bitbrain-za)
- Place: South Africa
- Bio: Avid Tinkerer
- GitHub: [bitbrain-za](https://github.com/bitbrain-za)

#### Name: [Jasdy Syarman](https://github.com/akutaktau)
- Place: Malaysia
- Bio: PHP Programmer
- GitHub: [akutaktau](https://github.com/akutaktau)

#### Name: [Rupesh Kumar](https://github.com/vmcniket)
- Place: India
- Bio: KIIT University IT student
- GitHub: [vmcniket](https://github.com/vmcniket)

#### Name: [Shelby Stanton](https://github.com/Minimilk93)
- Place: Leeds, England
- Bio: Front End Developer who loves cats and gaming!
- GitHub: [Minimilk93](https://github.com/Minimilk93)

#### Name: [Michael Nyamande](https://github.com/mikeyny)
- Place: Harare ,Zimbabwe
- Bio: Eat , ~~Sleep~~ , Code
- GitHub: [Mikeyny](https://github.com/mikeyny)

#### Name: [Anders Jürisoo](https://github.com/ajthinking)
- Place: Sweden
- Bio: What happens in Git stays in Git
- GitHub: [Anders Jürisoo](https://github.com/ajthinking)

#### Name: [Dvir](https://github.com/dvur12)
- Place: Israel
- Bio: \x90\x90\x90\x90
- GitHub: [Dvir](https://github.com/dvur12)

#### Name: [Xavier Marques](https://github.com/wolframtheta)
- Place: Corbera de Llobregat, Barcelona, Catalonia
- Bio: Computer Science Major
- GitHub: [WolframTheta](https://github.com/wolframtheta)

#### Name: [Vishal](https://dainvinc.github.io)
- Place: New York
- Bio: Software developer with a knack to learn things quickly.
- GitHub: [dainvinc](https://github.com/dainvinc)

### Name: [Niall Cartwright](https://github.com/Nairu)
- Place: Birmingham, UK
- Bio: Avid Games dev hobbyist, work for 3SDL as a software developer.
- GitHub: [Niall Cartwright](https://github.com/Nairu)

#### Name: [Justin I](https://github.com/Jish80)
- Place: IL, USA
- Bio: Work hard
- GitHub: [Jish80] (https://github.com/Jish80)

#### Name: [APOORVA SHARMA](https://github.com/okatticus)
- Place: Himachal Pradesh,India
- Bio: A student happy to write code and poetry.
- GitHub: [Apoorva Sharma](https://github.com/okatticus)

#### Name: [Prateek Pandey](https://github.com/prateekpandey14)
- Place: Bangalore, India
- Bio: Opensource Enthusiast, Opensource Golang developer
- GitHub: [Prateek Pandey](https://github.com/prateekpandey14)

#### Name: [CodHeK](https://github.com/CodHeK)
- Place: Mumbai, India
- Bio: Cuber/Coder
- GitHub: [CodHeK](https://github.com/CodHeK)

#### Name: [Søren Eriksen](https://github.com/soer7022)
- Place: Denmark
- Bio: Currently studying computerscience at Aarhus University
- Github: [Søren Eriksen](https://github.com/soer7022)

#### Name: [Cristiano Bianchi](https://github.com/crisbnk)
- Place: Italy
- Bio: Love to learn something new everyday
- GitHub: [crisbnk](https://github.com/crisbnk)


#### Name: [Paulo Henrique Scherer](https://github.com/phscherer)
- Place: Brazil
- Bio: Student and newbie software developer
- GitHub: [phscherer](https://github.com/phscherer)

#### Name: [Aldo Cano](https://github.com/aldocano)
- Place: Tirana, Albania
- Bio: A bug is never just a mistake...
- GitHub: [Aldo Cano](https://github.com/aldocano)

#### Name: [Timea Deák](https://github.com/DTimi)
- Place: Dublin, Ireland
- Bio: Molecular biologist
- GitHub: [Timea Deák](https://github.com/DTimi)

#### Name: [Christian Skala](https://github.com/chrishiggins29)
- Place: New York, USA
- Bio: Hire me! Need a VP of Engineering, Director of Software, CTO?
- GitHub: [Christian Skala](https://github.com/chrishiggins29)

#### Name: [filedesless](https://hightechlowlife.info)
- Place: Québec, Canada
- Bio: CompSci from ULaval reporting in
- GitHub: [aiglebleu](https://github.com/aiglebleu)

#### Name: [Jon Lee](https://github.com/githubbbbbbbbbbbbb)
- Place: Canada
- Bio: Student
- GitHub: [githubbbbbbbbbbbbb](https://github.com/githubbbbbbbbbbbbb)

#### Name: [Ren Cummings](https://github.com/nrenc027)
- Place: Dayton,OH, USA
- Bio: I like Code :sunglasses:, Coloring :art:, and Cardio :running:
- GitHub: [Ren Cummings](https://github.com/nrenc027)

#### Name: [S Stewart](https://github.com/tilda)
- Place: Denton, Texas, US
- Bio: Dude trying to become a IT guy somewhere. Also reads [The Register](https://www.theregister.co.uk).
- GitHub: [tilda](https://github.com/tilda)

#### Name: [Jose Gomera](https://github.com/josegomera)
- Place: Dominican Republic
- Bio: I'm web developer that love somehow to help.
- Github: [josegomera](https://github.com/josegomera)

#### Name: [Stephen Abrahim](https://github.com/lepah)
- Place: Huntington Beach, CA
- Bio: Games and things!
- GitHub: [Stephen Abrahim](https://github.com/lepah)

#### Name: [Rajeev Kumar Singh](https://github.com/rajeeviiit)
- Place: Gandhinagar,Gujrat, IN
- Bio: Games and music!
- GitHub: [Rajeev Kumar Singh](https://github.com/rajeeviiit)

### Name: [Benjamin Sanvoisin](https://github.com/Laudenlaruto)
- Place : Paris, FR
- Bio: Devops, Gamer and fun
- GitHub: [Benjamin Sanvoisin](https://github.com/Laudenlaruto)

#### Name: [Matthew Burke](https://github.com/MatthewBurke1995)
- Place: Sydney, Australia
- Bio: Big fan of Python + Data
- GitHub: [Matthew Burke](https://github.com/MatthewBurke1995)

#### Name: [Caio Perdona](https://github.com/perdona)
- Place: Ribeirao Preto, SP, Brazil
- Bio: Web and Mobile Engineer
- GitHub: [Caio Perdona](https://github.com/perdona)

#### Name: [Shankhalika Sarkar](https://github.com/Shankhalika)
- Place: Karnataka, India
- Bio: Current Final Year CS Undergrad. I love poetry, tea and dogs.
- Github: [Shankhalika Sarkar](https://github.com/Shankhalika)

#### Name: [Henrique Duarte](https://github.com/mustorze)
- Place: São Paulo, SP, BR
- Bio: Developer, I really like!
- GitHub: [Henrique Duarte](https://github.com/mustorze)

#### Name: [Akshit Kharbanda](https://github.com/akshit04)
- Place: Delhi, India
- Bio: 5th semester IT Undergrad. Machine Learning enthusiast. Black coffee <3
- GitHub: [Akshit Kharbanda](https://github.com/akshit04)

#### Name:[Avinash Jaiswal](https://github.com/littlestar642)
- Place:Surat,Gujarat,India.
- Bio:In love with the WEB,from age of 5!
- Github:[Avinash Jaiswal](https://github.com/littlestar642)

#### Name: [Alisson Vargas](https://github.com/alisson-mich)
- Place: Torres, RS, Brazil
- Bio: A guy who loves IT :D
- GitHub: [Alisson Vargas](https://github.com/alisson-mich)

<<<<<<< HEAD
#### Name: [Vishaal Udandarao](https://github.com/vishaal27)
- Place: New Delhi, India
- Bio: Professional Geek | Developer
- GitHub: [Vishaal Udandarao](https://github.com/vishaal27)
=======
#### Name: [Sparsh Garg](https://github.com/sparsh789)
- Place: Hyderabad, Telangana, India
- Bio: Student@IIIT,Hyderabad
- GitHub: [sparsh789](https://github.com/sparsh789)

#### Name: [Zaki Akhmad](https://github.com/za)
- Place: Jakarta, Indonesia
- Bio: Python enthusiasts
- GitHub: [za](https://github.com/za)

### Name: [Joey Marshment-Howell](https://github.com/josephkmh)
- Place: Berlin, Germany
- Bio: A nice young man who likes web programming!
- GitHub: [Joey Marshment-Howell](https://github.com/josephkmh)

#### Name: [Chris Sullivan](https://github.com/codemastermd)
- Place: College Park, Maryland
- Bio: Comp Sci student at the University of Maryland
- GitHub: [Chris Sullivan](https://github.com/codemastermd)

### Name: [Owen Mitchell] (https://github.com/ultimatezenzar)
- Place: Edmond, OK, United States
- Bio: Programmer for a high school robotics team
- Github: [ultimatezenzar] (https://github.com/ultimatezenzar)

#### Name: [Sravya Pullagura](https://github.com/sravya96)
- Place: Vijayawada, Andhra Pradesh, India
- Bio: Love learning, coding and sketching!!
- Github [Sravya Pullagura](https://github.com/sravya96)

>>>>>>> c7a93b1e
<|MERGE_RESOLUTION|>--- conflicted
+++ resolved
@@ -301,12 +301,11 @@
 - Bio: A guy who loves IT :D
 - GitHub: [Alisson Vargas](https://github.com/alisson-mich)
 
-<<<<<<< HEAD
 #### Name: [Vishaal Udandarao](https://github.com/vishaal27)
 - Place: New Delhi, India
 - Bio: Professional Geek | Developer
 - GitHub: [Vishaal Udandarao](https://github.com/vishaal27)
-=======
+
 #### Name: [Sparsh Garg](https://github.com/sparsh789)
 - Place: Hyderabad, Telangana, India
 - Bio: Student@IIIT,Hyderabad
@@ -335,6 +334,4 @@
 #### Name: [Sravya Pullagura](https://github.com/sravya96)
 - Place: Vijayawada, Andhra Pradesh, India
 - Bio: Love learning, coding and sketching!!
-- Github [Sravya Pullagura](https://github.com/sravya96)
-
->>>>>>> c7a93b1e
+- Github [Sravya Pullagura](https://github.com/sravya96)