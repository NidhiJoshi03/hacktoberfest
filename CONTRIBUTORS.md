#### Name: [ALICE CHUANG](https://github.com/AliceWonderland)
- Place: New York City, NY, USA
- Bio: I love DOGS! :dog:
- GitHub: [Alice Chuang](https://github.com/AliceWonderland)

#### Name: [GABE DUNN](https://github.com/redxtech)
- Place: Canada
- Bio: I love VUE !!
- GitHub: [Gabe Dunn](https://github.com/redxtech)
- Website: [when.](https://when.redxte.ch)

#### Name: [GEORGE FOTOPOULOS](https://github.com/xorz57)
- Place: Patras, Achaia, Greece
- Bio: Technology Enthusiast
- GitHub: [George Fotopoulos](https://github.com/xorz57)

#### Name: [Stephen Dzialo](https://github.com/dzials)
- Place: USA
- Bio: Computer Science Major
- GitHub: [Stephen Dzialo](https://github.com/dzials)

#### Name: [Taf Meister](https://github.com/tashrafy)
- Place: NYC
- Bio: Developer =]

#### Name: [RAFAEL MENEZES](https://github.com/RafaelSa94)
- Place: Boa Vista, Roraima, Brazil
- Bio: Computer Science Major
- GitHub: [Rafael Sá](https://github.com/RafaelSa94)

#### Name: [Patrick S](https://github.com/patsteph)
- Place: USA
- Bio: Professional Geek
- GitHub: [Patrick S](https://github.com/patsteph)

#### Name: [Michael Cao](https://github.com/mcao)
- Place: PA, USA
- Bio: Student
- GitHub: [Michael Cao](https://github.com/mcao)

#### Name: [Amlaan Bhoi](https://github.com/amlaanb)
- Place: IL, USA
- Bio: CS Grad Student
- GitHub: [Amlaan Bhoi](https://github.com/amlaanb)

#### Name: [Cecy Correa](https://github.com/cecyc)
- Place: USA
- Bio: Software Engineer at ReturnPath
- Github: [cecyc](https://github.com/cecyc)

#### Name: [Billy Lee](https://github.com/leebilly0)
- Place: WI, USA
- Bio: Software Developer, Bachelors in Computer Science
- Github: [Billy Lee](https://github.com/leebilly0)

#### Name: [AGNIESZKA MISZKURKA](https://github.com/agnieszka-miszkurka)
- Place: Poland
- Bio: second year Computer Science Student, in love with NYC <3
- GitHub: [agnieszka-miszkurka](https://github.com/agnieszka-miszkurka)

#### Name: [Leah Langfrod](https://github.com/leahlang4d2)
- Place: CA, USA
- Bio: Recent Bachelors in Computer Science
- Github: [Leah Langford](https://github.com/leahlang4d2)

#### Name: [Eric Nor](https://github.com/thateric)
- Place: Lake Forest, CA, USA
- Bio: Multiple corgi owner and a Senior Software Developer
- Github: [Eric Nord](https://github.com/thateric)

#### Name: [Campion Fellin](https://github.com/campionfellin)
- Place: Seattle, WA, USA
- Bio: I love open source and coffee! New grad looking for work!
- GitHub: [Campion Fellin](https://github.com/campionfellin)

#### Name: [Niket Mishra](https://github.com/niketmishra)
- Place: New Delhi, Delhi, India
- Bio: B.Tech Student in Information Technology
- GitHub: [Niket Mishra](https://github.com/niketmishra)

#### Name: [Shade Ruangwan](https://github.com/sruangwan)
- Place: Nara, Japan
- Bio: PhD student in Software Engineering
- Github: [Shade Ruangwan](https://github.com/sruangwan)

#### Name: [Michael Rodriguez](https://github.com/vinird)
- Place: Alajuea, Alajuela, Costa Rica
- Bio: Web dev adn graphic designer
- GitHub: [vinird](https://github.com/vinird)

#### Name: [Evan Culver](https://github.com/eculver)
- Place: San Francisco, CA, USA
- Bio: I work at Uber on data storage, tooling and OOS - checkout [our work](https://github.com/uber-go/dosa)!
- GitHub: [Evan Culver](https://github.com/eculver)

#### Name: [Vo Tan Tho](https://github.com/kensupermen)
- Place: Ho Chi Minh City, VietNam
- Bio: I'm Software Engineer at Dinosys
- GitHub: [Ken Supermen](https://github.com/kensupermen)

#### Name: [Franklyn Roth](https://github.com/far3)
- Place: Boulder, CO, USA
- Bio: I am a web developer working on finance sites. Specialize in accessibility.
- GitHub: [Franklyn Roth](https://github.com/far3)

#### Name: [Karthick Thoppe](https://github.com/karthicktv)
- Place: Dublin, Ireland
- Bio: I am a Solution Architect and work for a large SaaS organization
- GitHub: [Karthick Thoppe](https://github.com/karthicktv)

#### Name: [Brane](https://github.com/brane)
- Place: Turkey
- Bio: I am a caffeine based artificial life form.
- GitHub: [Brane](https://github.com/brane)

#### Name: [Ishan Jain](https://github.com/ishanjain28)
- Place: Roorkee, Uttrakhand, India
- Bio: I love working with Images, Crypto, Networking and opengl, Work as a Backend Engineer in Go. Also, Love Rust!.
- Github: [Ishan Jain](https://github.com/ishanjain28)

#### Name: [Anupam Dagar](https://github.com/Anupam-dagar)
- Place: Allahabad, India
- Bio: I am like a code currently in development.
- GitHub: [Anupam Dagar](https://github.com/Anupam-dagar)

#### Name: [Phil](https://github.com/bitbrain-za)
- Place: South Africa
- Bio: Avid Tinkerer
- GitHub: [bitbrain-za](https://github.com/bitbrain-za)

#### Name: [Jasdy Syarman](https://github.com/akutaktau)
- Place: Malaysia
- Bio: PHP Programmer
- GitHub: [akutaktau](https://github.com/akutaktau)

#### Name: [Rupesh Kumar](https://github.com/vmcniket)
- Place: India
- Bio: KIIT University IT student
- GitHub: [vmcniket](https://github.com/vmcniket)

#### Name: [Shelby Stanton](https://github.com/Minimilk93)
- Place: Leeds, England
- Bio: Front End Developer who loves cats and gaming!
- GitHub: [Minimilk93](https://github.com/Minimilk93)

#### Name: [Michael Nyamande](https://github.com/mikeyny)
- Place: Harare ,Zimbabwe
- Bio: Eat , ~~Sleep~~ , Code
- GitHub: [Mikeyny](https://github.com/mikeyny)

#### Name: [Anders Jürisoo](https://github.com/ajthinking)
- Place: Sweden
- Bio: What happens in Git stays in Git
- GitHub: [Anders Jürisoo](https://github.com/ajthinking)

#### Name: [Dvir](https://github.com/dvur12)
- Place: Israel
- Bio: \x90\x90\x90\x90
- GitHub: [Dvir](https://github.com/dvur12)

#### Name: [Xavier Marques](https://github.com/wolframtheta)
- Place: Corbera de Llobregat, Barcelona, Catalonia
- Bio: Computer Science Major
- GitHub: [WolframTheta](https://github.com/wolframtheta)

#### Name: [Vishal](https://dainvinc.github.io)
- Place: New York
- Bio: Software developer with a knack to learn things quickly.
- GitHub: [dainvinc](https://github.com/dainvinc)

### Name: [Niall Cartwright](https://github.com/Nairu)
- Place: Birmingham, UK
- Bio: Avid Games dev hobbyist, work for 3SDL as a software developer.
- GitHub: [Niall Cartwright](https://github.com/Nairu)

#### Name: [Justin I](https://github.com/Jish80)
- Place: IL, USA
- Bio: Work hard
- GitHub: [Jish80] (https://github.com/Jish80)

#### Name: [APOORVA SHARMA](https://github.com/okatticus)
- Place: Himachal Pradesh,India
- Bio: A student happy to write code and poetry.
- GitHub: [Apoorva Sharma](https://github.com/okatticus)

#### Name: [Prateek Pandey](https://github.com/prateekpandey14)
- Place: Bangalore, India
- Bio: Opensource Enthusiast, Opensource Golang developer
- GitHub: [Prateek Pandey](https://github.com/prateekpandey14)

#### Name: [CodHeK](https://github.com/CodHeK)
- Place: Mumbai, India
- Bio: Cuber/Coder
- GitHub: [CodHeK](https://github.com/CodHeK)

#### Name: [Søren Eriksen](https://github.com/soer7022)
- Place: Denmark
- Bio: Currently studying computerscience at Aarhus University
- Github: [Søren Eriksen](https://github.com/soer7022)

#### Name: [Cristiano Bianchi](https://github.com/crisbnk)
- Place: Italy
- Bio: Love to learn something new everyday
- GitHub: [crisbnk](https://github.com/crisbnk)


#### Name: [Paulo Henrique Scherer](https://github.com/phscherer)
- Place: Brazil
- Bio: Student and newbie software developer
- GitHub: [phscherer](https://github.com/phscherer)

#### Name: [Aldo Cano](https://github.com/aldocano)
- Place: Tirana, Albania
- Bio: A bug is never just a mistake...
- GitHub: [Aldo Cano](https://github.com/aldocano)

#### Name: [Timea Deák](https://github.com/DTimi)
- Place: Dublin, Ireland
- Bio: Molecular biologist
- GitHub: [Timea Deák](https://github.com/DTimi)

#### Name: [Christian Skala](https://github.com/chrishiggins29)
- Place: New York, USA
- Bio: Hire me! Need a VP of Engineering, Director of Software, CTO?
- GitHub: [Christian Skala](https://github.com/chrishiggins29)

#### Name: [filedesless](https://hightechlowlife.info)
- Place: Québec, Canada
- Bio: CompSci from ULaval reporting in
- GitHub: [aiglebleu](https://github.com/aiglebleu)

#### Name: [Jon Lee](https://github.com/githubbbbbbbbbbbbb)
- Place: Canada
- Bio: Student
- GitHub: [githubbbbbbbbbbbbb](https://github.com/githubbbbbbbbbbbbb)

#### Name: [Ren Cummings](https://github.com/nrenc027)
- Place: Dayton,OH, USA
- Bio: I like Code :sunglasses:, Coloring :art:, and Cardio :running:
- GitHub: [Ren Cummings](https://github.com/nrenc027)

#### Name: [Nefari0uss](https://github.com/nefari0uss)
- Place: USA
- Bio: Gamer, developer, and open source enthusiast!
- Github: [Nefari0uss](https://github.com/nefari0uss)

#### Name: [S Stewart](https://github.com/tilda)
- Place: Denton, Texas, US
- Bio: Dude trying to become a IT guy somewhere. Also reads [The Register](https://www.theregister.co.uk).
- GitHub: [tilda](https://github.com/tilda)

#### Name: [Jose Gomera](https://github.com/josegomera)
- Place: Dominican Republic
- Bio: I'm web developer that love somehow to help.
- Github: [josegomera](https://github.com/josegomera)

#### Name: [Stephen Abrahim](https://github.com/lepah)
- Place: Huntington Beach, CA
- Bio: Games and things!
- GitHub: [Stephen Abrahim](https://github.com/lepah)

#### Name: [Rajeev Kumar Singh](https://github.com/rajeeviiit)
- Place: Gandhinagar,Gujrat, IN
- Bio: Games and music!
- GitHub: [Rajeev Kumar Singh](https://github.com/rajeeviiit)

### Name: [Benjamin Sanvoisin](https://github.com/Laudenlaruto)
- Place : Paris, FR
- Bio: Devops, Gamer and fun
- GitHub: [Benjamin Sanvoisin](https://github.com/Laudenlaruto)

#### Name: [Matthew Burke](https://github.com/MatthewBurke1995)
- Place: Sydney, Australia
- Bio: Big fan of Python + Data
- GitHub: [Matthew Burke](https://github.com/MatthewBurke1995)

#### Name: [Caio Perdona](https://github.com/perdona)
- Place: Ribeirao Preto, SP, Brazil
- Bio: Web and Mobile Engineer
- GitHub: [Caio Perdona](https://github.com/perdona)

#### Name: [Shankhalika Sarkar](https://github.com/Shankhalika)
- Place: Karnataka, India
- Bio: Current Final Year CS Undergrad. I love poetry, tea and dogs.
- Github: [Shankhalika Sarkar](https://github.com/Shankhalika)

#### Name: [Henrique Duarte](https://github.com/mustorze)
- Place: São Paulo, SP, BR
- Bio: Developer, I really like!
- GitHub: [Henrique Duarte](https://github.com/mustorze)

#### Name: [Akshit Kharbanda](https://github.com/akshit04)
- Place: Delhi, India
- Bio: 5th semester IT Undergrad. Machine Learning enthusiast. Black coffee <3
- GitHub: [Akshit Kharbanda](https://github.com/akshit04)

#### Name:[Avinash Jaiswal](https://github.com/littlestar642)
- Place:Surat,Gujarat,India.
- Bio:In love with the WEB,from age of 5!
- Github:[Avinash Jaiswal](https://github.com/littlestar642)

#### Name: [JoeBanks13](https://github.com/JoeBanks13)
- Place: York, United Kingdom
- Bio: Backend web developer
- GitHub: [JoeBanks13](https://github.com/JoeBanks13)
- Webpage: [josephbanks.me](https://josephbanks.me)
- GitLab Server: [GitLab](https://gitlab.josephbanks.me/JoeBanks13)

#### Name: [Alisson Vargas](https://github.com/alisson-mich)
- Place: Torres, RS, Brazil
- Bio: A guy who loves IT :D
- GitHub: [Alisson Vargas](https://github.com/alisson-mich)

#### Name: [Mat.](https://github.com/pudkipz)
- Place: Stockholm, Sweden
- Bio: Random Swedish student.
- GitHub: [Mat.](https://github.com/pudkipz)

#### Name: [Adiyat Mubarak](https://github.com/Keda87)
- Place: Jakarta, ID, Indonesia
- Bio: Technology Agnostic
- GitHub: [Adiyat Mubarak](https://github.com/Keda87)

#### Name: [Vishaal Udandarao](https://github.com/vishaal27)
- Place: New Delhi, India
- Bio: Professional Geek | Developer
- GitHub: [Vishaal Udandarao](https://github.com/vishaal27)

#### Name: [Sparsh Garg](https://github.com/sparsh789)
- Place: Hyderabad, Telangana, India
- Bio: Student@IIIT,Hyderabad
- GitHub: [sparsh789](https://github.com/sparsh789)

#### Name: [Zaki Akhmad](https://github.com/za)
- Place: Jakarta, Indonesia
- Bio: Python enthusiasts
- GitHub: [za](https://github.com/za)

### Name: [Joey Marshment-Howell](https://github.com/josephkmh)
- Place: Berlin, Germany
- Bio: A nice young man who likes web programming!
- GitHub: [Joey Marshment-Howell](https://github.com/josephkmh)

#### Name: [Chris Sullivan](https://github.com/codemastermd)
- Place: College Park, Maryland
- Bio: Comp Sci student at the University of Maryland
- GitHub: [Chris Sullivan](https://github.com/codemastermd)

### Name: [Owen Mitchell](https://github.com/ultimatezenzar)
- Place: Edmond, OK, United States
- Bio: Programmer for a high school robotics team
- Github: [ultimatezenzar] (https://github.com/ultimatezenzar)

#### Name: [Sravya Pullagura](https://github.com/sravya96)
- Place: Vijayawada, Andhra Pradesh, India
- Bio: Love learning, coding and sketching!!
- Github [Sravya Pullagura](https://github.com/sravya96)

#### Name: [Ahmad Musaddiq Mohammad](https://github.com/ahmadmusaddiq)
- Place: Kuala Belait, Brunei Darussalam
- Bio: Mechanical engineer
- Github: [ahmadmusaddiq](https://github.com/ahmadmusaddiq)

#### Name: [Rafael Lima](https://github.com/rafaelkalan)
- Place: Belo Horizonte, Minas Gerais, Brazil
- Bio: Youger software engineer
- GitHub: [Rafael Lima](https://github.com/rafaelkalan)

#### Name: [Saif Rehman Nasir](https://github.com/shyshin)
- Place: New Delhi, India
- Bio: Techie with a lot of horizontals but a low verticality :(
- Github: [Saif Rehman Nasir](https://github.com/shyshin)

#### Name: [Yash Mittra](https://github.com/mittrayash)
- Place: New Delhi, Delhi, India
- Bio: Web Developer, Coder | Entering the field of Machine Learning and Data Science
- GitHub: [mittrayash](https://github.com/mittrayash)

#### Name: [Dustin Woods](https://github.com/dustinywoods)
- Place: MN, USA
- Bio: Software Developer
- GitHub: [Dustin Woods](https://github.com/dustinywoods)

#### Name: [Ginanjar S.B](https://github.com/egin10)
- Place: Samarinda, Kalimantan Timur, Indonesia
- Bio: Someone who's intresting about web devlopment / Programming
- GitHub: [Ginanjar S.B | egin10](https://github.com/egin10)

#### Name: [Fush Chups](https://github.com/fushandchups)
- Place: Christchurch, Canterbury, New Zealand
- Bio: Earhquake enthusiast
- GitHub:[fushandchups] (https://github.com/fushandchups)

#### Name: [Francis Venne](https://github.com/NullSilence)
- Place: Montreal, Canada.
- Bio: Developer by day, cat lover by night. Canadian tech enthusiast.
- Github [Sravya Pullagura](https://github.com/NullSilence)

#### Name: [Leonardo Bonetti](https://github.com/LeonardoBonetti)
- Place: São Paulo, Brazil
- Bio: Associate Degree analysis and systems development
- GitHub: [Leonardo Bonetti](https://github.com/LeonardoBonetti)

#### Name: [Noveen Sachdeva](https://github.com/noveens)
- Place: Hyderabad, Telangana, India
- Bio: 3rd Year CS undergrad at IIIT Hyderabad.
- GitHub: [Noveen Sachdeva](https://github.com/noveens)

#### Name: [DENNIS ORZIKH](https://github.com/orzikhd)
- Place: Seattle, WA, USA
- Bio: Student at UW. Likes easy ways to make sure tools are set up in new environments (like this project)
- Github: Wow isn't this right up there ^ [Dennis Orzikh](https://github.com/orzikhd)

#### Name: [Pranav Bhasin](https://github.com/pranavbhasin96)
- Place: Hyderabad, Telangana, India
- Bio: Trying to fit in coding society.
- GitHub: [Pranav Bhasin](https://github.com/pranavbhasin96)

#### Name: [Vaibhav Agarwal](https://github.com/vaibhavagarwal220)
- Place: Mandi, Himachal Pradesh, India
- Bio: A passionate programmer and a beginner in Open Source
- Github [Vaibhav Agarwal](https://github.com/vaibhavagarwal220)

#### Name: [Arpit Gogia](https://github.com/arpitgogia)
- Place: Delhi, India
- Bio: Python Developer
- Github [Arpit Gogia](https://github.com/arpitgogia)

#### Name: [Charlie Stanton](https://github.com/shtanton)
- Place: Southend-On-Sea, England
- Bio: JavaScript Tinkerer, Lover of Vim
- Github [Charlie Stanton](https://github.com/shtanton)

#### Name: [James Henderson](https://github.com/prohunt)
- Place: Raleigh, NC, United States
- Bio: Inquisitive, Loves coding, also vegan
- Github [Sravya Pullagura](https://github.com/sravya96)

#### Name: [Loreleen Mae Sablot](https://github.com/loreleensablot)
- Place: Daet, Camarines Norte, Philippines
- Bio: I love designing beautiful websites. I also bike.
- Github [Loreleen Mae Sablot] (https://github.com/loreleensablot)

#### Name: [Ahmad Musaddiq Mohammad](https://github.com/ahmadmusaddiq)
- Place: Kuala Belait, Brunei Darussalam
- Bio: Mechanical engineer
- Github: [ahmadmusaddiq](https://github.com/ahmadmusaddiq)

#### Name: [Aleksandr Vorontsov](https://github.com/a-vorontsov)
- Place: London, England
- Bio: Student, Aspiring Front-end Web Dev
- Github [Aleksandr Vorontsov](https://github.com/a-vorontsov)
#### Name: [Ben Smith](https://github.com/ben-w-smith)
- Place: Salt Lake City, UT, USA
- Bio: A guy that loves writing bots and automation.
- GitHub: [Ben Smith](https://github.com/ben-w-smith)

#### Name: [Eric Bryant](https://github.com/shmickle)
- Place: Fairfax, Virginia, USA
- Bio: Web Developer
- GitHub: [shmickle](https://github.com/shmickle)

#### Name: [Emmanuel Akinde](https://github.com/harkindey)
- Place: Lagos, Nigeria
- Bio: Lets Code and Chill
- Github: [Harkindey](https://github.com/harkindey)

#### Name: [Ashish Krishan](https://github.com/ashishkrishan1995)
- Place: India
- Bio: Computer Science Major / UI/UX Designer
- GitHub: [ashishkrishan1995](https://github.com/ashishkrishan1995)

#### Name: [Katherine S](https://github.com/kms6bn)
- Place: San Francisco
- Bio: Data Scientist
- Github: [kms6bn](https://github.com/kms6bn)

#### Name: [BrunoSXS](https://github.com/brunosxs)
- Brazil
- Bio: I like turtules.
- Github [BrunoSXS](https://github.com/brunosxs)

#### Name: [Alexander Miller](https://github.com/allesmi)
- Place: Salzburg, Austria
- Bio: Student/Web Developer
- GitHub: [allesmi](https://github.com/allesmi)

#### Name: [Bryan Wigianto](https://github.com/bwigianto)
- Place: USA
- Bio: Engineer
- GitHub: [bwigianto](https://github.com/bwigianto)

#### Name: [Ckpuna4](https://github.com/Ckpuna4)
- Place: Saint-petersburg, Russia
- Bio: Web Developer
- GitHub: [Ckpuna4](https://github.com/Ckpuna4)

#### Name: [Vaibhaw Agrawal](https://github.com/vaibhaw2731)
- Place: New Delhi, India
- Bio: I am a Machine Learning enthusiast.
- GitHub: [vaibhaw2731](https://github.com/vaibhaw2731)

#### Name: [Dhevi Rajendran](https://github.com/dhevi)
- Place: USA
- Bio: Software Engineer
- Github: [dhevi](https://github.com/dhevi)

#### Name: [Oluwadamilola Babalola](https://github.com/thedammyking)
- Place: Lagos, Nigeria
- Bio: JavaScript Developer
- GitHub: [Oluwadamilola Babalola](https://github.com/thedammyking)

### Name: [Trevor Meadows](https://github.com/tlm04070)
- Place: Charlotte, North Carolina.
- Bio: UNC Charlotte coding bootcamp student.
- GitHub: [tlm04070](https://github.com/tlm04070);

#### Name: [Ratchapol Tengrumpong](https://github.com/lullabies)
- Place: Bangkok, Thailand
- Bio: Programmer Analyst
- GitHub: [lullabies](https://github.com/lullabies)

#### Name: [Luke Taylor](https://github.com/lmcjt37)
- Place: Derby, UK
- Bio: Senior Software Engineer, child at heart
- GitHub: [Luke Taylor](https://github.com/lmcjt37)

#### Name: [Snehil Verma](https://github.com/vsnehil92)
- Place: Delhi, India
- Bio: Love to learn new technologies
- GitHub: [vsnehil92](https://github.com/vsnehil9

#### Name: [Akram Rameez](https://github.com/akram-rameez)
- Place: Bengaluru, India
- Bio: I like free T-shirts and I cannot lie.
- GitHub: [allesmi](https://github.com/akram-rameez)

#### Name: [Bryan Tylor](https://github.com/bryantylor)
- Place: Cincinnati, OH, USA
- Bio: Elixir Dev / Nuclear Engineer
- GitHub: [Bryan Tylor](https://github.com/bryantylor)

#### Name: [Matthias Kraus](https://github.com/brotkiste)
- Place: Munich, Germany
- Bio: Automotive Computer Science
- GitHub: [brotkiste](https://github.com/brotkiste)

#### Name: [Harshil Agrawal](https://github.com/harshil1712)
-Place: Vadodara, India
-Bio: Student,Web Developer
-GitHub: [harshil1712](https://github.com/harshil1712)

#### Name: [Bennett Treptow](https://github.com/bennett-treptow)
- Place: Milwaukee, WI, USA
- Bio: Computer Science Major / Web Developer
- Github: [bennett-treptow](https://github.com/bennett-treptow)

#### Name: [Cameron Smith](https://github.com/cameronzsmith)
- Place: Wichita, KS, USA
- Bio: Student
- GitHub: [cameronzsmith](https://github.com/cameronzsmith)

#### Name: [Jose Morales](https://github.com/castro732)
- Place: Buenos Aires, Argentina
- Bio: Developer
- GitHub: [castro732](https://github.com/castro732)

#### Name: [Hassan Sani](https://github.com/inidaname)
- Place: Bida, Niger State, Nigeria
- Bio: Web Developer at @ADPNigeria

#### Name: [Philip Terzic](https://github.com/PhilTerz)
- Place: Scottsdale, Arizona, USA
- Bio: Aspiring OSS Contributer
- GitHub: [PhilTerz](https://github.com/PhilTerz)

#### Name: [Gustavo Pacheco Ziaugra](https://github.com/GustavoZiaugra)
- Place: São Paulo, Brazil.
- Bio: Technology Guy / Student
- GitHub: [Gustavo Ziaugra](https://github.com/GustavoZiaugra)

#### Name: [Sarah Chen](https://github.com/sarovisk)
- Place: Sao Paulo/ Brazil
- Bio: Student
- GitHub: [sarovisk](https://github.com/sarovisk)

#### Name: [Jose David](https://github.com/jose4125)
- Place: Bogotá, Colombia
- Bio: Web Developer
- GitHub: [jose4125](https://github.com/jose4125)

#### Name: [Mayank Saxena](https://github.com/mayank26saxena)
- Place: New Delhi, India
- Bio: Student
- GitHub: [mayank26saxena](https://github.com/mayank26saxena)

#### Name: [Napat Rattanawaraha](https://github.com/peam1234)
- Place: Bangkok, Thailand
- Bio: Student / Junior Web Developer
- GitHub: [peam1234](https://github.com/peam1234)

#### Name: [Marion Fioen](https://github.com/marion59000)
- Place: Lille, France
- Bio: Developer
- GitHub: [marion59000](https://github.com/marion59000)

#### Name: [Akma Adhwa](https://github.com/akmadhwa)
- Place: Malaysia
- Bio: Web Developer
- GitHub: [akmadhwa](https://github.com/akmadhwa)

#### Name: [Ian James](https://inj.ms)
- Place: London, UK
- Bio: Web... person?
- GitHub: [injms](https://github.com/injms)

#### Name: [K Foster](https://foster.im)
- Place: West Sussex, UK
- Bio: Web Developer
- GitHub: [g33kcentric](https://github.com/g33kcentric)

#### Name: [Andin FOKUNANG](https://github.com/switchgirl95)
- Place: Yaounde , Cameroon
- Bio: Student - Otaku - Geek
- GitHub: [Switch](https://github.com/switchgirl95)

#### Name: [xenocideiwki] (https://github.com/xenocidewiki)
- Place: Norway
- Bio: Reverse Engineer
- GitHub: [xenocidewiki] (https://github.com/xenocidewiki)

#### Name: [George Hundmann](https://github.com/georgegsd)
- Place: Mannheim, Baden-Württemberg, Germany
- Bio: I'm a German Shepherd that likes eating
- GitHub: [georgegsd](https://github.com/georgegsd)

#### Name: [Ahmad Abdul-Aziz](https://github.com/a-m-a-z)
- Place: Abuja, Nigeria
- Bio: Web Developer
- GitHub: [a-m-a-z](https://github.com/a-m-a-z)

#### Name: [Allan Dorr](https://github.com/aldorr)
- Place: Hamburg, Germany
- Bio: Web Dev, Writer, Translator, Teacher
- GitHub: [aldorr](https://github.com/aldorr)

#### Name: [Musa Barighzaai](https://github.com/mbarighzaai)
- Place: Toronto, Canada
- Bio: Front End Developer
- GitHub: [mbarighzaai](https://github.com/mbarighzaai)

#### Name: [Lakston](https://github.com/Lakston)
- Place: Toulouse, France
- Bio: Front-End Dev
- GitHub: [Lakston](https://github.com/Lakston)

#### Name: [Shobhit Agarwal](https://github.com/shobhit1997)
- Place: JSSATE, NOIDA ,INDIA
- Bio: Student/Andriod Developer
- GitHub: [shobhit1997](https://github.com/shobhit1997)

#### Name: [Will Barker](https://github.com/billwarker)
- Place: Toronto, Canada
- Bio: A guy who wants to improve the world through AI!
- GitHub: [Will Barker](https://github.com/billwarker)

#### Name: [Christopher Bradshaw](https://github.com/kitsune7)
- Place: Provo, UT, USA
- Bio: I love FOXES!!! :fox:
- GitHub: [kitsune7](https://github.com/kitsune7)

#### Name: [Ben Edelson]
-Place: Newark NJ
-Bio: I.T.
-GitHub: https://github.com/Bed3150n

#### Name: [JOE SCHO](https://github.com/JoeScho)
- Place: London, UK
- Bio: I love guitar!
- GitHub: [JoeScho](https://github.com/JoeScho)

#### Name: [Anuraag Tummanapally](https://github.com/TummanapallyAnuraag)
- Place: Mumbai, India
- Bio: Student, System Administrator
- GitHub: [TummanapallyAnuraag](https://github.com/TummanapallyAnuraag)

#### Name: [Fran Acién](https://github.com/acien101)
- Place: Madrid, Spain
- Bio: Full of empty
- GitHub: [Fran Acién](https://github.com/acien101)

#### Name: [Piyush Sikarwal](https://github.com/psikarwal)
- Place: India
- Bio: Professional Geek
- GitHub: [Piyush Sikarwal](https://github.com/psikarwal)

#### Name: [Pratyum Jagannath](https://github.com/Pratyum)
- Place: Singapore
- Bio: I tell tales!
- GitHub: [Pratyum](https://github.com/Pratyum)

#### Name: [Jakub Bačo](https://github.com/vysocina)
- Place: Slovakia
- Bio: Student / Designer
- GitHub: [Jakub Bačo](https://github.com/vysocina)

#### Name: [Gabriel Obaldia](https://github.com/gobaldia)
- Place: Uruguay
- Bio: Full Stack Developer
- GitHub: [Gabriel Obaldia](https://github.com/gobaldia)

#### Name: [Antonio Jesus Pelaez](https://github.com/ajpelaez)
- Place: Granada, Spain
- Bio: IT Student at the University of Granada
- GitHub: [Antonio Jesus Pelaez](https://github.com/ajpelaez)

#### Name: [Gilliano Menezes](https://github.com/gillianomenezes)
- Place: Recife, Brazil
- Bio: Software Engineer at www.neuroup.com.br
- GitHub: [Gilliano Menezes](https://github.com/gillianomenezes)

#### Name: [Luís Antonio Prado Lança](https://github.com/luisslanca)
- Place: Jundiaí, São Paulo, Brazil
- Bio: I'm a student in Fatec Jundiaí and Web Developer.
- GitHub: [Luís Antonio Prado Lança](https://github.com/luisslanca)

#### Name: [Anish Bhardwaj](https://github.com/bhardwajanish)
- Place: New Delhi, India
- Bio: CSD IIITD
- GitHub: [Anish Bhardwaj](https://github.com/bhardwajanish)

#### Name: [Ankur Sharma](https://github.com/ankurs287)
- Place: New Delhi, India
- Bio: CSAM, IIITD
- GitHub: [Ankur Sharma](https://github.com/ankurs287)

#### Name: [Siddhant Verma](https://github.com/siddver007)
- Place: Delhi, India
- Bio: Information Assurance and Cybersecurity Master's Student at Northeastern University
- GitHub: [Siddhant Verma](https://github.com/siddver007)

#### Name: [Cody Williams](https://github.com/codyw9524)
- Place: Dallas, Texas, USA
- Bio: Web Nerd
- GitHub: [Cody Williams](https://github.com/codyw9524)

#### Name: [Aayush Sharma](https://github.com/aayusharma)
- Place: Mandi, Himachal Pradesh, India
- Bio: IITian
- GitHub: [Aayush Sharma](https://github.com/aayusharma)

#### Name: [Jonas Fabisiak](https://github.com/RenCloud)
- Place: Hanover, Germany
- Bio: IT Student
- GitHub: [Jonas Fabisiak](https://github.com/RenCloud)

#### Name: [Mark Schultz](https://github.com/zynk)
- Place: Calgary, Alberta
- Bio: IT Student at SAIT
- GitHub: [Mark Schultz](https://github.com/zynk)

#### Name: [Juan Pablo Aguilar Lliguin](https://github.com/chefjuanpi)
- Place: Chicoutimi, QC, Canada
- Bio: Full Stack Developer
- GitHub: [Juan Pablo Aguilar Lliguin](https://github.com/chefjuanpi)

### Name: [Isaac Torres Michel](https://github.com/isaactorresmichel)
- Place: León, Mexico
- Bio: Software Engineer
- GitHub: [Isaac Torres Michel](https://github.com/isaactorresmichel)

#### Name: [Klaudia K.](https://github.com/KalpiKK)
- Place: Poland
- Bio: IT Student at the University of Wroclaw
- GitHub: [Klaudia K.](https://github.com/KalpiKK)

#### Name: [Luiz Gustavo Mattos](https://github.com/mano0012)
- Place: Brasil
- Bio: Computer Science Student
- Github: [Luiz Matos](https://github.com/mano0012)

#### Name: [Jeppe Ernst](https://github.com/Ern-st)
- Place: 🇩🇰
- Bio: fullstack/devops/security unicorn 🦄
- GitHub: [Jeppe Ernst](https://github.com/Ern-st)

#### Name: [Sergey Gorky](https://github.com/sergeygorky)
- Place: Ukraine
- Bio: I've Top Rated status in Upwork
- GitHub: [Sergey Gorky](https://github.com/sergeygorky)

#### Name: [Ayush Agarwal](https://github.com/thisisayaush)
- Place: Noida, India
- Bio: CSE Student at the Amity University
- GitHub: [Ayush Agarwal](https://github.com/thisisayush)

#### Name: [Arie Kurniawan](https://github.com/arkwrn)
- Place: Jakarta, Indonesia
- Bio: IT Student at Universiy of Muhammadiyah Jakarta
- GitHub: [Arie Kurniawan](https://github.com/arkwrn)

#### Name: [Ramón Didier Valdez Yocupicio](https://github.com/xDidier901)
- Place: Hermosillo, Sonora, México
- Bio: Software Developer / Student
- GitHub: [Didier Valdez](https://github.com/xDidier901)

#### Name: [Jamie Pinheiro](https://github.com/jamiepinheiro)
- Place: Canada
- Bio: Student @ uWaterloo
- GitHub: [jamiepinheiro](https://github.com/jamiepinheiro)

#### Name: [Alvin Abia](https://github.com/twist295)
- Place: NY, USA
- Bio: Lead Mobile Developer
- Github: [Alvin Abia](https://github.com/twist295)

### Name: [Carlos Federico Lahrssen](https://github.com/carloslahrssen)
- Place: Miami, Florida, USA
- Bio: CS Student at Florida International University
- GitHub: [Carlos Lahrssen](https://github.com/carloslahrssen)

#### Name: [Caio Calderari](https://github.com/caiocall)
- Place: Campinas, São Paulo, Brazil
- Bio: Designer
- GitHub: [Caio Calderari](https://github.com/caiocall)

#### Name: [Chashmeet Singh](https://github.com/chashmeetsingh)
- Place: New Delhi, India
- Bio: CS Student
- GitHub: [Chashmeet Singh](https://github.com/chashmeetsingh)

#### Name: [Aimee Tacchi](https://github.com/darkxangel84)
- Place: England, UK
- Bio: Female Front-End Developer From England, UK, I love Code, Cats and Tea. Also love travelling.
- GitHub: [darkxangel84](https://github.com/darkxangel84)

#### Name: [Stuart Wares](https://github.com/StuWares)
- Place: Tamworth, United Kingdom
- Bio: Learning web development to help with a career change!
- GitHub: [Stu Wares](https://github.com/StuWares)

#### Name: [Aitor Alonso](https://github.com/tairosonloa)
- Place: Madrid, Spain
- Bio: Computer Science and Engineering BSc student at Carlos III University of Madrid
- GitHub: [Aitor Alonso](https://github.com/tairosonloa)

#### Name: [Veronika Tolpeeva](https://github.com/ostyq)
- Place: Moscow, Russia
- Bio: Web developer
- GitHub: [Veronika Tolpeeva](https://github.com/ostyq)

#### Name: [Dzmitry Kasinets](https://github.com/dkasinets)
- Place: Brooklyn, NY, USA
- Bio: CS student at Brooklyn College, and The Game of Thrones fan :3
- Github: [Dzmitry Kasinets](https://github.com/dkasinets)

#### Name: [Anthony Mineo](https://github.com/amineo)
- Place: New Jersey, USA
- Bio: Web Design & Development
- GitHub: [Anthony Mineo](https://github.com/amineo)

#### Name: [Brent Scheppmann](https://github.com/bareon)
- Place: Garden Grove, CA, US
- Bio: Student, Geophysicist
- GitHub: [Brent Scheppmann](https://github.com/bareon)

#### Name: [Andrea Stringham](https://github.com/astringham)
- Place: Phoenix, AZ USA
- Bio: Coffee addict, dog person, developer.
- GitHub: [Andrea Stringham](https://github.com/astringham)

#### Name: [coastalchief](https://github.com/coastalchief)
- Place: Germany
- Bio: dev
- GitHub: [coastalchief](https://github.com/coastalchief)

#### Name: [Furkan Arabaci](https://github.com/illegaldisease)
- Place: Turkey
- Bio: Computer Science student
- GitHub: [Furkan Arabaci](https://github.com/illegaldisease)

#### Name: [Rizki Ramadhana](https://github.com/rizkiprof)
- Place: Yogyakarta, Indonesia
- Bio: Student / Front-end Developer
- GitHub: [Rizki Ramadhana](https://github.com/rizkiprof)

#### Name: [Sarthak Bhagat](https://github.com/sarthak268)
- Place: Delhi, India
- Bio: ECE Undergraduate
- GitHub: [Sarthak Bhagat](https://github.com/sarthak268)

#### Name: [Haley C Smith](https://github.com/haleycs)
- Place: Orlando, Florida
- Bio: Web Designer/Developer
- GitHub: [Haley C Smith](https://github.com/haleycs)

#### Name: [Lesyntheti](https://github.com/lesyntheti)
- Place : Troyes, France
- Bio : Network Engineer at University of Technology of Troyes
- Github: [lesyntheti](https://gitbub.com/lesyntheti)

#### Name: [Abdullateef](https://github.com/abdullateef97)
- Place: Lagos Island, Lagos State, Nigeria
- Bio: Student Developer
- GitHub: [Abdullateef](https://github.com/abdullateef97)

#### Name: [Juan Anaya Ortiz](https://github.com/JaoChaos)
- Place: Granada, Spain
- Bio: IT student at the University of Granada
- GitHub: [Juan Anaya Ortiz](https://github.com/JaoChaos)

#### Name: [Alexander Voigt](https://github.com/alexandvoigt)
- Place: San Francisco, CA, USA
- Bio: Software Engineer
- GitHub: [Alexander Voigt](https://github.com/alexandvoigt)

#### Name: [Michael Greene] (https://github.com/Greeneink4)
- Place: UT, USA
- Bio: Web Dev Student
- Github: [Michael Greene] (https://github.com/Greeneink4)

#### Name: [Lee Magbanua](https://github.com/leesenpai)
- Place: Philippines
- Bio: Student / Front-end Web Developer
- GitHub: [leesenpai](https://github.com/leesenpai)

#### Name: [Damodar Lohani](https://github.com/lohanidamodar)
- Place: Kathmandu, Nepal
- Bio: Technology Consultant at [LohaniTech](https://lohanitech.com)
- GitHub: [Damodar Lohani](https://github.com/lohanidamodar)

#### Name: [Hrafnkell Orri Sigurðsson](https://github.com/hrafnkellos)
- Place: Hafnarfjörður, Iceland
- Bio: Computer Scientist
- GitHub: [Hrafnkell Orri Sigurðsson](https://github.com/hrafnkellos)

#### Name: [Mitchell Haugen](https://github.com/haugenmitch)
- Place: VA, USA
- Bio: Programmer
- GitHub: [haugenmitch](https://github.com/haugenmitch)

#### Name: [Felipe Do Espirito Santo](https://github.com/felipez3r0)
- Place: Jaboticabal, SP, Brazil
- Bio: Professor at Fatec, Faculdade São Luís, and Mozilla Volunteer
- GitHub: [Felipe Do E. Santo](https://github.com/felipez3r0)

#### Name: [Jason Green](https://jason.green)
- Place: Seattle, WA
- Bio: Student of code, eater of sustainable sushi
- GitHub: [Jalence](https://github.com/jalence)

#### Name: [Elan Ripley](https//github.com/tattarrattat)
- Place: Raleigh, North Carolina, USA
- Bio: Programmer
- Github: [Elan Ripley](https//github.com/tattarrattat)

<<<<<<< HEAD
#### Name: [Daniel Tudares](https://github.com/dan1eltudares)
- Place: Ottawa, Ontario, Canada
- Bio: Network specialist, code n00b
- Github: [Daniel Tudares](https://github.com/dan1eltudares)
=======
#### Name: [Justin Oliver](https://github.com/justinoliver)
- Place: Seattle, WA, USA, Earth!
- Bio: Trying to learn cool new things!
- GitHub: [Justin Oliver](https://github.com/justinoliver)

#### Name: [RYAN R SMITH](https://github.com/devronsoft)
- Place: Oxford, UK
- Bio: Kiwi dev
- GitHub: [Ryan Smith](https://github.com/devronsoft)
- Website: [Blog](https://devronsoft.github.io/)

#### Name: [Michael Kaiser](https://github.com/patheticpat)
- Place: Germany
- Bio: Ooooooh, nooooooo, not tonight!!
- GitHub: [Michael Kaiser](https://github.com/patheticpat)

#### Name: [Igor Rzegocki](https://github.com/ajgon)
- Place: Kraków, PL
- Bio: I do Ruby for living, and hacking for fun
- GitHub: [Igor Rzegocki](https://github.com/ajgon)
- Website: [Online Portfolio](https://rzegocki.pl/)

#### Name: [JULIE QIU](https://github.com/julieqiu)
- Place: New York City, NY, USA
- Bio: Software Engineer; Loves iced coffee
- GitHub: [Julie Qiu](https://github.com/julieqiu)

#### Name: [Luis Alducin](https://linkedin.com/luisalduucin)
- Place: Mexico City
- Bio: Software Engineer
- GitHub: [Luis Alducin](https://github.com/luisalduucin)

#### Name: [Hannah Zulueta](https://github.com/hanapotski)
- Place: North Hollywood, CA
- Bio: Web developer, Calligrapher, Musician, Entrepreneur
- GitHub: [Ryan Smith](https://github.com/hanapotski)
- Website: [Blog](https://homemadecoder.wordpress.com)

#### Name: [Michele Adduci](https://micheleadduci.net)
- Place: Germany
- Bio: Full Stack Developer, living on a CI/CD pipeline
- GitHub: [madduci](https://github.com/madduci)

#### Name: [Austin Carey](https://github.com/apcatx)
- Place: Austin, TX, USA
- Bio: Jr Full Stack Developer making my first contribution.
- GitHub: [apcatx](https://github.com/apcatx)

#### Name: [John Rexter Flores](https://github.com/alldeads)
- Place: Cebu, Philippines
- Bio: Full Stack Developer
- Github: [John Rexter Flores](https://github.com/alldeads)

#### Name: [Luciano Santana dos Santos](https://github.com/lucianosds)
- Place: Ponta Grossa, PR, Brasil
- Bio: Computer Network Professional
- Github: [Luciano Santana dos Santos](https://github.com/lucianosds)

#### Name: [Alex Choi](https://github.com/running-cool)
- Place: Athens, GA
- Bio: Student
- Github: [running-cool](https://github.com/running-cool)

#### Name: [Kshitiz Khanal](https://github.com/kshitizkhanal7)
- Place: Kathmandu, Nepal
- Bio: Open Data and Open Knowledge activist
- GitHub: [Kshitiz Khanal](https://github.com/kshitizkhanal7)

#### Name: [Manas kashyap](https://github.com/Manas-kashyap)
- Place: New Delhi, India
- Bio: Computer Science Engineering student at Amity University 
Noida
-Github: [Manas kashyap](https://github.com/Manas-kashyap)

#### Name: [Daksh Chaturvedi](https://github.com/daksh249)
- Place: New Delhi, India
- Bio: ECE Undergraduate at IIIT-Delhi
- GitHub: [Daksh Chaturvedi](https://github.com/daksh249)

#### Name: [SHANAKA ANURADHA](https://github.com/shanaka95)
- Place: Sri Lanka
- Bio: Undergraduate
- GitHub: [Shanaka95](https://github.com/shanaka95)

### Name: [Brandon Fadairo](https://github.com/BFadairo)
- Place: Columbus, Ohio
- Bio: A guy looking to change career fields
- GitHub: [Brandon Fadairo](https://github.com/BFadairo)
>>>>>>> 8077b4db
<|MERGE_RESOLUTION|>--- conflicted
+++ resolved
@@ -954,12 +954,6 @@
 - Bio: Programmer
 - Github: [Elan Ripley](https//github.com/tattarrattat)
 
-<<<<<<< HEAD
-#### Name: [Daniel Tudares](https://github.com/dan1eltudares)
-- Place: Ottawa, Ontario, Canada
-- Bio: Network specialist, code n00b
-- Github: [Daniel Tudares](https://github.com/dan1eltudares)
-=======
 #### Name: [Justin Oliver](https://github.com/justinoliver)
 - Place: Seattle, WA, USA, Earth!
 - Bio: Trying to learn cool new things!
@@ -1048,4 +1042,8 @@
 - Place: Columbus, Ohio
 - Bio: A guy looking to change career fields
 - GitHub: [Brandon Fadairo](https://github.com/BFadairo)
->>>>>>> 8077b4db
+
+#### Name: [Daniel Tudares](https://github.com/dan1eltudares)
+- Place: Ottawa, Ontario, Canada
+- Bio: Network specialist, code n00b
+- Github: [Daniel Tudares](https://github.com/dan1eltudares)
