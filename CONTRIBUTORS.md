--- conflicted
+++ resolved
@@ -58,12 +58,6 @@
 - Bio: Recent Bachelors in Computer Science
 - Github: [Leah Langford](https://github.com/leahlang4d2)
 
-<<<<<<< HEAD
-#### Name: [Niket Mishra](https://github.com/niketmishra)
-- Place: New Delhi, Delhi, India
-- Bio: B.Tech Student in Information Technology
-- GitHub: [Niket Mishra](https://github.com/niketmishra)
-=======
 #### Name: [Eric Nor](https://github.com/thateric)
 - Place: Lake Forest, CA, USA
 - Bio: Multiple corgi owner and a Senior Software Developer
@@ -73,4 +67,8 @@
 - Place: Seattle, WA, USA
 - Bio: I love open source and coffee! New grad looking for work!
 - GitHub: [Campion Fellin](https://github.com/campionfellin)
->>>>>>> 96781198
+
+#### Name: [Niket Mishra](https://github.com/niketmishra)
+- Place: New Delhi, Delhi, India
+- Bio: B.Tech Student in Information Technology
+- GitHub: [Niket Mishra](https://github.com/niketmishra)