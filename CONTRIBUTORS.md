#### Name: [ALICE CHUANG](https://github.com/AliceWonderland)
- Place: New York City, NY, USA
- Bio: I love DOGS! :dog:
- GitHub: [Alice Chuang](https://github.com/AliceWonderland)

#### Name: [GABE DUNN](https://github.com/redxtech)
- Place: Canada
- Bio: I love VUE !!
- GitHub: [Gabe Dunn](https://github.com/redxtech)
- Website: [when.](https://when.redxte.ch)

#### Name: [GEORGE FOTOPOULOS](https://github.com/xorz57)
- Place: Patras, Achaia, Greece
- Bio: Technology Enthusiast
- GitHub: [George Fotopoulos](https://github.com/xorz57)

#### Name: [Stephen Dzialo](https://github.com/dzials)
- Place: USA
- Bio: Computer Science Major
- GitHub: [Stephen Dzialo](https://github.com/dzials)

#### Name: [Taf Meister](https://github.com/tashrafy)
- Place: NYC
- Bio: Developer =]

#### Name: [RAFAEL MENEZES](https://github.com/RafaelSa94)
- Place: Boa Vista, Roraima, Brazil
- Bio: Computer Science Major
- GitHub: [Rafael Sá](https://github.com/RafaelSa94)

#### Name: [Patrick S](https://github.com/patsteph)
- Place: USA
- Bio: Professional Geek
- GitHub: [Patrick S](https://github.com/patsteph)

#### Name: [Michael Cao](https://github.com/mcao)
- Place: PA, USA
- Bio: Student
- GitHub: [Michael Cao](https://github.com/mcao)

#### Name: [Amlaan Bhoi](https://github.com/amlaanb)
- Place: IL, USA
- Bio: CS Grad Student
- GitHub: [Amlaan Bhoi](https://github.com/amlaanb)

#### Name: [Cecy Correa](https://github.com/cecyc)
- Place: USA
- Bio: Software Engineer at ReturnPath
- Github: [cecyc](https://github.com/cecyc)

#### Name: [Billy Lee](https://github.com/leebilly0)
- Place: WI, USA
- Bio: Software Developer, Bachelors in Computer Science
- Github: [Billy Lee](https://github.com/leebilly0)

#### Name: [AGNIESZKA MISZKURKA](https://github.com/agnieszka-miszkurka)
- Place: Poland
- Bio: second year Computer Science Student, in love with NYC <3
- GitHub: [agnieszka-miszkurka](https://github.com/agnieszka-miszkurka)

#### Name: [Leah Langfrod](https://github.com/leahlang4d2)
- Place: CA, USA
- Bio: Recent Bachelors in Computer Science
- Github: [Leah Langford](https://github.com/leahlang4d2)

#### Name: [Eric Nor](https://github.com/thateric)
- Place: Lake Forest, CA, USA
- Bio: Multiple corgi owner and a Senior Software Developer
- Github: [Eric Nord](https://github.com/thateric)

#### Name: [Campion Fellin](https://github.com/campionfellin)
- Place: Seattle, WA, USA
- Bio: I love open source and coffee! New grad looking for work!
- GitHub: [Campion Fellin](https://github.com/campionfellin)

#### Name: [Niket Mishra](https://github.com/niketmishra)
- Place: New Delhi, Delhi, India
- Bio: B.Tech Student in Information Technology
- GitHub: [Niket Mishra](https://github.com/niketmishra)

#### Name: [Shade Ruangwan](https://github.com/sruangwan)
- Place: Nara, Japan
- Bio: PhD student in Software Engineering
- Github: [Shade Ruangwan](https://github.com/sruangwan)

#### Name: [Michael Rodriguez](https://github.com/vinird)
- Place: Alajuea, Alajuela, Costa Rica
- Bio: Web dev adn graphic designer
- GitHub: [vinird](https://github.com/vinird)

#### Name: [Evan Culver](https://github.com/eculver)
- Place: San Francisco, CA, USA
- Bio: I work at Uber on data storage, tooling and OOS - checkout [our work](https://github.com/uber-go/dosa)!
- GitHub: [Evan Culver](https://github.com/eculver)

#### Name: [Vo Tan Tho](https://github.com/kensupermen)
- Place: Ho Chi Minh City, VietNam
- Bio: I'm Software Engineer at Dinosys
- GitHub: [Ken Supermen](https://github.com/kensupermen)

#### Name: [Franklyn Roth](https://github.com/far3)
- Place: Boulder, CO, USA
- Bio: I am a web developer working on finance sites. Specialize in accessibility.
- GitHub: [Franklyn Roth](https://github.com/far3)

#### Name: [Karthick Thoppe](https://github.com/karthicktv)
- Place: Dublin, Ireland
- Bio: I am a Solution Architect and work for a large SaaS organization
- GitHub: [Karthick Thoppe](https://github.com/karthicktv)

#### Name: [Brane](https://github.com/brane)
- Place: Turkey
- Bio: I am a caffeine based artificial life form.
- GitHub: [Brane](https://github.com/brane)

#### Name: [Ishan Jain](https://github.com/ishanjain28)
- Place: Roorkee, Uttrakhand, India
- Bio: I love working with Images, Crypto, Networking and opengl, Work as a Backend Engineer in Go. Also, Love Rust!.
- Github: [Ishan Jain](https://github.com/ishanjain28)

#### Name: [Anupam Dagar](https://github.com/Anupam-dagar)
- Place: Allahabad, India
- Bio: I am like a code currently in development.
- GitHub: [Anupam Dagar](https://github.com/Anupam-dagar)

#### Name: [Phil](https://github.com/bitbrain-za)
- Place: South Africa
- Bio: Avid Tinkerer
- GitHub: [bitbrain-za](https://github.com/bitbrain-za)

#### Name: [Jasdy Syarman](https://github.com/akutaktau)
- Place: Malaysia
- Bio: PHP Programmer
- GitHub: [akutaktau](https://github.com/akutaktau)

#### Name: [Rupesh Kumar](https://github.com/vmcniket)
- Place: India
- Bio: KIIT University IT student
- GitHub: [vmcniket](https://github.com/vmcniket)

#### Name: [Shelby Stanton](https://github.com/Minimilk93)
- Place: Leeds, England
- Bio: Front End Developer who loves cats and gaming!
- GitHub: [Minimilk93](https://github.com/Minimilk93)

#### Name: [Michael Nyamande](https://github.com/mikeyny)
- Place: Harare ,Zimbabwe
- Bio: Eat , ~~Sleep~~ , Code
- GitHub: [Mikeyny](https://github.com/mikeyny)

#### Name: [Anders Jürisoo](https://github.com/ajthinking)
- Place: Sweden
- Bio: What happens in Git stays in Git
- GitHub: [Anders Jürisoo](https://github.com/ajthinking)

#### Name: [Dvir](https://github.com/dvur12)
- Place: Israel
- Bio: \x90\x90\x90\x90
- GitHub: [Dvir](https://github.com/dvur12)

#### Name: [Xavier Marques](https://github.com/wolframtheta)
- Place: Corbera de Llobregat, Barcelona, Catalonia
- Bio: Computer Science Major
- GitHub: [WolframTheta](https://github.com/wolframtheta)

#### Name: [Vishal](https://dainvinc.github.io)
- Place: New York
- Bio: Software developer with a knack to learn things quickly.
- GitHub: [dainvinc](https://github.com/dainvinc)

### Name: [Niall Cartwright](https://github.com/Nairu)
- Place: Birmingham, UK
- Bio: Avid Games dev hobbyist, work for 3SDL as a software developer.
- GitHub: [Niall Cartwright](https://github.com/Nairu)

#### Name: [Justin I](https://github.com/Jish80)
- Place: IL, USA
- Bio: Work hard
- GitHub: [Jish80] (https://github.com/Jish80)

#### Name: [APOORVA SHARMA](https://github.com/okatticus)
- Place: Himachal Pradesh,India
- Bio: A student happy to write code and poetry.
- GitHub: [Apoorva Sharma](https://github.com/okatticus)

#### Name: [Prateek Pandey](https://github.com/prateekpandey14)
- Place: Bangalore, India
- Bio: Opensource Enthusiast, Opensource Golang developer
- GitHub: [Prateek Pandey](https://github.com/prateekpandey14)

#### Name: [CodHeK](https://github.com/CodHeK)
- Place: Mumbai, India
- Bio: Cuber/Coder
- GitHub: [CodHeK](https://github.com/CodHeK)

#### Name: [Søren Eriksen](https://github.com/soer7022)
- Place: Denmark
- Bio: Currently studying computerscience at Aarhus University
- Github: [Søren Eriksen](https://github.com/soer7022)

#### Name: [Cristiano Bianchi](https://github.com/crisbnk)
- Place: Italy
- Bio: Love to learn something new everyday
- GitHub: [crisbnk](https://github.com/crisbnk)


#### Name: [Paulo Henrique Scherer](https://github.com/phscherer)
- Place: Brazil
- Bio: Student and newbie software developer
- GitHub: [phscherer](https://github.com/phscherer)

#### Name: [Aldo Cano](https://github.com/aldocano)
- Place: Tirana, Albania
- Bio: A bug is never just a mistake...
- GitHub: [Aldo Cano](https://github.com/aldocano)

#### Name: [Timea Deák](https://github.com/DTimi)
- Place: Dublin, Ireland
- Bio: Molecular biologist
- GitHub: [Timea Deák](https://github.com/DTimi)

#### Name: [Christian Skala](https://github.com/chrishiggins29)
- Place: New York, USA
- Bio: Hire me! Need a VP of Engineering, Director of Software, CTO?
- GitHub: [Christian Skala](https://github.com/chrishiggins29)

#### Name: [filedesless](https://hightechlowlife.info)
- Place: Québec, Canada
- Bio: CompSci from ULaval reporting in
- GitHub: [aiglebleu](https://github.com/aiglebleu)

#### Name: [Jon Lee](https://github.com/githubbbbbbbbbbbbb)
- Place: Canada
- Bio: Student
- GitHub: [githubbbbbbbbbbbbb](https://github.com/githubbbbbbbbbbbbb)

#### Name: [Ren Cummings](https://github.com/nrenc027)
- Place: Dayton,OH, USA
- Bio: I like Code :sunglasses:, Coloring :art:, and Cardio :running:
- GitHub: [Ren Cummings](https://github.com/nrenc027)

#### Name: [Nefari0uss](https://github.com/nefari0uss)
- Place: USA
- Bio: Gamer, developer, and open source enthusiast!
- Github: [Nefari0uss](https://github.com/nefari0uss)

#### Name: [S Stewart](https://github.com/tilda)
- Place: Denton, Texas, US
- Bio: Dude trying to become a IT guy somewhere. Also reads [The Register](https://www.theregister.co.uk).
- GitHub: [tilda](https://github.com/tilda)

#### Name: [Jose Gomera](https://github.com/josegomera)
- Place: Dominican Republic
- Bio: I'm web developer that love somehow to help.
- Github: [josegomera](https://github.com/josegomera)

#### Name: [Stephen Abrahim](https://github.com/lepah)
- Place: Huntington Beach, CA
- Bio: Games and things!
- GitHub: [Stephen Abrahim](https://github.com/lepah)

#### Name: [Rajeev Kumar Singh](https://github.com/rajeeviiit)
- Place: Gandhinagar,Gujrat, IN
- Bio: Games and music!
- GitHub: [Rajeev Kumar Singh](https://github.com/rajeeviiit)

### Name: [Benjamin Sanvoisin](https://github.com/Laudenlaruto)
- Place : Paris, FR
- Bio: Devops, Gamer and fun
- GitHub: [Benjamin Sanvoisin](https://github.com/Laudenlaruto)

#### Name: [Matthew Burke](https://github.com/MatthewBurke1995)
- Place: Sydney, Australia
- Bio: Big fan of Python + Data
- GitHub: [Matthew Burke](https://github.com/MatthewBurke1995)

#### Name: [Caio Perdona](https://github.com/perdona)
- Place: Ribeirao Preto, SP, Brazil
- Bio: Web and Mobile Engineer
- GitHub: [Caio Perdona](https://github.com/perdona)

#### Name: [Shankhalika Sarkar](https://github.com/Shankhalika)
- Place: Karnataka, India
- Bio: Current Final Year CS Undergrad. I love poetry, tea and dogs.
- Github: [Shankhalika Sarkar](https://github.com/Shankhalika)

#### Name: [Henrique Duarte](https://github.com/mustorze)
- Place: São Paulo, SP, BR
- Bio: Developer, I really like!
- GitHub: [Henrique Duarte](https://github.com/mustorze)

#### Name: [Akshit Kharbanda](https://github.com/akshit04)
- Place: Delhi, India
- Bio: 5th semester IT Undergrad. Machine Learning enthusiast. Black coffee <3
- GitHub: [Akshit Kharbanda](https://github.com/akshit04)

#### Name:[Avinash Jaiswal](https://github.com/littlestar642)
- Place:Surat,Gujarat,India.
- Bio:In love with the WEB,from age of 5!
- Github:[Avinash Jaiswal](https://github.com/littlestar642)

#### Name: [JoeBanks13](https://github.com/JoeBanks13)
- Place: York, United Kingdom
- Bio: Backend web developer
- GitHub: [JoeBanks13](https://github.com/JoeBanks13)
- Webpage: [josephbanks.me](https://josephbanks.me)
- GitLab Server: [GitLab](https://gitlab.josephbanks.me/JoeBanks13)

#### Name: [Alisson Vargas](https://github.com/alisson-mich)
- Place: Torres, RS, Brazil
- Bio: A guy who loves IT :D
- GitHub: [Alisson Vargas](https://github.com/alisson-mich)

#### Name: [Mat.](https://github.com/pudkipz)
- Place: Stockholm, Sweden
- Bio: Random Swedish student.
- GitHub: [Mat.](https://github.com/pudkipz)

#### Name: [Adiyat Mubarak](https://github.com/Keda87)
- Place: Jakarta, ID, Indonesia
- Bio: Technology Agnostic
- GitHub: [Adiyat Mubarak](https://github.com/Keda87)

#### Name: [Vishaal Udandarao](https://github.com/vishaal27)
- Place: New Delhi, India
- Bio: Professional Geek | Developer
- GitHub: [Vishaal Udandarao](https://github.com/vishaal27)

#### Name: [Sparsh Garg](https://github.com/sparsh789)
- Place: Hyderabad, Telangana, India
- Bio: Student@IIIT,Hyderabad
- GitHub: [sparsh789](https://github.com/sparsh789)

#### Name: [Zaki Akhmad](https://github.com/za)
- Place: Jakarta, Indonesia
- Bio: Python enthusiasts
- GitHub: [za](https://github.com/za)

### Name: [Joey Marshment-Howell](https://github.com/josephkmh)
- Place: Berlin, Germany
- Bio: A nice young man who likes web programming!
- GitHub: [Joey Marshment-Howell](https://github.com/josephkmh)

#### Name: [Chris Sullivan](https://github.com/codemastermd)
- Place: College Park, Maryland
- Bio: Comp Sci student at the University of Maryland
- GitHub: [Chris Sullivan](https://github.com/codemastermd)

### Name: [Owen Mitchell](https://github.com/ultimatezenzar)
- Place: Edmond, OK, United States
- Bio: Programmer for a high school robotics team
- Github: [ultimatezenzar] (https://github.com/ultimatezenzar)

#### Name: [Sravya Pullagura](https://github.com/sravya96)
- Place: Vijayawada, Andhra Pradesh, India
- Bio: Love learning, coding and sketching!!
- Github [Sravya Pullagura](https://github.com/sravya96)

#### Name: [Ahmad Musaddiq Mohammad](https://github.com/ahmadmusaddiq)
- Place: Kuala Belait, Brunei Darussalam
- Bio: Mechanical engineer
- Github: [ahmadmusaddiq](https://github.com/ahmadmusaddiq)

#### Name: [Rafael Lima](https://github.com/rafaelkalan)
- Place: Belo Horizonte, Minas Gerais, Brazil
- Bio: Youger software engineer
- GitHub: [Rafael Lima](https://github.com/rafaelkalan)

#### Name: [Saif Rehman Nasir](https://github.com/shyshin)
- Place: New Delhi, India
- Bio: Techie with a lot of horizontals but a low verticality :(
- Github: [Saif Rehman Nasir](https://github.com/shyshin)

#### Name: [Yash Mittra](https://github.com/mittrayash)
- Place: New Delhi, Delhi, India
- Bio: Web Developer, Coder | Entering the field of Machine Learning and Data Science
- GitHub: [mittrayash](https://github.com/mittrayash)

#### Name: [Dustin Woods](https://github.com/dustinywoods)
- Place: MN, USA
- Bio: Software Developer
- GitHub: [Dustin Woods](https://github.com/dustinywoods)

#### Name: [Ginanjar S.B](https://github.com/egin10)
- Place: Samarinda, Kalimantan Timur, Indonesia
- Bio: Someone who's intresting about web devlopment / Programming
- GitHub: [Ginanjar S.B | egin10](https://github.com/egin10)

#### Name: [Fush Chups](https://github.com/fushandchups)
- Place: Christchurch, Canterbury, New Zealand
- Bio: Earhquake enthusiast
- GitHub:[fushandchups] (https://github.com/fushandchups)

#### Name: [Francis Venne](https://github.com/NullSilence)
- Place: Montreal, Canada.
- Bio: Developer by day, cat lover by night. Canadian tech enthusiast.
- Github [Sravya Pullagura](https://github.com/NullSilence)

#### Name: [Leonardo Bonetti](https://github.com/LeonardoBonetti)
- Place: São Paulo, Brazil
- Bio: Associate Degree analysis and systems development
- GitHub: [Leonardo Bonetti](https://github.com/LeonardoBonetti)

#### Name: [Noveen Sachdeva](https://github.com/noveens)
- Place: Hyderabad, Telangana, India
- Bio: 3rd Year CS undergrad at IIIT Hyderabad.
- GitHub: [Noveen Sachdeva](https://github.com/noveens)

#### Name: [DENNIS ORZIKH](https://github.com/orzikhd)
- Place: Seattle, WA, USA
- Bio: Student at UW. Likes easy ways to make sure tools are set up in new environments (like this project)
- Github: Wow isn't this right up there ^ [Dennis Orzikh](https://github.com/orzikhd)

#### Name: [Pranav Bhasin](https://github.com/pranavbhasin96)
- Place: Hyderabad, Telangana, India
- Bio: Trying to fit in coding society.
- GitHub: [Pranav Bhasin](https://github.com/pranavbhasin96)

#### Name: [Vaibhav Agarwal](https://github.com/vaibhavagarwal220)
- Place: Mandi, Himachal Pradesh, India
- Bio: A passionate programmer and a beginner in Open Source
- Github [Vaibhav Agarwal](https://github.com/vaibhavagarwal220)

#### Name: [Arpit Gogia](https://github.com/arpitgogia)
- Place: Delhi, India
- Bio: Python Developer
- Github [Arpit Gogia](https://github.com/arpitgogia)

#### Name: [Charlie Stanton](https://github.com/shtanton)
- Place: Southend-On-Sea, England
- Bio: JavaScript Tinkerer, Lover of Vim
- Github [Charlie Stanton](https://github.com/shtanton)

#### Name: [James Henderson](https://github.com/prohunt)
- Place: Raleigh, NC, United States
- Bio: Inquisitive, Loves coding, also vegan
- Github [Sravya Pullagura](https://github.com/sravya96)

#### Name: [Loreleen Mae Sablot](https://github.com/loreleensablot)
- Place: Daet, Camarines Norte, Philippines
- Bio: I love designing beautiful websites. I also bike.
- Github [Loreleen Mae Sablot] (https://github.com/loreleensablot)

#### Name: [Ahmad Musaddiq Mohammad](https://github.com/ahmadmusaddiq)
- Place: Kuala Belait, Brunei Darussalam
- Bio: Mechanical engineer
- Github: [ahmadmusaddiq](https://github.com/ahmadmusaddiq)

#### Name: [Aleksandr Vorontsov](https://github.com/a-vorontsov)
- Place: London, England
- Bio: Student, Aspiring Front-end Web Dev
- Github [Aleksandr Vorontsov](https://github.com/a-vorontsov)
#### Name: [Ben Smith](https://github.com/ben-w-smith)
- Place: Salt Lake City, UT, USA
- Bio: A guy that loves writing bots and automation.
- GitHub: [Ben Smith](https://github.com/ben-w-smith)

#### Name: [Eric Bryant](https://github.com/shmickle)
- Place: Fairfax, Virginia, USA
- Bio: Web Developer
- GitHub: [shmickle](https://github.com/shmickle)

#### Name: [Emmanuel Akinde](https://github.com/harkindey)
- Place: Lagos, Nigeria
- Bio: Lets Code and Chill
- Github: [Harkindey](https://github.com/harkindey)

#### Name: [Ashish Krishan](https://github.com/ashishkrishan1995)
- Place: India
- Bio: Computer Science Major / UI/UX Designer
- GitHub: [ashishkrishan1995](https://github.com/ashishkrishan1995)

#### Name: [Katherine S](https://github.com/kms6bn)
- Place: San Francisco
- Bio: Data Scientist
- Github: [kms6bn](https://github.com/kms6bn)

#### Name: [BrunoSXS](https://github.com/brunosxs)
- Brazil
- Bio: I like turtules.
- Github [BrunoSXS](https://github.com/brunosxs)

#### Name: [Alexander Miller](https://github.com/allesmi)
- Place: Salzburg, Austria
- Bio: Student/Web Developer
- GitHub: [allesmi](https://github.com/allesmi)

#### Name: [Bryan Wigianto](https://github.com/bwigianto)
- Place: USA
- Bio: Engineer
- GitHub: [bwigianto](https://github.com/bwigianto)

#### Name: [Ckpuna4](https://github.com/Ckpuna4)
- Place: Saint-petersburg, Russia
- Bio: Web Developer
- GitHub: [Ckpuna4](https://github.com/Ckpuna4)

#### Name: [Vaibhaw Agrawal](https://github.com/vaibhaw2731)
- Place: New Delhi, India
- Bio: I am a Machine Learning enthusiast.
- GitHub: [vaibhaw2731](https://github.com/vaibhaw2731)

#### Name: [Dhevi Rajendran](https://github.com/dhevi)
- Place: USA
- Bio: Software Engineer
- Github: [dhevi](https://github.com/dhevi)

#### Name: [Oluwadamilola Babalola](https://github.com/thedammyking)
- Place: Lagos, Nigeria
- Bio: JavaScript Developer
- GitHub: [Oluwadamilola Babalola](https://github.com/thedammyking)

### Name: [Trevor Meadows](https://github.com/tlm04070)
- Place: Charlotte, North Carolina.
- Bio: UNC Charlotte coding bootcamp student.
- GitHub: [tlm04070](https://github.com/tlm04070);

#### Name: [Ratchapol Tengrumpong](https://github.com/lullabies)
- Place: Bangkok, Thailand
- Bio: Programmer Analyst
- GitHub: [lullabies](https://github.com/lullabies)

#### Name: [Luke Taylor](https://github.com/lmcjt37)
- Place: Derby, UK
- Bio: Senior Software Engineer, child at heart
- GitHub: [Luke Taylor](https://github.com/lmcjt37)

#### Name: [Snehil Verma](https://github.com/vsnehil92)
- Place: Delhi, India
- Bio: Love to learn new technologies
- GitHub: [vsnehil92](https://github.com/vsnehil9

#### Name: [Akram Rameez](https://github.com/akram-rameez)
- Place: Bengaluru, India
- Bio: I like free T-shirts and I cannot lie.
- GitHub: [allesmi](https://github.com/akram-rameez)

#### Name: [Bryan Tylor](https://github.com/bryantylor)
- Place: Cincinnati, OH, USA
- Bio: Elixir Dev / Nuclear Engineer
- GitHub: [Bryan Tylor](https://github.com/bryantylor)

#### Name: [Matthias Kraus](https://github.com/brotkiste)
- Place: Munich, Germany
- Bio: Automotive Computer Science
- GitHub: [brotkiste](https://github.com/brotkiste)

#### Name: [Harshil Agrawal](https://github.com/harshil1712)
-Place: Vadodara, India
-Bio: Student,Web Developer
-GitHub: [harshil1712](https://github.com/harshil1712)

#### Name: [Bennett Treptow](https://github.com/bennett-treptow)
- Place: Milwaukee, WI, USA
- Bio: Computer Science Major / Web Developer
- Github: [bennett-treptow](https://github.com/bennett-treptow)

#### Name: [Cameron Smith](https://github.com/cameronzsmith)
- Place: Wichita, KS, USA
- Bio: Student
- GitHub: [cameronzsmith](https://github.com/cameronzsmith)

#### Name: [Jose Morales](https://github.com/castro732)
- Place: Buenos Aires, Argentina
- Bio: Developer
- GitHub: [castro732](https://github.com/castro732)

#### Name: [Hassan Sani](https://github.com/inidaname)
- Place: Bida, Niger State, Nigeria
- Bio: Web Developer at @ADPNigeria

#### Name: [Philip Terzic](https://github.com/PhilTerz)
- Place: Scottsdale, Arizona, USA
- Bio: Aspiring OSS Contributer
- GitHub: [PhilTerz](https://github.com/PhilTerz)

#### Name: [Gustavo Pacheco Ziaugra](https://github.com/GustavoZiaugra)
- Place: São Paulo, Brazil.
- Bio: Technology Guy / Student
- GitHub: [Gustavo Ziaugra](https://github.com/GustavoZiaugra)

#### Name: [Sarah Chen](https://github.com/sarovisk)
- Place: Sao Paulo/ Brazil
- Bio: Student
- GitHub: [sarovisk](https://github.com/sarovisk)

#### Name: [Jose David](https://github.com/jose4125)
- Place: Bogotá, Colombia
- Bio: Web Developer
- GitHub: [jose4125](https://github.com/jose4125)

#### Name: [Mayank Saxena](https://github.com/mayank26saxena)
- Place: New Delhi, India
- Bio: Student
- GitHub: [mayank26saxena](https://github.com/mayank26saxena)

#### Name: [Napat Rattanawaraha](https://github.com/peam1234)
- Place: Bangkok, Thailand
- Bio: Student / Junior Web Developer
- GitHub: [peam1234](https://github.com/peam1234)

#### Name: [Marion Fioen](https://github.com/marion59000)
- Place: Lille, France
- Bio: Developer
- GitHub: [marion59000](https://github.com/marion59000)

#### Name: [Akma Adhwa](https://github.com/akmadhwa)
- Place: Malaysia
- Bio: Web Developer
- GitHub: [akmadhwa](https://github.com/akmadhwa)

#### Name: [Ian James](https://inj.ms)
- Place: London, UK
- Bio: Web... person?
- GitHub: [injms](https://github.com/injms)

#### Name: [K Foster](https://foster.im)
- Place: West Sussex, UK
- Bio: Web Developer
- GitHub: [g33kcentric](https://github.com/g33kcentric)

#### Name: [Andin FOKUNANG](https://github.com/switchgirl95)
- Place: Yaounde , Cameroon
- Bio: Student - Otaku - Geek
- GitHub: [Switch](https://github.com/switchgirl95)

#### Name: [xenocideiwki] (https://github.com/xenocidewiki)
- Place: Norway
- Bio: Reverse Engineer
- GitHub: [xenocidewiki] (https://github.com/xenocidewiki)

#### Name: [George Hundmann](https://github.com/georgegsd)
- Place: Mannheim, Baden-Württemberg, Germany
- Bio: I'm a German Shepherd that likes eating
- GitHub: [georgegsd](https://github.com/georgegsd)

#### Name: [Ahmad Abdul-Aziz](https://github.com/a-m-a-z)
- Place: Abuja, Nigeria
- Bio: Web Developer
- GitHub: [a-m-a-z](https://github.com/a-m-a-z)

#### Name: [Allan Dorr](https://github.com/aldorr)
- Place: Hamburg, Germany
- Bio: Web Dev, Writer, Translator, Teacher
- GitHub: [aldorr](https://github.com/aldorr)

#### Name: [Musa Barighzaai](https://github.com/mbarighzaai)
- Place: Toronto, Canada
- Bio: Front End Developer
- GitHub: [mbarighzaai](https://github.com/mbarighzaai)

#### Name: [Lakston](https://github.com/Lakston)
- Place: Toulouse, France
- Bio: Front-End Dev
- GitHub: [Lakston](https://github.com/Lakston)

#### Name: [Shobhit Agarwal](https://github.com/shobhit1997)
- Place: JSSATE, NOIDA ,INDIA
- Bio: Student/Andriod Developer
- GitHub: [shobhit1997](https://github.com/shobhit1997)

#### Name: [Will Barker](https://github.com/billwarker)
- Place: Toronto, Canada
- Bio: A guy who wants to improve the world through AI!
- GitHub: [Will Barker](https://github.com/billwarker)

#### Name: [Christopher Bradshaw](https://github.com/kitsune7)
- Place: Provo, UT, USA
- Bio: I love FOXES!!! :fox:
- GitHub: [kitsune7](https://github.com/kitsune7)

#### Name: [Ben Edelson]
-Place: Newark NJ
-Bio: I.T.
-GitHub: https://github.com/Bed3150n

#### Name: [JOE SCHO](https://github.com/JoeScho)
- Place: London, UK
- Bio: I love guitar!
- GitHub: [JoeScho](https://github.com/JoeScho)

#### Name: [Anuraag Tummanapally](https://github.com/TummanapallyAnuraag)
- Place: Mumbai, India
- Bio: Student, System Administrator
- GitHub: [TummanapallyAnuraag](https://github.com/TummanapallyAnuraag)

#### Name: [Fran Acién](https://github.com/acien101)
- Place: Madrid, Spain
- Bio: Full of empty
- GitHub: [Fran Acién](https://github.com/acien101)

#### Name: [Piyush Sikarwal](https://github.com/psikarwal)
- Place: India
- Bio: Professional Geek
- GitHub: [Piyush Sikarwal](https://github.com/psikarwal)

#### Name: [Pratyum Jagannath](https://github.com/Pratyum)
- Place: Singapore
- Bio: I tell tales!
- GitHub: [Pratyum](https://github.com/Pratyum)

#### Name: [Jakub Bačo](https://github.com/vysocina)
- Place: Slovakia
- Bio: Student / Designer
- GitHub: [Jakub Bačo](https://github.com/vysocina)

#### Name: [Gabriel Obaldia](https://github.com/gobaldia)
- Place: Uruguay
- Bio: Full Stack Developer
- GitHub: [Gabriel Obaldia](https://github.com/gobaldia)

#### Name: [Antonio Jesus Pelaez](https://github.com/ajpelaez)
- Place: Granada, Spain
- Bio: IT Student at the University of Granada
- GitHub: [Antonio Jesus Pelaez](https://github.com/ajpelaez)

#### Name: [Mahdi Majidzadeh](https://github.com/MahdiMajidzadeh/)
- Place: Qom, Qom, Iran
- Bio: back-end develoer and seo expert
- GitHub: [Mahdi Majidzadeh](https://github.com/MahdiMajidzadeh/)
- Twitter: [Mahdi Majidzadeh](https://twitter.com/MahdiMajidzadeh/)

#### Name: [Pedro Mietto Bruini](https://github.com/bruini)
- Place: Jundiaí, São Paulo, Brazil
- Bio: Analyst/Developer Student at Fatec-Jd
- GitHub: [Pedro Mietto Bruini](https://github.com/bruini)

#### Name: [NIKOLETT HEGEDÜS](https://github.com/henikolett)
- Place: Debrecen, Hungary
- Bio: I'm a Developer / Music geek / Nature enthusiast
- GitHub: [Nikolett Hegedüs](https://github.com/henikolett)

#### Name: [Omar Mujahid](https://github.com/omarmjhd)
- Place: Austin, Texas, USA
- Bio: I write code, and play golf!
- GitHub: [Omar Mujahid](https://github.com/omarmjhd)

#### Name: [Kyle Johnson] (https://github.com/johnson90512)
- Place: United States
- Bio: Information System Administrator, former Information Systems student
- GitHub: [Kyle Johnson] (https://github.com/johnson90512)
#### Name: [Gilliano Menezes](https://github.com/gillianomenezes)
- Place: Recife, Brazil
- Bio: Software Engineer at www.neuroup.com.br
- GitHub: [Gilliano Menezes](https://github.com/gillianomenezes)

#### Name: [Luís Antonio Prado Lança](https://github.com/luisslanca)
- Place: Jundiaí, São Paulo, Brazil
- Bio: I'm a student in Fatec Jundiaí and Web Developer.
- GitHub: [Luís Antonio Prado Lança](https://github.com/luisslanca)

#### Name: [Anish Bhardwaj](https://github.com/bhardwajanish)
- Place: New Delhi, India
- Bio: CSD IIITD
- GitHub: [Anish Bhardwaj](https://github.com/bhardwajanish)

#### Name: [Ankur Sharma](https://github.com/ankurs287)
- Place: New Delhi, India
- Bio: CSAM, IIITD
- GitHub: [Ankur Sharma](https://github.com/ankurs287)

#### Name: [Siddhant Verma](https://github.com/siddver007)
- Place: Delhi, India
- Bio: Information Assurance and Cybersecurity Master's Student at Northeastern University
- GitHub: [Siddhant Verma](https://github.com/siddver007)

#### Name: [Cody Williams](https://github.com/codyw9524)
- Place: Dallas, Texas, USA
- Bio: Web Nerd
- GitHub: [Cody Williams](https://github.com/codyw9524)

#### Name: [Aayush Sharma](https://github.com/aayusharma)
- Place: Mandi, Himachal Pradesh, India
- Bio: IITian
- GitHub: [Aayush Sharma](https://github.com/aayusharma)

#### Name: [Jonas Fabisiak](https://github.com/RenCloud)
- Place: Hanover, Germany
- Bio: IT Student
- GitHub: [Jonas Fabisiak](https://github.com/RenCloud)

#### Name: [Mark Schultz](https://github.com/zynk)
- Place: Calgary, Alberta
- Bio: IT Student at SAIT
- GitHub: [Mark Schultz](https://github.com/zynk)

#### Name: [Juan Pablo Aguilar Lliguin](https://github.com/chefjuanpi)
- Place: Chicoutimi, QC, Canada
- Bio: Full Stack Developer
- GitHub: [Juan Pablo Aguilar Lliguin](https://github.com/chefjuanpi)

### Name: [Isaac Torres Michel](https://github.com/isaactorresmichel)
- Place: León, Mexico
- Bio: Software Engineer
- GitHub: [Isaac Torres Michel](https://github.com/isaactorresmichel)

#### Name: [Klaudia K.](https://github.com/KalpiKK)
- Place: Poland
- Bio: IT Student at the University of Wroclaw
- GitHub: [Klaudia K.](https://github.com/KalpiKK)

#### Name: [Luiz Gustavo Mattos](https://github.com/mano0012)
- Place: Brasil
- Bio: Computer Science Student
- Github: [Luiz Matos](https://github.com/mano0012)

#### Name: [Jeppe Ernst](https://github.com/Ern-st)
- Place: 🇩🇰
- Bio: fullstack/devops/security unicorn 🦄
- GitHub: [Jeppe Ernst](https://github.com/Ern-st)

#### Name: [Sergey Gorky](https://github.com/sergeygorky)
- Place: Ukraine
- Bio: I've Top Rated status in Upwork
- GitHub: [Sergey Gorky](https://github.com/sergeygorky)

#### Name: [Ayush Agarwal](https://github.com/thisisayaush)
- Place: Noida, India
- Bio: CSE Student at the Amity University
- GitHub: [Ayush Agarwal](https://github.com/thisisayush)

#### Name: [Arie Kurniawan](https://github.com/arkwrn)
- Place: Jakarta, Indonesia
- Bio: IT Student at Universiy of Muhammadiyah Jakarta
- GitHub: [Arie Kurniawan](https://github.com/arkwrn)

#### Name: [Ramón Didier Valdez Yocupicio](https://github.com/xDidier901)
- Place: Hermosillo, Sonora, México
- Bio: Software Developer / Student
- GitHub: [Didier Valdez](https://github.com/xDidier901)

#### Name: [Jamie Pinheiro](https://github.com/jamiepinheiro)
- Place: Canada
- Bio: Student @ uWaterloo
- GitHub: [jamiepinheiro](https://github.com/jamiepinheiro)

#### Name: [Alvin Abia](https://github.com/twist295)
- Place: NY, USA
- Bio: Lead Mobile Developer
- Github: [Alvin Abia](https://github.com/twist295)

### Name: [Carlos Federico Lahrssen](https://github.com/carloslahrssen)
- Place: Miami, Florida, USA
- Bio: CS Student at Florida International University
- GitHub: [Carlos Lahrssen](https://github.com/carloslahrssen)

#### Name: [Caio Calderari](https://github.com/caiocall)
- Place: Campinas, São Paulo, Brazil
- Bio: Designer
- GitHub: [Caio Calderari](https://github.com/caiocall)

#### Name: [Chashmeet Singh](https://github.com/chashmeetsingh)
- Place: New Delhi, India
- Bio: CS Student
- GitHub: [Chashmeet Singh](https://github.com/chashmeetsingh)

#### Name: [Aimee Tacchi](https://github.com/darkxangel84)
- Place: England, UK
- Bio: Female Front-End Developer From England, UK, I love Code, Cats and Tea. Also love travelling.
- GitHub: [darkxangel84](https://github.com/darkxangel84)

#### Name: [Stuart Wares](https://github.com/StuWares)
- Place: Tamworth, United Kingdom
- Bio: Learning web development to help with a career change!
- GitHub: [Stu Wares](https://github.com/StuWares)

#### Name: [Aitor Alonso](https://github.com/tairosonloa)
- Place: Madrid, Spain
- Bio: Computer Science and Engineering BSc student at Carlos III University of Madrid
- GitHub: [Aitor Alonso](https://github.com/tairosonloa)

#### Name: [Veronika Tolpeeva](https://github.com/ostyq)
- Place: Moscow, Russia
- Bio: Web developer
- GitHub: [Veronika Tolpeeva](https://github.com/ostyq)

#### Name: [Dzmitry Kasinets](https://github.com/dkasinets)
- Place: Brooklyn, NY, USA
- Bio: CS student at Brooklyn College, and The Game of Thrones fan :3
- Github: [Dzmitry Kasinets](https://github.com/dkasinets)

#### Name: [Anthony Mineo](https://github.com/amineo)
- Place: New Jersey, USA
- Bio: Web Design & Development
- GitHub: [Anthony Mineo](https://github.com/amineo)

#### Name: [Brent Scheppmann](https://github.com/bareon)
- Place: Garden Grove, CA, US
- Bio: Student, Geophysicist
- GitHub: [Brent Scheppmann](https://github.com/bareon)

#### Name: [Andrea Stringham](https://github.com/astringham)
- Place: Phoenix, AZ USA
- Bio: Coffee addict, dog person, developer.
- GitHub: [Andrea Stringham](https://github.com/astringham)

#### Name: [coastalchief](https://github.com/coastalchief)
- Place: Germany
- Bio: dev
- GitHub: [coastalchief](https://github.com/coastalchief)

#### Name: [Furkan Arabaci](https://github.com/illegaldisease)
- Place: Turkey
- Bio: Computer Science student
- GitHub: [Furkan Arabaci](https://github.com/illegaldisease)

#### Name: [Rizki Ramadhana](https://github.com/rizkiprof)
- Place: Yogyakarta, Indonesia
- Bio: Student / Front-end Developer
- GitHub: [Rizki Ramadhana](https://github.com/rizkiprof)

#### Name: [Sarthak Bhagat](https://github.com/sarthak268)
- Place: Delhi, India
- Bio: ECE Undergraduate
- GitHub: [Sarthak Bhagat](https://github.com/sarthak268)

#### Name: [Haley C Smith](https://github.com/haleycs)
- Place: Orlando, Florida
- Bio: Web Designer/Developer
- GitHub: [Haley C Smith](https://github.com/haleycs)

#### Name: [Lesyntheti](https://github.com/lesyntheti)
- Place : Troyes, France
- Bio : Network Engineer at University of Technology of Troyes
- Github: [lesyntheti](https://gitbub.com/lesyntheti)

#### Name: [Abdullateef](https://github.com/abdullateef97)
- Place: Lagos Island, Lagos State, Nigeria
- Bio: Student Developer
- GitHub: [Abdullateef](https://github.com/abdullateef97)

#### Name: [Juan Anaya Ortiz](https://github.com/JaoChaos)
- Place: Granada, Spain
- Bio: IT student at the University of Granada
- GitHub: [Juan Anaya Ortiz](https://github.com/JaoChaos)

#### Name: [Alexander Voigt](https://github.com/alexandvoigt)
- Place: San Francisco, CA, USA
- Bio: Software Engineer
- GitHub: [Alexander Voigt](https://github.com/alexandvoigt)

#### Name: [Michael Greene] (https://github.com/Greeneink4)
- Place: UT, USA
- Bio: Web Dev Student
- Github: [Michael Greene] (https://github.com/Greeneink4)

#### Name: [Lee Magbanua](https://github.com/leesenpai)
- Place: Philippines
- Bio: Student / Front-end Web Developer
- GitHub: [leesenpai](https://github.com/leesenpai)

#### Name: [Damodar Lohani](https://github.com/lohanidamodar)
- Place: Kathmandu, Nepal
- Bio: Technology Consultant at [LohaniTech](https://lohanitech.com)
- GitHub: [Damodar Lohani](https://github.com/lohanidamodar)

#### Name: [Hrafnkell Orri Sigurðsson](https://github.com/hrafnkellos)
- Place: Hafnarfjörður, Iceland
- Bio: Computer Scientist
- GitHub: [Hrafnkell Orri Sigurðsson](https://github.com/hrafnkellos)

#### Name: [Mitchell Haugen](https://github.com/haugenmitch)
- Place: VA, USA
- Bio: Programmer
- GitHub: [haugenmitch](https://github.com/haugenmitch)

#### Name: [Felipe Do Espirito Santo](https://github.com/felipez3r0)
- Place: Jaboticabal, SP, Brazil
- Bio: Professor at Fatec, Faculdade São Luís, and Mozilla Volunteer
- GitHub: [Felipe Do E. Santo](https://github.com/felipez3r0)

#### Name: [Jason Green](https://jason.green)
- Place: Seattle, WA
- Bio: Student of code, eater of sustainable sushi
- GitHub: [Jalence](https://github.com/jalence)

#### Name: [Elan Ripley](https//github.com/tattarrattat)
- Place: Raleigh, North Carolina, USA
- Bio: Programmer
- Github: [Elan Ripley](https//github.com/tattarrattat)

#### Name: [Justin Oliver](https://github.com/justinoliver)
- Place: Seattle, WA, USA, Earth!
- Bio: Trying to learn cool new things!
- GitHub: [Justin Oliver](https://github.com/justinoliver)

#### Name: [RYAN R SMITH](https://github.com/devronsoft)
- Place: Oxford, UK
- Bio: Kiwi dev
- GitHub: [Ryan Smith](https://github.com/devronsoft)
- Website: [Blog](https://devronsoft.github.io/)

#### Name: [Michael Kaiser](https://github.com/patheticpat)
- Place: Germany
- Bio: Ooooooh, nooooooo, not tonight!!
- GitHub: [Michael Kaiser](https://github.com/patheticpat)

#### Name: [Igor Rzegocki](https://github.com/ajgon)
- Place: Kraków, PL
- Bio: I do Ruby for living, and hacking for fun
- GitHub: [Igor Rzegocki](https://github.com/ajgon)
- Website: [Online Portfolio](https://rzegocki.pl/)

#### Name: [JULIE QIU](https://github.com/julieqiu)
- Place: New York City, NY, USA
- Bio: Software Engineer; Loves iced coffee
- GitHub: [Julie Qiu](https://github.com/julieqiu)

#### Name: [Luis Alducin](https://linkedin.com/luisalduucin)
- Place: Mexico City
- Bio: Software Engineer
- GitHub: [Luis Alducin](https://github.com/luisalduucin)

#### Name: [Hannah Zulueta](https://github.com/hanapotski)
- Place: North Hollywood, CA
- Bio: Web developer, Calligrapher, Musician, Entrepreneur
- GitHub: [Ryan Smith](https://github.com/hanapotski)
- Website: [Blog](https://homemadecoder.wordpress.com)

#### Name: [Michele Adduci](https://micheleadduci.net)
- Place: Germany
- Bio: Full Stack Developer, living on a CI/CD pipeline
- GitHub: [madduci](https://github.com/madduci)

#### Name: [Austin Carey](https://github.com/apcatx)
- Place: Austin, TX, USA
- Bio: Jr Full Stack Developer making my first contribution.
- GitHub: [apcatx](https://github.com/apcatx)

#### Name: [John Rexter Flores](https://github.com/alldeads)
- Place: Cebu, Philippines
- Bio: Full Stack Developer
- Github: [John Rexter Flores](https://github.com/alldeads)

#### Name: [Luciano Santana dos Santos](https://github.com/lucianosds)
- Place: Ponta Grossa, PR, Brasil
- Bio: Computer Network Professional
- Github: [Luciano Santana dos Santos](https://github.com/lucianosds)

#### Name: [Alex Choi](https://github.com/running-cool)
- Place: Athens, GA
- Bio: Student
- Github: [running-cool](https://github.com/running-cool)

#### Name: [Kshitiz Khanal](https://github.com/kshitizkhanal7)
- Place: Kathmandu, Nepal
- Bio: Open Data and Open Knowledge activist
- GitHub: [Kshitiz Khanal](https://github.com/kshitizkhanal7)

#### Name: [Manas kashyap](https://github.com/Manas-kashyap)
- Place: New Delhi, India
- Bio: Computer Science Engineering student at Amity University
Noida
-Github: [Manas kashyap](https://github.com/Manas-kashyap)

#### Name: [Daksh Chaturvedi](https://github.com/daksh249)
- Place: New Delhi, India
- Bio: ECE Undergraduate at IIIT-Delhi
- GitHub: [Daksh Chaturvedi](https://github.com/daksh249)

#### Name: [SHANAKA ANURADHA](https://github.com/shanaka95)
- Place: Sri Lanka
- Bio: Undergraduate
- GitHub: [Shanaka95](https://github.com/shanaka95)

### Name: [Brandon Fadairo](https://github.com/BFadairo)
- Place: Columbus, Ohio
- Bio: A guy looking to change career fields
- GitHub: [Brandon Fadairo](https://github.com/BFadairo)

#### Name: [Lukas A](https://github.com/lukbukkit)
- Place: Kassel, Hesse, Germany
- Bio: Student on his way to the Abitur
- GitHub: [LukBukkit](https://github.com/lukbukkit)

#### Name: [Valera Kushnir](https://github.com/kashura)
- Place: Tampa, FL, USA
- Bio: Scrum Master and passionate technologist.
- GitHub: [kashura](https://github.com/kashura)

#### Name: [Eric Briese](https://github.com/Atrolantra)
- Place: Brisbane, Australia
- Bio: Student studying LAw and IT. Currently working as a software engineer.
- GitHub: [Atrolantra](https://github.com/Atrolantra)

#### Name: [Ayushverma8](https://github.com/Ayushverma8)
- Place: Indore, TN, IN
- Bio: I'm living the best part of my life and the life that I always wanted to. Surrounded by amazing people everyday. Rich in happiness, meager in hate. Seduce me with bikes and roads, invite me to trekking and long drives. I love food and sleep. I'm driven by music and art.
- GitHub: [Ayush](https://github.com/Ayushverma8)

#### Name: [VEBER Arnaud](https://github.com/VEBERArnaud)
- Place: Paris, France
- Bio: Solution Architect @ Eleven-Labs
- GitHub: [VEBERArnaud](https://github.com/VEBERArnaud)

#### Name: [Dushyant Rathore](https://github.com/dushyantRathore)
- Place: New Delhi, India
- Bio: Student
- GitHub: [dushyantRathore](https://github.com/dushyantRathore)

#### Name: [Attila Blascsak](https://github.com/blascsi)
- Place: Hungary
- Bio: Front-end dev. Love React!
- GitHub: [Attila Blascsak](https://github.com/blascsi)

#### Name: [Acquila Santos Rocha](https://github.com/DJAcquila)
- Place: Goiânia, Brasil
- Bio: Computer Science Student
- GitHub: [Acquila Santos Rocha](https://github.com/DJAcquila)

#### Name: [Weilun](https://github.com/holah)
- Place: Singapore
- Bio: Engineer
- GitHub: [Weilun](https://github.com/holah)

#### Name: [Matteo Mensi](https://github.com/Snatched)
- Place: Italy
- Bio: Chemical Engineering student. C++ developer. I (try to) make high-performance computational programs to help with scientific research.
- GitHub: [Snatched](https://github.com/Snatched)

#### Name: [Oleksiy Ovdiyenko](https://github.com/doubledare704)
- Place: Kyiv, Ukraine
- Bio: Python Dev
- GitHub: [Oleksiy Ovdiyenko](https://github.com/doubledare704)

#### Name: [Jeremy](https://github.com/jremeh)
- Place: KL, Malaysia
- Bio: Applied Math with Computing Student
- GitHub: [Jeremy](https://github.com/jremeh)

#### Name: [KUMAR AKSHAY](https://github.com/kakshay21)
- Place: Indore, Madhya Pradesh, India
- Bio: Electronics and Communication student.
- GitHub: [Kumar Akshay](https://github.com/kakshay21)

#### Name: [Jibin Thomas Philipose](https://github.com/JIBIN-P)
- Place: Mumbai, India
- Bio: Full-Stack Development, Machine Learning and Having Fun!.
- GitHub: [Jibin Thomas Philipose](https://github.com/JIBIN-P)

### Name: [Matei David](https://github.com/Matei207)
- Place: Birmingham, UK
- Bio: BSc Student at University of Birmingham
- GitHub: [Matei David](https://github.com/Matei207)

#### Name: [CAPS Padilla](https://github.com/CarlosPadilla)
- Place: Jalisco, Mexico
- Bio: A handsome guy with the best work ever

#### Name: [Aiman Abdullah Anees](https://github.com/aimananees)
- Place: Hyderabad, India
- Bio: iOS Developer
- GitHub: [Aiman Abdullah Anees](https://github.com/aimananees)

#### Name: [Andrea Zanin](https://github.com/ZaninAndrea)
- Place: Trento, Italy
- Bio: High School Student, passionate about math, coding and open source
- Github: [ZaninAndrea](https://github.com/ZaninAndrea)

#### Name: [VENKATESH BELLALE] (http://venkateshbellale.github.io)
- place:pune , India
- bio : loves computer+science , student
- github: [venketsh bellale] (http://github.com/venkateshbellale)

#### Name: [Ocean](https://github.com/ocean0212)
- Place: Henan, China
- Bio: Chinese food :heart_eyes:
- GitHub: [Ocean](https://github.com/ocean0212)

<<<<<<< HEAD
#### Name: [Michael Pimentel Jr](https://github.com/mtpjr88)
- Place: Ripon, California, US
- Bio: Web Developer.
- GitHub: [Michael Pimentel Jr](https://github.com/mtpjr88)
=======
#### Name: [Francis](https://github.com/borbefg)
- Place: Quezon City, PH
- Bio: Fueled by :coffee:
- GitHub: [Francis](https://github.com/borbefg)

#### Name: [Gowtham](https://github.com/gowtham1997)
- Place: Chennai
- Bio: Loves Data science

### Name: [Branden] (https://github.com/redbeardaz)
- Place: Phoenix, AZ
- Bio: Customer Success Manager
- GitHub: [RedBeardAZ] (https://github.com/redbeardaz)

#### Name: [Hussain Calcuttawala](https://github.com/hussainbadri21)
- Place: Bengaluru, India
- Bio: Android Developer, Student, Foodie
- GitHub: [hussainbadri21](https://github.com/hussainbadri21)
>>>>>>> 9478c035
<|MERGE_RESOLUTION|>--- conflicted
+++ resolved
@@ -1167,12 +1167,12 @@
 - Bio: Chinese food :heart_eyes:
 - GitHub: [Ocean](https://github.com/ocean0212)
 
-<<<<<<< HEAD
+
 #### Name: [Michael Pimentel Jr](https://github.com/mtpjr88)
 - Place: Ripon, California, US
 - Bio: Web Developer.
 - GitHub: [Michael Pimentel Jr](https://github.com/mtpjr88)
-=======
+
 #### Name: [Francis](https://github.com/borbefg)
 - Place: Quezon City, PH
 - Bio: Fueled by :coffee:
@@ -1191,4 +1191,3 @@
 - Place: Bengaluru, India
 - Bio: Android Developer, Student, Foodie
 - GitHub: [hussainbadri21](https://github.com/hussainbadri21)
->>>>>>> 9478c035
