

#### Name: [ALICE CHUANG](https://github.com/AliceWonderland)
- Place: New York City, NY, USA
- Bio: I love DOGS! :dog:
- GitHub: [Alice Chuang](https://github.com/AliceWonderland)

#### Name: [GABE DUNN](https://github.com/redxtech)
- Place: Canada
- Bio: I love VUE !!
- GitHub: [Gabe Dunn](https://github.com/redxtech)
- Website: [when.](https://when.redxte.ch)

#### Name: [GEORGE FOTOPOULOS](https://github.com/xorz57)
- Place: Patras, Achaia, Greece
- Bio: Technology Enthusiast
- GitHub: [George Fotopoulos](https://github.com/xorz57)

#### Name: [Stephen Dzialo](https://github.com/dzials)
- Place: USA
- Bio: Computer Science Major
- GitHub: [Stephen Dzialo](https://github.com/dzials)

#### Name: [Taf Meister](https://github.com/tashrafy)
- Place: NYC
- Bio: Developer =]

#### Name: [RAFAEL MENEZES](https://github.com/RafaelSa94)
- Place: Boa Vista, Roraima, Brazil
- Bio: Computer Science Major
- GitHub: [Rafael Sá](https://github.com/RafaelSa94)

#### Name: [Patrick S](https://github.com/patsteph)
- Place: USA
- Bio: Professional Geek
- GitHub: [Patrick S](https://github.com/patsteph)

#### Name: [Michael Cao](https://github.com/mcao)
- Place: PA, USA
- Bio: Student
- GitHub: [Michael Cao](https://github.com/mcao)

#### Name: [Amlaan Bhoi](https://github.com/amlaanb)
- Place: IL, USA
- Bio: CS Grad Student
- GitHub: [Amlaan Bhoi](https://github.com/amlaanb)

#### Name: [Cecy Correa](https://github.com/cecyc)
- Place: USA
- Bio: Software Engineer at ReturnPath
- Github: [cecyc](https://github.com/cecyc)

#### Name: [Billy Lee](https://github.com/leebilly0)
- Place: WI, USA
- Bio: Software Developer, Bachelors in Computer Science
- Github: [Billy Lee](https://github.com/leebilly0)

#### Name: [AGNIESZKA MISZKURKA](https://github.com/agnieszka-miszkurka)
- Place: Poland
- Bio: second year Computer Science Student, in love with NYC <3
- GitHub: [agnieszka-miszkurka](https://github.com/agnieszka-miszkurka)

#### Name: [Leah Langfrod](https://github.com/leahlang4d2)
- Place: CA, USA
- Bio: Recent Bachelors in Computer Science
- Github: [Leah Langford](https://github.com/leahlang4d2)

#### Name: [Eric Nor](https://github.com/thateric)
- Place: Lake Forest, CA, USA
- Bio: Multiple corgi owner and a Senior Software Developer
- Github: [Eric Nord](https://github.com/thateric)

#### Name: [Campion Fellin](https://github.com/campionfellin)
- Place: Seattle, WA, USA
- Bio: I love open source and coffee! New grad looking for work!
- GitHub: [Campion Fellin](https://github.com/campionfellin)

#### Name: [Niket Mishra](https://github.com/niketmishra)
- Place: New Delhi, Delhi, India
- Bio: B.Tech Student in Information Technology
- GitHub: [Niket Mishra](https://github.com/niketmishra)

#### Name: [Shade Ruangwan](https://github.com/sruangwan)
- Place: Nara, Japan
- Bio: PhD student in Software Engineering
- Github: [Shade Ruangwan](https://github.com/sruangwan)

#### Name: [Michael Rodriguez](https://github.com/vinird)
- Place: Alajuea, Alajuela, Costa Rica
- Bio: Web dev adn graphic designer
- GitHub: [vinird](https://github.com/vinird)

#### Name: [Evan Culver](https://github.com/eculver)
- Place: San Francisco, CA, USA
- Bio: I work at Uber on data storage, tooling and OOS - checkout [our work](https://github.com/uber-go/dosa)!
- GitHub: [Evan Culver](https://github.com/eculver)

#### Name: [Vo Tan Tho](https://github.com/kensupermen)
- Place: Ho Chi Minh City, VietNam
- Bio: I'm Software Engineer at Dinosys
- GitHub: [Ken Supermen](https://github.com/kensupermen)

#### Name: [Franklyn Roth](https://github.com/far3)
- Place: Boulder, CO, USA
- Bio: I am a web developer working on finance sites. Specialize in accessibility.
- GitHub: [Franklyn Roth](https://github.com/far3)

#### Name: [Karthick Thoppe](https://github.com/karthicktv)
- Place: Dublin, Ireland
- Bio: I am a Solution Architect and work for a large SaaS organization
- GitHub: [Karthick Thoppe](https://github.com/karthicktv)

#### Name: [Brane](https://github.com/brane)
- Place: Turkey
- Bio: I am a caffeine based artificial life form.
- GitHub: [Brane](https://github.com/brane)

#### Name: [Ishan Jain](https://github.com/ishanjain28)
- Place: Roorkee, Uttrakhand, India
- Bio: I love working with Images, Crypto, Networking and opengl, Work as a Backend Engineer in Go. Also, Love Rust!.
- Github: [Ishan Jain](https://github.com/ishanjain28)

#### Name: [Anupam Dagar](https://github.com/Anupam-dagar)
- Place: Allahabad, India
- Bio: I am like a code currently in development.
- GitHub: [Anupam Dagar](https://github.com/Anupam-dagar)

#### Name: [Phil](https://github.com/bitbrain-za)
- Place: South Africa
- Bio: Avid Tinkerer
- GitHub: [bitbrain-za](https://github.com/bitbrain-za)

#### Name: [Jasdy Syarman](https://github.com/akutaktau)
- Place: Malaysia
- Bio: PHP Programmer
- GitHub: [akutaktau](https://github.com/akutaktau)

#### Name: [Rupesh Kumar](https://github.com/vmcniket)
- Place: India
- Bio: KIIT University IT student
- GitHub: [vmcniket](https://github.com/vmcniket)

#### Name: [Shelby Stanton](https://github.com/Minimilk93)
- Place: Leeds, England
- Bio: Front End Developer who loves cats and gaming!
- GitHub: [Minimilk93](https://github.com/Minimilk93)

#### Name: [Michael Nyamande](https://github.com/mikeyny)
- Place: Harare ,Zimbabwe
- Bio: Eat , ~~Sleep~~ , Code
- GitHub: [Mikeyny](https://github.com/mikeyny)

#### Name: [Anders Jürisoo](https://github.com/ajthinking)
- Place: Sweden
- Bio: What happens in Git stays in Git
- GitHub: [Anders Jürisoo](https://github.com/ajthinking)

#### Name: [Dvir](https://github.com/dvur12)
- Place: Israel
- Bio: \x90\x90\x90\x90
- GitHub: [Dvir](https://github.com/dvur12)

#### Name: [Xavier Marques](https://github.com/wolframtheta)
- Place: Corbera de Llobregat, Barcelona, Catalonia
- Bio: Computer Science Major
- GitHub: [WolframTheta](https://github.com/wolframtheta)

#### Name: [Vishal](https://dainvinc.github.io)
- Place: New York
- Bio: Software developer with a knack to learn things quickly.
- GitHub: [dainvinc](https://github.com/dainvinc)

### Name: [Niall Cartwright](https://github.com/Nairu)
- Place: Birmingham, UK
- Bio: Avid Games dev hobbyist, work for 3SDL as a software developer.
- GitHub: [Niall Cartwright](https://github.com/Nairu)

#### Name: [Justin I](https://github.com/Jish80)
- Place: IL, USA
- Bio: Work hard
- GitHub: [Jish80] (https://github.com/Jish80)

#### Name: [APOORVA SHARMA](https://github.com/okatticus)
- Place: Himachal Pradesh,India
- Bio: A student happy to write code and poetry.
- GitHub: [Apoorva Sharma](https://github.com/okatticus)

#### Name: [Prateek Pandey](https://github.com/prateekpandey14)
- Place: Bangalore, India
- Bio: Opensource Enthusiast, Opensource Golang developer
- GitHub: [Prateek Pandey](https://github.com/prateekpandey14)

#### Name: [CodHeK](https://github.com/CodHeK)
- Place: Mumbai, India
- Bio: Cuber/Coder
- GitHub: [CodHeK](https://github.com/CodHeK)

#### Name: [Søren Eriksen](https://github.com/soer7022)
- Place: Denmark
- Bio: Currently studying computerscience at Aarhus University
- Github: [Søren Eriksen](https://github.com/soer7022)

#### Name: [Cristiano Bianchi](https://github.com/crisbnk)
- Place: Italy
- Bio: Love to learn something new everyday
- GitHub: [crisbnk](https://github.com/crisbnk)


#### Name: [Paulo Henrique Scherer](https://github.com/phscherer)
- Place: Brazil
- Bio: Student and newbie software developer
- GitHub: [phscherer](https://github.com/phscherer)

#### Name: [Aldo Cano](https://github.com/aldocano)
- Place: Tirana, Albania
- Bio: A bug is never just a mistake...
- GitHub: [Aldo Cano](https://github.com/aldocano)

<<<<<<< HEAD
#### Name: [Christian Skala](https://github.com/chrishiggins29)
- Place: New York, USA
- Bio: Hire me! Need a VP of Engineering, Director of Software, CTO?
- GitHub: [Christian Skala](https://github.com/chrishiggins29)
=======
#### Name: [Timea Deák](https://github.com/DTimi)
- Place: Dublin, Ireland
- Bio: Molecular biologist
- GitHub: [Timea Deák](https://github.com/DTimi)
>>>>>>> 28153c96
<|MERGE_RESOLUTION|>--- conflicted
+++ resolved
@@ -216,14 +216,12 @@
 - Bio: A bug is never just a mistake...
 - GitHub: [Aldo Cano](https://github.com/aldocano)
 
-<<<<<<< HEAD
-#### Name: [Christian Skala](https://github.com/chrishiggins29)
-- Place: New York, USA
-- Bio: Hire me! Need a VP of Engineering, Director of Software, CTO?
-- GitHub: [Christian Skala](https://github.com/chrishiggins29)
-=======
 #### Name: [Timea Deák](https://github.com/DTimi)
 - Place: Dublin, Ireland
 - Bio: Molecular biologist
 - GitHub: [Timea Deák](https://github.com/DTimi)
->>>>>>> 28153c96
+
+#### Name: [Christian Skala](https://github.com/chrishiggins29)
+- Place: New York, USA
+- Bio: Hire me! Need a VP of Engineering, Director of Software, CTO?
+- GitHub: [Christian Skala](https://github.com/chrishiggins29)