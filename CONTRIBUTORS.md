--- conflicted
+++ resolved
@@ -130,12 +130,6 @@
 - Bio: Avid Tinkerer
 - GitHub: [bitbrain-za](https://github.com/bitbrain-za)
 
-<<<<<<< HEAD
-#### Name: [Dvir](https://github.com/dvur12)
-- Place: Israel
-- Bio: \x90\x90\x90\x90
-- GitHub: [Dvir](https://github.com/dvur12)
-=======
 #### Name: [Jasdy Syarman](https://github.com/akutaktau)
 - Place: Malaysia
 - Bio: PHP Programmer
@@ -160,4 +154,8 @@
 - Place: Sweden
 - Bio: What happens in Git stays in Git
 - GitHub: [Anders Jürisoo](https://github.com/ajthinking)
->>>>>>> 4c68112a
+
+#### Name: [Dvir](https://github.com/dvur12)
+- Place: Israel
+- Bio: \x90\x90\x90\x90
+- GitHub: [Dvir](https://github.com/dvur12)