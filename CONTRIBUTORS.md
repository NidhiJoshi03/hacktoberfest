--- conflicted
+++ resolved
@@ -241,12 +241,6 @@
 - Bio: I like Code :sunglasses:, Coloring :art:, and Cardio :running:
 - GitHub: [Ren Cummings](https://github.com/nrenc027)
 
-<<<<<<< HEAD
-#### Name: [Stephen Abrahim](https://github.com/lepah)
-- Place: Huntington Beach, CA
-- Bio: Games and things!
-- GitHub: [Stephen Abrahim](https://github.com/lepah)
-=======
 #### Name: [S Stewart](https://github.com/tilda)
 - Place: Denton, Texas, US
 - Bio: Dude trying to become a IT guy somewhere. Also reads [The Register](https://www.theregister.co.uk).
@@ -256,4 +250,8 @@
 - Place: Dominican Republic
 - Bio: I'm web developer that love somehow to help.
 - Github: [josegomera](https://github.com/josegomera) 
->>>>>>> c21a857e
+
+#### Name: [Stephen Abrahim](https://github.com/lepah)
+- Place: Huntington Beach, CA
+- Bio: Games and things!
+- GitHub: [Stephen Abrahim](https://github.com/lepah)