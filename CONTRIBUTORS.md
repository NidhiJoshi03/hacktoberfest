--- conflicted
+++ resolved
@@ -695,12 +695,11 @@
 - Bio: IT Student at the University of Granada
 - GitHub: [Antonio Jesus Pelaez](https://github.com/ajpelaez)
 
-<<<<<<< HEAD
 #### Name: [Michele Adduci](https://micheleadduci.net)
 - Place: Germany
 - Bio: Full Stack Developer, living on a CI/CD pipeline
 - GitHub: [madduci](https://github.com/madduci)
-=======
+
 #### Name: [Jason Green](https://jason.green)
 - Place: Seattle, WA
 - Bio: Student of code, eater of sustainable sushi
@@ -710,4 +709,3 @@
 - Place: Raleigh, North Carolina, USA
 - Bio: Programmer
 - Github: [Elan Ripley](https//github.com/tattarrattat)
->>>>>>> f3b8ad6d
