--- conflicted
+++ resolved
@@ -463,12 +463,11 @@
 - Bio: Student/Web Developer
 - GitHub: [allesmi](https://github.com/allesmi)
 
-<<<<<<< HEAD
 #### Name: [Jose Morales](https://github.com/castro732)
 - Place: Buenos Aires, Argentina
 - Bio: Developer
 - GitHub: [castro732](https://github.com/castro732)
-=======
+
 #### Name: [Hassan Sani](https://github.com/inidaname)
 - Place: Bida, Niger State, Nigeria
 - Bio: Web Developer at @ADPNigeria
@@ -491,4 +490,3 @@
 - Place: Bogotá, Colombia
 - Bio: Web Developer
 - GitHub: [jose4125](https://github.com/jose4125)
->>>>>>> efd8657f
