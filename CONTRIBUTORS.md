--- conflicted
+++ resolved
@@ -1630,12 +1630,11 @@
 - Bio: Programmer
 - Github: [Udit Mittal](https://github.com/udit-001)
 
-<<<<<<< HEAD
 #### Name: [Nelson Estevão](https://github.com/nelsonmestevao)
 - Place: Braga, Portugal
 - Bio: Student of Software Engineering who likes puzzles.
 - GitHub: [nelsonmestevao](https://github.com/nelsonmestevao)
-=======
+
 #### Name: [Tom Michel](https://github.com/tomichel)
 - Place: Berlin, Germany
 - Bio: Developer
@@ -1694,5 +1693,4 @@
 #### Name: [Kutsoragi](https://github.com/Kutsoragi)
 - Place: Madrid, Spain
 - Bio: Software Student
-- Github: [Kutsoragi] (https://github.com/Kutsoragi)
->>>>>>> 66a7f137
+- Github: [Kutsoragi] (https://github.com/Kutsoragi)