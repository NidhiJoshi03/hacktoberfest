#### Name: [ALICE CHUANG](https://github.com/AliceWonderland)
- Place: New York City, NY, USA
- Bio: I love DOGS! :dog:
- GitHub: [Alice Chuang](https://github.com/AliceWonderland)

#### Name: [GABE DUNN](https://github.com/redxtech)
- Place: Canada
- Bio: I love VUE !!
- GitHub: [Gabe Dunn](https://github.com/redxtech)
- Website: [when.](https://when.redxte.ch)

#### Name: [GEORGE FOTOPOULOS](https://github.com/xorz57)
- Place: Patras, Achaia, Greece
- Bio: Technology Enthusiast
- GitHub: [George Fotopoulos](https://github.com/xorz57)

#### Name: [Stephen Dzialo](https://github.com/dzials)
- Place: USA
- Bio: Computer Science Major
- GitHub: [Stephen Dzialo](https://github.com/dzials)

#### Name: [Taf Meister](https://github.com/tashrafy)
- Place: NYC
- Bio: Developer =]

#### Name: [RAFAEL MENEZES](https://github.com/RafaelSa94)
- Place: Boa Vista, Roraima, Brazil
- Bio: Computer Science Major
- GitHub: [Rafael Sá](https://github.com/RafaelSa94)

#### Name: [Patrick S](https://github.com/patsteph)
- Place: USA
- Bio: Professional Geek
- GitHub: [Patrick S](https://github.com/patsteph)

#### Name: [Michael Cao](https://github.com/mcao)
- Place: PA, USA
- Bio: Student
- GitHub: [Michael Cao](https://github.com/mcao)

#### Name: [Amlaan Bhoi](https://github.com/amlaanb)
- Place: IL, USA
- Bio: CS Grad Student
- GitHub: [Amlaan Bhoi](https://github.com/amlaanb)

#### Name: [Cecy Correa](https://github.com/cecyc)
- Place: USA
- Bio: Software Engineer at ReturnPath
- Github: [cecyc](https://github.com/cecyc)

#### Name: [Billy Lee](https://github.com/leebilly0)
- Place: WI, USA
- Bio: Software Developer, Bachelors in Computer Science
- Github: [Billy Lee](https://github.com/leebilly0)

#### Name: [AGNIESZKA MISZKURKA](https://github.com/agnieszka-miszkurka)
- Place: Poland
- Bio: second year Computer Science Student, in love with NYC <3
- GitHub: [agnieszka-miszkurka](https://github.com/agnieszka-miszkurka)

#### Name: [Leah Langfrod](https://github.com/leahlang4d2)
- Place: CA, USA
- Bio: Recent Bachelors in Computer Science
- Github: [Leah Langford](https://github.com/leahlang4d2)

#### Name: [Eric Nor](https://github.com/thateric)
- Place: Lake Forest, CA, USA
- Bio: Multiple corgi owner and a Senior Software Developer
- Github: [Eric Nord](https://github.com/thateric)

#### Name: [Campion Fellin](https://github.com/campionfellin)
- Place: Seattle, WA, USA
- Bio: I love open source and coffee! New grad looking for work!
- GitHub: [Campion Fellin](https://github.com/campionfellin)

#### Name: [Niket Mishra](https://github.com/niketmishra)
- Place: New Delhi, Delhi, India
- Bio: B.Tech Student in Information Technology
- GitHub: [Niket Mishra](https://github.com/niketmishra)

#### Name: [Shade Ruangwan](https://github.com/sruangwan)
- Place: Nara, Japan
- Bio: PhD student in Software Engineering
- Github: [Shade Ruangwan](https://github.com/sruangwan)

#### Name: [Michael Rodriguez](https://github.com/vinird)
- Place: Alajuea, Alajuela, Costa Rica
- Bio: Web dev adn graphic designer
- GitHub: [vinird](https://github.com/vinird)

#### Name: [Evan Culver](https://github.com/eculver)
- Place: San Francisco, CA, USA
- Bio: I work at Uber on data storage, tooling and OOS - checkout [our work](https://github.com/uber-go/dosa)!
- GitHub: [Evan Culver](https://github.com/eculver)

#### Name: [Vo Tan Tho](https://github.com/kensupermen)
- Place: Ho Chi Minh City, VietNam
- Bio: I'm Software Engineer at Dinosys
- GitHub: [Ken Supermen](https://github.com/kensupermen)

#### Name: [Franklyn Roth](https://github.com/far3)
- Place: Boulder, CO, USA
- Bio: I am a web developer working on finance sites. Specialize in accessibility.
- GitHub: [Franklyn Roth](https://github.com/far3)

#### Name: [Karthick Thoppe](https://github.com/karthicktv)
- Place: Dublin, Ireland
- Bio: I am a Solution Architect and work for a large SaaS organization
- GitHub: [Karthick Thoppe](https://github.com/karthicktv)

#### Name: [Brane](https://github.com/brane)
- Place: Turkey
- Bio: I am a caffeine based artificial life form.
- GitHub: [Brane](https://github.com/brane)

#### Name: [Ishan Jain](https://github.com/ishanjain28)
- Place: Roorkee, Uttrakhand, India
- Bio: I love working with Images, Crypto, Networking and opengl, Work as a Backend Engineer in Go. Also, Love Rust!.
- Github: [Ishan Jain](https://github.com/ishanjain28)

#### Name: [Anupam Dagar](https://github.com/Anupam-dagar)
- Place: Allahabad, India
- Bio: I am like a code currently in development.
- GitHub: [Anupam Dagar](https://github.com/Anupam-dagar)

#### Name: [Phil](https://github.com/bitbrain-za)
- Place: South Africa
- Bio: Avid Tinkerer
- GitHub: [bitbrain-za](https://github.com/bitbrain-za)

#### Name: [Jasdy Syarman](https://github.com/akutaktau)
- Place: Malaysia
- Bio: PHP Programmer
- GitHub: [akutaktau](https://github.com/akutaktau)

#### Name: [Rupesh Kumar](https://github.com/vmcniket)
- Place: India
- Bio: KIIT University IT student
- GitHub: [vmcniket](https://github.com/vmcniket)

#### Name: [Shelby Stanton](https://github.com/Minimilk93)
- Place: Leeds, England
- Bio: Front End Developer who loves cats and gaming!
- GitHub: [Minimilk93](https://github.com/Minimilk93)

#### Name: [Michael Nyamande](https://github.com/mikeyny)
- Place: Harare ,Zimbabwe
- Bio: Eat , ~~Sleep~~ , Code
- GitHub: [Mikeyny](https://github.com/mikeyny)

#### Name: [Anders Jürisoo](https://github.com/ajthinking)
- Place: Sweden
- Bio: What happens in Git stays in Git
- GitHub: [Anders Jürisoo](https://github.com/ajthinking)

#### Name: [Dvir](https://github.com/dvur12)
- Place: Israel
- Bio: \x90\x90\x90\x90
- GitHub: [Dvir](https://github.com/dvur12)

#### Name: [Xavier Marques](https://github.com/wolframtheta)
- Place: Corbera de Llobregat, Barcelona, Catalonia
- Bio: Computer Science Major
- GitHub: [WolframTheta](https://github.com/wolframtheta)

#### Name: [Vishal](https://dainvinc.github.io)
- Place: New York
- Bio: Software developer with a knack to learn things quickly.
- GitHub: [dainvinc](https://github.com/dainvinc)

### Name: [Niall Cartwright](https://github.com/Nairu)
- Place: Birmingham, UK
- Bio: Avid Games dev hobbyist, work for 3SDL as a software developer.
- GitHub: [Niall Cartwright](https://github.com/Nairu)

#### Name: [Justin I](https://github.com/Jish80)
- Place: IL, USA
- Bio: Work hard
- GitHub: [Jish80] (https://github.com/Jish80)

#### Name: [APOORVA SHARMA](https://github.com/okatticus)
- Place: Himachal Pradesh,India
- Bio: A student happy to write code and poetry.
- GitHub: [Apoorva Sharma](https://github.com/okatticus)

#### Name: [Prateek Pandey](https://github.com/prateekpandey14)
- Place: Bangalore, India
- Bio: Opensource Enthusiast, Opensource Golang developer
- GitHub: [Prateek Pandey](https://github.com/prateekpandey14)

#### Name: [CodHeK](https://github.com/CodHeK)
- Place: Mumbai, India
- Bio: Cuber/Coder
- GitHub: [CodHeK](https://github.com/CodHeK)

#### Name: [Søren Eriksen](https://github.com/soer7022)
- Place: Denmark
- Bio: Currently studying computerscience at Aarhus University
- Github: [Søren Eriksen](https://github.com/soer7022)

#### Name: [Cristiano Bianchi](https://github.com/crisbnk)
- Place: Italy
- Bio: Love to learn something new everyday
- GitHub: [crisbnk](https://github.com/crisbnk)


#### Name: [Paulo Henrique Scherer](https://github.com/phscherer)
- Place: Brazil
- Bio: Student and newbie software developer
- GitHub: [phscherer](https://github.com/phscherer)

#### Name: [Aldo Cano](https://github.com/aldocano)
- Place: Tirana, Albania
- Bio: A bug is never just a mistake...
- GitHub: [Aldo Cano](https://github.com/aldocano)

#### Name: [Timea Deák](https://github.com/DTimi)
- Place: Dublin, Ireland
- Bio: Molecular biologist
- GitHub: [Timea Deák](https://github.com/DTimi)

#### Name: [Christian Skala](https://github.com/chrishiggins29)
- Place: New York, USA
- Bio: Hire me! Need a VP of Engineering, Director of Software, CTO?
- GitHub: [Christian Skala](https://github.com/chrishiggins29)

#### Name: [filedesless](https://hightechlowlife.info)
- Place: Québec, Canada
- Bio: CompSci from ULaval reporting in
- GitHub: [aiglebleu](https://github.com/aiglebleu)

#### Name: [Jon Lee](https://github.com/githubbbbbbbbbbbbb)
- Place: Canada
- Bio: Student
- GitHub: [githubbbbbbbbbbbbb](https://github.com/githubbbbbbbbbbbbb)

#### Name: [Ren Cummings](https://github.com/nrenc027)
- Place: Dayton,OH, USA
- Bio: I like Code :sunglasses:, Coloring :art:, and Cardio :running:
- GitHub: [Ren Cummings](https://github.com/nrenc027)

#### Name: [S Stewart](https://github.com/tilda)
- Place: Denton, Texas, US
- Bio: Dude trying to become a IT guy somewhere. Also reads [The Register](https://www.theregister.co.uk).
- GitHub: [tilda](https://github.com/tilda)

#### Name: [Jose Gomera](https://github.com/josegomera)
- Place: Dominican Republic
- Bio: I'm web developer that love somehow to help.
- Github: [josegomera](https://github.com/josegomera)

#### Name: [Stephen Abrahim](https://github.com/lepah)
- Place: Huntington Beach, CA
- Bio: Games and things!
- GitHub: [Stephen Abrahim](https://github.com/lepah)

#### Name: [Rajeev Kumar Singh](https://github.com/rajeeviiit)
- Place: Gandhinagar,Gujrat, IN
- Bio: Games and music!
- GitHub: [Rajeev Kumar Singh](https://github.com/rajeeviiit)

### Name: [Benjamin Sanvoisin](https://github.com/Laudenlaruto)
- Place : Paris, FR
- Bio: Devops, Gamer and fun
- GitHub: [Benjamin Sanvoisin](https://github.com/Laudenlaruto)

#### Name: [Matthew Burke](https://github.com/MatthewBurke1995)
- Place: Sydney, Australia
- Bio: Big fan of Python + Data
- GitHub: [Matthew Burke](https://github.com/MatthewBurke1995)

#### Name: [Caio Perdona](https://github.com/perdona)
- Place: Ribeirao Preto, SP, Brazil
- Bio: Web and Mobile Engineer
- GitHub: [Caio Perdona](https://github.com/perdona)

#### Name: [Shankhalika Sarkar](https://github.com/Shankhalika)
- Place: Karnataka, India
- Bio: Current Final Year CS Undergrad. I love poetry, tea and dogs.
- Github: [Shankhalika Sarkar](https://github.com/Shankhalika)

#### Name: [Henrique Duarte](https://github.com/mustorze)
- Place: São Paulo, SP, BR
- Bio: Developer, I really like!
- GitHub: [Henrique Duarte](https://github.com/mustorze)

#### Name: [Akshit Kharbanda](https://github.com/akshit04)
- Place: Delhi, India
- Bio: 5th semester IT Undergrad. Machine Learning enthusiast. Black coffee <3
- GitHub: [Akshit Kharbanda](https://github.com/akshit04)

#### Name:[Avinash Jaiswal](https://github.com/littlestar642)
- Place:Surat,Gujarat,India.
- Bio:In love with the WEB,from age of 5!
- Github:[Avinash Jaiswal](https://github.com/littlestar642)

#### Name: [Alisson Vargas](https://github.com/alisson-mich)
- Place: Torres, RS, Brazil
- Bio: A guy who loves IT :D
- GitHub: [Alisson Vargas](https://github.com/alisson-mich)

#### Name: [Adiyat Mubarak](https://github.com/Keda87)
- Place: Jakarta, ID, Indonesia
- Bio: Technology Agnostic
- GitHub: [Adiyat Mubarak](https://github.com/Keda87)

#### Name: [Vishaal Udandarao](https://github.com/vishaal27)
- Place: New Delhi, India
- Bio: Professional Geek | Developer
- GitHub: [Vishaal Udandarao](https://github.com/vishaal27)

#### Name: [Sparsh Garg](https://github.com/sparsh789)
- Place: Hyderabad, Telangana, India
- Bio: Student@IIIT,Hyderabad
- GitHub: [sparsh789](https://github.com/sparsh789)

#### Name: [Zaki Akhmad](https://github.com/za)
- Place: Jakarta, Indonesia
- Bio: Python enthusiasts
- GitHub: [za](https://github.com/za)

### Name: [Joey Marshment-Howell](https://github.com/josephkmh)
- Place: Berlin, Germany
- Bio: A nice young man who likes web programming!
- GitHub: [Joey Marshment-Howell](https://github.com/josephkmh)

#### Name: [Chris Sullivan](https://github.com/codemastermd)
- Place: College Park, Maryland
- Bio: Comp Sci student at the University of Maryland
- GitHub: [Chris Sullivan](https://github.com/codemastermd)

### Name: [Owen Mitchell](https://github.com/ultimatezenzar)
- Place: Edmond, OK, United States
- Bio: Programmer for a high school robotics team
- Github: [ultimatezenzar] (https://github.com/ultimatezenzar)

#### Name: [Sravya Pullagura](https://github.com/sravya96)
- Place: Vijayawada, Andhra Pradesh, India
- Bio: Love learning, coding and sketching!!
- Github [Sravya Pullagura](https://github.com/sravya96)

#### Name: [Ahmad Musaddiq Mohammad](https://github.com/ahmadmusaddiq)
- Place: Kuala Belait, Brunei Darussalam
- Bio: Mechanical engineer
- Github: [ahmadmusaddiq](https://github.com/ahmadmusaddiq)

#### Name: [Rafael Lima](https://github.com/rafaelkalan)
- Place: Belo Horizonte, Minas Gerais, Brazil
- Bio: Youger software engineer
- GitHub: [Rafael Lima](https://github.com/rafaelkalan)

#### Name: [Saif Rehman Nasir](https://github.com/shyshin)
- Place: New Delhi, India
- Bio: Techie with a lot of horizontals but a low verticality :(
- Github: [Saif Rehman Nasir](https://github.com/shyshin)

#### Name: [Yash Mittra](https://github.com/mittrayash)
- Place: New Delhi, Delhi, India
- Bio: Web Developer, Coder | Entering the field of Machine Learning and Data Science
- GitHub: [mittrayash](https://github.com/mittrayash)

#### Name: [Dustin Woods](https://github.com/dustinywoods)
- Place: MN, USA
- Bio: Software Developer
- GitHub: [Dustin Woods](https://github.com/dustinywoods)

#### Name: [Ginanjar S.B](https://github.com/egin10)
- Place: Samarinda, Kalimantan Timur, Indonesia
- Bio: Someone who's intresting about web devlopment / Programming
- GitHub: [Ginanjar S.B | egin10](https://github.com/egin10)

#### Name: [Fush Chups](https://github.com/fushandchups)
- Place: Christchurch, Canterbury, New Zealand
- Bio: Earhquake enthusiast
- GitHub:[fushandchups] (https://github.com/fushandchups)

#### Name: [Francis Venne](https://github.com/NullSilence)
- Place: Montreal, Canada.
- Bio: Developer by day, cat lover by night. Canadian tech enthusiast.
- Github [Sravya Pullagura](https://github.com/NullSilence)

#### Name: [Leonardo Bonetti](https://github.com/LeonardoBonetti)
- Place: São Paulo, Brazil
- Bio: Associate Degree analysis and systems development
- GitHub: [Leonardo Bonetti](https://github.com/LeonardoBonetti)

#### Name: [Noveen Sachdeva](https://github.com/noveens)
- Place: Hyderabad, Telangana, India
- Bio: 3rd Year CS undergrad at IIIT Hyderabad.
- GitHub: [Noveen Sachdeva](https://github.com/noveens)

#### Name: [DENNIS ORZIKH](https://github.com/orzikhd)
- Place: Seattle, WA, USA
- Bio: Student at UW. Likes easy ways to make sure tools are set up in new environments (like this project)
- Github: Wow isn't this right up there ^ [Dennis Orzikh](https://github.com/orzikhd)

#### Name: [Pranav Bhasin](https://github.com/pranavbhasin96)
- Place: Hyderabad, Telangana, India
- Bio: Trying to fit in coding society.
- GitHub: [Pranav Bhasin](https://github.com/pranavbhasin96)

#### Name: [Vaibhav Agarwal](https://github.com/vaibhavagarwal220)
- Place: Mandi, Himachal Pradesh, India
- Bio: A passionate programmer and a beginner in Open Source
- Github [Vaibhav Agarwal](https://github.com/vaibhavagarwal220)

#### Name: [Arpit Gogia](https://github.com/arpitgogia)
- Place: Delhi, India
- Bio: Python Developer
- Github [Arpit Gogia](https://github.com/arpitgogia)

#### Name: [Charlie Stanton](https://github.com/shtanton)
- Place: Southend-On-Sea, England
- Bio: JavaScript Tinkerer, Lover of Vim
- Github [Charlie Stanton](https://github.com/shtanton)

#### Name: [James Henderson](https://github.com/prohunt)
- Place: Raleigh, NC, United States
- Bio: Inquisitive, Loves coding, also vegan
- Github [Sravya Pullagura](https://github.com/sravya96)

#### Name: [Loreleen Mae Sablot](https://github.com/loreleensablot)
- Place: Daet, Camarines Norte, Philippines
- Bio: I love designing beautiful websites. I also bike.
- Github [Loreleen Mae Sablot] (https://github.com/loreleensablot)

#### Name: [Ahmad Musaddiq Mohammad](https://github.com/ahmadmusaddiq)
- Place: Kuala Belait, Brunei Darussalam
- Bio: Mechanical engineer
- Github: [ahmadmusaddiq](https://github.com/ahmadmusaddiq)

#### Name: [Aleksandr Vorontsov](https://github.com/a-vorontsov)
- Place: London, England
- Bio: Student, Aspiring Front-end Web Dev
- Github [Aleksandr Vorontsov](https://github.com/a-vorontsov)
#### Name: [Ben Smith](https://github.com/ben-w-smith)
- Place: Salt Lake City, UT, USA
- Bio: A guy that loves writing bots and automation.
- GitHub: [Ben Smith](https://github.com/ben-w-smith)

#### Name: [Eric Bryant](https://github.com/shmickle)
- Place: Fairfax, Virginia, USA
- Bio: Web Developer
- GitHub: [shmickle](https://github.com/shmickle)

#### Name: [Emmanuel Akinde](https://github.com/harkindey)
- Place: Lagos, Nigeria
- Bio: Lets Code and Chill
- Github: [Harkindey](https://github.com/harkindey)

#### Name: [Ashish Krishan](https://github.com/ashishkrishan1995)
- Place: India
- Bio: Computer Science Major / UI/UX Designer
- GitHub: [ashishkrishan1995](https://github.com/ashishkrishan1995)

#### Name: [Katherine S](https://github.com/kms6bn)
- Place: San Francisco
- Bio: Data Scientist
- Github: [kms6bn](https://github.com/kms6bn)

#### Name: [BrunoSXS](https://github.com/brunosxs)
- Brazil
- Bio: I like turtules.
- Github [BrunoSXS](https://github.com/brunosxs)

#### Name: [Alexander Miller](https://github.com/allesmi)
- Place: Salzburg, Austria
- Bio: Student/Web Developer
- GitHub: [allesmi](https://github.com/allesmi)

#### Name: [Bryan Wigianto](https://github.com/bwigianto)
- Place: USA
- Bio: Engineer
- GitHub: [bwigianto](https://github.com/bwigianto)

#### Name: [Ckpuna4](https://github.com/Ckpuna4)
- Place: Saint-petersburg, Russia
- Bio: Web Developer
- GitHub: [Ckpuna4](https://github.com/Ckpuna4)

#### Name: [Vaibhaw Agrawal](https://github.com/vaibhaw2731)
- Place: New Delhi, India
- Bio: I am a Machine Learning enthusiast.
- GitHub: [vaibhaw2731](https://github.com/vaibhaw2731)

#### Name: [Dhevi Rajendran](https://github.com/dhevi)
- Place: USA
- Bio: Software Engineer
- Github: [dhevi](https://github.com/dhevi)

#### Name: [Oluwadamilola Babalola](https://github.com/thedammyking)
- Place: Lagos, Nigeria
- Bio: JavaScript Developer
- GitHub: [Oluwadamilola Babalola](https://github.com/thedammyking)

### Name: [Trevor Meadows](https://github.com/tlm04070)
- Place: Charlotte, North Carolina.
- Bio: UNC Charlotte coding bootcamp student.
- GitHub: [tlm04070](https://github.com/tlm04070);

#### Name: [Ratchapol Tengrumpong](https://github.com/lullabies)
- Place: Bangkok, Thailand
- Bio: Programmer Analyst
- GitHub: [lullabies](https://github.com/lullabies)

#### Name: [Luke Taylor](https://github.com/lmcjt37)
- Place: Derby, UK
- Bio: Senior Software Engineer, child at heart
- GitHub: [Luke Taylor](https://github.com/lmcjt37)

#### Name: [Snehil Verma](https://github.com/vsnehil92)
- Place: Delhi, India
- Bio: Love to learn new technologies
- GitHub: [vsnehil92](https://github.com/vsnehil9

#### Name: [Akram Rameez](https://github.com/akram-rameez)
- Place: Bengaluru, India
- Bio: I like free T-shirts and I cannot lie.
- GitHub: [allesmi](https://github.com/akram-rameez)

#### Name: [Bryan Tylor](https://github.com/bryantylor)
- Place: Cincinnati, OH, USA
- Bio: Elixir Dev / Nuclear Engineer
- GitHub: [Bryan Tylor](https://github.com/bryantylor)

#### Name: [Matthias Kraus](https://github.com/brotkiste)
- Place: Munich, Germany
- Bio: Automotive Computer Science
- GitHub: [brotkiste](https://github.com/brotkiste)

#### Name: [Harshil Agrawal](https://github.com/harshil1712)
-Place: Vadodara, India
-Bio: Student,Web Developer
-GitHub: [harshil1712](https://github.com/harshil1712)

#### Name: [Bennett Treptow](https://github.com/bennett-treptow)
- Place: Milwaukee, WI, USA
- Bio: Computer Science Major / Web Developer
- Github: [bennett-treptow](https://github.com/bennett-treptow)

#### Name: [Cameron Smith](https://github.com/cameronzsmith)
- Place: Wichita, KS, USA
- Bio: Student
- GitHub: [cameronzsmith](https://github.com/cameronzsmith)

#### Name: [Jose Morales](https://github.com/castro732)
- Place: Buenos Aires, Argentina
- Bio: Developer
- GitHub: [castro732](https://github.com/castro732)

#### Name: [Hassan Sani](https://github.com/inidaname)
- Place: Bida, Niger State, Nigeria
- Bio: Web Developer at @ADPNigeria

#### Name: [Philip Terzic](https://github.com/PhilTerz)
- Place: Scottsdale, Arizona, USA
- Bio: Aspiring OSS Contributer
- GitHub: [PhilTerz](https://github.com/PhilTerz)

#### Name: [Gustavo Pacheco Ziaugra](https://github.com/GustavoZiaugra)
- Place: São Paulo, Brazil.
- Bio: Technology Guy / Student
- GitHub: [Gustavo Ziaugra](https://github.com/GustavoZiaugra)

#### Name: [Sarah Chen](https://github.com/sarovisk)
- Place: Sao Paulo/ Brazil
- Bio: Student
- GitHub: [sarovisk](https://github.com/sarovisk)

#### Name: [Jose David](https://github.com/jose4125)
- Place: Bogotá, Colombia
- Bio: Web Developer
- GitHub: [jose4125](https://github.com/jose4125)

#### Name: [Mayank Saxena](https://github.com/mayank26saxena)
- Place: New Delhi, India
- Bio: Student
- GitHub: [mayank26saxena](https://github.com/mayank26saxena)

#### Name: [Napat Rattanawaraha](https://github.com/peam1234)
- Place: Bangkok, Thailand
- Bio: Student / Junior Web Developer
- GitHub: [peam1234](https://github.com/peam1234)

#### Name: [Marion Fioen](https://github.com/marion59000)
- Place: Lille, France
- Bio: Developer
- GitHub: [marion59000](https://github.com/marion59000)

#### Name: [Akma Adhwa](https://github.com/akmadhwa)
- Place: Malaysia
- Bio: Web Developer
- GitHub: [akmadhwa](https://github.com/akmadhwa)

#### Name: [Ian James](https://inj.ms)
- Place: London, UK
- Bio: Web... person?
- GitHub: [injms](https://github.com/injms)

#### Name: [K Foster](https://foster.im)
- Place: West Sussex, UK
- Bio: Web Developer
- GitHub: [g33kcentric](https://github.com/g33kcentric)

#### Name: [Andin FOKUNANG](https://github.com/switchgirl95)
- Place: Yaounde , Cameroon
- Bio: Student - Otaku - Geek
- GitHub: [Switch](https://github.com/switchgirl95)

#### Name: [xenocideiwki] (https://github.com/xenocidewiki)
- Place: Norway
- Bio: Reverse Engineer
- GitHub: [xenocidewiki] (https://github.com/xenocidewiki)

#### Name: [George Hundmann](https://github.com/georgegsd)
- Place: Mannheim, Baden-Württemberg, Germany
- Bio: I'm a German Shepherd that likes eating
- GitHub: [georgegsd](https://github.com/georgegsd)

#### Name: [Ahmad Abdul-Aziz](https://github.com/a-m-a-z)
- Place: Abuja, Nigeria
- Bio: Web Developer
- GitHub: [a-m-a-z](https://github.com/a-m-a-z)

#### Name: [Allan Dorr](https://github.com/aldorr)
- Place: Hamburg, Germany
- Bio: Web Dev, Writer, Translator, Teacher
- GitHub: [aldorr](https://github.com/aldorr)

#### Name: [Musa Barighzaai](https://github.com/mbarighzaai)
- Place: Toronto, Canada
- Bio: Front End Developer
- GitHub: [mbarighzaai](https://github.com/mbarighzaai)

#### Name: [Lakston](https://github.com/Lakston)
- Place: Toulouse, France
- Bio: Front-End Dev
- GitHub: [Lakston](https://github.com/Lakston)

#### Name: [Shobhit Agarwal](https://github.com/shobhit1997)
- Place: JSSATE, NOIDA ,INDIA
- Bio: Student/Andriod Developer
- GitHub: [shobhit1997](https://github.com/shobhit1997)

#### Name: [Will Barker](https://github.com/billwarker)
- Place: Toronto, Canada
- Bio: A guy who wants to improve the world through AI!
- GitHub: [Will Barker](https://github.com/billwarker)

#### Name: [Christopher Bradshaw](https://github.com/kitsune7)
- Place: Provo, UT, USA
- Bio: I love FOXES!!! :fox:
- GitHub: [kitsune7](https://github.com/kitsune7)

#### Name: [Ben Edelson]
-Place: Newark NJ
-Bio: I.T.
-GitHub: https://github.com/Bed3150n

#### Name: [JOE SCHO](https://github.com/JoeScho)
- Place: London, UK
- Bio: I love guitar!
- GitHub: [JoeScho](https://github.com/JoeScho)

#### Name: [Anuraag Tummanapally](https://github.com/TummanapallyAnuraag)
- Place: Mumbai, India
- Bio: Student, System Administrator
- GitHub: [TummanapallyAnuraag](https://github.com/TummanapallyAnuraag)

#### Name: [Fran Acién](https://github.com/acien101)
- Place: Madrid, Spain
- Bio: Full of empty
- GitHub: [Fran Acién](https://github.com/acien101)

#### Name: [Piyush Sikarwal](https://github.com/psikarwal)
- Place: India
- Bio: Professional Geek
- GitHub: [Piyush Sikarwal](https://github.com/psikarwal)

#### Name: [Pratyum Jagannath](https://github.com/Pratyum)
- Place: Singapore
- Bio: I tell tales! 
- GitHub: [Pratyum](https://github.com/Pratyum)

#### Name: [Jakub Bačo](https://github.com/vysocina)
- Place: Slovakia
- Bio: Student / Designer
- GitHub: [Jakub Bačo](https://github.com/vysocina)

#### Name: [Gabriel Obaldia](https://github.com/gobaldia)
- Place: Uruguay
- Bio: Full Stack Developer
- GitHub: [Gabriel Obaldia](https://github.com/gobaldia)

#### Name: [Antonio Jesus Pelaez](https://github.com/ajpelaez)
- Place: Granada, Spain
- Bio: IT Student at the University of Granada
- GitHub: [Antonio Jesus Pelaez](https://github.com/ajpelaez)

<<<<<<< HEAD
#### Name: [Haley C Smith](https://github.com/haleycs)
- Place: Orlando, Florida
- Bio: Web Designer/Developer
- GitHub: [Haley C Smith](https://github.com/haleycs)
=======
#### Name: [Lesyntheti](https://github.com/lesyntheti)
- Place : Troyes, France
- Bio : Network Engineer at University of Technology of Troyes
- Github: [lesyntheti](https://gitbub.com/lesyntheti)

#### Name: [Abdullateef](https://github.com/abdullateef97)
- Place: Lagos Island, Lagos State, Nigeria
- Bio: Student Developer
- GitHub: [Abdullateef](https://github.com/abdullateef97)

#### Name: [Juan Anaya Ortiz](https://github.com/JaoChaos)
- Place: Granada, Spain
- Bio: IT student at the University of Granada
- GitHub: [Juan Anaya Ortiz](https://github.com/JaoChaos)

#### Name: [Alexander Voigt](https://github.com/alexandvoigt)
- Place: San Francisco, CA, USA
- Bio: Software Engineer
- GitHub: [Alexander Voigt](https://github.com/alexandvoigt)

#### Name: [Michael Greene] (https://github.com/Greeneink4)
- Place: UT, USA
- Bio: Web Dev Student
- Github: [Michael Greene] (https://github.com/Greeneink4)

#### Name: [Lee Magbanua](https://github.com/leesenpai)
- Place: Philippines
- Bio: Student / Front-end Web Developer
- GitHub: [leesenpai](https://github.com/leesenpai)

#### Name: [Damodar Lohani](https://github.com/lohanidamodar)
- Place: Kathmandu, Nepal
- Bio: Technology Consultant at [LohaniTech](https://lohanitech.com)
- GitHub: [Damodar Lohani](https://github.com/lohanidamodar)

#### Name: [Hrafnkell Orri Sigurðsson](https://github.com/hrafnkellos)
- Place: Hafnarfjörður, Iceland
- Bio: Computer Scientist
- GitHub: [Hrafnkell Orri Sigurðsson](https://github.com/hrafnkellos)

#### Name: [Mitchell Haugen](https://github.com/haugenmitch)
- Place: VA, USA
- Bio: Programmer
- GitHub: [haugenmitch](https://github.com/haugenmitch)

#### Name: [Felipe Do Espirito Santo](https://github.com/felipez3r0)
- Place: Jaboticabal, SP, Brazil
- Bio: Professor at Fatec, Faculdade São Luís, and Mozilla Volunteer
- GitHub: [Felipe Do E. Santo](https://github.com/felipez3r0)

#### Name: [Jason Green](https://jason.green)
- Place: Seattle, WA
- Bio: Student of code, eater of sustainable sushi
- GitHub: [Jalence](https://github.com/jalence)

#### Name: [Elan Ripley](https//github.com/tattarrattat)
- Place: Raleigh, North Carolina, USA
- Bio: Programmer
- Github: [Elan Ripley](https//github.com/tattarrattat)

#### Name: [Justin Oliver](https://github.com/justinoliver)
- Place: Seattle, WA, USA, Earth!
- Bio: Trying to learn cool new things!
- GitHub: [Justin Oliver](https://github.com/justinoliver)

#### Name: [RYAN R SMITH](https://github.com/devronsoft)
- Place: Oxford, UK
- Bio: Kiwi dev
- GitHub: [Ryan Smith](https://github.com/devronsoft)
- Website: [Blog](https://devronsoft.github.io/)
>>>>>>> 2350251d
<|MERGE_RESOLUTION|>--- conflicted
+++ resolved
@@ -697,12 +697,11 @@
 - Bio: IT Student at the University of Granada
 - GitHub: [Antonio Jesus Pelaez](https://github.com/ajpelaez)
 
-<<<<<<< HEAD
 #### Name: [Haley C Smith](https://github.com/haleycs)
 - Place: Orlando, Florida
 - Bio: Web Designer/Developer
 - GitHub: [Haley C Smith](https://github.com/haleycs)
-=======
+
 #### Name: [Lesyntheti](https://github.com/lesyntheti)
 - Place : Troyes, France
 - Bio : Network Engineer at University of Technology of Troyes
@@ -772,5 +771,4 @@
 - Place: Oxford, UK
 - Bio: Kiwi dev
 - GitHub: [Ryan Smith](https://github.com/devronsoft)
-- Website: [Blog](https://devronsoft.github.io/)
->>>>>>> 2350251d
+- Website: [Blog](https://devronsoft.github.io/)