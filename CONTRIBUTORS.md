#### Name: [ALICE CHUANG](https://github.com/AliceWonderland)
- Place: New York City, NY, USA
- Bio: I love DOGS! :dog:
- GitHub: [Alice Chuang](https://github.com/AliceWonderland)

#### Name: [GABE DUNN](https://github.com/redxtech)
- Place: Canada
- Bio: I love VUE !!
- GitHub: [Gabe Dunn](https://github.com/redxtech)
- Website: [when.](https://when.redxte.ch)

#### Name: [GEORGE FOTOPOULOS](https://github.com/xorz57)
- Place: Patras, Achaia, Greece
- Bio: Technology Enthusiast
- GitHub: [George Fotopoulos](https://github.com/xorz57)

#### Name: [Stephen Dzialo](https://github.com/dzials)
- Place: USA
- Bio: Computer Science Major
- GitHub: [Stephen Dzialo](https://github.com/dzials)

#### Name: [Taf Meister](https://github.com/tashrafy)
- Place: NYC
- Bio: Developer =]

#### Name: [RAFAEL MENEZES](https://github.com/RafaelSa94)
- Place: Boa Vista, Roraima, Brazil
- Bio: Computer Science Major
- GitHub: [Rafael Sá](https://github.com/RafaelSa94)

#### Name: [Patrick S](https://github.com/patsteph)
- Place: USA
- Bio: Professional Geek
- GitHub: [Patrick S](https://github.com/patsteph)

#### Name: [Michael Cao](https://github.com/mcao)
- Place: PA, USA
- Bio: Student
- GitHub: [Michael Cao](https://github.com/mcao)

#### Name: [Amlaan Bhoi](https://github.com/amlaanb)
- Place: IL, USA
- Bio: CS Grad Student
- GitHub: [Amlaan Bhoi](https://github.com/amlaanb)

#### Name: [Cecy Correa](https://github.com/cecyc)
- Place: USA
- Bio: Software Engineer at ReturnPath
- Github: [cecyc](https://github.com/cecyc)

#### Name: [Billy Lee](https://github.com/leebilly0)
- Place: WI, USA
- Bio: Software Developer, Bachelors in Computer Science
- Github: [Billy Lee](https://github.com/leebilly0)

#### Name: [AGNIESZKA MISZKURKA](https://github.com/agnieszka-miszkurka)
- Place: Poland
- Bio: second year Computer Science Student, in love with NYC <3
- GitHub: [agnieszka-miszkurka](https://github.com/agnieszka-miszkurka)

#### Name: [Leah Langfrod](https://github.com/leahlang4d2)
- Place: CA, USA
- Bio: Recent Bachelors in Computer Science
- Github: [Leah Langford](https://github.com/leahlang4d2)

#### Name: [Eric Nor](https://github.com/thateric)
- Place: Lake Forest, CA, USA
- Bio: Multiple corgi owner and a Senior Software Developer
- Github: [Eric Nord](https://github.com/thateric)

#### Name: [Campion Fellin](https://github.com/campionfellin)
- Place: Seattle, WA, USA
- Bio: I love open source and coffee! New grad looking for work!
- GitHub: [Campion Fellin](https://github.com/campionfellin)

#### Name: [Niket Mishra](https://github.com/niketmishra)
- Place: New Delhi, Delhi, India
- Bio: B.Tech Student in Information Technology
- GitHub: [Niket Mishra](https://github.com/niketmishra)

#### Name: [Shade Ruangwan](https://github.com/sruangwan)
- Place: Nara, Japan
- Bio: PhD student in Software Engineering
- Github: [Shade Ruangwan](https://github.com/sruangwan)

#### Name: [Michael Rodriguez](https://github.com/vinird)
- Place: Alajuea, Alajuela, Costa Rica
- Bio: Web dev adn graphic designer
- GitHub: [vinird](https://github.com/vinird)

#### Name: [Evan Culver](https://github.com/eculver)
- Place: San Francisco, CA, USA
- Bio: I work at Uber on data storage, tooling and OOS - checkout [our work](https://github.com/uber-go/dosa)!
- GitHub: [Evan Culver](https://github.com/eculver)

#### Name: [Vo Tan Tho](https://github.com/kensupermen)
- Place: Ho Chi Minh City, VietNam
- Bio: I'm Software Engineer at Dinosys
- GitHub: [Ken Supermen](https://github.com/kensupermen)

#### Name: [Franklyn Roth](https://github.com/far3)
- Place: Boulder, CO, USA
- Bio: I am a web developer working on finance sites. Specialize in accessibility.
- GitHub: [Franklyn Roth](https://github.com/far3)

#### Name: [Karthick Thoppe](https://github.com/karthicktv)
- Place: Dublin, Ireland
- Bio: I am a Solution Architect and work for a large SaaS organization
- GitHub: [Karthick Thoppe](https://github.com/karthicktv)

#### Name: [Brane](https://github.com/brane)
- Place: Turkey
- Bio: I am a caffeine based artificial life form.
- GitHub: [Brane](https://github.com/brane)

#### Name: [Ishan Jain](https://github.com/ishanjain28)
- Place: Roorkee, Uttrakhand, India
- Bio: I love working with Images, Crypto, Networking and opengl, Work as a Backend Engineer in Go. Also, Love Rust!.
- Github: [Ishan Jain](https://github.com/ishanjain28)

#### Name: [Anupam Dagar](https://github.com/Anupam-dagar)
- Place: Allahabad, India
- Bio: I am like a code currently in development.
- GitHub: [Anupam Dagar](https://github.com/Anupam-dagar)

#### Name: [Phil](https://github.com/bitbrain-za)
- Place: South Africa
- Bio: Avid Tinkerer
- GitHub: [bitbrain-za](https://github.com/bitbrain-za)

#### Name: [Jasdy Syarman](https://github.com/akutaktau)
- Place: Malaysia
- Bio: PHP Programmer
- GitHub: [akutaktau](https://github.com/akutaktau)

#### Name: [Rupesh Kumar](https://github.com/vmcniket)
- Place: India
- Bio: KIIT University IT student
- GitHub: [vmcniket](https://github.com/vmcniket)

#### Name: [Shelby Stanton](https://github.com/Minimilk93)
- Place: Leeds, England
- Bio: Front End Developer who loves cats and gaming!
- GitHub: [Minimilk93](https://github.com/Minimilk93)

#### Name: [Michael Nyamande](https://github.com/mikeyny)
- Place: Harare ,Zimbabwe
- Bio: Eat , ~~Sleep~~ , Code
- GitHub: [Mikeyny](https://github.com/mikeyny)

#### Name: [Anders Jürisoo](https://github.com/ajthinking)
- Place: Sweden
- Bio: What happens in Git stays in Git
- GitHub: [Anders Jürisoo](https://github.com/ajthinking)

#### Name: [Dvir](https://github.com/dvur12)
- Place: Israel
- Bio: \x90\x90\x90\x90
- GitHub: [Dvir](https://github.com/dvur12)

#### Name: [Xavier Marques](https://github.com/wolframtheta)
- Place: Corbera de Llobregat, Barcelona, Catalonia
- Bio: Computer Science Major
- GitHub: [WolframTheta](https://github.com/wolframtheta)

#### Name: [Vishal](https://dainvinc.github.io)
- Place: New York
- Bio: Software developer with a knack to learn things quickly.
- GitHub: [dainvinc](https://github.com/dainvinc)

### Name: [Niall Cartwright](https://github.com/Nairu)
- Place: Birmingham, UK
- Bio: Avid Games dev hobbyist, work for 3SDL as a software developer.
- GitHub: [Niall Cartwright](https://github.com/Nairu)

#### Name: [Justin I](https://github.com/Jish80)
- Place: IL, USA
- Bio: Work hard
- GitHub: [Jish80] (https://github.com/Jish80)

#### Name: [APOORVA SHARMA](https://github.com/okatticus)
- Place: Himachal Pradesh,India
- Bio: A student happy to write code and poetry.
- GitHub: [Apoorva Sharma](https://github.com/okatticus)

#### Name: [Prateek Pandey](https://github.com/prateekpandey14)
- Place: Bangalore, India
- Bio: Opensource Enthusiast, Opensource Golang developer
- GitHub: [Prateek Pandey](https://github.com/prateekpandey14)

#### Name: [CodHeK](https://github.com/CodHeK)
- Place: Mumbai, India
- Bio: Cuber/Coder
- GitHub: [CodHeK](https://github.com/CodHeK)

#### Name: [Søren Eriksen](https://github.com/soer7022)
- Place: Denmark
- Bio: Currently studying computerscience at Aarhus University
- Github: [Søren Eriksen](https://github.com/soer7022)

#### Name: [Cristiano Bianchi](https://github.com/crisbnk)
- Place: Italy
- Bio: Love to learn something new everyday
- GitHub: [crisbnk](https://github.com/crisbnk)


#### Name: [Paulo Henrique Scherer](https://github.com/phscherer)
- Place: Brazil
- Bio: Student and newbie software developer
- GitHub: [phscherer](https://github.com/phscherer)

#### Name: [Aldo Cano](https://github.com/aldocano)
- Place: Tirana, Albania
- Bio: A bug is never just a mistake...
- GitHub: [Aldo Cano](https://github.com/aldocano)

#### Name: [Timea Deák](https://github.com/DTimi)
- Place: Dublin, Ireland
- Bio: Molecular biologist
- GitHub: [Timea Deák](https://github.com/DTimi)

#### Name: [Christian Skala](https://github.com/chrishiggins29)
- Place: New York, USA
- Bio: Hire me! Need a VP of Engineering, Director of Software, CTO?
- GitHub: [Christian Skala](https://github.com/chrishiggins29)

#### Name: [filedesless](https://hightechlowlife.info)
- Place: Québec, Canada
- Bio: CompSci from ULaval reporting in
- GitHub: [aiglebleu](https://github.com/aiglebleu)

#### Name: [Jon Lee](https://github.com/githubbbbbbbbbbbbb)
- Place: Canada
- Bio: Student
- GitHub: [githubbbbbbbbbbbbb](https://github.com/githubbbbbbbbbbbbb)

#### Name: [Ren Cummings](https://github.com/nrenc027)
- Place: Dayton,OH, USA
- Bio: I like Code :sunglasses:, Coloring :art:, and Cardio :running:
- GitHub: [Ren Cummings](https://github.com/nrenc027)

#### Name: [Nefari0uss](https://github.com/nefari0uss)
- Place: USA
- Bio: Gamer, developer, and open source enthusiast!
- Github: [Nefari0uss](https://github.com/nefari0uss)

#### Name: [S Stewart](https://github.com/tilda)
- Place: Denton, Texas, US
- Bio: Dude trying to become a IT guy somewhere. Also reads [The Register](https://www.theregister.co.uk).
- GitHub: [tilda](https://github.com/tilda)

#### Name: [Jose Gomera](https://github.com/josegomera)
- Place: Dominican Republic
- Bio: I'm web developer that love somehow to help.
- Github: [josegomera](https://github.com/josegomera)

#### Name: [Stephen Abrahim](https://github.com/lepah)
- Place: Huntington Beach, CA
- Bio: Games and things!
- GitHub: [Stephen Abrahim](https://github.com/lepah)

#### Name: [Rajeev Kumar Singh](https://github.com/rajeeviiit)
- Place: Gandhinagar,Gujrat, IN
- Bio: Games and music!
- GitHub: [Rajeev Kumar Singh](https://github.com/rajeeviiit)

### Name: [Benjamin Sanvoisin](https://github.com/Laudenlaruto)
- Place : Paris, FR
- Bio: Devops, Gamer and fun
- GitHub: [Benjamin Sanvoisin](https://github.com/Laudenlaruto)

#### Name: [Matthew Burke](https://github.com/MatthewBurke1995)
- Place: Sydney, Australia
- Bio: Big fan of Python + Data
- GitHub: [Matthew Burke](https://github.com/MatthewBurke1995)

#### Name: [Caio Perdona](https://github.com/perdona)
- Place: Ribeirao Preto, SP, Brazil
- Bio: Web and Mobile Engineer
- GitHub: [Caio Perdona](https://github.com/perdona)

#### Name: [Shankhalika Sarkar](https://github.com/Shankhalika)
- Place: Karnataka, India
- Bio: Current Final Year CS Undergrad. I love poetry, tea and dogs.
- Github: [Shankhalika Sarkar](https://github.com/Shankhalika)

#### Name: [Henrique Duarte](https://github.com/mustorze)
- Place: São Paulo, SP, BR
- Bio: Developer, I really like!
- GitHub: [Henrique Duarte](https://github.com/mustorze)

#### Name: [Akshit Kharbanda](https://github.com/akshit04)
- Place: Delhi, India
- Bio: 5th semester IT Undergrad. Machine Learning enthusiast. Black coffee <3
- GitHub: [Akshit Kharbanda](https://github.com/akshit04)

#### Name:[Avinash Jaiswal](https://github.com/littlestar642)
- Place:Surat,Gujarat,India.
- Bio:In love with the WEB,from age of 5!
- Github:[Avinash Jaiswal](https://github.com/littlestar642)

#### Name: [JoeBanks13](https://github.com/JoeBanks13)
- Place: York, United Kingdom
- Bio: Backend web developer
- GitHub: [JoeBanks13](https://github.com/JoeBanks13)
- Webpage: [josephbanks.me](https://josephbanks.me)
- GitLab Server: [GitLab](https://gitlab.josephbanks.me/JoeBanks13)

#### Name: [Alisson Vargas](https://github.com/alisson-mich)
- Place: Torres, RS, Brazil
- Bio: A guy who loves IT :D
- GitHub: [Alisson Vargas](https://github.com/alisson-mich)

#### Name: [Mat.](https://github.com/pudkipz)
- Place: Stockholm, Sweden
- Bio: Random Swedish student.
- GitHub: [Mat.](https://github.com/pudkipz)

#### Name: [Adiyat Mubarak](https://github.com/Keda87)
- Place: Jakarta, ID, Indonesia
- Bio: Technology Agnostic
- GitHub: [Adiyat Mubarak](https://github.com/Keda87)

#### Name: [Vishaal Udandarao](https://github.com/vishaal27)
- Place: New Delhi, India
- Bio: Professional Geek | Developer
- GitHub: [Vishaal Udandarao](https://github.com/vishaal27)

#### Name: [Sparsh Garg](https://github.com/sparsh789)
- Place: Hyderabad, Telangana, India
- Bio: Student@IIIT,Hyderabad
- GitHub: [sparsh789](https://github.com/sparsh789)

#### Name: [Zaki Akhmad](https://github.com/za)
- Place: Jakarta, Indonesia
- Bio: Python enthusiasts
- GitHub: [za](https://github.com/za)

### Name: [Joey Marshment-Howell](https://github.com/josephkmh)
- Place: Berlin, Germany
- Bio: A nice young man who likes web programming!
- GitHub: [Joey Marshment-Howell](https://github.com/josephkmh)

#### Name: [Chris Sullivan](https://github.com/codemastermd)
- Place: College Park, Maryland
- Bio: Comp Sci student at the University of Maryland
- GitHub: [Chris Sullivan](https://github.com/codemastermd)

### Name: [Owen Mitchell](https://github.com/ultimatezenzar)
- Place: Edmond, OK, United States
- Bio: Programmer for a high school robotics team
- Github: [ultimatezenzar] (https://github.com/ultimatezenzar)

#### Name: [Sravya Pullagura](https://github.com/sravya96)
- Place: Vijayawada, Andhra Pradesh, India
- Bio: Love learning, coding and sketching!!
- Github [Sravya Pullagura](https://github.com/sravya96)

#### Name: [Ahmad Musaddiq Mohammad](https://github.com/ahmadmusaddiq)
- Place: Kuala Belait, Brunei Darussalam
- Bio: Mechanical engineer
- Github: [ahmadmusaddiq](https://github.com/ahmadmusaddiq)

#### Name: [Rafael Lima](https://github.com/rafaelkalan)
- Place: Belo Horizonte, Minas Gerais, Brazil
- Bio: Youger software engineer
- GitHub: [Rafael Lima](https://github.com/rafaelkalan)

#### Name: [Saif Rehman Nasir](https://github.com/shyshin)
- Place: New Delhi, India
- Bio: Techie with a lot of horizontals but a low verticality :(
- Github: [Saif Rehman Nasir](https://github.com/shyshin)

#### Name: [Yash Mittra](https://github.com/mittrayash)
- Place: New Delhi, Delhi, India
- Bio: Web Developer, Coder | Entering the field of Machine Learning and Data Science
- GitHub: [mittrayash](https://github.com/mittrayash)

#### Name: [Dustin Woods](https://github.com/dustinywoods)
- Place: MN, USA
- Bio: Software Developer
- GitHub: [Dustin Woods](https://github.com/dustinywoods)

#### Name: [Ginanjar S.B](https://github.com/egin10)
- Place: Samarinda, Kalimantan Timur, Indonesia
- Bio: Someone who's intresting about web devlopment / Programming
- GitHub: [Ginanjar S.B | egin10](https://github.com/egin10)

#### Name: [Fush Chups](https://github.com/fushandchups)
- Place: Christchurch, Canterbury, New Zealand
- Bio: Earhquake enthusiast
- GitHub:[fushandchups] (https://github.com/fushandchups)

#### Name: [Francis Venne](https://github.com/NullSilence)
- Place: Montreal, Canada.
- Bio: Developer by day, cat lover by night. Canadian tech enthusiast.
- Github [Sravya Pullagura](https://github.com/NullSilence)

#### Name: [Leonardo Bonetti](https://github.com/LeonardoBonetti)
- Place: São Paulo, Brazil
- Bio: Associate Degree analysis and systems development
- GitHub: [Leonardo Bonetti](https://github.com/LeonardoBonetti)

#### Name: [Noveen Sachdeva](https://github.com/noveens)
- Place: Hyderabad, Telangana, India
- Bio: 3rd Year CS undergrad at IIIT Hyderabad.
- GitHub: [Noveen Sachdeva](https://github.com/noveens)

#### Name: [DENNIS ORZIKH](https://github.com/orzikhd)
- Place: Seattle, WA, USA
- Bio: Student at UW. Likes easy ways to make sure tools are set up in new environments (like this project)
- Github: Wow isn't this right up there ^ [Dennis Orzikh](https://github.com/orzikhd)

#### Name: [Pranav Bhasin](https://github.com/pranavbhasin96)
- Place: Hyderabad, Telangana, India
- Bio: Trying to fit in coding society.
- GitHub: [Pranav Bhasin](https://github.com/pranavbhasin96)

#### Name: [Vaibhav Agarwal](https://github.com/vaibhavagarwal220)
- Place: Mandi, Himachal Pradesh, India
- Bio: A passionate programmer and a beginner in Open Source
- Github [Vaibhav Agarwal](https://github.com/vaibhavagarwal220)

#### Name: [Arpit Gogia](https://github.com/arpitgogia)
- Place: Delhi, India
- Bio: Python Developer
- Github [Arpit Gogia](https://github.com/arpitgogia)

#### Name: [Charlie Stanton](https://github.com/shtanton)
- Place: Southend-On-Sea, England
- Bio: JavaScript Tinkerer, Lover of Vim
- Github [Charlie Stanton](https://github.com/shtanton)

#### Name: [James Henderson](https://github.com/prohunt)
- Place: Raleigh, NC, United States
- Bio: Inquisitive, Loves coding, also vegan
- Github [Sravya Pullagura](https://github.com/sravya96)

#### Name: [Loreleen Mae Sablot](https://github.com/loreleensablot)
- Place: Daet, Camarines Norte, Philippines
- Bio: I love designing beautiful websites. I also bike.
- Github [Loreleen Mae Sablot] (https://github.com/loreleensablot)

#### Name: [Ahmad Musaddiq Mohammad](https://github.com/ahmadmusaddiq)
- Place: Kuala Belait, Brunei Darussalam
- Bio: Mechanical engineer
- Github: [ahmadmusaddiq](https://github.com/ahmadmusaddiq)

#### Name: [Aleksandr Vorontsov](https://github.com/a-vorontsov)
- Place: London, England
- Bio: Student, Aspiring Front-end Web Dev
- Github [Aleksandr Vorontsov](https://github.com/a-vorontsov)
#### Name: [Ben Smith](https://github.com/ben-w-smith)
- Place: Salt Lake City, UT, USA
- Bio: A guy that loves writing bots and automation.
- GitHub: [Ben Smith](https://github.com/ben-w-smith)

#### Name: [Eric Bryant](https://github.com/shmickle)
- Place: Fairfax, Virginia, USA
- Bio: Web Developer
- GitHub: [shmickle](https://github.com/shmickle)

#### Name: [Emmanuel Akinde](https://github.com/harkindey)
- Place: Lagos, Nigeria
- Bio: Lets Code and Chill
- Github: [Harkindey](https://github.com/harkindey)

#### Name: [Ashish Krishan](https://github.com/ashishkrishan1995)
- Place: India
- Bio: Computer Science Major / UI/UX Designer
- GitHub: [ashishkrishan1995](https://github.com/ashishkrishan1995)

#### Name: [Katherine S](https://github.com/kms6bn)
- Place: San Francisco
- Bio: Data Scientist
- Github: [kms6bn](https://github.com/kms6bn)

#### Name: [BrunoSXS](https://github.com/brunosxs)
- Brazil
- Bio: I like turtules.
- Github [BrunoSXS](https://github.com/brunosxs)

#### Name: [Alexander Miller](https://github.com/allesmi)
- Place: Salzburg, Austria
- Bio: Student/Web Developer
- GitHub: [allesmi](https://github.com/allesmi)

#### Name: [Bryan Wigianto](https://github.com/bwigianto)
- Place: USA
- Bio: Engineer
- GitHub: [bwigianto](https://github.com/bwigianto)

#### Name: [Ckpuna4](https://github.com/Ckpuna4)
- Place: Saint-petersburg, Russia
- Bio: Web Developer
- GitHub: [Ckpuna4](https://github.com/Ckpuna4)

#### Name: [Vaibhaw Agrawal](https://github.com/vaibhaw2731)
- Place: New Delhi, India
- Bio: I am a Machine Learning enthusiast.
- GitHub: [vaibhaw2731](https://github.com/vaibhaw2731)

#### Name: [Dhevi Rajendran](https://github.com/dhevi)
- Place: USA
- Bio: Software Engineer
- Github: [dhevi](https://github.com/dhevi)

#### Name: [Oluwadamilola Babalola](https://github.com/thedammyking)
- Place: Lagos, Nigeria
- Bio: JavaScript Developer
- GitHub: [Oluwadamilola Babalola](https://github.com/thedammyking)

### Name: [Trevor Meadows](https://github.com/tlm04070)
- Place: Charlotte, North Carolina.
- Bio: UNC Charlotte coding bootcamp student.
- GitHub: [tlm04070](https://github.com/tlm04070);

#### Name: [Ratchapol Tengrumpong](https://github.com/lullabies)
- Place: Bangkok, Thailand
- Bio: Programmer Analyst
- GitHub: [lullabies](https://github.com/lullabies)

#### Name: [Luke Taylor](https://github.com/lmcjt37)
- Place: Derby, UK
- Bio: Senior Software Engineer, child at heart
- GitHub: [Luke Taylor](https://github.com/lmcjt37)

#### Name: [Snehil Verma](https://github.com/vsnehil92)
- Place: Delhi, India
- Bio: Love to learn new technologies
- GitHub: [vsnehil92](https://github.com/vsnehil9

#### Name: [Akram Rameez](https://github.com/akram-rameez)
- Place: Bengaluru, India
- Bio: I like free T-shirts and I cannot lie.
- GitHub: [allesmi](https://github.com/akram-rameez)

#### Name: [Bryan Tylor](https://github.com/bryantylor)
- Place: Cincinnati, OH, USA
- Bio: Elixir Dev / Nuclear Engineer
- GitHub: [Bryan Tylor](https://github.com/bryantylor)

#### Name: [Matthias Kraus](https://github.com/brotkiste)
- Place: Munich, Germany
- Bio: Automotive Computer Science
- GitHub: [brotkiste](https://github.com/brotkiste)

#### Name: [Harshil Agrawal](https://github.com/harshil1712)
-Place: Vadodara, India
-Bio: Student,Web Developer
-GitHub: [harshil1712](https://github.com/harshil1712)

#### Name: [Bennett Treptow](https://github.com/bennett-treptow)
- Place: Milwaukee, WI, USA
- Bio: Computer Science Major / Web Developer
- Github: [bennett-treptow](https://github.com/bennett-treptow)

#### Name: [Cameron Smith](https://github.com/cameronzsmith)
- Place: Wichita, KS, USA
- Bio: Student
- GitHub: [cameronzsmith](https://github.com/cameronzsmith)

#### Name: [Jose Morales](https://github.com/castro732)
- Place: Buenos Aires, Argentina
- Bio: Developer
- GitHub: [castro732](https://github.com/castro732)

#### Name: [Hassan Sani](https://github.com/inidaname)
- Place: Bida, Niger State, Nigeria
- Bio: Web Developer at @ADPNigeria

#### Name: [Philip Terzic](https://github.com/PhilTerz)
- Place: Scottsdale, Arizona, USA
- Bio: Aspiring OSS Contributer
- GitHub: [PhilTerz](https://github.com/PhilTerz)

#### Name: [Gustavo Pacheco Ziaugra](https://github.com/GustavoZiaugra)
- Place: São Paulo, Brazil.
- Bio: Technology Guy / Student
- GitHub: [Gustavo Ziaugra](https://github.com/GustavoZiaugra)

#### Name: [Sarah Chen](https://github.com/sarovisk)
- Place: Sao Paulo/ Brazil
- Bio: Student
- GitHub: [sarovisk](https://github.com/sarovisk)

#### Name: [Jose David](https://github.com/jose4125)
- Place: Bogotá, Colombia
- Bio: Web Developer
- GitHub: [jose4125](https://github.com/jose4125)

#### Name: [Mayank Saxena](https://github.com/mayank26saxena)
- Place: New Delhi, India
- Bio: Student
- GitHub: [mayank26saxena](https://github.com/mayank26saxena)

#### Name: [Napat Rattanawaraha](https://github.com/peam1234)
- Place: Bangkok, Thailand
- Bio: Student / Junior Web Developer
- GitHub: [peam1234](https://github.com/peam1234)

#### Name: [Marion Fioen](https://github.com/marion59000)
- Place: Lille, France
- Bio: Developer
- GitHub: [marion59000](https://github.com/marion59000)

#### Name: [Akma Adhwa](https://github.com/akmadhwa)
- Place: Malaysia
- Bio: Web Developer
- GitHub: [akmadhwa](https://github.com/akmadhwa)

#### Name: [Ian James](https://inj.ms)
- Place: London, UK
- Bio: Web... person?
- GitHub: [injms](https://github.com/injms)

#### Name: [K Foster](https://foster.im)
- Place: West Sussex, UK
- Bio: Web Developer
- GitHub: [g33kcentric](https://github.com/g33kcentric)

#### Name: [Andin FOKUNANG](https://github.com/switchgirl95)
- Place: Yaounde , Cameroon
- Bio: Student - Otaku - Geek
- GitHub: [Switch](https://github.com/switchgirl95)

#### Name: [xenocideiwki] (https://github.com/xenocidewiki)
- Place: Norway
- Bio: Reverse Engineer
- GitHub: [xenocidewiki] (https://github.com/xenocidewiki)

#### Name: [George Hundmann](https://github.com/georgegsd)
- Place: Mannheim, Baden-Württemberg, Germany
- Bio: I'm a German Shepherd that likes eating
- GitHub: [georgegsd](https://github.com/georgegsd)

#### Name: [Ahmad Abdul-Aziz](https://github.com/a-m-a-z)
- Place: Abuja, Nigeria
- Bio: Web Developer
- GitHub: [a-m-a-z](https://github.com/a-m-a-z)

#### Name: [Allan Dorr](https://github.com/aldorr)
- Place: Hamburg, Germany
- Bio: Web Dev, Writer, Translator, Teacher
- GitHub: [aldorr](https://github.com/aldorr)

#### Name: [Musa Barighzaai](https://github.com/mbarighzaai)
- Place: Toronto, Canada
- Bio: Front End Developer
- GitHub: [mbarighzaai](https://github.com/mbarighzaai)

#### Name: [Lakston](https://github.com/Lakston)
- Place: Toulouse, France
- Bio: Front-End Dev
- GitHub: [Lakston](https://github.com/Lakston)

#### Name: [Shobhit Agarwal](https://github.com/shobhit1997)
- Place: JSSATE, NOIDA ,INDIA
- Bio: Student/Andriod Developer
- GitHub: [shobhit1997](https://github.com/shobhit1997)

#### Name: [Will Barker](https://github.com/billwarker)
- Place: Toronto, Canada
- Bio: A guy who wants to improve the world through AI!
- GitHub: [Will Barker](https://github.com/billwarker)

#### Name: [Christopher Bradshaw](https://github.com/kitsune7)
- Place: Provo, UT, USA
- Bio: I love FOXES!!! :fox:
- GitHub: [kitsune7](https://github.com/kitsune7)

#### Name: [Ben Edelson]
-Place: Newark NJ
-Bio: I.T.
-GitHub: https://github.com/Bed3150n

#### Name: [JOE SCHO](https://github.com/JoeScho)
- Place: London, UK
- Bio: I love guitar!
- GitHub: [JoeScho](https://github.com/JoeScho)

#### Name: [Anuraag Tummanapally](https://github.com/TummanapallyAnuraag)
- Place: Mumbai, India
- Bio: Student, System Administrator
- GitHub: [TummanapallyAnuraag](https://github.com/TummanapallyAnuraag)

#### Name: [Fran Acién](https://github.com/acien101)
- Place: Madrid, Spain
- Bio: Full of empty
- GitHub: [Fran Acién](https://github.com/acien101)

#### Name: [Piyush Sikarwal](https://github.com/psikarwal)
- Place: India
- Bio: Professional Geek
- GitHub: [Piyush Sikarwal](https://github.com/psikarwal)

#### Name: [Pratyum Jagannath](https://github.com/Pratyum)
- Place: Singapore
- Bio: I tell tales!
- GitHub: [Pratyum](https://github.com/Pratyum)

#### Name: [Jakub Bačo](https://github.com/vysocina)
- Place: Slovakia
- Bio: Student / Designer
- GitHub: [Jakub Bačo](https://github.com/vysocina)

#### Name: [Gabriel Obaldia](https://github.com/gobaldia)
- Place: Uruguay
- Bio: Full Stack Developer
- GitHub: [Gabriel Obaldia](https://github.com/gobaldia)

#### Name: [Antonio Jesus Pelaez](https://github.com/ajpelaez)
- Place: Granada, Spain
- Bio: IT Student at the University of Granada
- GitHub: [Antonio Jesus Pelaez](https://github.com/ajpelaez)

#### Name: [Mahdi Majidzadeh](https://github.com/MahdiMajidzadeh/)
- Place: Qom, Qom, Iran
- Bio: back-end develoer and seo expert
- GitHub: [Mahdi Majidzadeh](https://github.com/MahdiMajidzadeh/)
- Twitter: [Mahdi Majidzadeh](https://twitter.com/MahdiMajidzadeh/)

#### Name: [Pedro Mietto Bruini](https://github.com/bruini)
- Place: Jundiaí, São Paulo, Brazil
- Bio: Analyst/Developer Student at Fatec-Jd
- GitHub: [Pedro Mietto Bruini](https://github.com/bruini)

#### Name: [NIKOLETT HEGEDÜS](https://github.com/henikolett)
- Place: Debrecen, Hungary
- Bio: I'm a Developer / Music geek / Nature enthusiast
- GitHub: [Nikolett Hegedüs](https://github.com/henikolett)

#### Name: [Omar Mujahid](https://github.com/omarmjhd)
- Place: Austin, Texas, USA
- Bio: I write code, and play golf!
- GitHub: [Omar Mujahid](https://github.com/omarmjhd)

#### Name: [Kyle Johnson] (https://github.com/johnson90512)
- Place: United States
- Bio: Information System Administrator, former Information Systems student
- GitHub: [Kyle Johnson] (https://github.com/johnson90512)
#### Name: [Gilliano Menezes](https://github.com/gillianomenezes)
- Place: Recife, Brazil
- Bio: Software Engineer at www.neuroup.com.br
- GitHub: [Gilliano Menezes](https://github.com/gillianomenezes)

#### Name: [Luís Antonio Prado Lança](https://github.com/luisslanca)
- Place: Jundiaí, São Paulo, Brazil
- Bio: I'm a student in Fatec Jundiaí and Web Developer.
- GitHub: [Luís Antonio Prado Lança](https://github.com/luisslanca)

#### Name: [Anish Bhardwaj](https://github.com/bhardwajanish)
- Place: New Delhi, India
- Bio: CSD IIITD
- GitHub: [Anish Bhardwaj](https://github.com/bhardwajanish)

#### Name: [Ankur Sharma](https://github.com/ankurs287)
- Place: New Delhi, India
- Bio: CSAM, IIITD
- GitHub: [Ankur Sharma](https://github.com/ankurs287)

#### Name: [Siddhant Verma](https://github.com/siddver007)
- Place: Delhi, India
- Bio: Information Assurance and Cybersecurity Master's Student at Northeastern University
- GitHub: [Siddhant Verma](https://github.com/siddver007)

#### Name: [Cody Williams](https://github.com/codyw9524)
- Place: Dallas, Texas, USA
- Bio: Web Nerd
- GitHub: [Cody Williams](https://github.com/codyw9524)

#### Name: [Aayush Sharma](https://github.com/aayusharma)
- Place: Mandi, Himachal Pradesh, India
- Bio: IITian
- GitHub: [Aayush Sharma](https://github.com/aayusharma)

#### Name: [Jonas Fabisiak](https://github.com/RenCloud)
- Place: Hanover, Germany
- Bio: IT Student
- GitHub: [Jonas Fabisiak](https://github.com/RenCloud)

#### Name: [Mark Schultz](https://github.com/zynk)
- Place: Calgary, Alberta
- Bio: IT Student at SAIT
- GitHub: [Mark Schultz](https://github.com/zynk)

#### Name: [Juan Pablo Aguilar Lliguin](https://github.com/chefjuanpi)
- Place: Chicoutimi, QC, Canada
- Bio: Full Stack Developer
- GitHub: [Juan Pablo Aguilar Lliguin](https://github.com/chefjuanpi)

### Name: [Isaac Torres Michel](https://github.com/isaactorresmichel)
- Place: León, Mexico
- Bio: Software Engineer
- GitHub: [Isaac Torres Michel](https://github.com/isaactorresmichel)

#### Name: [Klaudia K.](https://github.com/KalpiKK)
- Place: Poland
- Bio: IT Student at the University of Wroclaw
- GitHub: [Klaudia K.](https://github.com/KalpiKK)

#### Name: [Luiz Gustavo Mattos](https://github.com/mano0012)
- Place: Brasil
- Bio: Computer Science Student
- Github: [Luiz Matos](https://github.com/mano0012)

#### Name: [Jeppe Ernst](https://github.com/Ern-st)
- Place: 🇩🇰
- Bio: fullstack/devops/security unicorn 🦄
- GitHub: [Jeppe Ernst](https://github.com/Ern-st)

#### Name: [Sergey Gorky](https://github.com/sergeygorky)
- Place: Ukraine
- Bio: I've Top Rated status in Upwork
- GitHub: [Sergey Gorky](https://github.com/sergeygorky)

#### Name: [Ayush Agarwal](https://github.com/thisisayaush)
- Place: Noida, India
- Bio: CSE Student at the Amity University
- GitHub: [Ayush Agarwal](https://github.com/thisisayush)

#### Name: [Arie Kurniawan](https://github.com/arkwrn)
- Place: Jakarta, Indonesia
- Bio: IT Student at Universiy of Muhammadiyah Jakarta
- GitHub: [Arie Kurniawan](https://github.com/arkwrn)

#### Name: [Ramón Didier Valdez Yocupicio](https://github.com/xDidier901)
- Place: Hermosillo, Sonora, México
- Bio: Software Developer / Student
- GitHub: [Didier Valdez](https://github.com/xDidier901)

#### Name: [Jamie Pinheiro](https://github.com/jamiepinheiro)
- Place: Canada
- Bio: Student @ uWaterloo
- GitHub: [jamiepinheiro](https://github.com/jamiepinheiro)

#### Name: [Alvin Abia](https://github.com/twist295)
- Place: NY, USA
- Bio: Lead Mobile Developer
- Github: [Alvin Abia](https://github.com/twist295)

### Name: [Carlos Federico Lahrssen](https://github.com/carloslahrssen)
- Place: Miami, Florida, USA
- Bio: CS Student at Florida International University
- GitHub: [Carlos Lahrssen](https://github.com/carloslahrssen)

#### Name: [Caio Calderari](https://github.com/caiocall)
- Place: Campinas, São Paulo, Brazil
- Bio: Designer
- GitHub: [Caio Calderari](https://github.com/caiocall)

#### Name: [Chashmeet Singh](https://github.com/chashmeetsingh)
- Place: New Delhi, India
- Bio: CS Student
- GitHub: [Chashmeet Singh](https://github.com/chashmeetsingh)

#### Name: [Aimee Tacchi](https://github.com/darkxangel84)
- Place: England, UK
- Bio: Female Front-End Developer From England, UK, I love Code, Cats and Tea. Also love travelling.
- GitHub: [darkxangel84](https://github.com/darkxangel84)

#### Name: [Stuart Wares](https://github.com/StuWares)
- Place: Tamworth, United Kingdom
- Bio: Learning web development to help with a career change!
- GitHub: [Stu Wares](https://github.com/StuWares)

#### Name: [Aitor Alonso](https://github.com/tairosonloa)
- Place: Madrid, Spain
- Bio: Computer Science and Engineering BSc student at Carlos III University of Madrid
- GitHub: [Aitor Alonso](https://github.com/tairosonloa)

#### Name: [Veronika Tolpeeva](https://github.com/ostyq)
- Place: Moscow, Russia
- Bio: Web developer
- GitHub: [Veronika Tolpeeva](https://github.com/ostyq)

#### Name: [Dzmitry Kasinets](https://github.com/dkasinets)
- Place: Brooklyn, NY, USA
- Bio: CS student at Brooklyn College, and The Game of Thrones fan :3
- Github: [Dzmitry Kasinets](https://github.com/dkasinets)

#### Name: [Anthony Mineo](https://github.com/amineo)
- Place: New Jersey, USA
- Bio: Web Design & Development
- GitHub: [Anthony Mineo](https://github.com/amineo)

#### Name: [Brent Scheppmann](https://github.com/bareon)
- Place: Garden Grove, CA, US
- Bio: Student, Geophysicist
- GitHub: [Brent Scheppmann](https://github.com/bareon)

#### Name: [Andrea Stringham](https://github.com/astringham)
- Place: Phoenix, AZ USA
- Bio: Coffee addict, dog person, developer.
- GitHub: [Andrea Stringham](https://github.com/astringham)

#### Name: [coastalchief](https://github.com/coastalchief)
- Place: Germany
- Bio: dev
- GitHub: [coastalchief](https://github.com/coastalchief)

#### Name: [Furkan Arabaci](https://github.com/illegaldisease)
- Place: Turkey
- Bio: Computer Science student
- GitHub: [Furkan Arabaci](https://github.com/illegaldisease)

#### Name: [Rizki Ramadhana](https://github.com/rizkiprof)
- Place: Yogyakarta, Indonesia
- Bio: Student / Front-end Developer
- GitHub: [Rizki Ramadhana](https://github.com/rizkiprof)

#### Name: [Sarthak Bhagat](https://github.com/sarthak268)
- Place: Delhi, India
- Bio: ECE Undergraduate
- GitHub: [Sarthak Bhagat](https://github.com/sarthak268)

#### Name: [Haley C Smith](https://github.com/haleycs)
- Place: Orlando, Florida
- Bio: Web Designer/Developer
- GitHub: [Haley C Smith](https://github.com/haleycs)

#### Name: [Lesyntheti](https://github.com/lesyntheti)
- Place : Troyes, France
- Bio : Network Engineer at University of Technology of Troyes
- Github: [lesyntheti](https://gitbub.com/lesyntheti)

#### Name: [Abdullateef](https://github.com/abdullateef97)
- Place: Lagos Island, Lagos State, Nigeria
- Bio: Student Developer
- GitHub: [Abdullateef](https://github.com/abdullateef97)

#### Name: [Juan Anaya Ortiz](https://github.com/JaoChaos)
- Place: Granada, Spain
- Bio: IT student at the University of Granada
- GitHub: [Juan Anaya Ortiz](https://github.com/JaoChaos)

#### Name: [Alexander Voigt](https://github.com/alexandvoigt)
- Place: San Francisco, CA, USA
- Bio: Software Engineer
- GitHub: [Alexander Voigt](https://github.com/alexandvoigt)

#### Name: [Michael Greene] (https://github.com/Greeneink4)
- Place: UT, USA
- Bio: Web Dev Student
- Github: [Michael Greene] (https://github.com/Greeneink4)

#### Name: [Lee Magbanua](https://github.com/leesenpai)
- Place: Philippines
- Bio: Student / Front-end Web Developer
- GitHub: [leesenpai](https://github.com/leesenpai)

#### Name: [Damodar Lohani](https://github.com/lohanidamodar)
- Place: Kathmandu, Nepal
- Bio: Technology Consultant at [LohaniTech](https://lohanitech.com)
- GitHub: [Damodar Lohani](https://github.com/lohanidamodar)

#### Name: [Hrafnkell Orri Sigurðsson](https://github.com/hrafnkellos)
- Place: Hafnarfjörður, Iceland
- Bio: Computer Scientist
- GitHub: [Hrafnkell Orri Sigurðsson](https://github.com/hrafnkellos)

#### Name: [Mitchell Haugen](https://github.com/haugenmitch)
- Place: VA, USA
- Bio: Programmer
- GitHub: [haugenmitch](https://github.com/haugenmitch)

#### Name: [Felipe Do Espirito Santo](https://github.com/felipez3r0)
- Place: Jaboticabal, SP, Brazil
- Bio: Professor at Fatec, Faculdade São Luís, and Mozilla Volunteer
- GitHub: [Felipe Do E. Santo](https://github.com/felipez3r0)

#### Name: [Jason Green](https://jason.green)
- Place: Seattle, WA
- Bio: Student of code, eater of sustainable sushi
- GitHub: [Jalence](https://github.com/jalence)

#### Name: [Elan Ripley](https//github.com/tattarrattat)
- Place: Raleigh, North Carolina, USA
- Bio: Programmer
- Github: [Elan Ripley](https//github.com/tattarrattat)

#### Name: [Justin Oliver](https://github.com/justinoliver)
- Place: Seattle, WA, USA, Earth!
- Bio: Trying to learn cool new things!
- GitHub: [Justin Oliver](https://github.com/justinoliver)

#### Name: [RYAN R SMITH](https://github.com/devronsoft)
- Place: Oxford, UK
- Bio: Kiwi dev
- GitHub: [Ryan Smith](https://github.com/devronsoft)
- Website: [Blog](https://devronsoft.github.io/)

#### Name: [Michael Kaiser](https://github.com/patheticpat)
- Place: Germany
- Bio: Ooooooh, nooooooo, not tonight!!
- GitHub: [Michael Kaiser](https://github.com/patheticpat)

#### Name: [Igor Rzegocki](https://github.com/ajgon)
- Place: Kraków, PL
- Bio: I do Ruby for living, and hacking for fun
- GitHub: [Igor Rzegocki](https://github.com/ajgon)
- Website: [Online Portfolio](https://rzegocki.pl/)

#### Name: [JULIE QIU](https://github.com/julieqiu)
- Place: New York City, NY, USA
- Bio: Software Engineer; Loves iced coffee
- GitHub: [Julie Qiu](https://github.com/julieqiu)

#### Name: [Luis Alducin](https://linkedin.com/luisalduucin)
- Place: Mexico City
- Bio: Software Engineer
- GitHub: [Luis Alducin](https://github.com/luisalduucin)

#### Name: [Hannah Zulueta](https://github.com/hanapotski)
- Place: North Hollywood, CA
- Bio: Web developer, Calligrapher, Musician, Entrepreneur
- GitHub: [Ryan Smith](https://github.com/hanapotski)
- Website: [Blog](https://homemadecoder.wordpress.com)

#### Name: [Michele Adduci](https://micheleadduci.net)
- Place: Germany
- Bio: Full Stack Developer, living on a CI/CD pipeline
- GitHub: [madduci](https://github.com/madduci)

#### Name: [Austin Carey](https://github.com/apcatx)
- Place: Austin, TX, USA
- Bio: Jr Full Stack Developer making my first contribution.
- GitHub: [apcatx](https://github.com/apcatx)

#### Name: [John Rexter Flores](https://github.com/alldeads)
- Place: Cebu, Philippines
- Bio: Full Stack Developer
- Github: [John Rexter Flores](https://github.com/alldeads)

#### Name: [Luciano Santana dos Santos](https://github.com/lucianosds)
- Place: Ponta Grossa, PR, Brasil
- Bio: Computer Network Professional
- Github: [Luciano Santana dos Santos](https://github.com/lucianosds)

#### Name: [Alex Choi](https://github.com/running-cool)
- Place: Athens, GA
- Bio: Student
- Github: [running-cool](https://github.com/running-cool)

#### Name: [Kshitiz Khanal](https://github.com/kshitizkhanal7)
- Place: Kathmandu, Nepal
- Bio: Open Data and Open Knowledge activist
- GitHub: [Kshitiz Khanal](https://github.com/kshitizkhanal7)

#### Name: [Manas kashyap](https://github.com/Manas-kashyap)
- Place: New Delhi, India
- Bio: Computer Science Engineering student at Amity University 
Noida
-Github: [Manas kashyap](https://github.com/Manas-kashyap)

#### Name: [Daksh Chaturvedi](https://github.com/daksh249)
- Place: New Delhi, India
- Bio: ECE Undergraduate at IIIT-Delhi
- GitHub: [Daksh Chaturvedi](https://github.com/daksh249)

#### Name: [SHANAKA ANURADHA](https://github.com/shanaka95)
- Place: Sri Lanka
- Bio: Undergraduate
- GitHub: [Shanaka95](https://github.com/shanaka95)

### Name: [Brandon Fadairo](https://github.com/BFadairo)
- Place: Columbus, Ohio
- Bio: A guy looking to change career fields
- GitHub: [Brandon Fadairo](https://github.com/BFadairo)

#### Name: [Lukas A](https://github.com/lukbukkit)
- Place: Kassel, Hesse, Germany
- Bio: Student on his way to the Abitur
- GitHub: [LukBukkit](https://github.com/lukbukkit)

#### Name: [Valera Kushnir](https://github.com/kashura)
- Place: Tampa, FL, USA
- Bio: Scrum Master and passionate technologist.
- GitHub: [kashura](https://github.com/kashura)

#### Name: [Eric Briese](https://github.com/Atrolantra)
- Place: Brisbane, Australia
- Bio: Student studying LAw and IT. Currently working as a software engineer.
- GitHub: [Atrolantra](https://github.com/Atrolantra)

#### Name: [Ayushverma8](https://github.com/Ayushverma8)
- Place: Indore, TN, IN
- Bio: I'm living the best part of my life and the life that I always wanted to. Surrounded by amazing people everyday. Rich in happiness, meager in hate. Seduce me with bikes and roads, invite me to trekking and long drives. I love food and sleep. I'm driven by music and art.
- GitHub: [Ayush](https://github.com/Ayushverma8)

#### Name: [VEBER Arnaud](https://github.com/VEBERArnaud)
- Place: Paris, France
- Bio: Solution Architect @ Eleven-Labs
- GitHub: [VEBERArnaud](https://github.com/VEBERArnaud)

#### Name: [Dushyant Rathore](https://github.com/dushyantRathore)
- Place: New Delhi, India
- Bio: Student
- GitHub: [dushyantRathore](https://github.com/dushyantRathore)

#### Name: [Attila Blascsak](https://github.com/blascsi)
- Place: Hungary
- Bio: Front-end dev. Love React!
- GitHub: [Attila Blascsak](https://github.com/blascsi)

#### Name: [Acquila Santos Rocha](https://github.com/DJAcquila)
- Place: Goiânia, Brasil
- Bio: Computer Science Student
- GitHub: [Acquila Santos Rocha](https://github.com/DJAcquila)

<<<<<<< HEAD
#### Name: [Jibin Thomas Philipose](https://github.com/JIBIN-P)
- Place: Mumbai, India
- Bio: Full-Stack Development, Machine Learning and Having Fun!.
- GitHub: [Jibin Thomas Philipose](https://github.com/JIBIN-P)
=======
### Name: [Matei David](https://github.com/Matei207)
- Place: Birmingham, UK
- Bio: BSc Student at University of Birmingham
- GitHub: [Matei David](https://github.com/Matei207)

#### Name: [CAPS Padilla](https://github.com/CarlosPadilla)
- Place: Jalisco, Mexico
- Bio: A handsome guy with the best work ever

#### Name: [Aiman Abdullah Anees](https://github.com/aimananees)
- Place: Hyderabad, India
- Bio: iOS Developer
- GitHub: [Aiman Abdullah Anees](https://github.com/aimananees)

#### Name: [Andrea Zanin](https://github.com/ZaninAndrea)
- Place: Trento, Italy
- Bio: High School Student, passionate about math, coding and open source
- Github: [ZaninAndrea](https://github.com/ZaninAndrea)

#### Name: [VENKATESH BELLALE] (http://venkateshbellale.github.io)
- place:pune , India
- bio : loves computer+science , student
- github: [venketsh bellale] (http://github.com/venkateshbellale)
>>>>>>> 96709a1c
<|MERGE_RESOLUTION|>--- conflicted
+++ resolved
@@ -1108,12 +1108,11 @@
 - Bio: Computer Science Student
 - GitHub: [Acquila Santos Rocha](https://github.com/DJAcquila)
 
-<<<<<<< HEAD
 #### Name: [Jibin Thomas Philipose](https://github.com/JIBIN-P)
 - Place: Mumbai, India
 - Bio: Full-Stack Development, Machine Learning and Having Fun!.
 - GitHub: [Jibin Thomas Philipose](https://github.com/JIBIN-P)
-=======
+
 ### Name: [Matei David](https://github.com/Matei207)
 - Place: Birmingham, UK
 - Bio: BSc Student at University of Birmingham
@@ -1136,5 +1135,4 @@
 #### Name: [VENKATESH BELLALE] (http://venkateshbellale.github.io)
 - place:pune , India
 - bio : loves computer+science , student
-- github: [venketsh bellale] (http://github.com/venkateshbellale)
->>>>>>> 96709a1c
+- github: [venketsh bellale] (http://github.com/venkateshbellale)