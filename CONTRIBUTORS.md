--- conflicted
+++ resolved
@@ -339,12 +339,6 @@
 - Bio: Love learning, coding and sketching!!
 - Github [Sravya Pullagura](https://github.com/sravya96)
 
-<<<<<<< HEAD
-#### Name: [Arpit Gogia](https://github.com/arpitgogia)
-- Place: Delhi, India
-- Bio: Python Developer
-- Github [Arpit Gogia](https://github.com/arpitgogia)
-=======
 #### Name: [Rafael Lima](https://github.com/rafaelkalan)
 - Place: Belo Horizonte, Minas Gerais, Brazil
 - Bio: Youger software engineer
@@ -406,4 +400,8 @@
 - Place: Mandi, Himachal Pradesh, India
 - Bio: A passionate programmer and a beginner in Open Source
 - Github [Vaibhav Agarwal](https://github.com/vaibhavagarwal220)
->>>>>>> c7ec363c
+
+#### Name: [Arpit Gogia](https://github.com/arpitgogia)
+- Place: Delhi, India
+- Bio: Python Developer
+- Github [Arpit Gogia](https://github.com/arpitgogia)