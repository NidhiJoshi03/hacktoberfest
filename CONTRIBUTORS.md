

#### Name: [ALICE CHUANG](https://github.com/AliceWonderland)
- Place: New York City, NY, USA
- Bio: I love DOGS! :dog:
- GitHub: [Alice Chuang](https://github.com/AliceWonderland)

#### Name: [GABE DUNN](https://github.com/redxtech)
- Place: Canada
- Bio: I love VUE !!
- GitHub: [Gabe Dunn](https://github.com/redxtech)
- Website: [when.](https://when.redxte.ch)

#### Name: [GEORGE FOTOPOULOS](https://github.com/xorz57)
- Place: Patras, Achaia, Greece
- Bio: Technology Enthusiast
- GitHub: [George Fotopoulos](https://github.com/xorz57)

#### Name: [Stephen Dzialo](https://github.com/dzials)
- Place: USA
- Bio: Computer Science Major
- GitHub: [Stephen Dzialo](https://github.com/dzials)

#### Name: [Taf Meister](https://github.com/tashrafy)
- Place: NYC
- Bio: Developer =]

#### Name: [RAFAEL MENEZES](https://github.com/RafaelSa94)
- Place: Boa Vista, Roraima, Brazil
- Bio: Computer Science Major
- GitHub: [Rafael Sá](https://github.com/RafaelSa94)

#### Name: [Patrick S](https://github.com/patsteph)
- Place: USA
- Bio: Professional Geek
- GitHub: [Patrick S](https://github.com/patsteph)

#### Name: [Michael Cao](https://github.com/mcao)
- Place: PA, USA
- Bio: Student
- GitHub: [Michael Cao](https://github.com/mcao)

#### Name: [Amlaan Bhoi](https://github.com/amlaanb)
- Place: IL, USA
- Bio: CS Grad Student
- GitHub: [Amlaan Bhoi](https://github.com/amlaanb)

#### Name: [Cecy Correa](https://github.com/cecyc)
- Place: USA
- Bio: Software Engineer at ReturnPath
- Github: [cecyc](https://github.com/cecyc)

#### Name: [Billy Lee](https://github.com/leebilly0)
- Place: WI, USA
- Bio: Software Developer, Bachelors in Computer Science
- Github: [Billy Lee](https://github.com/leebilly0)

#### Name: [AGNIESZKA MISZKURKA](https://github.com/agnieszka-miszkurka)
- Place: Poland
- Bio: second year Computer Science Student, in love with NYC <3
- GitHub: [agnieszka-miszkurka](https://github.com/agnieszka-miszkurka)

#### Name: [Leah Langfrod](https://github.com/leahlang4d2)
- Place: CA, USA
- Bio: Recent Bachelors in Computer Science
- Github: [Leah Langford](https://github.com/leahlang4d2)

#### Name: [Eric Nor](https://github.com/thateric)
- Place: Lake Forest, CA, USA
- Bio: Multiple corgi owner and a Senior Software Developer
- Github: [Eric Nord](https://github.com/thateric)

#### Name: [Campion Fellin](https://github.com/campionfellin)
- Place: Seattle, WA, USA
- Bio: I love open source and coffee! New grad looking for work!
- GitHub: [Campion Fellin](https://github.com/campionfellin)

#### Name: [Niket Mishra](https://github.com/niketmishra)
- Place: New Delhi, Delhi, India
- Bio: B.Tech Student in Information Technology
- GitHub: [Niket Mishra](https://github.com/niketmishra)

#### Name: [Shade Ruangwan](https://github.com/sruangwan)
- Place: Nara, Japan
- Bio: PhD student in Software Engineering
- Github: [Shade Ruangwan](https://github.com/sruangwan)

#### Name: [Michael Rodriguez](https://github.com/vinird)
- Place: Alajuea, Alajuela, Costa Rica
- Bio: Web dev adn graphic designer
- GitHub: [vinird](https://github.com/vinird)

#### Name: [Evan Culver](https://github.com/eculver)
- Place: San Francisco, CA, USA
- Bio: I work at Uber on data storage, tooling and OOS - checkout [our work](https://github.com/uber-go/dosa)!
- GitHub: [Evan Culver](https://github.com/eculver)

#### Name: [Vo Tan Tho](https://github.com/kensupermen)
- Place: Ho Chi Minh City, VietNam
- Bio: I'm Software Engineer at Dinosys
- GitHub: [Ken Supermen](https://github.com/kensupermen)

#### Name: [Franklyn Roth](https://github.com/far3)
- Place: Boulder, CO, USA
- Bio: I am a web developer working on finance sites. Specialize in accessibility.
- GitHub: [Franklyn Roth](https://github.com/far3)

#### Name: [Karthick Thoppe](https://github.com/karthicktv)
- Place: Dublin, Ireland
- Bio: I am a Solution Architect and work for a large SaaS organization
- GitHub: [Karthick Thoppe](https://github.com/karthicktv)

#### Name: [Brane](https://github.com/brane)
- Place: Turkey
- Bio: I am a caffeine based artificial life form.
- GitHub: [Brane](https://github.com/brane)

#### Name: [Ishan Jain](https://github.com/ishanjain28)
- Place: Roorkee, Uttrakhand, India
- Bio: I love working with Images, Crypto, Networking and opengl, Work as a Backend Engineer in Go. Also, Love Rust!.
- Github: [Ishan Jain](https://github.com/ishanjain28)

#### Name: [Anupam Dagar](https://github.com/Anupam-dagar)
- Place: Allahabad, India
- Bio: I am like a code currently in development.
- GitHub: [Anupam Dagar](https://github.com/Anupam-dagar)

#### Name: [Phil](https://github.com/bitbrain-za)
- Place: South Africa
- Bio: Avid Tinkerer
- GitHub: [bitbrain-za](https://github.com/bitbrain-za)

<<<<<<< HEAD
#### Name: [Xavier Marques](https://github.com/wolframtheta)
- Place: Corbera de Llobregat, Barcelona, Catalonia
- Bio: Computer Science Major
- GitHub: [WolframTheta](https://github.com/wolframtheta)
=======
#### Name: [Jasdy Syarman](https://github.com/akutaktau)
- Place: Malaysia
- Bio: PHP Programmer
- GitHub: [akutaktau](https://github.com/akutaktau)

#### Name: [Rupesh Kumar](https://github.com/vmcniket)
- Place: India
- Bio: KIIT University IT student
- GitHub: [vmcniket](https://github.com/vmcniket)

#### Name: [Shelby Stanton](https://github.com/Minimilk93)
- Place: Leeds, England
- Bio: Front End Developer who loves cats and gaming!
- GitHub: [Minimilk93](https://github.com/Minimilk93)

#### Name: [Michael Nyamande](https://github.com/mikeyny)
- Place: Harare ,Zimbabwe
- Bio: Eat , ~~Sleep~~ , Code
- GitHub: [Mikeyny](https://github.com/mikeyny)

#### Name: [Anders Jürisoo](https://github.com/ajthinking)
- Place: Sweden
- Bio: What happens in Git stays in Git
- GitHub: [Anders Jürisoo](https://github.com/ajthinking)

#### Name: [Dvir](https://github.com/dvur12)
- Place: Israel
- Bio: \x90\x90\x90\x90
- GitHub: [Dvir](https://github.com/dvur12)
>>>>>>> 286f0f50
<|MERGE_RESOLUTION|>--- conflicted
+++ resolved
@@ -130,12 +130,6 @@
 - Bio: Avid Tinkerer
 - GitHub: [bitbrain-za](https://github.com/bitbrain-za)
 
-<<<<<<< HEAD
-#### Name: [Xavier Marques](https://github.com/wolframtheta)
-- Place: Corbera de Llobregat, Barcelona, Catalonia
-- Bio: Computer Science Major
-- GitHub: [WolframTheta](https://github.com/wolframtheta)
-=======
 #### Name: [Jasdy Syarman](https://github.com/akutaktau)
 - Place: Malaysia
 - Bio: PHP Programmer
@@ -165,4 +159,8 @@
 - Place: Israel
 - Bio: \x90\x90\x90\x90
 - GitHub: [Dvir](https://github.com/dvur12)
->>>>>>> 286f0f50
+
+#### Name: [Xavier Marques](https://github.com/wolframtheta)
+- Place: Corbera de Llobregat, Barcelona, Catalonia
+- Bio: Computer Science Major
+- GitHub: [WolframTheta](https://github.com/wolframtheta)
