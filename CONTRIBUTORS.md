--- conflicted
+++ resolved
@@ -108,14 +108,12 @@
 - Bio: I am a caffeine based artificial life form.
 - GitHub: [Brane](https://github.com/brane)
 
-<<<<<<< HEAD
-#### Name: [Anupam Dagar](https://github.com/Anupam-dagar)
-- Place: Allahabad, India
-- Bio: I am like a code currently in development.
-- GitHub: [Anupam Dagar](https://github.com/Anupam-dagar)
-=======
 #### Name: [Ishan Jain](https://github.com/ishanjain28)
 - Place: Roorkee, Uttrakhand, India
 - Bio: I love working with Images, Crypto, Networking and opengl, Work as a Backend Engineer in Go. Also, Love Rust!.
 - Github: [Ishan Jain](https://github.com/ishanjain28)
->>>>>>> d175e7fd
+
+#### Name: [Anupam Dagar](https://github.com/Anupam-dagar)
+- Place: Allahabad, India
+- Bio: I am like a code currently in development.
+- GitHub: [Anupam Dagar](https://github.com/Anupam-dagar)