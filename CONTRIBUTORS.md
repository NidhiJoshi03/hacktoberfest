#### Name: [ALICE CHUANG](https://github.com/AliceWonderland)
- Place: New York City, NY, USA
- Bio: I love DOGS! :dog:
- GitHub: [Alice Chuang](https://github.com/AliceWonderland)

#### Name: [GABE DUNN](https://github.com/redxtech)
- Place: Canada
- Bio: I love VUE !!
- GitHub: [Gabe Dunn](https://github.com/redxtech)
- Website: [when.](https://when.redxte.ch)

#### Name: [GEORGE FOTOPOULOS](https://github.com/xorz57)
- Place: Patras, Achaia, Greece
- Bio: Technology Enthusiast
- GitHub: [George Fotopoulos](https://github.com/xorz57)

#### Name: [Stephen Dzialo](https://github.com/dzials)
- Place: USA
- Bio: Computer Science Major
- GitHub: [Stephen Dzialo](https://github.com/dzials)

#### Name: [Taf Meister](https://github.com/tashrafy)
- Place: NYC
- Bio: Developer =]

#### Name: [RAFAEL MENEZES](https://github.com/RafaelSa94)
- Place: Boa Vista, Roraima, Brazil
- Bio: Computer Science Major
- GitHub: [Rafael Sá](https://github.com/RafaelSa94)

#### Name: [Patrick S](https://github.com/patsteph)
- Place: USA
- Bio: Professional Geek
- GitHub: [Patrick S](https://github.com/patsteph)

#### Name: [Michael Cao](https://github.com/mcao)
- Place: PA, USA
- Bio: Student
- GitHub: [Michael Cao](https://github.com/mcao)

#### Name: [Amlaan Bhoi](https://github.com/amlaanb)
- Place: IL, USA
- Bio: CS Grad Student
- GitHub: [Amlaan Bhoi](https://github.com/amlaanb)

#### Name: [Cecy Correa](https://github.com/cecyc)
- Place: USA
- Bio: Software Engineer at ReturnPath
- Github: [cecyc](https://github.com/cecyc)

#### Name: [Billy Lee](https://github.com/leebilly0)
- Place: WI, USA
- Bio: Software Developer, Bachelors in Computer Science
- Github: [Billy Lee](https://github.com/leebilly0)

#### Name: [AGNIESZKA MISZKURKA](https://github.com/agnieszka-miszkurka)
- Place: Poland
- Bio: second year Computer Science Student, in love with NYC <3
- GitHub: [agnieszka-miszkurka](https://github.com/agnieszka-miszkurka)

#### Name: [Leah Langfrod](https://github.com/leahlang4d2)
- Place: CA, USA
- Bio: Recent Bachelors in Computer Science
- Github: [Leah Langford](https://github.com/leahlang4d2)

#### Name: [Eric Nor](https://github.com/thateric)
- Place: Lake Forest, CA, USA
- Bio: Multiple corgi owner and a Senior Software Developer
- Github: [Eric Nord](https://github.com/thateric)

#### Name: [Campion Fellin](https://github.com/campionfellin)
- Place: Seattle, WA, USA
- Bio: I love open source and coffee! New grad looking for work!
- GitHub: [Campion Fellin](https://github.com/campionfellin)

#### Name: [Niket Mishra](https://github.com/niketmishra)
- Place: New Delhi, Delhi, India
- Bio: B.Tech Student in Information Technology
- GitHub: [Niket Mishra](https://github.com/niketmishra)

#### Name: [Shade Ruangwan](https://github.com/sruangwan)
- Place: Nara, Japan
- Bio: PhD student in Software Engineering
- Github: [Shade Ruangwan](https://github.com/sruangwan)

#### Name: [Michael Rodriguez](https://github.com/vinird)
- Place: Alajuea, Alajuela, Costa Rica
- Bio: Web dev adn graphic designer
- GitHub: [vinird](https://github.com/vinird)

#### Name: [Evan Culver](https://github.com/eculver)
- Place: San Francisco, CA, USA
- Bio: I work at Uber on data storage, tooling and OOS - checkout [our work](https://github.com/uber-go/dosa)!
- GitHub: [Evan Culver](https://github.com/eculver)

#### Name: [Vo Tan Tho](https://github.com/kensupermen)
- Place: Ho Chi Minh City, VietNam
- Bio: I'm Software Engineer at Dinosys
- GitHub: [Ken Supermen](https://github.com/kensupermen)

#### Name: [Franklyn Roth](https://github.com/far3)
- Place: Boulder, CO, USA
- Bio: I am a web developer working on finance sites. Specialize in accessibility.
- GitHub: [Franklyn Roth](https://github.com/far3)

#### Name: [Karthick Thoppe](https://github.com/karthicktv)
- Place: Dublin, Ireland
- Bio: I am a Solution Architect and work for a large SaaS organization
- GitHub: [Karthick Thoppe](https://github.com/karthicktv)

#### Name: [Brane](https://github.com/brane)
- Place: Turkey
- Bio: I am a caffeine based artificial life form.
- GitHub: [Brane](https://github.com/brane)

#### Name: [Ishan Jain](https://github.com/ishanjain28)
- Place: Roorkee, Uttrakhand, India
- Bio: I love working with Images, Crypto, Networking and opengl, Work as a Backend Engineer in Go. Also, Love Rust!.
- Github: [Ishan Jain](https://github.com/ishanjain28)

#### Name: [Anupam Dagar](https://github.com/Anupam-dagar)
- Place: Allahabad, India
- Bio: I am like a code currently in development.
- GitHub: [Anupam Dagar](https://github.com/Anupam-dagar)

#### Name: [Phil](https://github.com/bitbrain-za)
- Place: South Africa
- Bio: Avid Tinkerer
- GitHub: [bitbrain-za](https://github.com/bitbrain-za)

#### Name: [Jasdy Syarman](https://github.com/akutaktau)
- Place: Malaysia
- Bio: PHP Programmer
- GitHub: [akutaktau](https://github.com/akutaktau)

#### Name: [Rupesh Kumar](https://github.com/vmcniket)
- Place: India
- Bio: KIIT University IT student
- GitHub: [vmcniket](https://github.com/vmcniket)

#### Name: [Shelby Stanton](https://github.com/Minimilk93)
- Place: Leeds, England
- Bio: Front End Developer who loves cats and gaming!
- GitHub: [Minimilk93](https://github.com/Minimilk93)

#### Name: [Michael Nyamande](https://github.com/mikeyny)
- Place: Harare ,Zimbabwe
- Bio: Eat , ~~Sleep~~ , Code
- GitHub: [Mikeyny](https://github.com/mikeyny)

#### Name: [Anders Jürisoo](https://github.com/ajthinking)
- Place: Sweden
- Bio: What happens in Git stays in Git
- GitHub: [Anders Jürisoo](https://github.com/ajthinking)

#### Name: [Dvir](https://github.com/dvur12)
- Place: Israel
- Bio: \x90\x90\x90\x90
- GitHub: [Dvir](https://github.com/dvur12)

#### Name: [Xavier Marques](https://github.com/wolframtheta)
- Place: Corbera de Llobregat, Barcelona, Catalonia
- Bio: Computer Science Major
- GitHub: [WolframTheta](https://github.com/wolframtheta)

#### Name: [Vishal](https://dainvinc.github.io)
- Place: New York
- Bio: Software developer with a knack to learn things quickly.
- GitHub: [dainvinc](https://github.com/dainvinc)

### Name: [Niall Cartwright](https://github.com/Nairu)
- Place: Birmingham, UK
- Bio: Avid Games dev hobbyist, work for 3SDL as a software developer.
- GitHub: [Niall Cartwright](https://github.com/Nairu)

#### Name: [Justin I](https://github.com/Jish80)
- Place: IL, USA
- Bio: Work hard
- GitHub: [Jish80] (https://github.com/Jish80)

#### Name: [APOORVA SHARMA](https://github.com/okatticus)
- Place: Himachal Pradesh,India
- Bio: A student happy to write code and poetry.
- GitHub: [Apoorva Sharma](https://github.com/okatticus)

#### Name: [Prateek Pandey](https://github.com/prateekpandey14)
- Place: Bangalore, India
- Bio: Opensource Enthusiast, Opensource Golang developer
- GitHub: [Prateek Pandey](https://github.com/prateekpandey14)

#### Name: [CodHeK](https://github.com/CodHeK)
- Place: Mumbai, India
- Bio: Cuber/Coder
- GitHub: [CodHeK](https://github.com/CodHeK)

#### Name: [Søren Eriksen](https://github.com/soer7022)
- Place: Denmark
- Bio: Currently studying computerscience at Aarhus University
- Github: [Søren Eriksen](https://github.com/soer7022)

#### Name: [Cristiano Bianchi](https://github.com/crisbnk)
- Place: Italy
- Bio: Love to learn something new everyday
- GitHub: [crisbnk](https://github.com/crisbnk)


#### Name: [Paulo Henrique Scherer](https://github.com/phscherer)
- Place: Brazil
- Bio: Student and newbie software developer
- GitHub: [phscherer](https://github.com/phscherer)

#### Name: [Aldo Cano](https://github.com/aldocano)
- Place: Tirana, Albania
- Bio: A bug is never just a mistake...
- GitHub: [Aldo Cano](https://github.com/aldocano)

#### Name: [Timea Deák](https://github.com/DTimi)
- Place: Dublin, Ireland
- Bio: Molecular biologist
- GitHub: [Timea Deák](https://github.com/DTimi)

#### Name: [Christian Skala](https://github.com/chrishiggins29)
- Place: New York, USA
- Bio: Hire me! Need a VP of Engineering, Director of Software, CTO?
- GitHub: [Christian Skala](https://github.com/chrishiggins29)

#### Name: [filedesless](https://hightechlowlife.info)
- Place: Québec, Canada
- Bio: CompSci from ULaval reporting in
- GitHub: [aiglebleu](https://github.com/aiglebleu)

#### Name: [Jon Lee](https://github.com/githubbbbbbbbbbbbb)
- Place: Canada
- Bio: Student
- GitHub: [githubbbbbbbbbbbbb](https://github.com/githubbbbbbbbbbbbb)

#### Name: [Ren Cummings](https://github.com/nrenc027)
- Place: Dayton,OH, USA
- Bio: I like Code :sunglasses:, Coloring :art:, and Cardio :running:
- GitHub: [Ren Cummings](https://github.com/nrenc027)

#### Name: [S Stewart](https://github.com/tilda)
- Place: Denton, Texas, US
- Bio: Dude trying to become a IT guy somewhere. Also reads [The Register](https://www.theregister.co.uk).
- GitHub: [tilda](https://github.com/tilda)

#### Name: [Jose Gomera](https://github.com/josegomera)
- Place: Dominican Republic
- Bio: I'm web developer that love somehow to help.
- Github: [josegomera](https://github.com/josegomera)

#### Name: [Stephen Abrahim](https://github.com/lepah)
- Place: Huntington Beach, CA
- Bio: Games and things!
- GitHub: [Stephen Abrahim](https://github.com/lepah)

#### Name: [Rajeev Kumar Singh](https://github.com/rajeeviiit)
- Place: Gandhinagar,Gujrat, IN
- Bio: Games and music!
- GitHub: [Rajeev Kumar Singh](https://github.com/rajeeviiit)

### Name: [Benjamin Sanvoisin](https://github.com/Laudenlaruto)
- Place : Paris, FR
- Bio: Devops, Gamer and fun
- GitHub: [Benjamin Sanvoisin](https://github.com/Laudenlaruto)

#### Name: [Matthew Burke](https://github.com/MatthewBurke1995)
- Place: Sydney, Australia
- Bio: Big fan of Python + Data
- GitHub: [Matthew Burke](https://github.com/MatthewBurke1995)

#### Name: [Caio Perdona](https://github.com/perdona)
- Place: Ribeirao Preto, SP, Brazil
- Bio: Web and Mobile Engineer
- GitHub: [Caio Perdona](https://github.com/perdona)

#### Name: [Shankhalika Sarkar](https://github.com/Shankhalika)
- Place: Karnataka, India
- Bio: Current Final Year CS Undergrad. I love poetry, tea and dogs.
- Github: [Shankhalika Sarkar](https://github.com/Shankhalika)

#### Name: [Henrique Duarte](https://github.com/mustorze)
- Place: São Paulo, SP, BR
- Bio: Developer, I really like!
- GitHub: [Henrique Duarte](https://github.com/mustorze)

#### Name: [Akshit Kharbanda](https://github.com/akshit04)
- Place: Delhi, India
- Bio: 5th semester IT Undergrad. Machine Learning enthusiast. Black coffee <3
- GitHub: [Akshit Kharbanda](https://github.com/akshit04)

#### Name:[Avinash Jaiswal](https://github.com/littlestar642)
- Place:Surat,Gujarat,India.
- Bio:In love with the WEB,from age of 5!
- Github:[Avinash Jaiswal](https://github.com/littlestar642)

#### Name: [Alisson Vargas](https://github.com/alisson-mich)
- Place: Torres, RS, Brazil
- Bio: A guy who loves IT :D
- GitHub: [Alisson Vargas](https://github.com/alisson-mich)

#### Name: [Adiyat Mubarak](https://github.com/Keda87)
- Place: Jakarta, ID, Indonesia
- Bio: Technology Agnostic
- GitHub: [Adiyat Mubarak](https://github.com/Keda87)

#### Name: [Vishaal Udandarao](https://github.com/vishaal27)
- Place: New Delhi, India
- Bio: Professional Geek | Developer
- GitHub: [Vishaal Udandarao](https://github.com/vishaal27)

#### Name: [Sparsh Garg](https://github.com/sparsh789)
- Place: Hyderabad, Telangana, India
- Bio: Student@IIIT,Hyderabad
- GitHub: [sparsh789](https://github.com/sparsh789)

#### Name: [Zaki Akhmad](https://github.com/za)
- Place: Jakarta, Indonesia
- Bio: Python enthusiasts
- GitHub: [za](https://github.com/za)

### Name: [Joey Marshment-Howell](https://github.com/josephkmh)
- Place: Berlin, Germany
- Bio: A nice young man who likes web programming!
- GitHub: [Joey Marshment-Howell](https://github.com/josephkmh)

#### Name: [Chris Sullivan](https://github.com/codemastermd)
- Place: College Park, Maryland
- Bio: Comp Sci student at the University of Maryland
- GitHub: [Chris Sullivan](https://github.com/codemastermd)

### Name: [Owen Mitchell](https://github.com/ultimatezenzar)
- Place: Edmond, OK, United States
- Bio: Programmer for a high school robotics team
- Github: [ultimatezenzar] (https://github.com/ultimatezenzar)

#### Name: [Sravya Pullagura](https://github.com/sravya96)
- Place: Vijayawada, Andhra Pradesh, India
- Bio: Love learning, coding and sketching!!
- Github [Sravya Pullagura](https://github.com/sravya96)

#### Name: [Ahmad Musaddiq Mohammad](https://github.com/ahmadmusaddiq)
- Place: Kuala Belait, Brunei Darussalam
- Bio: Mechanical engineer
- Github: [ahmadmusaddiq](https://github.com/ahmadmusaddiq)

#### Name: [Rafael Lima](https://github.com/rafaelkalan)
- Place: Belo Horizonte, Minas Gerais, Brazil
- Bio: Youger software engineer
- GitHub: [Rafael Lima](https://github.com/rafaelkalan)

#### Name: [Saif Rehman Nasir](https://github.com/shyshin)
- Place: New Delhi, India
- Bio: Techie with a lot of horizontals but a low verticality :(
- Github: [Saif Rehman Nasir](https://github.com/shyshin)

#### Name: [Yash Mittra](https://github.com/mittrayash)
- Place: New Delhi, Delhi, India
- Bio: Web Developer, Coder | Entering the field of Machine Learning and Data Science
- GitHub: [mittrayash](https://github.com/mittrayash)

#### Name: [Dustin Woods](https://github.com/dustinywoods)
- Place: MN, USA
- Bio: Software Developer
- GitHub: [Dustin Woods](https://github.com/dustinywoods)

#### Name: [Ginanjar S.B](https://github.com/egin10)
- Place: Samarinda, Kalimantan Timur, Indonesia
- Bio: Someone who's intresting about web devlopment / Programming
- GitHub: [Ginanjar S.B | egin10](https://github.com/egin10)

#### Name: [Fush Chups](https://github.com/fushandchups)
- Place: Christchurch, Canterbury, New Zealand
- Bio: Earhquake enthusiast
- GitHub:[fushandchups] (https://github.com/fushandchups)

#### Name: [Francis Venne](https://github.com/NullSilence)
- Place: Montreal, Canada.
- Bio: Developer by day, cat lover by night. Canadian tech enthusiast.
- Github [Sravya Pullagura](https://github.com/NullSilence)

#### Name: [Leonardo Bonetti](https://github.com/LeonardoBonetti)
- Place: São Paulo, Brazil
- Bio: Associate Degree analysis and systems development
- GitHub: [Leonardo Bonetti](https://github.com/LeonardoBonetti)

#### Name: [Noveen Sachdeva](https://github.com/noveens)
- Place: Hyderabad, Telangana, India
- Bio: 3rd Year CS undergrad at IIIT Hyderabad.
- GitHub: [Noveen Sachdeva](https://github.com/noveens)

#### Name: [DENNIS ORZIKH](https://github.com/orzikhd)
- Place: Seattle, WA, USA
- Bio: Student at UW. Likes easy ways to make sure tools are set up in new environments (like this project)
- Github: Wow isn't this right up there ^ [Dennis Orzikh](https://github.com/orzikhd)

#### Name: [Pranav Bhasin](https://github.com/pranavbhasin96)
- Place: Hyderabad, Telangana, India
- Bio: Trying to fit in coding society.
- GitHub: [Pranav Bhasin](https://github.com/pranavbhasin96)

#### Name: [Vaibhav Agarwal](https://github.com/vaibhavagarwal220)
- Place: Mandi, Himachal Pradesh, India
- Bio: A passionate programmer and a beginner in Open Source
- Github [Vaibhav Agarwal](https://github.com/vaibhavagarwal220)

#### Name: [Arpit Gogia](https://github.com/arpitgogia)
- Place: Delhi, India
- Bio: Python Developer
- Github [Arpit Gogia](https://github.com/arpitgogia)

#### Name: [Charlie Stanton](https://github.com/shtanton)
- Place: Southend-On-Sea, England
- Bio: JavaScript Tinkerer, Lover of Vim
- Github [Charlie Stanton](https://github.com/shtanton)

#### Name: [James Henderson](https://github.com/prohunt)
- Place: Raleigh, NC, United States
- Bio: Inquisitive, Loves coding, also vegan
- Github [Sravya Pullagura](https://github.com/sravya96)

#### Name: [Loreleen Mae Sablot](https://github.com/loreleensablot)
- Place: Daet, Camarines Norte, Philippines
- Bio: I love designing beautiful websites. I also bike.
- Github [Loreleen Mae Sablot] (https://github.com/loreleensablot)

#### Name: [Ahmad Musaddiq Mohammad](https://github.com/ahmadmusaddiq)
- Place: Kuala Belait, Brunei Darussalam
- Bio: Mechanical engineer
- Github: [ahmadmusaddiq](https://github.com/ahmadmusaddiq)

#### Name: [Aleksandr Vorontsov](https://github.com/a-vorontsov)
- Place: London, England
- Bio: Student, Aspiring Front-end Web Dev
- Github [Aleksandr Vorontsov](https://github.com/a-vorontsov)
#### Name: [Ben Smith](https://github.com/ben-w-smith)
- Place: Salt Lake City, UT, USA
- Bio: A guy that loves writing bots and automation.
- GitHub: [Ben Smith](https://github.com/ben-w-smith)

#### Name: [Eric Bryant](https://github.com/shmickle)
- Place: Fairfax, Virginia, USA
- Bio: Web Developer
- GitHub: [shmickle](https://github.com/shmickle)

#### Name: [Emmanuel Akinde](https://github.com/harkindey)
- Place: Lagos, Nigeria
- Bio: Lets Code and Chill
- Github: [Harkindey](https://github.com/harkindey)

#### Name: [Ashish Krishan](https://github.com/ashishkrishan1995)
- Place: India
- Bio: Computer Science Major / UI/UX Designer
- GitHub: [ashishkrishan1995](https://github.com/ashishkrishan1995)

#### Name: [Katherine S](https://github.com/kms6bn)
- Place: San Francisco
- Bio: Data Scientist
- Github: [kms6bn](https://github.com/kms6bn)

#### Name: [BrunoSXS](https://github.com/brunosxs)
- Brazil
- Bio: I like turtules.
- Github [BrunoSXS](https://github.com/brunosxs)

#### Name: [Alexander Miller](https://github.com/allesmi)
- Place: Salzburg, Austria
- Bio: Student/Web Developer
- GitHub: [allesmi](https://github.com/allesmi)

#### Name: [Bryan Wigianto](https://github.com/bwigianto)
- Place: USA
- Bio: Engineer
- GitHub: [bwigianto](https://github.com/bwigianto)

#### Name: [Ckpuna4](https://github.com/Ckpuna4)
- Place: Saint-petersburg, Russia
- Bio: Web Developer
- GitHub: [Ckpuna4](https://github.com/Ckpuna4)

#### Name: [Vaibhaw Agrawal](https://github.com/vaibhaw2731)
- Place: New Delhi, India
- Bio: I am a Machine Learning enthusiast.
- GitHub: [vaibhaw2731](https://github.com/vaibhaw2731)

#### Name: [Dhevi Rajendran](https://github.com/dhevi)
- Place: USA
- Bio: Software Engineer
- Github: [dhevi](https://github.com/dhevi)

#### Name: [Oluwadamilola Babalola](https://github.com/thedammyking)
- Place: Lagos, Nigeria
- Bio: JavaScript Developer
- GitHub: [Oluwadamilola Babalola](https://github.com/thedammyking)

### Name: [Trevor Meadows](https://github.com/tlm04070)
- Place: Charlotte, North Carolina.
- Bio: UNC Charlotte coding bootcamp student.
- GitHub: [tlm04070](https://github.com/tlm04070);

#### Name: [Ratchapol Tengrumpong](https://github.com/lullabies)
- Place: Bangkok, Thailand
- Bio: Programmer Analyst
- GitHub: [lullabies](https://github.com/lullabies)

#### Name: [Luke Taylor](https://github.com/lmcjt37)
- Place: Derby, UK
- Bio: Senior Software Engineer, child at heart
- GitHub: [Luke Taylor](https://github.com/lmcjt37)

#### Name: [Snehil Verma](https://github.com/vsnehil92)
- Place: Delhi, India
- Bio: Love to learn new technologies
- GitHub: [vsnehil92](https://github.com/vsnehil9

#### Name: [Akram Rameez](https://github.com/akram-rameez)
- Place: Bengaluru, India
- Bio: I like free T-shirts and I cannot lie.
- GitHub: [allesmi](https://github.com/akram-rameez)

#### Name: [Bryan Tylor](https://github.com/bryantylor)
- Place: Cincinnati, OH, USA
- Bio: Elixir Dev / Nuclear Engineer
- GitHub: [Bryan Tylor](https://github.com/bryantylor)

#### Name: [Matthias Kraus](https://github.com/brotkiste)
- Place: Munich, Germany
- Bio: Automotive Computer Science
- GitHub: [brotkiste](https://github.com/brotkiste)

#### Name: [Harshil Agrawal](https://github.com/harshil1712)
-Place: Vadodara, India
-Bio: Student,Web Developer
-GitHub: [harshil1712](https://github.com/harshil1712)

#### Name: [Bennett Treptow](https://github.com/bennett-treptow)
- Place: Milwaukee, WI, USA
- Bio: Computer Science Major / Web Developer
- Github: [bennett-treptow](https://github.com/bennett-treptow)

#### Name: [Cameron Smith](https://github.com/cameronzsmith)
- Place: Wichita, KS, USA
- Bio: Student
- GitHub: [cameronzsmith](https://github.com/cameronzsmith)

#### Name: [Jose Morales](https://github.com/castro732)
- Place: Buenos Aires, Argentina
- Bio: Developer
- GitHub: [castro732](https://github.com/castro732)

#### Name: [Hassan Sani](https://github.com/inidaname)
- Place: Bida, Niger State, Nigeria
- Bio: Web Developer at @ADPNigeria

#### Name: [Philip Terzic](https://github.com/PhilTerz)
- Place: Scottsdale, Arizona, USA
- Bio: Aspiring OSS Contributer
- GitHub: [PhilTerz](https://github.com/PhilTerz)

#### Name: [Gustavo Pacheco Ziaugra](https://github.com/GustavoZiaugra)
- Place: São Paulo, Brazil.
- Bio: Technology Guy / Student
- GitHub: [Gustavo Ziaugra](https://github.com/GustavoZiaugra)

#### Name: [Sarah Chen](https://github.com/sarovisk)
- Place: Sao Paulo/ Brazil
- Bio: Student
- GitHub: [sarovisk](https://github.com/sarovisk)

#### Name: [Jose David](https://github.com/jose4125)
- Place: Bogotá, Colombia
- Bio: Web Developer
- GitHub: [jose4125](https://github.com/jose4125)

#### Name: [Mayank Saxena](https://github.com/mayank26saxena)
- Place: New Delhi, India
- Bio: Student
- GitHub: [mayank26saxena](https://github.com/mayank26saxena)

#### Name: [Napat Rattanawaraha](https://github.com/peam1234)
- Place: Bangkok, Thailand
- Bio: Student / Junior Web Developer
- GitHub: [peam1234](https://github.com/peam1234)

#### Name: [Marion Fioen](https://github.com/marion59000)
- Place: Lille, France
- Bio: Developer
- GitHub: [marion59000](https://github.com/marion59000)

#### Name: [Akma Adhwa](https://github.com/akmadhwa)
- Place: Malaysia
- Bio: Web Developer
- GitHub: [akmadhwa](https://github.com/akmadhwa)

#### Name: [Ian James](https://inj.ms)
- Place: London, UK
- Bio: Web... person?
- GitHub: [injms](https://github.com/injms)

#### Name: [K Foster](https://foster.im)
- Place: West Sussex, UK
- Bio: Web Developer
- GitHub: [g33kcentric](https://github.com/g33kcentric)

#### Name: [Andin FOKUNANG](https://github.com/switchgirl95)
- Place: Yaounde , Cameroon
- Bio: Student - Otaku - Geek
- GitHub: [Switch](https://github.com/switchgirl95)

#### Name: [xenocideiwki] (https://github.com/xenocidewiki)
- Place: Norway
- Bio: Reverse Engineer
- GitHub: [xenocidewiki] (https://github.com/xenocidewiki)

#### Name: [George Hundmann](https://github.com/georgegsd)
- Place: Mannheim, Baden-Württemberg, Germany
- Bio: I'm a German Shepherd that likes eating
- GitHub: [georgegsd](https://github.com/georgegsd)

#### Name: [Ahmad Abdul-Aziz](https://github.com/a-m-a-z)
- Place: Abuja, Nigeria
- Bio: Web Developer
- GitHub: [a-m-a-z](https://github.com/a-m-a-z)

#### Name: [Allan Dorr](https://github.com/aldorr)
- Place: Hamburg, Germany
- Bio: Web Dev, Writer, Translator, Teacher
- GitHub: [aldorr](https://github.com/aldorr)

#### Name: [Musa Barighzaai](https://github.com/mbarighzaai)
- Place: Toronto, Canada
- Bio: Front End Developer
- GitHub: [mbarighzaai](https://github.com/mbarighzaai)

#### Name: [Lakston](https://github.com/Lakston)
- Place: Toulouse, France
- Bio: Front-End Dev
- GitHub: [Lakston](https://github.com/Lakston)

#### Name: [Shobhit Agarwal](https://github.com/shobhit1997)
- Place: JSSATE, NOIDA ,INDIA
- Bio: Student/Andriod Developer
- GitHub: [shobhit1997](https://github.com/shobhit1997)

#### Name: [Will Barker](https://github.com/billwarker)
- Place: Toronto, Canada
- Bio: A guy who wants to improve the world through AI!
- GitHub: [Will Barker](https://github.com/billwarker)

#### Name: [Christopher Bradshaw](https://github.com/kitsune7)
- Place: Provo, UT, USA
- Bio: I love FOXES!!! :fox:
- GitHub: [kitsune7](https://github.com/kitsune7)

#### Name: [Ben Edelson]
-Place: Newark NJ
-Bio: I.T.
-GitHub: https://github.com/Bed3150n

#### Name: [JOE SCHO](https://github.com/JoeScho)
- Place: London, UK
- Bio: I love guitar!
- GitHub: [JoeScho](https://github.com/JoeScho)

#### Name: [Anuraag Tummanapally](https://github.com/TummanapallyAnuraag)
- Place: Mumbai, India
- Bio: Student, System Administrator
- GitHub: [TummanapallyAnuraag](https://github.com/TummanapallyAnuraag)

#### Name: [Fran Acién](https://github.com/acien101)
- Place: Madrid, Spain
- Bio: Full of empty
- GitHub: [Fran Acién](https://github.com/acien101)

#### Name: [Piyush Sikarwal](https://github.com/psikarwal)
- Place: India
- Bio: Professional Geek
- GitHub: [Piyush Sikarwal](https://github.com/psikarwal)

#### Name: [Pratyum Jagannath](https://github.com/Pratyum)
- Place: Singapore
- Bio: I tell tales!
- GitHub: [Pratyum](https://github.com/Pratyum)

#### Name: [Jakub Bačo](https://github.com/vysocina)
- Place: Slovakia
- Bio: Student / Designer
- GitHub: [Jakub Bačo](https://github.com/vysocina)

#### Name: [Gabriel Obaldia](https://github.com/gobaldia)
- Place: Uruguay
- Bio: Full Stack Developer
- GitHub: [Gabriel Obaldia](https://github.com/gobaldia)

#### Name: [Antonio Jesus Pelaez](https://github.com/ajpelaez)
- Place: Granada, Spain
- Bio: IT Student at the University of Granada
- GitHub: [Antonio Jesus Pelaez](https://github.com/ajpelaez)

<<<<<<< HEAD
#### Name: [coastalchief](https://github.com/coastalchief)
- Place: Germany
- Bio: dev
- GitHub: [coastalchief](https://github.com/coastalchief)
=======
#### Name: [Furkan Arabaci](https://github.com/illegaldisease)
- Place: Turkey
- Bio: Computer Science student
- GitHub: [Furkan Arabaci](https://github.com/illegaldisease)

#### Name: [Rizki Ramadhana](https://github.com/rizkiprof)
- Place: Yogyakarta, Indonesia
- Bio: Student / Front-end Developer
- GitHub: [Rizki Ramadhana](https://github.com/rizkiprof)

#### Name: [Sarthak Bhagat](https://github.com/sarthak268)
- Place: Delhi, India
- Bio: ECE Undergraduate
- GitHub: [Sarthak Bhagat](https://github.com/sarthak268)

#### Name: [Haley C Smith](https://github.com/haleycs)
- Place: Orlando, Florida
- Bio: Web Designer/Developer
- GitHub: [Haley C Smith](https://github.com/haleycs)

#### Name: [Lesyntheti](https://github.com/lesyntheti)
- Place : Troyes, France
- Bio : Network Engineer at University of Technology of Troyes
- Github: [lesyntheti](https://gitbub.com/lesyntheti)

#### Name: [Abdullateef](https://github.com/abdullateef97)
- Place: Lagos Island, Lagos State, Nigeria
- Bio: Student Developer
- GitHub: [Abdullateef](https://github.com/abdullateef97)

#### Name: [Juan Anaya Ortiz](https://github.com/JaoChaos)
- Place: Granada, Spain
- Bio: IT student at the University of Granada
- GitHub: [Juan Anaya Ortiz](https://github.com/JaoChaos)

#### Name: [Alexander Voigt](https://github.com/alexandvoigt)
- Place: San Francisco, CA, USA
- Bio: Software Engineer
- GitHub: [Alexander Voigt](https://github.com/alexandvoigt)

#### Name: [Michael Greene] (https://github.com/Greeneink4)
- Place: UT, USA
- Bio: Web Dev Student
- Github: [Michael Greene] (https://github.com/Greeneink4)

#### Name: [Lee Magbanua](https://github.com/leesenpai)
- Place: Philippines
- Bio: Student / Front-end Web Developer
- GitHub: [leesenpai](https://github.com/leesenpai)

#### Name: [Damodar Lohani](https://github.com/lohanidamodar)
- Place: Kathmandu, Nepal
- Bio: Technology Consultant at [LohaniTech](https://lohanitech.com)
- GitHub: [Damodar Lohani](https://github.com/lohanidamodar)

#### Name: [Hrafnkell Orri Sigurðsson](https://github.com/hrafnkellos)
- Place: Hafnarfjörður, Iceland
- Bio: Computer Scientist
- GitHub: [Hrafnkell Orri Sigurðsson](https://github.com/hrafnkellos)

#### Name: [Mitchell Haugen](https://github.com/haugenmitch)
- Place: VA, USA
- Bio: Programmer
- GitHub: [haugenmitch](https://github.com/haugenmitch)

#### Name: [Felipe Do Espirito Santo](https://github.com/felipez3r0)
- Place: Jaboticabal, SP, Brazil
- Bio: Professor at Fatec, Faculdade São Luís, and Mozilla Volunteer
- GitHub: [Felipe Do E. Santo](https://github.com/felipez3r0)

#### Name: [Jason Green](https://jason.green)
- Place: Seattle, WA
- Bio: Student of code, eater of sustainable sushi
- GitHub: [Jalence](https://github.com/jalence)

#### Name: [Elan Ripley](https//github.com/tattarrattat)
- Place: Raleigh, North Carolina, USA
- Bio: Programmer
- Github: [Elan Ripley](https//github.com/tattarrattat)

#### Name: [Justin Oliver](https://github.com/justinoliver)
- Place: Seattle, WA, USA, Earth!
- Bio: Trying to learn cool new things!
- GitHub: [Justin Oliver](https://github.com/justinoliver)

#### Name: [RYAN R SMITH](https://github.com/devronsoft)
- Place: Oxford, UK
- Bio: Kiwi dev
- GitHub: [Ryan Smith](https://github.com/devronsoft)
- Website: [Blog](https://devronsoft.github.io/)

#### Name: [Igor Rzegocki](https://github.com/ajgon)
- Place: Kraków, PL
- Bio: I do Ruby for living, and hacking for fun
- GitHub: [Igor Rzegocki](https://github.com/ajgon)
- Website: [Online Portfolio](https://rzegocki.pl/)

#### Name: [JULIE QIU](https://github.com/julieqiu)
- Place: New York City, NY, USA
- Bio: Software Engineer; Loves iced coffee
- GitHub: [Julie Qiu](https://github.com/julieqiu)

#### Name: [Luis Alducin](https://linkedin.com/luisalduucin)
- Place: Mexico City
- Bio: Software Engineer
- GitHub: [Luis Alducin](https://github.com/luisalduucin)

#### Name: [Hannah Zulueta](https://github.com/hanapotski)
- Place: North Hollywood, CA
- Bio: Web developer, Calligrapher, Musician, Entrepreneur
- GitHub: [Ryan Smith](https://github.com/hanapotski)
- Website: [Blog](https://homemadecoder.wordpress.com)
>>>>>>> 82e050ce
<|MERGE_RESOLUTION|>--- conflicted
+++ resolved
@@ -697,12 +697,11 @@
 - Bio: IT Student at the University of Granada
 - GitHub: [Antonio Jesus Pelaez](https://github.com/ajpelaez)
 
-<<<<<<< HEAD
 #### Name: [coastalchief](https://github.com/coastalchief)
 - Place: Germany
 - Bio: dev
 - GitHub: [coastalchief](https://github.com/coastalchief)
-=======
+
 #### Name: [Furkan Arabaci](https://github.com/illegaldisease)
 - Place: Turkey
 - Bio: Computer Science student
@@ -814,5 +813,4 @@
 - Place: North Hollywood, CA
 - Bio: Web developer, Calligrapher, Musician, Entrepreneur
 - GitHub: [Ryan Smith](https://github.com/hanapotski)
-- Website: [Blog](https://homemadecoder.wordpress.com)
->>>>>>> 82e050ce
+- Website: [Blog](https://homemadecoder.wordpress.com)