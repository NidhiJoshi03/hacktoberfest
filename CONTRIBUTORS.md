--- conflicted
+++ resolved
@@ -1839,12 +1839,11 @@
 - Bio: Softweare Engineer for SteelSeries
 - Github: [Matt Wszolek](https://github.com/mattwszolek)
 
-<<<<<<< HEAD
 #### Name: [Nawed Imroze](https://github.com/nawedx)
 - Place: Bhubaneswar, Odisha, India
 - Bio: Sophomore IT undergraduate, tech enthusiast, programmer and quizzer.
 - GitHub: [Nawed Imroze](https://github.com/nawedx)
-=======
+
 #### Name: [Henri Idrovo](https://github.com/henriguy1210)
 - Place: Chicago, Illinois, USA
 - Bio: Java Software Engineer. Illinois Institute of Technology graduate. 
@@ -1853,5 +1852,4 @@
 #### Name: [Mateus Fernandes Machado](https://github.com/mateusfmachado)
 - Place: Patrocínio, MG, BRA
 - Bio: Graduated in CS, Full Stack Javascript Consultant/Freelancer, Founder of Ampliee.com, Tech Enthusiast
-- Github: [Mateus Machado](https://github.com/mateusfmachado)
->>>>>>> e19fe9ff
+- Github: [Mateus Machado](https://github.com/mateusfmachado)