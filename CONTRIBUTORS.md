--- conflicted
+++ resolved
@@ -205,14 +205,13 @@
 - Bio: Love to learn something new everyday
 - GitHub: [crisbnk](https://github.com/crisbnk)
 
-<<<<<<< HEAD
+
 #### Name: [Paulo Henrique Scherer](https://github.com/phscherer)
 - Place: Brazil
 - Bio: Student and newbie software developer
 - GitHub: [phscherer](https://github.com/phscherer)
-=======
+
 #### Name: [Aldo Cano](https://github.com/aldocano)
 - Place: Tirana, Albania
 - Bio: A bug is never just a mistake...
 - GitHub: [Aldo Cano](https://github.com/aldocano)
->>>>>>> e953b6e2
