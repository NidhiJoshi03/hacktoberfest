--- conflicted
+++ resolved
@@ -697,12 +697,11 @@
 - Bio: IT Student at the University of Granada
 - GitHub: [Antonio Jesus Pelaez](https://github.com/ajpelaez)
 
-<<<<<<< HEAD
 #### Name: [Aitor Alonso](https://github.com/tairosonloa)
 - Place: Madrid, Spain
 - Bio: Computer Science and Engineering BSc student at Carlos III University of Madrid
 - GitHub: [Aitor Alonso](https://github.com/tairosonloa)
-=======
+
 #### Name: [Veronika Tolpeeva](https://github.com/ostyq)
 - Place: Moscow, Russia
 - Bio: Web developer
@@ -874,5 +873,4 @@
 #### Name: [Kshitiz Khanal](https://github.com/kshitizkhanal7)
 - Place: Kathmandu, Nepal
 - Bio: Open Data and Open Knowledge activist
-- GitHub: [Kshitiz Khanal](https://github.com/kshitizkhanal7)
->>>>>>> 943fe936
+- GitHub: [Kshitiz Khanal](https://github.com/kshitizkhanal7)