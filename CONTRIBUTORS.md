--- conflicted
+++ resolved
@@ -55,231 +55,228 @@
 - Bio: Software Developer, Bachelors in Computer Science
 - Github: [Billy Lee](https://github.com/leebilly0)
 
-<<<<<<< HEAD
+#### Name: [AGNIESZKA MISZKURKA](https://github.com/agnieszka-miszkurka)
+- Place: Poland
+- Bio: second year Computer Science Student, in love with NYC <3
+- GitHub: [agnieszka-miszkurka](https://github.com/agnieszka-miszkurka)
+
+#### Name: [Leah Langfrod](https://github.com/leahlang4d2)
+- Place: CA, USA
+- Bio: Recent Bachelors in Computer Science
+- Github: [Leah Langford](https://github.com/leahlang4d2)
+
+#### Name: [Eric Nor](https://github.com/thateric)
+- Place: Lake Forest, CA, USA
+- Bio: Multiple corgi owner and a Senior Software Developer
+- Github: [Eric Nord](https://github.com/thateric)
+
+#### Name: [Campion Fellin](https://github.com/campionfellin)
+- Place: Seattle, WA, USA
+- Bio: I love open source and coffee! New grad looking for work!
+- GitHub: [Campion Fellin](https://github.com/campionfellin)
+
+#### Name: [Niket Mishra](https://github.com/niketmishra)
+- Place: New Delhi, Delhi, India
+- Bio: B.Tech Student in Information Technology
+- GitHub: [Niket Mishra](https://github.com/niketmishra)
+
+#### Name: [Shade Ruangwan](https://github.com/sruangwan)
+- Place: Nara, Japan
+- Bio: PhD student in Software Engineering
+- Github: [Shade Ruangwan](https://github.com/sruangwan)
+
+#### Name: [Michael Rodriguez](https://github.com/vinird)
+- Place: Alajuea, Alajuela, Costa Rica
+- Bio: Web dev adn graphic designer
+- GitHub: [vinird](https://github.com/vinird)
+
+#### Name: [Evan Culver](https://github.com/eculver)
+- Place: San Francisco, CA, USA
+- Bio: I work at Uber on data storage, tooling and OOS - checkout [our work](https://github.com/uber-go/dosa)!
+- GitHub: [Evan Culver](https://github.com/eculver)
+
+#### Name: [Vo Tan Tho](https://github.com/kensupermen)
+- Place: Ho Chi Minh City, VietNam
+- Bio: I'm Software Engineer at Dinosys
+- GitHub: [Ken Supermen](https://github.com/kensupermen)
+
+#### Name: [Franklyn Roth](https://github.com/far3)
+- Place: Boulder, CO, USA
+- Bio: I am a web developer working on finance sites. Specialize in accessibility.
+- GitHub: [Franklyn Roth](https://github.com/far3)
+
+#### Name: [Karthick Thoppe](https://github.com/karthicktv)
+- Place: Dublin, Ireland
+- Bio: I am a Solution Architect and work for a large SaaS organization
+- GitHub: [Karthick Thoppe](https://github.com/karthicktv)
+
+#### Name: [Brane](https://github.com/brane)
+- Place: Turkey
+- Bio: I am a caffeine based artificial life form.
+- GitHub: [Brane](https://github.com/brane)
+
+#### Name: [Ishan Jain](https://github.com/ishanjain28)
+- Place: Roorkee, Uttrakhand, India
+- Bio: I love working with Images, Crypto, Networking and opengl, Work as a Backend Engineer in Go. Also, Love Rust!.
+- Github: [Ishan Jain](https://github.com/ishanjain28)
+
+#### Name: [Anupam Dagar](https://github.com/Anupam-dagar)
+- Place: Allahabad, India
+- Bio: I am like a code currently in development.
+- GitHub: [Anupam Dagar](https://github.com/Anupam-dagar)
+
+#### Name: [Phil](https://github.com/bitbrain-za)
+- Place: South Africa
+- Bio: Avid Tinkerer
+- GitHub: [bitbrain-za](https://github.com/bitbrain-za)
+
+#### Name: [Jasdy Syarman](https://github.com/akutaktau)
+- Place: Malaysia
+- Bio: PHP Programmer
+- GitHub: [akutaktau](https://github.com/akutaktau)
+
+#### Name: [Rupesh Kumar](https://github.com/vmcniket)
+- Place: India
+- Bio: KIIT University IT student
+- GitHub: [vmcniket](https://github.com/vmcniket)
+
+#### Name: [Shelby Stanton](https://github.com/Minimilk93)
+- Place: Leeds, England
+- Bio: Front End Developer who loves cats and gaming!
+- GitHub: [Minimilk93](https://github.com/Minimilk93)
+
+#### Name: [Michael Nyamande](https://github.com/mikeyny)
+- Place: Harare ,Zimbabwe
+- Bio: Eat , ~~Sleep~~ , Code
+- GitHub: [Mikeyny](https://github.com/mikeyny)
+
+#### Name: [Anders Jürisoo](https://github.com/ajthinking)
+- Place: Sweden
+- Bio: What happens in Git stays in Git
+- GitHub: [Anders Jürisoo](https://github.com/ajthinking)
+
+#### Name: [Dvir](https://github.com/dvur12)
+- Place: Israel
+- Bio: \x90\x90\x90\x90
+- GitHub: [Dvir](https://github.com/dvur12)
+
+#### Name: [Xavier Marques](https://github.com/wolframtheta)
+- Place: Corbera de Llobregat, Barcelona, Catalonia
+- Bio: Computer Science Major
+- GitHub: [WolframTheta](https://github.com/wolframtheta)
+
+#### Name: [Vishal](https://dainvinc.github.io)
+- Place: New York
+- Bio: Software developer with a knack to learn things quickly.
+- GitHub: [dainvinc](https://github.com/dainvinc)
+
+### Name: [Niall Cartwright](https://github.com/Nairu)
+- Place: Birmingham, UK
+- Bio: Avid Games dev hobbyist, work for 3SDL as a software developer.
+- GitHub: [Niall Cartwright](https://github.com/Nairu)
+
+#### Name: [Justin I](https://github.com/Jish80)
+- Place: IL, USA
+- Bio: Work hard
+- GitHub: [Jish80] (https://github.com/Jish80)
+
+#### Name: [APOORVA SHARMA](https://github.com/okatticus)
+- Place: Himachal Pradesh,India
+- Bio: A student happy to write code and poetry.
+- GitHub: [Apoorva Sharma](https://github.com/okatticus)
+
+#### Name: [Prateek Pandey](https://github.com/prateekpandey14)
+- Place: Bangalore, India
+- Bio: Opensource Enthusiast, Opensource Golang developer
+- GitHub: [Prateek Pandey](https://github.com/prateekpandey14)
+
+#### Name: [CodHeK](https://github.com/CodHeK)
+- Place: Mumbai, India
+- Bio: Cuber/Coder
+- GitHub: [CodHeK](https://github.com/CodHeK)
+
+#### Name: [Søren Eriksen](https://github.com/soer7022)
+- Place: Denmark
+- Bio: Currently studying computerscience at Aarhus University
+- Github: [Søren Eriksen](https://github.com/soer7022)
+
+#### Name: [Cristiano Bianchi](https://github.com/crisbnk)
+- Place: Italy
+- Bio: Love to learn something new everyday
+- GitHub: [crisbnk](https://github.com/crisbnk)
+
+
+#### Name: [Paulo Henrique Scherer](https://github.com/phscherer)
+- Place: Brazil
+- Bio: Student and newbie software developer
+- GitHub: [phscherer](https://github.com/phscherer)
+
+#### Name: [Aldo Cano](https://github.com/aldocano)
+- Place: Tirana, Albania
+- Bio: A bug is never just a mistake...
+- GitHub: [Aldo Cano](https://github.com/aldocano)
+
+#### Name: [Timea Deák](https://github.com/DTimi)
+- Place: Dublin, Ireland
+- Bio: Molecular biologist
+- GitHub: [Timea Deák](https://github.com/DTimi)
+
+#### Name: [Christian Skala](https://github.com/chrishiggins29)
+- Place: New York, USA
+- Bio: Hire me! Need a VP of Engineering, Director of Software, CTO?
+- GitHub: [Christian Skala](https://github.com/chrishiggins29)
+
+#### Name: [filedesless](https://hightechlowlife.info)
+- Place: Québec, Canada
+- Bio: CompSci from ULaval reporting in
+- GitHub: [aiglebleu](https://github.com/aiglebleu)
+
+#### Name: [Jon Lee](https://github.com/githubbbbbbbbbbbbb)
+- Place: Canada
+- Bio: Student
+- GitHub: [githubbbbbbbbbbbbb](https://github.com/githubbbbbbbbbbbbb)
+
+#### Name: [Ren Cummings](https://github.com/nrenc027)
+- Place: Dayton,OH, USA
+- Bio: I like Code :sunglasses:, Coloring :art:, and Cardio :running:
+- GitHub: [Ren Cummings](https://github.com/nrenc027)
+
+#### Name: [S Stewart](https://github.com/tilda)
+- Place: Denton, Texas, US
+- Bio: Dude trying to become a IT guy somewhere. Also reads [The Register](https://www.theregister.co.uk).
+- GitHub: [tilda](https://github.com/tilda)
+
+#### Name: [Jose Gomera](https://github.com/josegomera)
+- Place: Dominican Republic
+- Bio: I'm web developer that love somehow to help.
+- Github: [josegomera](https://github.com/josegomera) 
+
+#### Name: [Stephen Abrahim](https://github.com/lepah)
+- Place: Huntington Beach, CA
+- Bio: Games and things!
+- GitHub: [Stephen Abrahim](https://github.com/lepah)
+
+#### Name: [Rajeev Kumar Singh](https://github.com/rajeeviiit)
+- Place: Gandhinagar,Gujrat, IN
+- Bio: Games and music!
+- GitHub: [Rajeev Kumar Singh](https://github.com/rajeeviiit)
+
+### Name: [Benjamin Sanvoisin](https://github.com/Laudenlaruto)
+- Place : Paris, FR
+- Bio: Devops, Gamer and fun
+- GitHub: [Benjamin Sanvoisin](https://github.com/Laudenlaruto)
+
+#### Name: [Matthew Burke](https://github.com/MatthewBurke1995)
+- Place: Sydney, Australia
+- Bio: Big fan of Python + Data
+- GitHub: [Matthew Burke](https://github.com/MatthewBurke1995)
+
+#### Name: [Caio Perdona](https://github.com/perdona)
+- Place: Ribeirao Preto, SP, Brazil
+- Bio: Web and Mobile Engineer
+- GitHub: [Caio Perdona](https://github.com/perdona)
+
 #### Name: [Shankhalika Sarkar](https://github.com/Shankhalika)
 - Place: Karnataka, India
 - Bio: Current Final Year CS Undergrad. I love poetry, tea and dogs.
 - Github: [Shankhalika Sarkar](https://github.com/Shankhalika)
-
-=======
-#### Name: [AGNIESZKA MISZKURKA](https://github.com/agnieszka-miszkurka)
-- Place: Poland
-- Bio: second year Computer Science Student, in love with NYC <3
-- GitHub: [agnieszka-miszkurka](https://github.com/agnieszka-miszkurka)
-
-#### Name: [Leah Langfrod](https://github.com/leahlang4d2)
-- Place: CA, USA
-- Bio: Recent Bachelors in Computer Science
-- Github: [Leah Langford](https://github.com/leahlang4d2)
-
-#### Name: [Eric Nor](https://github.com/thateric)
-- Place: Lake Forest, CA, USA
-- Bio: Multiple corgi owner and a Senior Software Developer
-- Github: [Eric Nord](https://github.com/thateric)
-
-#### Name: [Campion Fellin](https://github.com/campionfellin)
-- Place: Seattle, WA, USA
-- Bio: I love open source and coffee! New grad looking for work!
-- GitHub: [Campion Fellin](https://github.com/campionfellin)
-
-#### Name: [Niket Mishra](https://github.com/niketmishra)
-- Place: New Delhi, Delhi, India
-- Bio: B.Tech Student in Information Technology
-- GitHub: [Niket Mishra](https://github.com/niketmishra)
-
-#### Name: [Shade Ruangwan](https://github.com/sruangwan)
-- Place: Nara, Japan
-- Bio: PhD student in Software Engineering
-- Github: [Shade Ruangwan](https://github.com/sruangwan)
-
-#### Name: [Michael Rodriguez](https://github.com/vinird)
-- Place: Alajuea, Alajuela, Costa Rica
-- Bio: Web dev adn graphic designer
-- GitHub: [vinird](https://github.com/vinird)
-
-#### Name: [Evan Culver](https://github.com/eculver)
-- Place: San Francisco, CA, USA
-- Bio: I work at Uber on data storage, tooling and OOS - checkout [our work](https://github.com/uber-go/dosa)!
-- GitHub: [Evan Culver](https://github.com/eculver)
-
-#### Name: [Vo Tan Tho](https://github.com/kensupermen)
-- Place: Ho Chi Minh City, VietNam
-- Bio: I'm Software Engineer at Dinosys
-- GitHub: [Ken Supermen](https://github.com/kensupermen)
-
-#### Name: [Franklyn Roth](https://github.com/far3)
-- Place: Boulder, CO, USA
-- Bio: I am a web developer working on finance sites. Specialize in accessibility.
-- GitHub: [Franklyn Roth](https://github.com/far3)
-
-#### Name: [Karthick Thoppe](https://github.com/karthicktv)
-- Place: Dublin, Ireland
-- Bio: I am a Solution Architect and work for a large SaaS organization
-- GitHub: [Karthick Thoppe](https://github.com/karthicktv)
-
-#### Name: [Brane](https://github.com/brane)
-- Place: Turkey
-- Bio: I am a caffeine based artificial life form.
-- GitHub: [Brane](https://github.com/brane)
-
-#### Name: [Ishan Jain](https://github.com/ishanjain28)
-- Place: Roorkee, Uttrakhand, India
-- Bio: I love working with Images, Crypto, Networking and opengl, Work as a Backend Engineer in Go. Also, Love Rust!.
-- Github: [Ishan Jain](https://github.com/ishanjain28)
-
-#### Name: [Anupam Dagar](https://github.com/Anupam-dagar)
-- Place: Allahabad, India
-- Bio: I am like a code currently in development.
-- GitHub: [Anupam Dagar](https://github.com/Anupam-dagar)
-
-#### Name: [Phil](https://github.com/bitbrain-za)
-- Place: South Africa
-- Bio: Avid Tinkerer
-- GitHub: [bitbrain-za](https://github.com/bitbrain-za)
-
-#### Name: [Jasdy Syarman](https://github.com/akutaktau)
-- Place: Malaysia
-- Bio: PHP Programmer
-- GitHub: [akutaktau](https://github.com/akutaktau)
-
-#### Name: [Rupesh Kumar](https://github.com/vmcniket)
-- Place: India
-- Bio: KIIT University IT student
-- GitHub: [vmcniket](https://github.com/vmcniket)
-
-#### Name: [Shelby Stanton](https://github.com/Minimilk93)
-- Place: Leeds, England
-- Bio: Front End Developer who loves cats and gaming!
-- GitHub: [Minimilk93](https://github.com/Minimilk93)
-
-#### Name: [Michael Nyamande](https://github.com/mikeyny)
-- Place: Harare ,Zimbabwe
-- Bio: Eat , ~~Sleep~~ , Code
-- GitHub: [Mikeyny](https://github.com/mikeyny)
-
-#### Name: [Anders Jürisoo](https://github.com/ajthinking)
-- Place: Sweden
-- Bio: What happens in Git stays in Git
-- GitHub: [Anders Jürisoo](https://github.com/ajthinking)
-
-#### Name: [Dvir](https://github.com/dvur12)
-- Place: Israel
-- Bio: \x90\x90\x90\x90
-- GitHub: [Dvir](https://github.com/dvur12)
-
-#### Name: [Xavier Marques](https://github.com/wolframtheta)
-- Place: Corbera de Llobregat, Barcelona, Catalonia
-- Bio: Computer Science Major
-- GitHub: [WolframTheta](https://github.com/wolframtheta)
-
-#### Name: [Vishal](https://dainvinc.github.io)
-- Place: New York
-- Bio: Software developer with a knack to learn things quickly.
-- GitHub: [dainvinc](https://github.com/dainvinc)
-
-### Name: [Niall Cartwright](https://github.com/Nairu)
-- Place: Birmingham, UK
-- Bio: Avid Games dev hobbyist, work for 3SDL as a software developer.
-- GitHub: [Niall Cartwright](https://github.com/Nairu)
-
-#### Name: [Justin I](https://github.com/Jish80)
-- Place: IL, USA
-- Bio: Work hard
-- GitHub: [Jish80] (https://github.com/Jish80)
-
-#### Name: [APOORVA SHARMA](https://github.com/okatticus)
-- Place: Himachal Pradesh,India
-- Bio: A student happy to write code and poetry.
-- GitHub: [Apoorva Sharma](https://github.com/okatticus)
-
-#### Name: [Prateek Pandey](https://github.com/prateekpandey14)
-- Place: Bangalore, India
-- Bio: Opensource Enthusiast, Opensource Golang developer
-- GitHub: [Prateek Pandey](https://github.com/prateekpandey14)
-
-#### Name: [CodHeK](https://github.com/CodHeK)
-- Place: Mumbai, India
-- Bio: Cuber/Coder
-- GitHub: [CodHeK](https://github.com/CodHeK)
-
-#### Name: [Søren Eriksen](https://github.com/soer7022)
-- Place: Denmark
-- Bio: Currently studying computerscience at Aarhus University
-- Github: [Søren Eriksen](https://github.com/soer7022)
-
-#### Name: [Cristiano Bianchi](https://github.com/crisbnk)
-- Place: Italy
-- Bio: Love to learn something new everyday
-- GitHub: [crisbnk](https://github.com/crisbnk)
-
-
-#### Name: [Paulo Henrique Scherer](https://github.com/phscherer)
-- Place: Brazil
-- Bio: Student and newbie software developer
-- GitHub: [phscherer](https://github.com/phscherer)
-
-#### Name: [Aldo Cano](https://github.com/aldocano)
-- Place: Tirana, Albania
-- Bio: A bug is never just a mistake...
-- GitHub: [Aldo Cano](https://github.com/aldocano)
-
-#### Name: [Timea Deák](https://github.com/DTimi)
-- Place: Dublin, Ireland
-- Bio: Molecular biologist
-- GitHub: [Timea Deák](https://github.com/DTimi)
-
-#### Name: [Christian Skala](https://github.com/chrishiggins29)
-- Place: New York, USA
-- Bio: Hire me! Need a VP of Engineering, Director of Software, CTO?
-- GitHub: [Christian Skala](https://github.com/chrishiggins29)
-
-#### Name: [filedesless](https://hightechlowlife.info)
-- Place: Québec, Canada
-- Bio: CompSci from ULaval reporting in
-- GitHub: [aiglebleu](https://github.com/aiglebleu)
-
-#### Name: [Jon Lee](https://github.com/githubbbbbbbbbbbbb)
-- Place: Canada
-- Bio: Student
-- GitHub: [githubbbbbbbbbbbbb](https://github.com/githubbbbbbbbbbbbb)
-
-#### Name: [Ren Cummings](https://github.com/nrenc027)
-- Place: Dayton,OH, USA
-- Bio: I like Code :sunglasses:, Coloring :art:, and Cardio :running:
-- GitHub: [Ren Cummings](https://github.com/nrenc027)
-
-#### Name: [S Stewart](https://github.com/tilda)
-- Place: Denton, Texas, US
-- Bio: Dude trying to become a IT guy somewhere. Also reads [The Register](https://www.theregister.co.uk).
-- GitHub: [tilda](https://github.com/tilda)
-
-#### Name: [Jose Gomera](https://github.com/josegomera)
-- Place: Dominican Republic
-- Bio: I'm web developer that love somehow to help.
-- Github: [josegomera](https://github.com/josegomera) 
-
-#### Name: [Stephen Abrahim](https://github.com/lepah)
-- Place: Huntington Beach, CA
-- Bio: Games and things!
-- GitHub: [Stephen Abrahim](https://github.com/lepah)
-
-#### Name: [Rajeev Kumar Singh](https://github.com/rajeeviiit)
-- Place: Gandhinagar,Gujrat, IN
-- Bio: Games and music!
-- GitHub: [Rajeev Kumar Singh](https://github.com/rajeeviiit)
-
-### Name: [Benjamin Sanvoisin](https://github.com/Laudenlaruto)
-- Place : Paris, FR
-- Bio: Devops, Gamer and fun
-- GitHub: [Benjamin Sanvoisin](https://github.com/Laudenlaruto)
-
-#### Name: [Matthew Burke](https://github.com/MatthewBurke1995)
-- Place: Sydney, Australia
-- Bio: Big fan of Python + Data
-- GitHub: [Matthew Burke](https://github.com/MatthewBurke1995)
-
-#### Name: [Caio Perdona](https://github.com/perdona)
-- Place: Ribeirao Preto, SP, Brazil
-- Bio: Web and Mobile Engineer
-- GitHub: [Caio Perdona](https://github.com/perdona)
->>>>>>> 67bccc3c
