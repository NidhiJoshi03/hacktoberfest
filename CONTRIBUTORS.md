--- conflicted
+++ resolved
@@ -4102,14 +4102,12 @@
  - Bio: Software Engineer - Android Developer
  - GitHub: [yerenutku](https://github.com/yerenutku)
 
-<<<<<<< HEAD
 #### Name: [Naman Bhalla](http://namanbhalla.in)
  - Place: Gurugram, Haryana, India
  - Bio: Student
  - GitHub: [Naman-Bhalla](https://github.com/Naman-Bhalla)
-=======
+
 #### Name: [Mon](https://github.com/mon555)
 - Place: Bangkok, Thailand
 - Bio: Interactive Developer
-- GitHub: [Mon555](https://github.com/mon555)
->>>>>>> e424c825
+- GitHub: [Mon555](https://github.com/mon555)