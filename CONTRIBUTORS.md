#### Name: [ALICE CHUANG](https://github.com/AliceWonderland)
- Place: New York City, NY, USA
- Bio: I love DOGS! :dog:
- GitHub: [Alice Chuang](https://github.com/AliceWonderland)

#### Name: [GABE DUNN](https://github.com/redxtech)
- Place: Canada
- Bio: I love VUE !!
- GitHub: [Gabe Dunn](https://github.com/redxtech)
- Website: [when.](https://when.redxte.ch)

#### Name: [GEORGE FOTOPOULOS](https://github.com/xorz57)
- Place: Patras, Achaia, Greece
- Bio: Technology Enthusiast
- GitHub: [George Fotopoulos](https://github.com/xorz57)

#### Name: [Stephen Dzialo](https://github.com/dzials)
- Place: USA
- Bio: Computer Science Major
- GitHub: [Stephen Dzialo](https://github.com/dzials)

#### Name: [Taf Meister](https://github.com/tashrafy)
- Place: NYC
- Bio: Developer =]

#### Name: [RAFAEL MENEZES](https://github.com/RafaelSa94)
- Place: Boa Vista, Roraima, Brazil
- Bio: Computer Science Major
- GitHub: [Rafael Sá](https://github.com/RafaelSa94)

#### Name: [Patrick S](https://github.com/patsteph)
- Place: USA
- Bio: Professional Geek
- GitHub: [Patrick S](https://github.com/patsteph)

#### Name: [Michael Cao](https://github.com/mcao)
- Place: PA, USA
- Bio: Student
- GitHub: [Michael Cao](https://github.com/mcao)

#### Name: [Amlaan Bhoi](https://github.com/amlaanb)
- Place: IL, USA
- Bio: CS Grad Student
- GitHub: [Amlaan Bhoi](https://github.com/amlaanb)

#### Name: [Cecy Correa](https://github.com/cecyc)
- Place: USA
- Bio: Software Engineer at ReturnPath
- Github: [cecyc](https://github.com/cecyc)

#### Name: [Billy Lee](https://github.com/leebilly0)
- Place: WI, USA
- Bio: Software Developer, Bachelors in Computer Science
- Github: [Billy Lee](https://github.com/leebilly0)

#### Name: [AGNIESZKA MISZKURKA](https://github.com/agnieszka-miszkurka)
- Place: Poland
- Bio: second year Computer Science Student, in love with NYC <3
- GitHub: [agnieszka-miszkurka](https://github.com/agnieszka-miszkurka)

#### Name: [Leah Langfrod](https://github.com/leahlang4d2)
- Place: CA, USA
- Bio: Recent Bachelors in Computer Science
- Github: [Leah Langford](https://github.com/leahlang4d2)

#### Name: [Eric Nor](https://github.com/thateric)
- Place: Lake Forest, CA, USA
- Bio: Multiple corgi owner and a Senior Software Developer
- Github: [Eric Nord](https://github.com/thateric)

#### Name: [Campion Fellin](https://github.com/campionfellin)
- Place: Seattle, WA, USA
- Bio: I love open source and coffee! New grad looking for work!
- GitHub: [Campion Fellin](https://github.com/campionfellin)

#### Name: [Niket Mishra](https://github.com/niketmishra)
- Place: New Delhi, Delhi, India
- Bio: B.Tech Student in Information Technology
- GitHub: [Niket Mishra](https://github.com/niketmishra)

#### Name: [Shade Ruangwan](https://github.com/sruangwan)
- Place: Nara, Japan
- Bio: PhD student in Software Engineering
- Github: [Shade Ruangwan](https://github.com/sruangwan)

#### Name: [Michael Rodriguez](https://github.com/vinird)
- Place: Alajuea, Alajuela, Costa Rica
- Bio: Web dev adn graphic designer
- GitHub: [vinird](https://github.com/vinird)

#### Name: [Evan Culver](https://github.com/eculver)
- Place: San Francisco, CA, USA
- Bio: I work at Uber on data storage, tooling and OOS - checkout [our work](https://github.com/uber-go/dosa)!
- GitHub: [Evan Culver](https://github.com/eculver)

#### Name: [Vo Tan Tho](https://github.com/kensupermen)
- Place: Ho Chi Minh City, VietNam
- Bio: I'm Software Engineer at Dinosys
- GitHub: [Ken Supermen](https://github.com/kensupermen)

#### Name: [Franklyn Roth](https://github.com/far3)
- Place: Boulder, CO, USA
- Bio: I am a web developer working on finance sites. Specialize in accessibility.
- GitHub: [Franklyn Roth](https://github.com/far3)

#### Name: [Karthick Thoppe](https://github.com/karthicktv)
- Place: Dublin, Ireland
- Bio: I am a Solution Architect and work for a large SaaS organization
- GitHub: [Karthick Thoppe](https://github.com/karthicktv)

#### Name: [Brane](https://github.com/brane)
- Place: Turkey
- Bio: I am a caffeine based artificial life form.
- GitHub: [Brane](https://github.com/brane)

#### Name: [Ishan Jain](https://github.com/ishanjain28)
- Place: Roorkee, Uttrakhand, India
- Bio: I love working with Images, Crypto, Networking and opengl, Work as a Backend Engineer in Go. Also, Love Rust!.
- Github: [Ishan Jain](https://github.com/ishanjain28)

#### Name: [Anupam Dagar](https://github.com/Anupam-dagar)
- Place: Allahabad, India
- Bio: I am like a code currently in development.
- GitHub: [Anupam Dagar](https://github.com/Anupam-dagar)

#### Name: [Phil](https://github.com/bitbrain-za)
- Place: South Africa
- Bio: Avid Tinkerer
- GitHub: [bitbrain-za](https://github.com/bitbrain-za)

#### Name: [Jasdy Syarman](https://github.com/akutaktau)
- Place: Malaysia
- Bio: PHP Programmer
- GitHub: [akutaktau](https://github.com/akutaktau)

#### Name: [Rupesh Kumar](https://github.com/vmcniket)
- Place: India
- Bio: KIIT University IT student
- GitHub: [vmcniket](https://github.com/vmcniket)

#### Name: [Shelby Stanton](https://github.com/Minimilk93)
- Place: Leeds, England
- Bio: Front End Developer who loves cats and gaming!
- GitHub: [Minimilk93](https://github.com/Minimilk93)

#### Name: [Michael Nyamande](https://github.com/mikeyny)
- Place: Harare ,Zimbabwe
- Bio: Eat , ~~Sleep~~ , Code
- GitHub: [Mikeyny](https://github.com/mikeyny)

#### Name: [Anders Jürisoo](https://github.com/ajthinking)
- Place: Sweden
- Bio: What happens in Git stays in Git
- GitHub: [Anders Jürisoo](https://github.com/ajthinking)

#### Name: [Dvir](https://github.com/dvur12)
- Place: Israel
- Bio: \x90\x90\x90\x90
- GitHub: [Dvir](https://github.com/dvur12)

#### Name: [Xavier Marques](https://github.com/wolframtheta)
- Place: Corbera de Llobregat, Barcelona, Catalonia
- Bio: Computer Science Major
- GitHub: [WolframTheta](https://github.com/wolframtheta)

#### Name: [Vishal](https://dainvinc.github.io)
- Place: New York
- Bio: Software developer with a knack to learn things quickly.
- GitHub: [dainvinc](https://github.com/dainvinc)

### Name: [Niall Cartwright](https://github.com/Nairu)
- Place: Birmingham, UK
- Bio: Avid Games dev hobbyist, work for 3SDL as a software developer.
- GitHub: [Niall Cartwright](https://github.com/Nairu)

#### Name: [Justin I](https://github.com/Jish80)
- Place: IL, USA
- Bio: Work hard
- GitHub: [Jish80] (https://github.com/Jish80)

#### Name: [APOORVA SHARMA](https://github.com/okatticus)
- Place: Himachal Pradesh,India
- Bio: A student happy to write code and poetry.
- GitHub: [Apoorva Sharma](https://github.com/okatticus)

#### Name: [Prateek Pandey](https://github.com/prateekpandey14)
- Place: Bangalore, India
- Bio: Opensource Enthusiast, Opensource Golang developer
- GitHub: [Prateek Pandey](https://github.com/prateekpandey14)

#### Name: [CodHeK](https://github.com/CodHeK)
- Place: Mumbai, India
- Bio: Cuber/Coder
- GitHub: [CodHeK](https://github.com/CodHeK)

#### Name: [Søren Eriksen](https://github.com/soer7022)
- Place: Denmark
- Bio: Currently studying computerscience at Aarhus University
- Github: [Søren Eriksen](https://github.com/soer7022)

#### Name: [Cristiano Bianchi](https://github.com/crisbnk)
- Place: Italy
- Bio: Love to learn something new everyday
- GitHub: [crisbnk](https://github.com/crisbnk)


#### Name: [Paulo Henrique Scherer](https://github.com/phscherer)
- Place: Brazil
- Bio: Student and newbie software developer
- GitHub: [phscherer](https://github.com/phscherer)

#### Name: [Aldo Cano](https://github.com/aldocano)
- Place: Tirana, Albania
- Bio: A bug is never just a mistake...
- GitHub: [Aldo Cano](https://github.com/aldocano)

#### Name: [Timea Deák](https://github.com/DTimi)
- Place: Dublin, Ireland
- Bio: Molecular biologist
- GitHub: [Timea Deák](https://github.com/DTimi)

#### Name: [Christian Skala](https://github.com/chrishiggins29)
- Place: New York, USA
- Bio: Hire me! Need a VP of Engineering, Director of Software, CTO?
- GitHub: [Christian Skala](https://github.com/chrishiggins29)

#### Name: [filedesless](https://hightechlowlife.info)
- Place: Québec, Canada
- Bio: CompSci from ULaval reporting in
- GitHub: [aiglebleu](https://github.com/aiglebleu)

#### Name: [Jon Lee](https://github.com/githubbbbbbbbbbbbb)
- Place: Canada
- Bio: Student
- GitHub: [githubbbbbbbbbbbbb](https://github.com/githubbbbbbbbbbbbb)

#### Name: [Ren Cummings](https://github.com/nrenc027)
- Place: Dayton,OH, USA
- Bio: I like Code :sunglasses:, Coloring :art:, and Cardio :running:
- GitHub: [Ren Cummings](https://github.com/nrenc027)

#### Name: [S Stewart](https://github.com/tilda)
- Place: Denton, Texas, US
- Bio: Dude trying to become a IT guy somewhere. Also reads [The Register](https://www.theregister.co.uk).
- GitHub: [tilda](https://github.com/tilda)

#### Name: [Jose Gomera](https://github.com/josegomera)
- Place: Dominican Republic
- Bio: I'm web developer that love somehow to help.
- Github: [josegomera](https://github.com/josegomera)

#### Name: [Stephen Abrahim](https://github.com/lepah)
- Place: Huntington Beach, CA
- Bio: Games and things!
- GitHub: [Stephen Abrahim](https://github.com/lepah)

#### Name: [Rajeev Kumar Singh](https://github.com/rajeeviiit)
- Place: Gandhinagar,Gujrat, IN
- Bio: Games and music!
- GitHub: [Rajeev Kumar Singh](https://github.com/rajeeviiit)

### Name: [Benjamin Sanvoisin](https://github.com/Laudenlaruto)
- Place : Paris, FR
- Bio: Devops, Gamer and fun
- GitHub: [Benjamin Sanvoisin](https://github.com/Laudenlaruto)

#### Name: [Matthew Burke](https://github.com/MatthewBurke1995)
- Place: Sydney, Australia
- Bio: Big fan of Python + Data
- GitHub: [Matthew Burke](https://github.com/MatthewBurke1995)

#### Name: [Caio Perdona](https://github.com/perdona)
- Place: Ribeirao Preto, SP, Brazil
- Bio: Web and Mobile Engineer
- GitHub: [Caio Perdona](https://github.com/perdona)

#### Name: [Shankhalika Sarkar](https://github.com/Shankhalika)
- Place: Karnataka, India
- Bio: Current Final Year CS Undergrad. I love poetry, tea and dogs.
- Github: [Shankhalika Sarkar](https://github.com/Shankhalika)

#### Name: [Henrique Duarte](https://github.com/mustorze)
- Place: São Paulo, SP, BR
- Bio: Developer, I really like!
- GitHub: [Henrique Duarte](https://github.com/mustorze)

#### Name: [Akshit Kharbanda](https://github.com/akshit04)
- Place: Delhi, India
- Bio: 5th semester IT Undergrad. Machine Learning enthusiast. Black coffee <3
- GitHub: [Akshit Kharbanda](https://github.com/akshit04)

#### Name:[Avinash Jaiswal](https://github.com/littlestar642)
- Place:Surat,Gujarat,India.
- Bio:In love with the WEB,from age of 5!
- Github:[Avinash Jaiswal](https://github.com/littlestar642)

#### Name: [Alisson Vargas](https://github.com/alisson-mich)
- Place: Torres, RS, Brazil
- Bio: A guy who loves IT :D
- GitHub: [Alisson Vargas](https://github.com/alisson-mich)

#### Name: [Adiyat Mubarak](https://github.com/Keda87)
- Place: Jakarta, ID, Indonesia
- Bio: Technology Agnostic
- GitHub: [Adiyat Mubarak](https://github.com/Keda87)

#### Name: [Vishaal Udandarao](https://github.com/vishaal27)
- Place: New Delhi, India
- Bio: Professional Geek | Developer
- GitHub: [Vishaal Udandarao](https://github.com/vishaal27)

#### Name: [Sparsh Garg](https://github.com/sparsh789)
- Place: Hyderabad, Telangana, India
- Bio: Student@IIIT,Hyderabad
- GitHub: [sparsh789](https://github.com/sparsh789)

#### Name: [Zaki Akhmad](https://github.com/za)
- Place: Jakarta, Indonesia
- Bio: Python enthusiasts
- GitHub: [za](https://github.com/za)

### Name: [Joey Marshment-Howell](https://github.com/josephkmh)
- Place: Berlin, Germany
- Bio: A nice young man who likes web programming!
- GitHub: [Joey Marshment-Howell](https://github.com/josephkmh)

#### Name: [Chris Sullivan](https://github.com/codemastermd)
- Place: College Park, Maryland
- Bio: Comp Sci student at the University of Maryland
- GitHub: [Chris Sullivan](https://github.com/codemastermd)

### Name: [Owen Mitchell](https://github.com/ultimatezenzar)
- Place: Edmond, OK, United States
- Bio: Programmer for a high school robotics team
- Github: [ultimatezenzar] (https://github.com/ultimatezenzar)

#### Name: [Sravya Pullagura](https://github.com/sravya96)
- Place: Vijayawada, Andhra Pradesh, India
- Bio: Love learning, coding and sketching!!
- Github [Sravya Pullagura](https://github.com/sravya96)

#### Name: [Ahmad Musaddiq Mohammad](https://github.com/ahmadmusaddiq)
- Place: Kuala Belait, Brunei Darussalam
- Bio: Mechanical engineer
- Github: [ahmadmusaddiq](https://github.com/ahmadmusaddiq)

#### Name: [Rafael Lima](https://github.com/rafaelkalan)
- Place: Belo Horizonte, Minas Gerais, Brazil
- Bio: Youger software engineer
- GitHub: [Rafael Lima](https://github.com/rafaelkalan)

#### Name: [Saif Rehman Nasir](https://github.com/shyshin)
- Place: New Delhi, India
- Bio: Techie with a lot of horizontals but a low verticality :(
- Github: [Saif Rehman Nasir](https://github.com/shyshin)

#### Name: [Yash Mittra](https://github.com/mittrayash)
- Place: New Delhi, Delhi, India
- Bio: Web Developer, Coder | Entering the field of Machine Learning and Data Science
- GitHub: [mittrayash](https://github.com/mittrayash)

#### Name: [Dustin Woods](https://github.com/dustinywoods)
- Place: MN, USA
- Bio: Software Developer
- GitHub: [Dustin Woods](https://github.com/dustinywoods)

#### Name: [Ginanjar S.B](https://github.com/egin10)
- Place: Samarinda, Kalimantan Timur, Indonesia
- Bio: Someone who's intresting about web devlopment / Programming
- GitHub: [Ginanjar S.B | egin10](https://github.com/egin10)

#### Name: [Fush Chups](https://github.com/fushandchups)
- Place: Christchurch, Canterbury, New Zealand
- Bio: Earhquake enthusiast
- GitHub:[fushandchups] (https://github.com/fushandchups)

#### Name: [Francis Venne](https://github.com/NullSilence)
- Place: Montreal, Canada.
- Bio: Developer by day, cat lover by night. Canadian tech enthusiast.
- Github [Sravya Pullagura](https://github.com/NullSilence)

#### Name: [Leonardo Bonetti](https://github.com/LeonardoBonetti)
- Place: São Paulo, Brazil
- Bio: Associate Degree analysis and systems development
- GitHub: [Leonardo Bonetti](https://github.com/LeonardoBonetti)

#### Name: [Noveen Sachdeva](https://github.com/noveens)
- Place: Hyderabad, Telangana, India
- Bio: 3rd Year CS undergrad at IIIT Hyderabad.
- GitHub: [Noveen Sachdeva](https://github.com/noveens)

#### Name: [DENNIS ORZIKH](https://github.com/orzikhd)
- Place: Seattle, WA, USA
- Bio: Student at UW. Likes easy ways to make sure tools are set up in new environments (like this project)
- Github: Wow isn't this right up there ^ [Dennis Orzikh](https://github.com/orzikhd)

#### Name: [Pranav Bhasin](https://github.com/pranavbhasin96)
- Place: Hyderabad, Telangana, India
- Bio: Trying to fit in coding society.
- GitHub: [Pranav Bhasin](https://github.com/pranavbhasin96)

#### Name: [Vaibhav Agarwal](https://github.com/vaibhavagarwal220)
- Place: Mandi, Himachal Pradesh, India
- Bio: A passionate programmer and a beginner in Open Source
- Github [Vaibhav Agarwal](https://github.com/vaibhavagarwal220)

#### Name: [Arpit Gogia](https://github.com/arpitgogia)
- Place: Delhi, India
- Bio: Python Developer
- Github [Arpit Gogia](https://github.com/arpitgogia)

#### Name: [Charlie Stanton](https://github.com/shtanton)
- Place: Southend-On-Sea, England
- Bio: JavaScript Tinkerer, Lover of Vim
- Github [Charlie Stanton](https://github.com/shtanton)

#### Name: [James Henderson](https://github.com/prohunt)
- Place: Raleigh, NC, United States
- Bio: Inquisitive, Loves coding, also vegan
- Github [Sravya Pullagura](https://github.com/sravya96)

#### Name: [Loreleen Mae Sablot](https://github.com/loreleensablot)
- Place: Daet, Camarines Norte, Philippines
- Bio: I love designing beautiful websites. I also bike.
- Github [Loreleen Mae Sablot] (https://github.com/loreleensablot)

#### Name: [Ahmad Musaddiq Mohammad](https://github.com/ahmadmusaddiq)
- Place: Kuala Belait, Brunei Darussalam
- Bio: Mechanical engineer
- Github: [ahmadmusaddiq](https://github.com/ahmadmusaddiq)

#### Name: [Aleksandr Vorontsov](https://github.com/a-vorontsov)
- Place: London, England
- Bio: Student, Aspiring Front-end Web Dev
- Github [Aleksandr Vorontsov](https://github.com/a-vorontsov)
#### Name: [Ben Smith](https://github.com/ben-w-smith)
- Place: Salt Lake City, UT, USA
- Bio: A guy that loves writing bots and automation.
- GitHub: [Ben Smith](https://github.com/ben-w-smith)

#### Name: [Eric Bryant](https://github.com/shmickle)
- Place: Fairfax, Virginia, USA
- Bio: Web Developer
- GitHub: [shmickle](https://github.com/shmickle)

#### Name: [Emmanuel Akinde](https://github.com/harkindey)
- Place: Lagos, Nigeria
- Bio: Lets Code and Chill
- Github: [Harkindey](https://github.com/harkindey)

#### Name: [Ashish Krishan](https://github.com/ashishkrishan1995)
- Place: India
- Bio: Computer Science Major / UI/UX Designer
- GitHub: [ashishkrishan1995](https://github.com/ashishkrishan1995)

#### Name: [Katherine S](https://github.com/kms6bn)
- Place: San Francisco
- Bio: Data Scientist
- Github: [kms6bn](https://github.com/kms6bn)

#### Name: [BrunoSXS](https://github.com/brunosxs)
- Brazil
- Bio: I like turtules.
- Github [BrunoSXS](https://github.com/brunosxs)

#### Name: [Alexander Miller](https://github.com/allesmi)
- Place: Salzburg, Austria
- Bio: Student/Web Developer
- GitHub: [allesmi](https://github.com/allesmi)

#### Name: [Bryan Wigianto](https://github.com/bwigianto)
- Place: USA
- Bio: Engineer
- GitHub: [bwigianto](https://github.com/bwigianto)

#### Name: [Ckpuna4](https://github.com/Ckpuna4)
- Place: Saint-petersburg, Russia
- Bio: Web Developer
- GitHub: [Ckpuna4](https://github.com/Ckpuna4)

#### Name: [Vaibhaw Agrawal](https://github.com/vaibhaw2731)
- Place: New Delhi, India
- Bio: I am a Machine Learning enthusiast.
- GitHub: [vaibhaw2731](https://github.com/vaibhaw2731)

#### Name: [Dhevi Rajendran](https://github.com/dhevi)
- Place: USA
- Bio: Software Engineer
- Github: [dhevi](https://github.com/dhevi)

#### Name: [Oluwadamilola Babalola](https://github.com/thedammyking)
- Place: Lagos, Nigeria
- Bio: JavaScript Developer
- GitHub: [Oluwadamilola Babalola](https://github.com/thedammyking)

### Name: [Trevor Meadows](https://github.com/tlm04070)
- Place: Charlotte, North Carolina.
- Bio: UNC Charlotte coding bootcamp student.
- GitHub: [tlm04070](https://github.com/tlm04070);

#### Name: [Ratchapol Tengrumpong](https://github.com/lullabies)
- Place: Bangkok, Thailand
- Bio: Programmer Analyst
- GitHub: [lullabies](https://github.com/lullabies)

#### Name: [Luke Taylor](https://github.com/lmcjt37)
- Place: Derby, UK
- Bio: Senior Software Engineer, child at heart
- GitHub: [Luke Taylor](https://github.com/lmcjt37)

#### Name: [Snehil Verma](https://github.com/vsnehil92)
- Place: Delhi, India
- Bio: Love to learn new technologies
- GitHub: [vsnehil92](https://github.com/vsnehil9

#### Name: [Akram Rameez](https://github.com/akram-rameez)
- Place: Bengaluru, India
- Bio: I like free T-shirts and I cannot lie.
- GitHub: [allesmi](https://github.com/akram-rameez)

#### Name: [Bryan Tylor](https://github.com/bryantylor)
- Place: Cincinnati, OH, USA
- Bio: Elixir Dev / Nuclear Engineer
- GitHub: [Bryan Tylor](https://github.com/bryantylor)

#### Name: [Matthias Kraus](https://github.com/brotkiste)
- Place: Munich, Germany
- Bio: Automotive Computer Science
- GitHub: [brotkiste](https://github.com/brotkiste)

#### Name: [Harshil Agrawal](https://github.com/harshil1712)
-Place: Vadodara, India
-Bio: Student,Web Developer
-GitHub: [harshil1712](https://github.com/harshil1712)

#### Name: [Bennett Treptow](https://github.com/bennett-treptow)
- Place: Milwaukee, WI, USA
- Bio: Computer Science Major / Web Developer
- Github: [bennett-treptow](https://github.com/bennett-treptow)

#### Name: [Cameron Smith](https://github.com/cameronzsmith)
- Place: Wichita, KS, USA
- Bio: Student
- GitHub: [cameronzsmith](https://github.com/cameronzsmith)

#### Name: [Jose Morales](https://github.com/castro732)
- Place: Buenos Aires, Argentina
- Bio: Developer
- GitHub: [castro732](https://github.com/castro732)

#### Name: [Hassan Sani](https://github.com/inidaname)
- Place: Bida, Niger State, Nigeria
- Bio: Web Developer at @ADPNigeria

#### Name: [Philip Terzic](https://github.com/PhilTerz)
- Place: Scottsdale, Arizona, USA
- Bio: Aspiring OSS Contributer
- GitHub: [PhilTerz](https://github.com/PhilTerz)

#### Name: [Gustavo Pacheco Ziaugra](https://github.com/GustavoZiaugra)
- Place: São Paulo, Brazil.
- Bio: Technology Guy / Student
- GitHub: [Gustavo Ziaugra](https://github.com/GustavoZiaugra)

#### Name: [Sarah Chen](https://github.com/sarovisk)
- Place: Sao Paulo/ Brazil
- Bio: Student
- GitHub: [sarovisk](https://github.com/sarovisk)

#### Name: [Jose David](https://github.com/jose4125)
- Place: Bogotá, Colombia
- Bio: Web Developer
- GitHub: [jose4125](https://github.com/jose4125)

#### Name: [Mayank Saxena](https://github.com/mayank26saxena)
- Place: New Delhi, India
- Bio: Student
- GitHub: [mayank26saxena](https://github.com/mayank26saxena)

#### Name: [Napat Rattanawaraha](https://github.com/peam1234)
- Place: Bangkok, Thailand
- Bio: Student / Junior Web Developer
- GitHub: [peam1234](https://github.com/peam1234)

#### Name: [Marion Fioen](https://github.com/marion59000)
- Place: Lille, France
- Bio: Developer
- GitHub: [marion59000](https://github.com/marion59000)

#### Name: [Akma Adhwa](https://github.com/akmadhwa)
- Place: Malaysia
- Bio: Web Developer
- GitHub: [akmadhwa](https://github.com/akmadhwa)

#### Name: [Ian James](https://inj.ms)
- Place: London, UK
- Bio: Web... person?
- GitHub: [injms](https://github.com/injms)

#### Name: [K Foster](https://foster.im)
- Place: West Sussex, UK
- Bio: Web Developer
- GitHub: [g33kcentric](https://github.com/g33kcentric)

#### Name: [Andin FOKUNANG](https://github.com/switchgirl95)
- Place: Yaounde , Cameroon
- Bio: Student - Otaku - Geek
- GitHub: [Switch](https://github.com/switchgirl95)

#### Name: [xenocideiwki] (https://github.com/xenocidewiki)
- Place: Norway
- Bio: Reverse Engineer
- GitHub: [xenocidewiki] (https://github.com/xenocidewiki)

#### Name: [George Hundmann](https://github.com/georgegsd)
- Place: Mannheim, Baden-Württemberg, Germany
- Bio: I'm a German Shepherd that likes eating
- GitHub: [georgegsd](https://github.com/georgegsd)

#### Name: [Ahmad Abdul-Aziz](https://github.com/a-m-a-z)
- Place: Abuja, Nigeria
- Bio: Web Developer
- GitHub: [a-m-a-z](https://github.com/a-m-a-z)

#### Name: [Allan Dorr](https://github.com/aldorr)
- Place: Hamburg, Germany
- Bio: Web Dev, Writer, Translator, Teacher
- GitHub: [aldorr](https://github.com/aldorr)

#### Name: [Musa Barighzaai](https://github.com/mbarighzaai)
- Place: Toronto, Canada
- Bio: Front End Developer
- GitHub: [mbarighzaai](https://github.com/mbarighzaai)

#### Name: [Lakston](https://github.com/Lakston)
- Place: Toulouse, France
- Bio: Front-End Dev
- GitHub: [Lakston](https://github.com/Lakston)

#### Name: [Shobhit Agarwal](https://github.com/shobhit1997)
- Place: JSSATE, NOIDA ,INDIA
- Bio: Student/Andriod Developer
- GitHub: [shobhit1997](https://github.com/shobhit1997)

#### Name: [Will Barker](https://github.com/billwarker)
- Place: Toronto, Canada
- Bio: A guy who wants to improve the world through AI!
- GitHub: [Will Barker](https://github.com/billwarker)

#### Name: [Christopher Bradshaw](https://github.com/kitsune7)
- Place: Provo, UT, USA
- Bio: I love FOXES!!! :fox:
- GitHub: [kitsune7](https://github.com/kitsune7)

#### Name: [Ben Edelson]
-Place: Newark NJ
-Bio: I.T.
-GitHub: https://github.com/Bed3150n

#### Name: [JOE SCHO](https://github.com/JoeScho)
- Place: London, UK
- Bio: I love guitar!
- GitHub: [JoeScho](https://github.com/JoeScho)

#### Name: [Anuraag Tummanapally](https://github.com/TummanapallyAnuraag)
- Place: Mumbai, India
- Bio: Student, System Administrator
- GitHub: [TummanapallyAnuraag](https://github.com/TummanapallyAnuraag)

#### Name: [Fran Acién](https://github.com/acien101)
- Place: Madrid, Spain
- Bio: Full of empty
- GitHub: [Fran Acién](https://github.com/acien101)

#### Name: [Piyush Sikarwal](https://github.com/psikarwal)
- Place: India
- Bio: Professional Geek
- GitHub: [Piyush Sikarwal](https://github.com/psikarwal)

#### Name: [Pratyum Jagannath](https://github.com/Pratyum)
- Place: Singapore
- Bio: I tell tales!
- GitHub: [Pratyum](https://github.com/Pratyum)

#### Name: [Jakub Bačo](https://github.com/vysocina)
- Place: Slovakia
- Bio: Student / Designer
- GitHub: [Jakub Bačo](https://github.com/vysocina)

#### Name: [Gabriel Obaldia](https://github.com/gobaldia)
- Place: Uruguay
- Bio: Full Stack Developer
- GitHub: [Gabriel Obaldia](https://github.com/gobaldia)

#### Name: [Antonio Jesus Pelaez](https://github.com/ajpelaez)
- Place: Granada, Spain
- Bio: IT Student at the University of Granada
- GitHub: [Antonio Jesus Pelaez](https://github.com/ajpelaez)

<<<<<<< HEAD
### Name: [Brandon Fadairo](https://github.com/BFadairo)
- Place: Columbus, Ohio
- Bio: A guy looking to change career fields
- GitHub: [Brandon Fadairo](https://github.com/BFadairo)
=======

#### Name: [Jamie Pinheiro](https://github.com/jamiepinheiro)
- Place: Canada
- Bio: Student @ uWaterloo
- GitHub: [jamiepinheiro](https://github.com/jamiepinheiro)

#### Name: [Alvin Abia](https://github.com/twist295)
- Place: NY, USA
- Bio: Lead Mobile Developer
- Github: [Alvin Abia](https://github.com/twist295)

### Name: [Carlos Federico Lahrssen](https://github.com/carloslahrssen)
- Place: Miami, Florida, USA
- Bio: CS Student at Florida International University
- GitHub: [Carlos Lahrssen](https://github.com/carloslahrssen)

#### Name: [Caio Calderari](https://github.com/caiocall)
- Place: Campinas, São Paulo, Brazil
- Bio: Designer
- GitHub: [Caio Calderari](https://github.com/caiocall)

#### Name: [Chashmeet Singh](https://github.com/chashmeetsingh)
- Place: New Delhi, India
- Bio: CS Student
- GitHub: [Chashmeet Singh](https://github.com/chashmeetsingh)

#### Name: [Aimee Tacchi](https://github.com/darkxangel84)
- Place: England, UK
- Bio: Female Front-End Developer From England, UK, I love Code, Cats and Tea. Also love travelling.
- GitHub: [darkxangel84](https://github.com/darkxangel84)

#### Name: [Stuart Wares](https://github.com/StuWares)
- Place: Tamworth, United Kingdom
- Bio: Learning web development to help with a career change!
- GitHub: [Stu Wares](https://github.com/StuWares)

#### Name: [Aitor Alonso](https://github.com/tairosonloa)
- Place: Madrid, Spain
- Bio: Computer Science and Engineering BSc student at Carlos III University of Madrid
- GitHub: [Aitor Alonso](https://github.com/tairosonloa)

#### Name: [Veronika Tolpeeva](https://github.com/ostyq)
- Place: Moscow, Russia
- Bio: Web developer
- GitHub: [Veronika Tolpeeva](https://github.com/ostyq)

#### Name: [Dzmitry Kasinets](https://github.com/dkasinets)
- Place: Brooklyn, NY, USA
- Bio: CS student at Brooklyn College, and The Game of Thrones fan :3
- Github: [Dzmitry Kasinets](https://github.com/dkasinets)

#### Name: [Anthony Mineo](https://github.com/amineo)
- Place: New Jersey, USA
- Bio: Web Design & Development
- GitHub: [Anthony Mineo](https://github.com/amineo)

#### Name: [Brent Scheppmann](https://github.com/bareon)
- Place: Garden Grove, CA, US
- Bio: Student, Geophysicist
- GitHub: [Brent Scheppmann](https://github.com/bareon)

#### Name: [Andrea Stringham](https://github.com/astringham)
- Place: Phoenix, AZ USA
- Bio: Coffee addict, dog person, developer.
- GitHub: [Andrea Stringham](https://github.com/astringham)

#### Name: [coastalchief](https://github.com/coastalchief)
- Place: Germany
- Bio: dev
- GitHub: [coastalchief](https://github.com/coastalchief)

#### Name: [Furkan Arabaci](https://github.com/illegaldisease)
- Place: Turkey
- Bio: Computer Science student
- GitHub: [Furkan Arabaci](https://github.com/illegaldisease)

#### Name: [Rizki Ramadhana](https://github.com/rizkiprof)
- Place: Yogyakarta, Indonesia
- Bio: Student / Front-end Developer
- GitHub: [Rizki Ramadhana](https://github.com/rizkiprof)

#### Name: [Sarthak Bhagat](https://github.com/sarthak268)
- Place: Delhi, India
- Bio: ECE Undergraduate
- GitHub: [Sarthak Bhagat](https://github.com/sarthak268)

#### Name: [Haley C Smith](https://github.com/haleycs)
- Place: Orlando, Florida
- Bio: Web Designer/Developer
- GitHub: [Haley C Smith](https://github.com/haleycs)

#### Name: [Lesyntheti](https://github.com/lesyntheti)
- Place : Troyes, France
- Bio : Network Engineer at University of Technology of Troyes
- Github: [lesyntheti](https://gitbub.com/lesyntheti)

#### Name: [Abdullateef](https://github.com/abdullateef97)
- Place: Lagos Island, Lagos State, Nigeria
- Bio: Student Developer
- GitHub: [Abdullateef](https://github.com/abdullateef97)

#### Name: [Juan Anaya Ortiz](https://github.com/JaoChaos)
- Place: Granada, Spain
- Bio: IT student at the University of Granada
- GitHub: [Juan Anaya Ortiz](https://github.com/JaoChaos)

#### Name: [Alexander Voigt](https://github.com/alexandvoigt)
- Place: San Francisco, CA, USA
- Bio: Software Engineer
- GitHub: [Alexander Voigt](https://github.com/alexandvoigt)

#### Name: [Michael Greene] (https://github.com/Greeneink4)
- Place: UT, USA
- Bio: Web Dev Student
- Github: [Michael Greene] (https://github.com/Greeneink4)

#### Name: [Lee Magbanua](https://github.com/leesenpai)
- Place: Philippines
- Bio: Student / Front-end Web Developer
- GitHub: [leesenpai](https://github.com/leesenpai)

#### Name: [Damodar Lohani](https://github.com/lohanidamodar)
- Place: Kathmandu, Nepal
- Bio: Technology Consultant at [LohaniTech](https://lohanitech.com)
- GitHub: [Damodar Lohani](https://github.com/lohanidamodar)

#### Name: [Hrafnkell Orri Sigurðsson](https://github.com/hrafnkellos)
- Place: Hafnarfjörður, Iceland
- Bio: Computer Scientist
- GitHub: [Hrafnkell Orri Sigurðsson](https://github.com/hrafnkellos)

#### Name: [Mitchell Haugen](https://github.com/haugenmitch)
- Place: VA, USA
- Bio: Programmer
- GitHub: [haugenmitch](https://github.com/haugenmitch)

#### Name: [Felipe Do Espirito Santo](https://github.com/felipez3r0)
- Place: Jaboticabal, SP, Brazil
- Bio: Professor at Fatec, Faculdade São Luís, and Mozilla Volunteer
- GitHub: [Felipe Do E. Santo](https://github.com/felipez3r0)

#### Name: [Jason Green](https://jason.green)
- Place: Seattle, WA
- Bio: Student of code, eater of sustainable sushi
- GitHub: [Jalence](https://github.com/jalence)

#### Name: [Elan Ripley](https//github.com/tattarrattat)
- Place: Raleigh, North Carolina, USA
- Bio: Programmer
- Github: [Elan Ripley](https//github.com/tattarrattat)

#### Name: [Justin Oliver](https://github.com/justinoliver)
- Place: Seattle, WA, USA, Earth!
- Bio: Trying to learn cool new things!
- GitHub: [Justin Oliver](https://github.com/justinoliver)

#### Name: [RYAN R SMITH](https://github.com/devronsoft)
- Place: Oxford, UK
- Bio: Kiwi dev
- GitHub: [Ryan Smith](https://github.com/devronsoft)
- Website: [Blog](https://devronsoft.github.io/)

#### Name: [Igor Rzegocki](https://github.com/ajgon)
- Place: Kraków, PL
- Bio: I do Ruby for living, and hacking for fun
- GitHub: [Igor Rzegocki](https://github.com/ajgon)
- Website: [Online Portfolio](https://rzegocki.pl/)

#### Name: [JULIE QIU](https://github.com/julieqiu)
- Place: New York City, NY, USA
- Bio: Software Engineer; Loves iced coffee
- GitHub: [Julie Qiu](https://github.com/julieqiu)

#### Name: [Luis Alducin](https://linkedin.com/luisalduucin)
- Place: Mexico City
- Bio: Software Engineer
- GitHub: [Luis Alducin](https://github.com/luisalduucin)

#### Name: [Hannah Zulueta](https://github.com/hanapotski)
- Place: North Hollywood, CA
- Bio: Web developer, Calligrapher, Musician, Entrepreneur
- GitHub: [Ryan Smith](https://github.com/hanapotski)
- Website: [Blog](https://homemadecoder.wordpress.com)

#### Name: [Michele Adduci](https://micheleadduci.net)
- Place: Germany
- Bio: Full Stack Developer, living on a CI/CD pipeline
- GitHub: [madduci](https://github.com/madduci)

#### Name: [Austin Carey](https://github.com/apcatx)
- Place: Austin, TX, USA
- Bio: Jr Full Stack Developer making my first contribution.
- GitHub: [apcatx](https://github.com/apcatx)

#### Name: [John Rexter Flores](https://github.com/alldeads)
- Place: Cebu, Philippines
- Bio: Full Stack Developer
- Github: [John Rexter Flores](https://github.com/alldeads)

#### Name: [Luciano Santana dos Santos](https://github.com/lucianosds)
- Place: Ponta Grossa, PR, Brasil
- Bio: Computer Network Professional
- Github: [Luciano Santana dos Santos](https://github.com/lucianosds)

#### Name: [Alex Choi](https://github.com/running-cool)
- Place: Athens, GA
- Bio: Student
- Github: [running-cool](https://github.com/running-cool)

#### Name: [Kshitiz Khanal](https://github.com/kshitizkhanal7)
- Place: Kathmandu, Nepal
- Bio: Open Data and Open Knowledge activist
- GitHub: [Kshitiz Khanal](https://github.com/kshitizkhanal7)
>>>>>>> 9f5e06d1
<|MERGE_RESOLUTION|>--- conflicted
+++ resolved
@@ -697,12 +697,10 @@
 - Bio: IT Student at the University of Granada
 - GitHub: [Antonio Jesus Pelaez](https://github.com/ajpelaez)
 
-<<<<<<< HEAD
 ### Name: [Brandon Fadairo](https://github.com/BFadairo)
 - Place: Columbus, Ohio
 - Bio: A guy looking to change career fields
 - GitHub: [Brandon Fadairo](https://github.com/BFadairo)
-=======
 
 #### Name: [Jamie Pinheiro](https://github.com/jamiepinheiro)
 - Place: Canada
@@ -915,5 +913,4 @@
 #### Name: [Kshitiz Khanal](https://github.com/kshitizkhanal7)
 - Place: Kathmandu, Nepal
 - Bio: Open Data and Open Knowledge activist
-- GitHub: [Kshitiz Khanal](https://github.com/kshitizkhanal7)
->>>>>>> 9f5e06d1
+- GitHub: [Kshitiz Khanal](https://github.com/kshitizkhanal7)