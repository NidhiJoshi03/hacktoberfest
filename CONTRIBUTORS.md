--- conflicted
+++ resolved
@@ -714,12 +714,6 @@
 - Bio: IT Student at the University of Granada
 - GitHub: [Antonio Jesus Pelaez](https://github.com/ajpelaez)
 
-<<<<<<< HEAD
-#### Name: [Acquila Santos Rocha](https://github.com/DJAcquila)
-- Place: Goiânia, Brasil
-- Bio: Computer Science Student
-- GitHub: [Acquila Santos Rocha](https://github.com/DJAcquila)
-=======
 #### Name: [Gilliano Menezes](https://github.com/gillianomenezes)
 - Place: Recife, Brazil
 - Bio: Software Engineer at www.neuroup.com.br
@@ -749,7 +743,6 @@
 - Place: Dallas, Texas, USA
 - Bio: Web Nerd
 - GitHub: [Cody Williams](https://github.com/codyw9524)
->>>>>>> defae488
 
 #### Name: [Aayush Sharma](https://github.com/aayusharma)
 - Place: Mandi, Himachal Pradesh, India
@@ -1078,4 +1071,9 @@
 #### Name: [Attila Blascsak](https://github.com/blascsi)
 - Place: Hungary
 - Bio: Front-end dev. Love React!
-- GitHub: [Attila Blascsak](https://github.com/blascsi)+- GitHub: [Attila Blascsak](https://github.com/blascsi)
+
+#### Name: [Acquila Santos Rocha](https://github.com/DJAcquila)
+- Place: Goiânia, Brasil
+- Bio: Computer Science Student
+- GitHub: [Acquila Santos Rocha](https://github.com/DJAcquila)