#### Name: [ALICE CHUANG](https://github.com/AliceWonderland)
- Place: New York City, NY, USA
- Bio: I love DOGS! :dog:
- GitHub: [Alice Chuang](https://github.com/AliceWonderland)

#### Name: [GABE DUNN](https://github.com/redxtech)
- Place: Canada
- Bio: I love VUE !!
- GitHub: [Gabe Dunn](https://github.com/redxtech)
- Website: [when.](https://when.redxte.ch)

#### Name: [GEORGE FOTOPOULOS](https://github.com/xorz57)
- Place: Patras, Achaia, Greece
- Bio: Technology Enthusiast
- GitHub: [George Fotopoulos](https://github.com/xorz57)

#### Name: [Stephen Dzialo](https://github.com/dzials)
- Place: USA
- Bio: Computer Science Major
- GitHub: [Stephen Dzialo](https://github.com/dzials)

#### Name: [Taf Meister](https://github.com/tashrafy)
- Place: NYC
- Bio: Developer =]

#### Name: [RAFAEL MENEZES](https://github.com/RafaelSa94)
- Place: Boa Vista, Roraima, Brazil
- Bio: Computer Science Major
- GitHub: [Rafael Sá](https://github.com/RafaelSa94)

#### Name: [Patrick S](https://github.com/patsteph)
- Place: USA
- Bio: Professional Geek
- GitHub: [Patrick S](https://github.com/patsteph)

#### Name: [Michael Cao](https://github.com/mcao)
- Place: PA, USA
- Bio: Student
- GitHub: [Michael Cao](https://github.com/mcao)

#### Name: [Amlaan Bhoi](https://github.com/amlaanb)
- Place: IL, USA
- Bio: CS Grad Student
- GitHub: [Amlaan Bhoi](https://github.com/amlaanb)

#### Name: [Cecy Correa](https://github.com/cecyc)
- Place: USA
- Bio: Software Engineer at ReturnPath
- Github: [cecyc](https://github.com/cecyc)

#### Name: [Billy Lee](https://github.com/leebilly0)
- Place: WI, USA
- Bio: Software Developer, Bachelors in Computer Science
- Github: [Billy Lee](https://github.com/leebilly0)

#### Name: [AGNIESZKA MISZKURKA](https://github.com/agnieszka-miszkurka)
- Place: Poland
- Bio: second year Computer Science Student, in love with NYC <3
- GitHub: [agnieszka-miszkurka](https://github.com/agnieszka-miszkurka)

#### Name: [Leah Langfrod](https://github.com/leahlang4d2)
- Place: CA, USA
- Bio: Recent Bachelors in Computer Science
- Github: [Leah Langford](https://github.com/leahlang4d2)

#### Name: [Eric Nor](https://github.com/thateric)
- Place: Lake Forest, CA, USA
- Bio: Multiple corgi owner and a Senior Software Developer
- Github: [Eric Nord](https://github.com/thateric)

#### Name: [Campion Fellin](https://github.com/campionfellin)
- Place: Seattle, WA, USA
- Bio: I love open source and coffee! New grad looking for work!
- GitHub: [Campion Fellin](https://github.com/campionfellin)

#### Name: [Niket Mishra](https://github.com/niketmishra)
- Place: New Delhi, Delhi, India
- Bio: B.Tech Student in Information Technology
- GitHub: [Niket Mishra](https://github.com/niketmishra)

#### Name: [Shade Ruangwan](https://github.com/sruangwan)
- Place: Nara, Japan
- Bio: PhD student in Software Engineering
- Github: [Shade Ruangwan](https://github.com/sruangwan)

#### Name: [Michael Rodriguez](https://github.com/vinird)
- Place: Alajuea, Alajuela, Costa Rica
- Bio: Web dev adn graphic designer
- GitHub: [vinird](https://github.com/vinird)

#### Name: [Evan Culver](https://github.com/eculver)
- Place: San Francisco, CA, USA
- Bio: I work at Uber on data storage, tooling and OOS - checkout [our work](https://github.com/uber-go/dosa)!
- GitHub: [Evan Culver](https://github.com/eculver)

#### Name: [Vo Tan Tho](https://github.com/kensupermen)
- Place: Ho Chi Minh City, VietNam
- Bio: I'm Software Engineer at Dinosys
- GitHub: [Ken Supermen](https://github.com/kensupermen)

#### Name: [Franklyn Roth](https://github.com/far3)
- Place: Boulder, CO, USA
- Bio: I am a web developer working on finance sites. Specialize in accessibility.
- GitHub: [Franklyn Roth](https://github.com/far3)

#### Name: [Karthick Thoppe](https://github.com/karthicktv)
- Place: Dublin, Ireland
- Bio: I am a Solution Architect and work for a large SaaS organization
- GitHub: [Karthick Thoppe](https://github.com/karthicktv)

#### Name: [Brane](https://github.com/brane)
- Place: Turkey
- Bio: I am a caffeine based artificial life form.
- GitHub: [Brane](https://github.com/brane)

#### Name: [Ishan Jain](https://github.com/ishanjain28)
- Place: Roorkee, Uttrakhand, India
- Bio: I love working with Images, Crypto, Networking and opengl, Work as a Backend Engineer in Go. Also, Love Rust!.
- Github: [Ishan Jain](https://github.com/ishanjain28)

#### Name: [Anupam Dagar](https://github.com/Anupam-dagar)
- Place: Allahabad, India
- Bio: I am like a code currently in development.
- GitHub: [Anupam Dagar](https://github.com/Anupam-dagar)

#### Name: [Phil](https://github.com/bitbrain-za)
- Place: South Africa
- Bio: Avid Tinkerer
- GitHub: [bitbrain-za](https://github.com/bitbrain-za)

#### Name: [Jasdy Syarman](https://github.com/akutaktau)
- Place: Malaysia
- Bio: PHP Programmer
- GitHub: [akutaktau](https://github.com/akutaktau)

#### Name: [Rupesh Kumar](https://github.com/vmcniket)
- Place: India
- Bio: KIIT University IT student
- GitHub: [vmcniket](https://github.com/vmcniket)

#### Name: [Shelby Stanton](https://github.com/Minimilk93)
- Place: Leeds, England
- Bio: Front End Developer who loves cats and gaming!
- GitHub: [Minimilk93](https://github.com/Minimilk93)

#### Name: [Michael Nyamande](https://github.com/mikeyny)
- Place: Harare ,Zimbabwe
- Bio: Eat , ~~Sleep~~ , Code
- GitHub: [Mikeyny](https://github.com/mikeyny)

#### Name: [Anders Jürisoo](https://github.com/ajthinking)
- Place: Sweden
- Bio: What happens in Git stays in Git
- GitHub: [Anders Jürisoo](https://github.com/ajthinking)

#### Name: [Dvir](https://github.com/dvur12)
- Place: Israel
- Bio: \x90\x90\x90\x90
- GitHub: [Dvir](https://github.com/dvur12)

#### Name: [Xavier Marques](https://github.com/wolframtheta)
- Place: Corbera de Llobregat, Barcelona, Catalonia
- Bio: Computer Science Major
- GitHub: [WolframTheta](https://github.com/wolframtheta)

#### Name: [Vishal](https://dainvinc.github.io)
- Place: New York
- Bio: Software developer with a knack to learn things quickly.
- GitHub: [dainvinc](https://github.com/dainvinc)

### Name: [Niall Cartwright](https://github.com/Nairu)
- Place: Birmingham, UK
- Bio: Avid Games dev hobbyist, work for 3SDL as a software developer.
- GitHub: [Niall Cartwright](https://github.com/Nairu)

#### Name: [Justin I](https://github.com/Jish80)
- Place: IL, USA
- Bio: Work hard
- GitHub: [Jish80] (https://github.com/Jish80)

#### Name: [APOORVA SHARMA](https://github.com/okatticus)
- Place: Himachal Pradesh,India
- Bio: A student happy to write code and poetry.
- GitHub: [Apoorva Sharma](https://github.com/okatticus)

#### Name: [Prateek Pandey](https://github.com/prateekpandey14)
- Place: Bangalore, India
- Bio: Opensource Enthusiast, Opensource Golang developer
- GitHub: [Prateek Pandey](https://github.com/prateekpandey14)

#### Name: [CodHeK](https://github.com/CodHeK)
- Place: Mumbai, India
- Bio: Cuber/Coder
- GitHub: [CodHeK](https://github.com/CodHeK)

#### Name: [Søren Eriksen](https://github.com/soer7022)
- Place: Denmark
- Bio: Currently studying computerscience at Aarhus University
- Github: [Søren Eriksen](https://github.com/soer7022)

#### Name: [Cristiano Bianchi](https://github.com/crisbnk)
- Place: Italy
- Bio: Love to learn something new everyday
- GitHub: [crisbnk](https://github.com/crisbnk)


#### Name: [Paulo Henrique Scherer](https://github.com/phscherer)
- Place: Brazil
- Bio: Student and newbie software developer
- GitHub: [phscherer](https://github.com/phscherer)

#### Name: [Aldo Cano](https://github.com/aldocano)
- Place: Tirana, Albania
- Bio: A bug is never just a mistake...
- GitHub: [Aldo Cano](https://github.com/aldocano)

#### Name: [Timea Deák](https://github.com/DTimi)
- Place: Dublin, Ireland
- Bio: Molecular biologist
- GitHub: [Timea Deák](https://github.com/DTimi)

#### Name: [Christian Skala](https://github.com/chrishiggins29)
- Place: New York, USA
- Bio: Hire me! Need a VP of Engineering, Director of Software, CTO?
- GitHub: [Christian Skala](https://github.com/chrishiggins29)

#### Name: [filedesless](https://hightechlowlife.info)
- Place: Québec, Canada
- Bio: CompSci from ULaval reporting in
- GitHub: [aiglebleu](https://github.com/aiglebleu)

#### Name: [Jon Lee](https://github.com/githubbbbbbbbbbbbb)
- Place: Canada
- Bio: Student
- GitHub: [githubbbbbbbbbbbbb](https://github.com/githubbbbbbbbbbbbb)

#### Name: [Ren Cummings](https://github.com/nrenc027)
- Place: Dayton,OH, USA
- Bio: I like Code :sunglasses:, Coloring :art:, and Cardio :running:
- GitHub: [Ren Cummings](https://github.com/nrenc027)

#### Name: [Nefari0uss](https://github.com/nefari0uss)
- Place: USA
- Bio: Gamer, developer, and open source enthusiast!
- Github: [Nefari0uss](https://github.com/nefari0uss)

#### Name: [S Stewart](https://github.com/tilda)
- Place: Denton, Texas, US
- Bio: Dude trying to become a IT guy somewhere. Also reads [The Register](https://www.theregister.co.uk).
- GitHub: [tilda](https://github.com/tilda)

#### Name: [Jose Gomera](https://github.com/josegomera)
- Place: Dominican Republic
- Bio: I'm web developer that love somehow to help.
- Github: [josegomera](https://github.com/josegomera)

#### Name: [Stephen Abrahim](https://github.com/lepah)
- Place: Huntington Beach, CA
- Bio: Games and things!
- GitHub: [Stephen Abrahim](https://github.com/lepah)

#### Name: [Rajeev Kumar Singh](https://github.com/rajeeviiit)
- Place: Gandhinagar,Gujrat, IN
- Bio: Games and music!
- GitHub: [Rajeev Kumar Singh](https://github.com/rajeeviiit)

### Name: [Benjamin Sanvoisin](https://github.com/Laudenlaruto)
- Place : Paris, FR
- Bio: Devops, Gamer and fun
- GitHub: [Benjamin Sanvoisin](https://github.com/Laudenlaruto)

#### Name: [Matthew Burke](https://github.com/MatthewBurke1995)
- Place: Sydney, Australia
- Bio: Big fan of Python + Data
- GitHub: [Matthew Burke](https://github.com/MatthewBurke1995)

#### Name: [Caio Perdona](https://github.com/perdona)
- Place: Ribeirao Preto, SP, Brazil
- Bio: Web and Mobile Engineer
- GitHub: [Caio Perdona](https://github.com/perdona)

#### Name: [Shankhalika Sarkar](https://github.com/Shankhalika)
- Place: Karnataka, India
- Bio: Current Final Year CS Undergrad. I love poetry, tea and dogs.
- Github: [Shankhalika Sarkar](https://github.com/Shankhalika)

#### Name: [Henrique Duarte](https://github.com/mustorze)
- Place: São Paulo, SP, BR
- Bio: Developer, I really like!
- GitHub: [Henrique Duarte](https://github.com/mustorze)

#### Name: [Akshit Kharbanda](https://github.com/akshit04)
- Place: Delhi, India
- Bio: 5th semester IT Undergrad. Machine Learning enthusiast. Black coffee <3
- GitHub: [Akshit Kharbanda](https://github.com/akshit04)

#### Name:[Avinash Jaiswal](https://github.com/littlestar642)
- Place:Surat,Gujarat,India.
- Bio:In love with the WEB,from age of 5!
- Github:[Avinash Jaiswal](https://github.com/littlestar642)

#### Name: [JoeBanks13](https://github.com/JoeBanks13)
- Place: York, United Kingdom
- Bio: Backend web developer
- GitHub: [JoeBanks13](https://github.com/JoeBanks13)
- Webpage: [josephbanks.me](https://josephbanks.me)
- GitLab Server: [GitLab](https://gitlab.josephbanks.me/JoeBanks13)

#### Name: [Alisson Vargas](https://github.com/alisson-mich)
- Place: Torres, RS, Brazil
- Bio: A guy who loves IT :D
- GitHub: [Alisson Vargas](https://github.com/alisson-mich)

#### Name: [Mat.](https://github.com/pudkipz)
- Place: Stockholm, Sweden
- Bio: Random Swedish student.
- GitHub: [Mat.](https://github.com/pudkipz)

#### Name: [Adiyat Mubarak](https://github.com/Keda87)
- Place: Jakarta, ID, Indonesia
- Bio: Technology Agnostic
- GitHub: [Adiyat Mubarak](https://github.com/Keda87)

#### Name: [Vishaal Udandarao](https://github.com/vishaal27)
- Place: New Delhi, India
- Bio: Professional Geek | Developer
- GitHub: [Vishaal Udandarao](https://github.com/vishaal27)

#### Name: [Sparsh Garg](https://github.com/sparsh789)
- Place: Hyderabad, Telangana, India
- Bio: Student@IIIT,Hyderabad
- GitHub: [sparsh789](https://github.com/sparsh789)

#### Name: [Zaki Akhmad](https://github.com/za)
- Place: Jakarta, Indonesia
- Bio: Python enthusiasts
- GitHub: [za](https://github.com/za)

### Name: [Joey Marshment-Howell](https://github.com/josephkmh)
- Place: Berlin, Germany
- Bio: A nice young man who likes web programming!
- GitHub: [Joey Marshment-Howell](https://github.com/josephkmh)

#### Name: [Chris Sullivan](https://github.com/codemastermd)
- Place: College Park, Maryland
- Bio: Comp Sci student at the University of Maryland
- GitHub: [Chris Sullivan](https://github.com/codemastermd)

### Name: [Owen Mitchell](https://github.com/ultimatezenzar)
- Place: Edmond, OK, United States
- Bio: Programmer for a high school robotics team
- Github: [ultimatezenzar] (https://github.com/ultimatezenzar)

#### Name: [Sravya Pullagura](https://github.com/sravya96)
- Place: Vijayawada, Andhra Pradesh, India
- Bio: Love learning, coding and sketching!!
- Github [Sravya Pullagura](https://github.com/sravya96)

#### Name: [Ahmad Musaddiq Mohammad](https://github.com/ahmadmusaddiq)
- Place: Kuala Belait, Brunei Darussalam
- Bio: Mechanical engineer
- Github: [ahmadmusaddiq](https://github.com/ahmadmusaddiq)

#### Name: [Rafael Lima](https://github.com/rafaelkalan)
- Place: Belo Horizonte, Minas Gerais, Brazil
- Bio: Youger software engineer
- GitHub: [Rafael Lima](https://github.com/rafaelkalan)

#### Name: [Saif Rehman Nasir](https://github.com/shyshin)
- Place: New Delhi, India
- Bio: Techie with a lot of horizontals but a low verticality :(
- Github: [Saif Rehman Nasir](https://github.com/shyshin)

#### Name: [Yash Mittra](https://github.com/mittrayash)
- Place: New Delhi, Delhi, India
- Bio: Web Developer, Coder | Entering the field of Machine Learning and Data Science
- GitHub: [mittrayash](https://github.com/mittrayash)

#### Name: [Dustin Woods](https://github.com/dustinywoods)
- Place: MN, USA
- Bio: Software Developer
- GitHub: [Dustin Woods](https://github.com/dustinywoods)

#### Name: [Ginanjar S.B](https://github.com/egin10)
- Place: Samarinda, Kalimantan Timur, Indonesia
- Bio: Someone who's intresting about web devlopment / Programming
- GitHub: [Ginanjar S.B | egin10](https://github.com/egin10)

#### Name: [Fush Chups](https://github.com/fushandchups)
- Place: Christchurch, Canterbury, New Zealand
- Bio: Earhquake enthusiast
- GitHub:[fushandchups] (https://github.com/fushandchups)

#### Name: [Francis Venne](https://github.com/NullSilence)
- Place: Montreal, Canada.
- Bio: Developer by day, cat lover by night. Canadian tech enthusiast.
- Github [Sravya Pullagura](https://github.com/NullSilence)

#### Name: [Leonardo Bonetti](https://github.com/LeonardoBonetti)
- Place: São Paulo, Brazil
- Bio: Associate Degree analysis and systems development
- GitHub: [Leonardo Bonetti](https://github.com/LeonardoBonetti)

#### Name: [Noveen Sachdeva](https://github.com/noveens)
- Place: Hyderabad, Telangana, India
- Bio: 3rd Year CS undergrad at IIIT Hyderabad.
- GitHub: [Noveen Sachdeva](https://github.com/noveens)

#### Name: [DENNIS ORZIKH](https://github.com/orzikhd)
- Place: Seattle, WA, USA
- Bio: Student at UW. Likes easy ways to make sure tools are set up in new environments (like this project)
- Github: Wow isn't this right up there ^ [Dennis Orzikh](https://github.com/orzikhd)

#### Name: [Pranav Bhasin](https://github.com/pranavbhasin96)
- Place: Hyderabad, Telangana, India
- Bio: Trying to fit in coding society.
- GitHub: [Pranav Bhasin](https://github.com/pranavbhasin96)

#### Name: [Vaibhav Agarwal](https://github.com/vaibhavagarwal220)
- Place: Mandi, Himachal Pradesh, India
- Bio: A passionate programmer and a beginner in Open Source
- Github [Vaibhav Agarwal](https://github.com/vaibhavagarwal220)

#### Name: [Arpit Gogia](https://github.com/arpitgogia)
- Place: Delhi, India
- Bio: Python Developer
- Github [Arpit Gogia](https://github.com/arpitgogia)

#### Name: [Charlie Stanton](https://github.com/shtanton)
- Place: Southend-On-Sea, England
- Bio: JavaScript Tinkerer, Lover of Vim
- Github [Charlie Stanton](https://github.com/shtanton)

#### Name: [James Henderson](https://github.com/prohunt)
- Place: Raleigh, NC, United States
- Bio: Inquisitive, Loves coding, also vegan
- Github [Sravya Pullagura](https://github.com/sravya96)

#### Name: [Loreleen Mae Sablot](https://github.com/loreleensablot)
- Place: Daet, Camarines Norte, Philippines
- Bio: I love designing beautiful websites. I also bike.
- Github [Loreleen Mae Sablot] (https://github.com/loreleensablot)

#### Name: [Ahmad Musaddiq Mohammad](https://github.com/ahmadmusaddiq)
- Place: Kuala Belait, Brunei Darussalam
- Bio: Mechanical engineer
- Github: [ahmadmusaddiq](https://github.com/ahmadmusaddiq)

#### Name: [Aleksandr Vorontsov](https://github.com/a-vorontsov)
- Place: London, England
- Bio: Student, Aspiring Front-end Web Dev
- Github [Aleksandr Vorontsov](https://github.com/a-vorontsov)
#### Name: [Ben Smith](https://github.com/ben-w-smith)
- Place: Salt Lake City, UT, USA
- Bio: A guy that loves writing bots and automation.
- GitHub: [Ben Smith](https://github.com/ben-w-smith)

#### Name: [Eric Bryant](https://github.com/shmickle)
- Place: Fairfax, Virginia, USA
- Bio: Web Developer
- GitHub: [shmickle](https://github.com/shmickle)

#### Name: [Emmanuel Akinde](https://github.com/harkindey)
- Place: Lagos, Nigeria
- Bio: Lets Code and Chill
- Github: [Harkindey](https://github.com/harkindey)

#### Name: [Ashish Krishan](https://github.com/ashishkrishan1995)
- Place: India
- Bio: Computer Science Major / UI/UX Designer
- GitHub: [ashishkrishan1995](https://github.com/ashishkrishan1995)

#### Name: [Katherine S](https://github.com/kms6bn)
- Place: San Francisco
- Bio: Data Scientist
- Github: [kms6bn](https://github.com/kms6bn)

#### Name: [BrunoSXS](https://github.com/brunosxs)
- Brazil
- Bio: I like turtules.
- Github [BrunoSXS](https://github.com/brunosxs)

#### Name: [Alexander Miller](https://github.com/allesmi)
- Place: Salzburg, Austria
- Bio: Student/Web Developer
- GitHub: [allesmi](https://github.com/allesmi)

#### Name: [Bryan Wigianto](https://github.com/bwigianto)
- Place: USA
- Bio: Engineer
- GitHub: [bwigianto](https://github.com/bwigianto)

#### Name: [Ckpuna4](https://github.com/Ckpuna4)
- Place: Saint-petersburg, Russia
- Bio: Web Developer
- GitHub: [Ckpuna4](https://github.com/Ckpuna4)

#### Name: [Vaibhaw Agrawal](https://github.com/vaibhaw2731)
- Place: New Delhi, India
- Bio: I am a Machine Learning enthusiast.
- GitHub: [vaibhaw2731](https://github.com/vaibhaw2731)

#### Name: [Dhevi Rajendran](https://github.com/dhevi)
- Place: USA
- Bio: Software Engineer
- Github: [dhevi](https://github.com/dhevi)

#### Name: [Oluwadamilola Babalola](https://github.com/thedammyking)
- Place: Lagos, Nigeria
- Bio: JavaScript Developer
- GitHub: [Oluwadamilola Babalola](https://github.com/thedammyking)

### Name: [Trevor Meadows](https://github.com/tlm04070)
- Place: Charlotte, North Carolina.
- Bio: UNC Charlotte coding bootcamp student.
- GitHub: [tlm04070](https://github.com/tlm04070);

#### Name: [Ratchapol Tengrumpong](https://github.com/lullabies)
- Place: Bangkok, Thailand
- Bio: Programmer Analyst
- GitHub: [lullabies](https://github.com/lullabies)

#### Name: [Luke Taylor](https://github.com/lmcjt37)
- Place: Derby, UK
- Bio: Senior Software Engineer, child at heart
- GitHub: [Luke Taylor](https://github.com/lmcjt37)

#### Name: [Snehil Verma](https://github.com/vsnehil92)
- Place: Delhi, India
- Bio: Love to learn new technologies
- GitHub: [vsnehil92](https://github.com/vsnehil9

#### Name: [Akram Rameez](https://github.com/akram-rameez)
- Place: Bengaluru, India
- Bio: I like free T-shirts and I cannot lie.
- GitHub: [allesmi](https://github.com/akram-rameez)

#### Name: [Bryan Tylor](https://github.com/bryantylor)
- Place: Cincinnati, OH, USA
- Bio: Elixir Dev / Nuclear Engineer
- GitHub: [Bryan Tylor](https://github.com/bryantylor)

#### Name: [Matthias Kraus](https://github.com/brotkiste)
- Place: Munich, Germany
- Bio: Automotive Computer Science
- GitHub: [brotkiste](https://github.com/brotkiste)

#### Name: [Harshil Agrawal](https://github.com/harshil1712)
-Place: Vadodara, India
-Bio: Student,Web Developer
-GitHub: [harshil1712](https://github.com/harshil1712)

#### Name: [Bennett Treptow](https://github.com/bennett-treptow)
- Place: Milwaukee, WI, USA
- Bio: Computer Science Major / Web Developer
- Github: [bennett-treptow](https://github.com/bennett-treptow)

#### Name: [Cameron Smith](https://github.com/cameronzsmith)
- Place: Wichita, KS, USA
- Bio: Student
- GitHub: [cameronzsmith](https://github.com/cameronzsmith)

#### Name: [Jose Morales](https://github.com/castro732)
- Place: Buenos Aires, Argentina
- Bio: Developer
- GitHub: [castro732](https://github.com/castro732)

#### Name: [Hassan Sani](https://github.com/inidaname)
- Place: Bida, Niger State, Nigeria
- Bio: Web Developer at @ADPNigeria

#### Name: [Philip Terzic](https://github.com/PhilTerz)
- Place: Scottsdale, Arizona, USA
- Bio: Aspiring OSS Contributer
- GitHub: [PhilTerz](https://github.com/PhilTerz)

#### Name: [Gustavo Pacheco Ziaugra](https://github.com/GustavoZiaugra)
- Place: São Paulo, Brazil.
- Bio: Technology Guy / Student
- GitHub: [Gustavo Ziaugra](https://github.com/GustavoZiaugra)

#### Name: [Sarah Chen](https://github.com/sarovisk)
- Place: Sao Paulo/ Brazil
- Bio: Student
- GitHub: [sarovisk](https://github.com/sarovisk)

#### Name: [Jose David](https://github.com/jose4125)
- Place: Bogotá, Colombia
- Bio: Web Developer
- GitHub: [jose4125](https://github.com/jose4125)

#### Name: [Mayank Saxena](https://github.com/mayank26saxena)
- Place: New Delhi, India
- Bio: Student
- GitHub: [mayank26saxena](https://github.com/mayank26saxena)

#### Name: [Napat Rattanawaraha](https://github.com/peam1234)
- Place: Bangkok, Thailand
- Bio: Student / Junior Web Developer
- GitHub: [peam1234](https://github.com/peam1234)

#### Name: [Marion Fioen](https://github.com/marion59000)
- Place: Lille, France
- Bio: Developer
- GitHub: [marion59000](https://github.com/marion59000)

#### Name: [Akma Adhwa](https://github.com/akmadhwa)
- Place: Malaysia
- Bio: Web Developer
- GitHub: [akmadhwa](https://github.com/akmadhwa)

#### Name: [Ian James](https://inj.ms)
- Place: London, UK
- Bio: Web... person?
- GitHub: [injms](https://github.com/injms)

#### Name: [K Foster](https://foster.im)
- Place: West Sussex, UK
- Bio: Web Developer
- GitHub: [g33kcentric](https://github.com/g33kcentric)

#### Name: [Andin FOKUNANG](https://github.com/switchgirl95)
- Place: Yaounde , Cameroon
- Bio: Student - Otaku - Geek
- GitHub: [Switch](https://github.com/switchgirl95)

#### Name: [xenocideiwki] (https://github.com/xenocidewiki)
- Place: Norway
- Bio: Reverse Engineer
- GitHub: [xenocidewiki] (https://github.com/xenocidewiki)

#### Name: [George Hundmann](https://github.com/georgegsd)
- Place: Mannheim, Baden-Württemberg, Germany
- Bio: I'm a German Shepherd that likes eating
- GitHub: [georgegsd](https://github.com/georgegsd)

#### Name: [Ahmad Abdul-Aziz](https://github.com/a-m-a-z)
- Place: Abuja, Nigeria
- Bio: Web Developer
- GitHub: [a-m-a-z](https://github.com/a-m-a-z)

#### Name: [Allan Dorr](https://github.com/aldorr)
- Place: Hamburg, Germany
- Bio: Web Dev, Writer, Translator, Teacher
- GitHub: [aldorr](https://github.com/aldorr)

#### Name: [Musa Barighzaai](https://github.com/mbarighzaai)
- Place: Toronto, Canada
- Bio: Front End Developer
- GitHub: [mbarighzaai](https://github.com/mbarighzaai)

#### Name: [Lakston](https://github.com/Lakston)
- Place: Toulouse, France
- Bio: Front-End Dev
- GitHub: [Lakston](https://github.com/Lakston)

#### Name: [Shobhit Agarwal](https://github.com/shobhit1997)
- Place: JSSATE, NOIDA ,INDIA
- Bio: Student/Andriod Developer
- GitHub: [shobhit1997](https://github.com/shobhit1997)

#### Name: [Will Barker](https://github.com/billwarker)
- Place: Toronto, Canada
- Bio: A guy who wants to improve the world through AI!
- GitHub: [Will Barker](https://github.com/billwarker)

#### Name: [Christopher Bradshaw](https://github.com/kitsune7)
- Place: Provo, UT, USA
- Bio: I love FOXES!!! :fox:
- GitHub: [kitsune7](https://github.com/kitsune7)

#### Name: [Ben Edelson]
-Place: Newark NJ
-Bio: I.T.
-GitHub: https://github.com/Bed3150n

#### Name: [JOE SCHO](https://github.com/JoeScho)
- Place: London, UK
- Bio: I love guitar!
- GitHub: [JoeScho](https://github.com/JoeScho)

#### Name: [Anuraag Tummanapally](https://github.com/TummanapallyAnuraag)
- Place: Mumbai, India
- Bio: Student, System Administrator
- GitHub: [TummanapallyAnuraag](https://github.com/TummanapallyAnuraag)

#### Name: [Fran Acién](https://github.com/acien101)
- Place: Madrid, Spain
- Bio: Full of empty
- GitHub: [Fran Acién](https://github.com/acien101)

#### Name: [Piyush Sikarwal](https://github.com/psikarwal)
- Place: India
- Bio: Professional Geek
- GitHub: [Piyush Sikarwal](https://github.com/psikarwal)

#### Name: [Pratyum Jagannath](https://github.com/Pratyum)
- Place: Singapore
- Bio: I tell tales!
- GitHub: [Pratyum](https://github.com/Pratyum)

#### Name: [Jakub Bačo](https://github.com/vysocina)
- Place: Slovakia
- Bio: Student / Designer
- GitHub: [Jakub Bačo](https://github.com/vysocina)

#### Name: [Gabriel Obaldia](https://github.com/gobaldia)
- Place: Uruguay
- Bio: Full Stack Developer
- GitHub: [Gabriel Obaldia](https://github.com/gobaldia)

#### Name: [Antonio Jesus Pelaez](https://github.com/ajpelaez)
- Place: Granada, Spain
- Bio: IT Student at the University of Granada
- GitHub: [Antonio Jesus Pelaez](https://github.com/ajpelaez)

#### Name: [Mahdi Majidzadeh](https://github.com/MahdiMajidzadeh/)
- Place: Qom, Qom, Iran
- Bio: back-end develoer and seo expert
- GitHub: [Mahdi Majidzadeh](https://github.com/MahdiMajidzadeh/)
- Twitter: [Mahdi Majidzadeh](https://twitter.com/MahdiMajidzadeh/)

#### Name: [Pedro Mietto Bruini](https://github.com/bruini)
- Place: Jundiaí, São Paulo, Brazil
- Bio: Analyst/Developer Student at Fatec-Jd
- GitHub: [Pedro Mietto Bruini](https://github.com/bruini)

#### Name: [NIKOLETT HEGEDÜS](https://github.com/henikolett)
- Place: Debrecen, Hungary
- Bio: I'm a Developer / Music geek / Nature enthusiast
- GitHub: [Nikolett Hegedüs](https://github.com/henikolett)

#### Name: [Omar Mujahid](https://github.com/omarmjhd)
- Place: Austin, Texas, USA
- Bio: I write code, and play golf!
- GitHub: [Omar Mujahid](https://github.com/omarmjhd)

#### Name: [Kyle Johnson] (https://github.com/johnson90512)
- Place: United States
- Bio: Information System Administrator, former Information Systems student
- GitHub: [Kyle Johnson] (https://github.com/johnson90512)
#### Name: [Gilliano Menezes](https://github.com/gillianomenezes)
- Place: Recife, Brazil
- Bio: Software Engineer at www.neuroup.com.br
- GitHub: [Gilliano Menezes](https://github.com/gillianomenezes)

#### Name: [Luís Antonio Prado Lança](https://github.com/luisslanca)
- Place: Jundiaí, São Paulo, Brazil
- Bio: I'm a student in Fatec Jundiaí and Web Developer.
- GitHub: [Luís Antonio Prado Lança](https://github.com/luisslanca)

#### Name: [Anish Bhardwaj](https://github.com/bhardwajanish)
- Place: New Delhi, India
- Bio: CSD IIITD
- GitHub: [Anish Bhardwaj](https://github.com/bhardwajanish)

#### Name: [Ankur Sharma](https://github.com/ankurs287)
- Place: New Delhi, India
- Bio: CSAM, IIITD
- GitHub: [Ankur Sharma](https://github.com/ankurs287)

#### Name: [Siddhant Verma](https://github.com/siddver007)
- Place: Delhi, India
- Bio: Information Assurance and Cybersecurity Master's Student at Northeastern University
- GitHub: [Siddhant Verma](https://github.com/siddver007)

#### Name: [Cody Williams](https://github.com/codyw9524)
- Place: Dallas, Texas, USA
- Bio: Web Nerd
- GitHub: [Cody Williams](https://github.com/codyw9524)

#### Name: [Aayush Sharma](https://github.com/aayusharma)
- Place: Mandi, Himachal Pradesh, India
- Bio: IITian
- GitHub: [Aayush Sharma](https://github.com/aayusharma)

#### Name: [Jonas Fabisiak](https://github.com/RenCloud)
- Place: Hanover, Germany
- Bio: IT Student
- GitHub: [Jonas Fabisiak](https://github.com/RenCloud)

#### Name: [Mark Schultz](https://github.com/zynk)
- Place: Calgary, Alberta
- Bio: IT Student at SAIT
- GitHub: [Mark Schultz](https://github.com/zynk)

#### Name: [Juan Pablo Aguilar Lliguin](https://github.com/chefjuanpi)
- Place: Chicoutimi, QC, Canada
- Bio: Full Stack Developer
- GitHub: [Juan Pablo Aguilar Lliguin](https://github.com/chefjuanpi)

### Name: [Isaac Torres Michel](https://github.com/isaactorresmichel)
- Place: León, Mexico
- Bio: Software Engineer
- GitHub: [Isaac Torres Michel](https://github.com/isaactorresmichel)

#### Name: [Klaudia K.](https://github.com/KalpiKK)
- Place: Poland
- Bio: IT Student at the University of Wroclaw
- GitHub: [Klaudia K.](https://github.com/KalpiKK)

#### Name: [Luiz Gustavo Mattos](https://github.com/mano0012)
- Place: Brasil
- Bio: Computer Science Student
- Github: [Luiz Matos](https://github.com/mano0012)

#### Name: [Jeppe Ernst](https://github.com/Ern-st)
- Place: 🇩🇰
- Bio: fullstack/devops/security unicorn 🦄
- GitHub: [Jeppe Ernst](https://github.com/Ern-st)

#### Name: [Sergey Gorky](https://github.com/sergeygorky)
- Place: Ukraine
- Bio: I've Top Rated status in Upwork
- GitHub: [Sergey Gorky](https://github.com/sergeygorky)

#### Name: [Ayush Agarwal](https://github.com/thisisayaush)
- Place: Noida, India
- Bio: CSE Student at the Amity University
- GitHub: [Ayush Agarwal](https://github.com/thisisayush)

#### Name: [Arie Kurniawan](https://github.com/arkwrn)
- Place: Jakarta, Indonesia
- Bio: IT Student at Universiy of Muhammadiyah Jakarta
- GitHub: [Arie Kurniawan](https://github.com/arkwrn)

#### Name: [Ramón Didier Valdez Yocupicio](https://github.com/xDidier901)
- Place: Hermosillo, Sonora, México
- Bio: Software Developer / Student
- GitHub: [Didier Valdez](https://github.com/xDidier901)

#### Name: [Jamie Pinheiro](https://github.com/jamiepinheiro)
- Place: Canada
- Bio: Student @ uWaterloo
- GitHub: [jamiepinheiro](https://github.com/jamiepinheiro)

#### Name: [Alvin Abia](https://github.com/twist295)
- Place: NY, USA
- Bio: Lead Mobile Developer
- Github: [Alvin Abia](https://github.com/twist295)

### Name: [Carlos Federico Lahrssen](https://github.com/carloslahrssen)
- Place: Miami, Florida, USA
- Bio: CS Student at Florida International University
- GitHub: [Carlos Lahrssen](https://github.com/carloslahrssen)

#### Name: [Caio Calderari](https://github.com/caiocall)
- Place: Campinas, São Paulo, Brazil
- Bio: Designer
- GitHub: [Caio Calderari](https://github.com/caiocall)

#### Name: [Chashmeet Singh](https://github.com/chashmeetsingh)
- Place: New Delhi, India
- Bio: CS Student
- GitHub: [Chashmeet Singh](https://github.com/chashmeetsingh)

#### Name: [Aimee Tacchi](https://github.com/darkxangel84)
- Place: England, UK
- Bio: Female Front-End Developer From England, UK, I love Code, Cats and Tea. Also love travelling.
- GitHub: [darkxangel84](https://github.com/darkxangel84)

#### Name: [Stuart Wares](https://github.com/StuWares)
- Place: Tamworth, United Kingdom
- Bio: Learning web development to help with a career change!
- GitHub: [Stu Wares](https://github.com/StuWares)

#### Name: [Aitor Alonso](https://github.com/tairosonloa)
- Place: Madrid, Spain
- Bio: Computer Science and Engineering BSc student at Carlos III University of Madrid
- GitHub: [Aitor Alonso](https://github.com/tairosonloa)

#### Name: [Veronika Tolpeeva](https://github.com/ostyq)
- Place: Moscow, Russia
- Bio: Web developer
- GitHub: [Veronika Tolpeeva](https://github.com/ostyq)

#### Name: [Dzmitry Kasinets](https://github.com/dkasinets)
- Place: Brooklyn, NY, USA
- Bio: CS student at Brooklyn College, and The Game of Thrones fan :3
- Github: [Dzmitry Kasinets](https://github.com/dkasinets)

#### Name: [Anthony Mineo](https://github.com/amineo)
- Place: New Jersey, USA
- Bio: Web Design & Development
- GitHub: [Anthony Mineo](https://github.com/amineo)

#### Name: [Brent Scheppmann](https://github.com/bareon)
- Place: Garden Grove, CA, US
- Bio: Student, Geophysicist
- GitHub: [Brent Scheppmann](https://github.com/bareon)

#### Name: [Andrea Stringham](https://github.com/astringham)
- Place: Phoenix, AZ USA
- Bio: Coffee addict, dog person, developer.
- GitHub: [Andrea Stringham](https://github.com/astringham)

#### Name: [coastalchief](https://github.com/coastalchief)
- Place: Germany
- Bio: dev
- GitHub: [coastalchief](https://github.com/coastalchief)

#### Name: [Furkan Arabaci](https://github.com/illegaldisease)
- Place: Turkey
- Bio: Computer Science student
- GitHub: [Furkan Arabaci](https://github.com/illegaldisease)

#### Name: [Rizki Ramadhana](https://github.com/rizkiprof)
- Place: Yogyakarta, Indonesia
- Bio: Student / Front-end Developer
- GitHub: [Rizki Ramadhana](https://github.com/rizkiprof)

#### Name: [Sarthak Bhagat](https://github.com/sarthak268)
- Place: Delhi, India
- Bio: ECE Undergraduate
- GitHub: [Sarthak Bhagat](https://github.com/sarthak268)

#### Name: [Haley C Smith](https://github.com/haleycs)
- Place: Orlando, Florida
- Bio: Web Designer/Developer
- GitHub: [Haley C Smith](https://github.com/haleycs)

#### Name: [Lesyntheti](https://github.com/lesyntheti)
- Place : Troyes, France
- Bio : Network Engineer at University of Technology of Troyes
- Github: [lesyntheti](https://gitbub.com/lesyntheti)

#### Name: [Abdullateef](https://github.com/abdullateef97)
- Place: Lagos Island, Lagos State, Nigeria
- Bio: Student Developer
- GitHub: [Abdullateef](https://github.com/abdullateef97)

#### Name: [Juan Anaya Ortiz](https://github.com/JaoChaos)
- Place: Granada, Spain
- Bio: IT student at the University of Granada
- GitHub: [Juan Anaya Ortiz](https://github.com/JaoChaos)

#### Name: [Alexander Voigt](https://github.com/alexandvoigt)
- Place: San Francisco, CA, USA
- Bio: Software Engineer
- GitHub: [Alexander Voigt](https://github.com/alexandvoigt)

#### Name: [Michael Greene] (https://github.com/Greeneink4)
- Place: UT, USA
- Bio: Web Dev Student
- Github: [Michael Greene] (https://github.com/Greeneink4)

#### Name: [Lee Magbanua](https://github.com/leesenpai)
- Place: Philippines
- Bio: Student / Front-end Web Developer
- GitHub: [leesenpai](https://github.com/leesenpai)

#### Name: [Damodar Lohani](https://github.com/lohanidamodar)
- Place: Kathmandu, Nepal
- Bio: Technology Consultant at [LohaniTech](https://lohanitech.com)
- GitHub: [Damodar Lohani](https://github.com/lohanidamodar)

#### Name: [Hrafnkell Orri Sigurðsson](https://github.com/hrafnkellos)
- Place: Hafnarfjörður, Iceland
- Bio: Computer Scientist
- GitHub: [Hrafnkell Orri Sigurðsson](https://github.com/hrafnkellos)

#### Name: [Mitchell Haugen](https://github.com/haugenmitch)
- Place: VA, USA
- Bio: Programmer
- GitHub: [haugenmitch](https://github.com/haugenmitch)

#### Name: [Felipe Do Espirito Santo](https://github.com/felipez3r0)
- Place: Jaboticabal, SP, Brazil
- Bio: Professor at Fatec, Faculdade São Luís, and Mozilla Volunteer
- GitHub: [Felipe Do E. Santo](https://github.com/felipez3r0)

#### Name: [Jason Green](https://jason.green)
- Place: Seattle, WA
- Bio: Student of code, eater of sustainable sushi
- GitHub: [Jalence](https://github.com/jalence)

#### Name: [Elan Ripley](https//github.com/tattarrattat)
- Place: Raleigh, North Carolina, USA
- Bio: Programmer
- Github: [Elan Ripley](https//github.com/tattarrattat)

#### Name: [Justin Oliver](https://github.com/justinoliver)
- Place: Seattle, WA, USA, Earth!
- Bio: Trying to learn cool new things!
- GitHub: [Justin Oliver](https://github.com/justinoliver)

#### Name: [RYAN R SMITH](https://github.com/devronsoft)
- Place: Oxford, UK
- Bio: Kiwi dev
- GitHub: [Ryan Smith](https://github.com/devronsoft)
- Website: [Blog](https://devronsoft.github.io/)

#### Name: [Michael Kaiser](https://github.com/patheticpat)
- Place: Germany
- Bio: Ooooooh, nooooooo, not tonight!!
- GitHub: [Michael Kaiser](https://github.com/patheticpat)

#### Name: [Igor Rzegocki](https://github.com/ajgon)
- Place: Kraków, PL
- Bio: I do Ruby for living, and hacking for fun
- GitHub: [Igor Rzegocki](https://github.com/ajgon)
- Website: [Online Portfolio](https://rzegocki.pl/)

#### Name: [JULIE QIU](https://github.com/julieqiu)
- Place: New York City, NY, USA
- Bio: Software Engineer; Loves iced coffee
- GitHub: [Julie Qiu](https://github.com/julieqiu)

#### Name: [Luis Alducin](https://linkedin.com/luisalduucin)
- Place: Mexico City
- Bio: Software Engineer
- GitHub: [Luis Alducin](https://github.com/luisalduucin)

#### Name: [Hannah Zulueta](https://github.com/hanapotski)
- Place: North Hollywood, CA
- Bio: Web developer, Calligrapher, Musician, Entrepreneur
- GitHub: [Ryan Smith](https://github.com/hanapotski)
- Website: [Blog](https://homemadecoder.wordpress.com)

#### Name: [Michele Adduci](https://micheleadduci.net)
- Place: Germany
- Bio: Full Stack Developer, living on a CI/CD pipeline
- GitHub: [madduci](https://github.com/madduci)

#### Name: [Austin Carey](https://github.com/apcatx)
- Place: Austin, TX, USA
- Bio: Jr Full Stack Developer making my first contribution.
- GitHub: [apcatx](https://github.com/apcatx)

#### Name: [John Rexter Flores](https://github.com/alldeads)
- Place: Cebu, Philippines
- Bio: Full Stack Developer
- Github: [John Rexter Flores](https://github.com/alldeads)

#### Name: [Luciano Santana dos Santos](https://github.com/lucianosds)
- Place: Ponta Grossa, PR, Brasil
- Bio: Computer Network Professional
- Github: [Luciano Santana dos Santos](https://github.com/lucianosds)

#### Name: [Alex Choi](https://github.com/running-cool)
- Place: Athens, GA
- Bio: Student
- Github: [running-cool](https://github.com/running-cool)

#### Name: [Kshitiz Khanal](https://github.com/kshitizkhanal7)
- Place: Kathmandu, Nepal
- Bio: Open Data and Open Knowledge activist
- GitHub: [Kshitiz Khanal](https://github.com/kshitizkhanal7)

#### Name: [Manas kashyap](https://github.com/Manas-kashyap)
- Place: New Delhi, India
- Bio: Computer Science Engineering student at Amity University 
Noida
-Github: [Manas kashyap](https://github.com/Manas-kashyap)

#### Name: [Daksh Chaturvedi](https://github.com/daksh249)
- Place: New Delhi, India
- Bio: ECE Undergraduate at IIIT-Delhi
- GitHub: [Daksh Chaturvedi](https://github.com/daksh249)

#### Name: [SHANAKA ANURADHA](https://github.com/shanaka95)
- Place: Sri Lanka
- Bio: Undergraduate
- GitHub: [Shanaka95](https://github.com/shanaka95)

### Name: [Brandon Fadairo](https://github.com/BFadairo)
- Place: Columbus, Ohio
- Bio: A guy looking to change career fields
- GitHub: [Brandon Fadairo](https://github.com/BFadairo)

#### Name: [Lukas A](https://github.com/lukbukkit)
- Place: Kassel, Hesse, Germany
- Bio: Student on his way to the Abitur
- GitHub: [LukBukkit](https://github.com/lukbukkit)

#### Name: [Valera Kushnir](https://github.com/kashura)
- Place: Tampa, FL, USA
- Bio: Scrum Master and passionate technologist.
- GitHub: [kashura](https://github.com/kashura)

#### Name: [Eric Briese](https://github.com/Atrolantra)
- Place: Brisbane, Australia
- Bio: Student studying LAw and IT. Currently working as a software engineer.
- GitHub: [Atrolantra](https://github.com/Atrolantra)

#### Name: [Ayushverma8](https://github.com/Ayushverma8)
- Place: Indore, TN, IN
- Bio: I'm living the best part of my life and the life that I always wanted to. Surrounded by amazing people everyday. Rich in happiness, meager in hate. Seduce me with bikes and roads, invite me to trekking and long drives. I love food and sleep. I'm driven by music and art.
- GitHub: [Ayush](https://github.com/Ayushverma8)

#### Name: [VEBER Arnaud](https://github.com/VEBERArnaud)
- Place: Paris, France
- Bio: Solution Architect @ Eleven-Labs
- GitHub: [VEBERArnaud](https://github.com/VEBERArnaud)

#### Name: [Dushyant Rathore](https://github.com/dushyantRathore)
- Place: New Delhi, India
- Bio: Student
- GitHub: [dushyantRathore](https://github.com/dushyantRathore)

#### Name: [Attila Blascsak](https://github.com/blascsi)
- Place: Hungary
- Bio: Front-end dev. Love React!
- GitHub: [Attila Blascsak](https://github.com/blascsi)

#### Name: [Acquila Santos Rocha](https://github.com/DJAcquila)
- Place: Goiânia, Brasil
- Bio: Computer Science Student
- GitHub: [Acquila Santos Rocha](https://github.com/DJAcquila)

<<<<<<< HEAD
#### Name: [Sam S](https://github.com/samseah)
- Place: Singapore
- Bio: Computer Science Student
- GitHub: [5am](https://github.com/samseah)
=======
#### Name: [Matteo Mensi](https://github.com/Snatched)
- Place: Italy
- Bio: Chemical Engineering student. C++ developer. I (try to) make high-performance computational programs to help with scientific research.
- GitHub: [Snatched](https://github.com/Snatched)

#### Name: [Oleksiy Ovdiyenko](https://github.com/doubledare704)
- Place: Kyiv, Ukraine
- Bio: Python Dev
- GitHub: [Oleksiy Ovdiyenko](https://github.com/doubledare704)

#### Name: [Jeremy](https://github.com/jremeh)
- Place: KL, Malaysia
- Bio: Applied Math with Computing Student
- GitHub: [Jeremy](https://github.com/jremeh)

#### Name: [KUMAR AKSHAY](https://github.com/kakshay21)
- Place: Indore, Madhya Pradesh, India
- Bio: Electronics and Communication student.
- GitHub: [Kumar Akshay](https://github.com/kakshay21)

#### Name: [Jibin Thomas Philipose](https://github.com/JIBIN-P)
- Place: Mumbai, India
- Bio: Full-Stack Development, Machine Learning and Having Fun!.
- GitHub: [Jibin Thomas Philipose](https://github.com/JIBIN-P)

### Name: [Matei David](https://github.com/Matei207)
- Place: Birmingham, UK
- Bio: BSc Student at University of Birmingham
- GitHub: [Matei David](https://github.com/Matei207)

#### Name: [CAPS Padilla](https://github.com/CarlosPadilla)
- Place: Jalisco, Mexico
- Bio: A handsome guy with the best work ever

#### Name: [Aiman Abdullah Anees](https://github.com/aimananees)
- Place: Hyderabad, India
- Bio: iOS Developer
- GitHub: [Aiman Abdullah Anees](https://github.com/aimananees)

#### Name: [Andrea Zanin](https://github.com/ZaninAndrea)
- Place: Trento, Italy
- Bio: High School Student, passionate about math, coding and open source
- Github: [ZaninAndrea](https://github.com/ZaninAndrea)

#### Name: [VENKATESH BELLALE] (http://venkateshbellale.github.io)
- place:pune , India
- bio : loves computer+science , student
- github: [venketsh bellale] (http://github.com/venkateshbellale)

#### Name: [Ocean](https://github.com/ocean0212)
- Place: Henan, China
- Bio: Chinese food :heart_eyes:
- GitHub: [Ocean](https://github.com/ocean0212)
>>>>>>> 2d6d7f1b
<|MERGE_RESOLUTION|>--- conflicted
+++ resolved
@@ -1108,12 +1108,11 @@
 - Bio: Computer Science Student
 - GitHub: [Acquila Santos Rocha](https://github.com/DJAcquila)
 
-<<<<<<< HEAD
 #### Name: [Sam S](https://github.com/samseah)
 - Place: Singapore
 - Bio: Computer Science Student
 - GitHub: [5am](https://github.com/samseah)
-=======
+
 #### Name: [Matteo Mensi](https://github.com/Snatched)
 - Place: Italy
 - Bio: Chemical Engineering student. C++ developer. I (try to) make high-performance computational programs to help with scientific research.
@@ -1166,5 +1165,4 @@
 #### Name: [Ocean](https://github.com/ocean0212)
 - Place: Henan, China
 - Bio: Chinese food :heart_eyes:
-- GitHub: [Ocean](https://github.com/ocean0212)
->>>>>>> 2d6d7f1b
+- GitHub: [Ocean](https://github.com/ocean0212)