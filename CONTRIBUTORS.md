#### Name: [ALICE CHUANG](https://github.com/AliceWonderland)
- Place: New York City, NY, USA
- Bio: I love DOGS! :dog:
- GitHub: [Alice Chuang](https://github.com/AliceWonderland)

#### Name: [GABE DUNN](https://github.com/redxtech)
- Place: Canada
- Bio: I love VUE !!
- GitHub: [Gabe Dunn](https://github.com/redxtech)
- Website: [when.](https://when.redxte.ch)

#### Name: [GEORGE FOTOPOULOS](https://github.com/xorz57)
- Place: Patras, Achaia, Greece
- Bio: Technology Enthusiast
- GitHub: [George Fotopoulos](https://github.com/xorz57)

#### Name: [Stephen Dzialo](https://github.com/dzials)
- Place: USA
- Bio: Computer Science Major
- GitHub: [Stephen Dzialo](https://github.com/dzials)

#### Name: [Taf Meister](https://github.com/tashrafy)
- Place: NYC
- Bio: Developer =]

#### Name: [RAFAEL MENEZES](https://github.com/RafaelSa94)
- Place: Boa Vista, Roraima, Brazil
- Bio: Computer Science Major
- GitHub: [Rafael Sá](https://github.com/RafaelSa94)

#### Name: [Patrick S](https://github.com/patsteph)
- Place: USA
- Bio: Professional Geek
- GitHub: [Patrick S](https://github.com/patsteph)

#### Name: [Michael Cao](https://github.com/mcao)
- Place: PA, USA
- Bio: Student
- GitHub: [Michael Cao](https://github.com/mcao)

#### Name: [Amlaan Bhoi](https://github.com/amlaanb)
- Place: IL, USA
- Bio: CS Grad Student
- GitHub: [Amlaan Bhoi](https://github.com/amlaanb)

#### Name: [Cecy Correa](https://github.com/cecyc)
- Place: USA
- Bio: Software Engineer at ReturnPath
- Github: [cecyc](https://github.com/cecyc)

#### Name: [Billy Lee](https://github.com/leebilly0)
- Place: WI, USA
- Bio: Software Developer, Bachelors in Computer Science
- Github: [Billy Lee](https://github.com/leebilly0)

#### Name: [AGNIESZKA MISZKURKA](https://github.com/agnieszka-miszkurka)
- Place: Poland
- Bio: second year Computer Science Student, in love with NYC <3
- GitHub: [agnieszka-miszkurka](https://github.com/agnieszka-miszkurka)

#### Name: [Leah Langfrod](https://github.com/leahlang4d2)
- Place: CA, USA
- Bio: Recent Bachelors in Computer Science
- Github: [Leah Langford](https://github.com/leahlang4d2)

#### Name: [Eric Nor](https://github.com/thateric)
- Place: Lake Forest, CA, USA
- Bio: Multiple corgi owner and a Senior Software Developer
- Github: [Eric Nord](https://github.com/thateric)

#### Name: [Campion Fellin](https://github.com/campionfellin)
- Place: Seattle, WA, USA
- Bio: I love open source and coffee! New grad looking for work!
- GitHub: [Campion Fellin](https://github.com/campionfellin)

#### Name: [Niket Mishra](https://github.com/niketmishra)
- Place: New Delhi, Delhi, India
- Bio: B.Tech Student in Information Technology
- GitHub: [Niket Mishra](https://github.com/niketmishra)

#### Name: [Shade Ruangwan](https://github.com/sruangwan)
- Place: Nara, Japan
- Bio: PhD student in Software Engineering
- Github: [Shade Ruangwan](https://github.com/sruangwan)

#### Name: [Michael Rodriguez](https://github.com/vinird)
- Place: Alajuea, Alajuela, Costa Rica
- Bio: Web dev adn graphic designer
- GitHub: [vinird](https://github.com/vinird)

#### Name: [Evan Culver](https://github.com/eculver)
- Place: San Francisco, CA, USA
- Bio: I work at Uber on data storage, tooling and OOS - checkout [our work](https://github.com/uber-go/dosa)!
- GitHub: [Evan Culver](https://github.com/eculver)

#### Name: [Vo Tan Tho](https://github.com/kensupermen)
- Place: Ho Chi Minh City, VietNam
- Bio: I'm Software Engineer at Dinosys
- GitHub: [Ken Supermen](https://github.com/kensupermen)

#### Name: [Franklyn Roth](https://github.com/far3)
- Place: Boulder, CO, USA
- Bio: I am a web developer working on finance sites. Specialize in accessibility.
- GitHub: [Franklyn Roth](https://github.com/far3)

#### Name: [Karthick Thoppe](https://github.com/karthicktv)
- Place: Dublin, Ireland
- Bio: I am a Solution Architect and work for a large SaaS organization
- GitHub: [Karthick Thoppe](https://github.com/karthicktv)

#### Name: [Brane](https://github.com/brane)
- Place: Turkey
- Bio: I am a caffeine based artificial life form.
- GitHub: [Brane](https://github.com/brane)

#### Name: [Ishan Jain](https://github.com/ishanjain28)
- Place: Roorkee, Uttrakhand, India
- Bio: I love working with Images, Crypto, Networking and opengl, Work as a Backend Engineer in Go. Also, Love Rust!.
- Github: [Ishan Jain](https://github.com/ishanjain28)

#### Name: [Anupam Dagar](https://github.com/Anupam-dagar)
- Place: Allahabad, India
- Bio: I am like a code currently in development.
- GitHub: [Anupam Dagar](https://github.com/Anupam-dagar)

#### Name: [Phil](https://github.com/bitbrain-za)
- Place: South Africa
- Bio: Avid Tinkerer
- GitHub: [bitbrain-za](https://github.com/bitbrain-za)

#### Name: [Jasdy Syarman](https://github.com/akutaktau)
- Place: Malaysia
- Bio: PHP Programmer
- GitHub: [akutaktau](https://github.com/akutaktau)

#### Name: [Rupesh Kumar](https://github.com/vmcniket)
- Place: India
- Bio: KIIT University IT student
- GitHub: [vmcniket](https://github.com/vmcniket)

#### Name: [Shelby Stanton](https://github.com/Minimilk93)
- Place: Leeds, England
- Bio: Front End Developer who loves cats and gaming!
- GitHub: [Minimilk93](https://github.com/Minimilk93)

#### Name: [Michael Nyamande](https://github.com/mikeyny)
- Place: Harare ,Zimbabwe
- Bio: Eat , ~~Sleep~~ , Code
- GitHub: [Mikeyny](https://github.com/mikeyny)

#### Name: [Anders Jürisoo](https://github.com/ajthinking)
- Place: Sweden
- Bio: What happens in Git stays in Git
- GitHub: [Anders Jürisoo](https://github.com/ajthinking)

#### Name: [Dvir](https://github.com/dvur12)
- Place: Israel
- Bio: \x90\x90\x90\x90
- GitHub: [Dvir](https://github.com/dvur12)

#### Name: [Xavier Marques](https://github.com/wolframtheta)
- Place: Corbera de Llobregat, Barcelona, Catalonia
- Bio: Computer Science Major
- GitHub: [WolframTheta](https://github.com/wolframtheta)

#### Name: [Vishal](https://dainvinc.github.io)
- Place: New York
- Bio: Software developer with a knack to learn things quickly.
- GitHub: [dainvinc](https://github.com/dainvinc)

### Name: [Niall Cartwright](https://github.com/Nairu)
- Place: Birmingham, UK
- Bio: Avid Games dev hobbyist, work for 3SDL as a software developer.
- GitHub: [Niall Cartwright](https://github.com/Nairu)

#### Name: [Justin I](https://github.com/Jish80)
- Place: IL, USA
- Bio: Work hard
- GitHub: [Jish80] (https://github.com/Jish80)

#### Name: [APOORVA SHARMA](https://github.com/okatticus)
- Place: Himachal Pradesh,India
- Bio: A student happy to write code and poetry.
- GitHub: [Apoorva Sharma](https://github.com/okatticus)

#### Name: [Prateek Pandey](https://github.com/prateekpandey14)
- Place: Bangalore, India
- Bio: Opensource Enthusiast, Opensource Golang developer
- GitHub: [Prateek Pandey](https://github.com/prateekpandey14)

#### Name: [CodHeK](https://github.com/CodHeK)
- Place: Mumbai, India
- Bio: Cuber/Coder
- GitHub: [CodHeK](https://github.com/CodHeK)

#### Name: [Søren Eriksen](https://github.com/soer7022)
- Place: Denmark
- Bio: Currently studying computerscience at Aarhus University
- Github: [Søren Eriksen](https://github.com/soer7022)

#### Name: [Cristiano Bianchi](https://github.com/crisbnk)
- Place: Italy
- Bio: Love to learn something new everyday
- GitHub: [crisbnk](https://github.com/crisbnk)


#### Name: [Paulo Henrique Scherer](https://github.com/phscherer)
- Place: Brazil
- Bio: Student and newbie software developer
- GitHub: [phscherer](https://github.com/phscherer)

#### Name: [Aldo Cano](https://github.com/aldocano)
- Place: Tirana, Albania
- Bio: A bug is never just a mistake...
- GitHub: [Aldo Cano](https://github.com/aldocano)

#### Name: [Timea Deák](https://github.com/DTimi)
- Place: Dublin, Ireland
- Bio: Molecular biologist
- GitHub: [Timea Deák](https://github.com/DTimi)

#### Name: [Christian Skala](https://github.com/chrishiggins29)
- Place: New York, USA
- Bio: Hire me! Need a VP of Engineering, Director of Software, CTO?
- GitHub: [Christian Skala](https://github.com/chrishiggins29)

#### Name: [filedesless](https://hightechlowlife.info)
- Place: Québec, Canada
- Bio: CompSci from ULaval reporting in
- GitHub: [aiglebleu](https://github.com/aiglebleu)

#### Name: [Jon Lee](https://github.com/githubbbbbbbbbbbbb)
- Place: Canada
- Bio: Student
- GitHub: [githubbbbbbbbbbbbb](https://github.com/githubbbbbbbbbbbbb)

#### Name: [Ren Cummings](https://github.com/nrenc027)
- Place: Dayton,OH, USA
- Bio: I like Code :sunglasses:, Coloring :art:, and Cardio :running:
- GitHub: [Ren Cummings](https://github.com/nrenc027)

#### Name: [Nefari0uss](https://github.com/nefari0uss)
- Place: USA
- Bio: Gamer, developer, and open source enthusiast!
- Github: [Nefari0uss](https://github.com/nefari0uss)

#### Name: [S Stewart](https://github.com/tilda)
- Place: Denton, Texas, US
- Bio: Dude trying to become a IT guy somewhere. Also reads [The Register](https://www.theregister.co.uk).
- GitHub: [tilda](https://github.com/tilda)

#### Name: [Jose Gomera](https://github.com/josegomera)
- Place: Dominican Republic
- Bio: I'm web developer that love somehow to help.
- Github: [josegomera](https://github.com/josegomera)

#### Name: [Stephen Abrahim](https://github.com/lepah)
- Place: Huntington Beach, CA
- Bio: Games and things!
- GitHub: [Stephen Abrahim](https://github.com/lepah)

#### Name: [Rajeev Kumar Singh](https://github.com/rajeeviiit)
- Place: Gandhinagar,Gujrat, IN
- Bio: Games and music!
- GitHub: [Rajeev Kumar Singh](https://github.com/rajeeviiit)

### Name: [Benjamin Sanvoisin](https://github.com/Laudenlaruto)
- Place : Paris, FR
- Bio: Devops, Gamer and fun
- GitHub: [Benjamin Sanvoisin](https://github.com/Laudenlaruto)

#### Name: [Matthew Burke](https://github.com/MatthewBurke1995)
- Place: Sydney, Australia
- Bio: Big fan of Python + Data
- GitHub: [Matthew Burke](https://github.com/MatthewBurke1995)

#### Name: [Caio Perdona](https://github.com/perdona)
- Place: Ribeirao Preto, SP, Brazil
- Bio: Web and Mobile Engineer
- GitHub: [Caio Perdona](https://github.com/perdona)

#### Name: [Shankhalika Sarkar](https://github.com/Shankhalika)
- Place: Karnataka, India
- Bio: Current Final Year CS Undergrad. I love poetry, tea and dogs.
- Github: [Shankhalika Sarkar](https://github.com/Shankhalika)

#### Name: [Henrique Duarte](https://github.com/mustorze)
- Place: São Paulo, SP, BR
- Bio: Developer, I really like!
- GitHub: [Henrique Duarte](https://github.com/mustorze)

#### Name: [Akshit Kharbanda](https://github.com/akshit04)
- Place: Delhi, India
- Bio: 5th semester IT Undergrad. Machine Learning enthusiast. Black coffee <3
- GitHub: [Akshit Kharbanda](https://github.com/akshit04)

#### Name:[Avinash Jaiswal](https://github.com/littlestar642)
- Place:Surat,Gujarat,India.
- Bio:In love with the WEB,from age of 5!
- Github:[Avinash Jaiswal](https://github.com/littlestar642)

#### Name: [JoeBanks13](https://github.com/JoeBanks13)
- Place: York, United Kingdom
- Bio: Backend web developer
- GitHub: [JoeBanks13](https://github.com/JoeBanks13)
- Webpage: [josephbanks.me](https://josephbanks.me)
- GitLab Server: [GitLab](https://gitlab.josephbanks.me/JoeBanks13)

#### Name: [Alisson Vargas](https://github.com/alisson-mich)
- Place: Torres, RS, Brazil
- Bio: A guy who loves IT :D
- GitHub: [Alisson Vargas](https://github.com/alisson-mich)

#### Name: [Mat.](https://github.com/pudkipz)
- Place: Stockholm, Sweden
- Bio: Random Swedish student.
- GitHub: [Mat.](https://github.com/pudkipz)

#### Name: [Adiyat Mubarak](https://github.com/Keda87)
- Place: Jakarta, ID, Indonesia
- Bio: Technology Agnostic
- GitHub: [Adiyat Mubarak](https://github.com/Keda87)

#### Name: [Vishaal Udandarao](https://github.com/vishaal27)
- Place: New Delhi, India
- Bio: Professional Geek | Developer
- GitHub: [Vishaal Udandarao](https://github.com/vishaal27)

#### Name: [Sparsh Garg](https://github.com/sparsh789)
- Place: Hyderabad, Telangana, India
- Bio: Student@IIIT,Hyderabad
- GitHub: [sparsh789](https://github.com/sparsh789)

#### Name: [Zaki Akhmad](https://github.com/za)
- Place: Jakarta, Indonesia
- Bio: Python enthusiasts
- GitHub: [za](https://github.com/za)

### Name: [Joey Marshment-Howell](https://github.com/josephkmh)
- Place: Berlin, Germany
- Bio: A nice young man who likes web programming!
- GitHub: [Joey Marshment-Howell](https://github.com/josephkmh)

#### Name: [Chris Sullivan](https://github.com/codemastermd)
- Place: College Park, Maryland
- Bio: Comp Sci student at the University of Maryland
- GitHub: [Chris Sullivan](https://github.com/codemastermd)

### Name: [Owen Mitchell](https://github.com/ultimatezenzar)
- Place: Edmond, OK, United States
- Bio: Programmer for a high school robotics team
- Github: [ultimatezenzar] (https://github.com/ultimatezenzar)

#### Name: [Sravya Pullagura](https://github.com/sravya96)
- Place: Vijayawada, Andhra Pradesh, India
- Bio: Love learning, coding and sketching!!
- Github [Sravya Pullagura](https://github.com/sravya96)

#### Name: [Ahmad Musaddiq Mohammad](https://github.com/ahmadmusaddiq)
- Place: Kuala Belait, Brunei Darussalam
- Bio: Mechanical engineer
- Github: [ahmadmusaddiq](https://github.com/ahmadmusaddiq)

#### Name: [Rafael Lima](https://github.com/rafaelkalan)
- Place: Belo Horizonte, Minas Gerais, Brazil
- Bio: Youger software engineer
- GitHub: [Rafael Lima](https://github.com/rafaelkalan)

#### Name: [Saif Rehman Nasir](https://github.com/shyshin)
- Place: New Delhi, India
- Bio: Techie with a lot of horizontals but a low verticality :(
- Github: [Saif Rehman Nasir](https://github.com/shyshin)

#### Name: [Yash Mittra](https://github.com/mittrayash)
- Place: New Delhi, Delhi, India
- Bio: Web Developer, Coder | Entering the field of Machine Learning and Data Science
- GitHub: [mittrayash](https://github.com/mittrayash)

#### Name: [Dustin Woods](https://github.com/dustinywoods)
- Place: MN, USA
- Bio: Software Developer
- GitHub: [Dustin Woods](https://github.com/dustinywoods)

#### Name: [Ginanjar S.B](https://github.com/egin10)
- Place: Samarinda, Kalimantan Timur, Indonesia
- Bio: Someone who's intresting about web devlopment / Programming
- GitHub: [Ginanjar S.B | egin10](https://github.com/egin10)

#### Name: [Fush Chups](https://github.com/fushandchups)
- Place: Christchurch, Canterbury, New Zealand
- Bio: Earhquake enthusiast
- GitHub:[fushandchups] (https://github.com/fushandchups)

#### Name: [Francis Venne](https://github.com/NullSilence)
- Place: Montreal, Canada.
- Bio: Developer by day, cat lover by night. Canadian tech enthusiast.
- Github [Sravya Pullagura](https://github.com/NullSilence)

#### Name: [Leonardo Bonetti](https://github.com/LeonardoBonetti)
- Place: São Paulo, Brazil
- Bio: Associate Degree analysis and systems development
- GitHub: [Leonardo Bonetti](https://github.com/LeonardoBonetti)

#### Name: [Noveen Sachdeva](https://github.com/noveens)
- Place: Hyderabad, Telangana, India
- Bio: 3rd Year CS undergrad at IIIT Hyderabad.
- GitHub: [Noveen Sachdeva](https://github.com/noveens)

#### Name: [DENNIS ORZIKH](https://github.com/orzikhd)
- Place: Seattle, WA, USA
- Bio: Student at UW. Likes easy ways to make sure tools are set up in new environments (like this project)
- Github: Wow isn't this right up there ^ [Dennis Orzikh](https://github.com/orzikhd)

#### Name: [Pranav Bhasin](https://github.com/pranavbhasin96)
- Place: Hyderabad, Telangana, India
- Bio: Trying to fit in coding society.
- GitHub: [Pranav Bhasin](https://github.com/pranavbhasin96)

#### Name: [Vaibhav Agarwal](https://github.com/vaibhavagarwal220)
- Place: Mandi, Himachal Pradesh, India
- Bio: A passionate programmer and a beginner in Open Source
- Github [Vaibhav Agarwal](https://github.com/vaibhavagarwal220)

#### Name: [Arpit Gogia](https://github.com/arpitgogia)
- Place: Delhi, India
- Bio: Python Developer
- Github [Arpit Gogia](https://github.com/arpitgogia)

#### Name: [Charlie Stanton](https://github.com/shtanton)
- Place: Southend-On-Sea, England
- Bio: JavaScript Tinkerer, Lover of Vim
- Github [Charlie Stanton](https://github.com/shtanton)

#### Name: [James Henderson](https://github.com/prohunt)
- Place: Raleigh, NC, United States
- Bio: Inquisitive, Loves coding, also vegan
- Github [Sravya Pullagura](https://github.com/sravya96)

#### Name: [Loreleen Mae Sablot](https://github.com/loreleensablot)
- Place: Daet, Camarines Norte, Philippines
- Bio: I love designing beautiful websites. I also bike.
- Github [Loreleen Mae Sablot] (https://github.com/loreleensablot)

#### Name: [Ahmad Musaddiq Mohammad](https://github.com/ahmadmusaddiq)
- Place: Kuala Belait, Brunei Darussalam
- Bio: Mechanical engineer
- Github: [ahmadmusaddiq](https://github.com/ahmadmusaddiq)

#### Name: [Aleksandr Vorontsov](https://github.com/a-vorontsov)
- Place: London, England
- Bio: Student, Aspiring Front-end Web Dev
- Github [Aleksandr Vorontsov](https://github.com/a-vorontsov)
#### Name: [Ben Smith](https://github.com/ben-w-smith)
- Place: Salt Lake City, UT, USA
- Bio: A guy that loves writing bots and automation.
- GitHub: [Ben Smith](https://github.com/ben-w-smith)

#### Name: [Eric Bryant](https://github.com/shmickle)
- Place: Fairfax, Virginia, USA
- Bio: Web Developer
- GitHub: [shmickle](https://github.com/shmickle)

#### Name: [Emmanuel Akinde](https://github.com/harkindey)
- Place: Lagos, Nigeria
- Bio: Lets Code and Chill
- Github: [Harkindey](https://github.com/harkindey)

#### Name: [Ashish Krishan](https://github.com/ashishkrishan1995)
- Place: India
- Bio: Computer Science Major / UI/UX Designer
- GitHub: [ashishkrishan1995](https://github.com/ashishkrishan1995)

#### Name: [Katherine S](https://github.com/kms6bn)
- Place: San Francisco
- Bio: Data Scientist
- Github: [kms6bn](https://github.com/kms6bn)

#### Name: [BrunoSXS](https://github.com/brunosxs)
- Brazil
- Bio: I like turtules.
- Github [BrunoSXS](https://github.com/brunosxs)

#### Name: [Alexander Miller](https://github.com/allesmi)
- Place: Salzburg, Austria
- Bio: Student/Web Developer
- GitHub: [allesmi](https://github.com/allesmi)

#### Name: [Bryan Wigianto](https://github.com/bwigianto)
- Place: USA
- Bio: Engineer
- GitHub: [bwigianto](https://github.com/bwigianto)

#### Name: [Ckpuna4](https://github.com/Ckpuna4)
- Place: Saint-petersburg, Russia
- Bio: Web Developer
- GitHub: [Ckpuna4](https://github.com/Ckpuna4)

#### Name: [Vaibhaw Agrawal](https://github.com/vaibhaw2731)
- Place: New Delhi, India
- Bio: I am a Machine Learning enthusiast.
- GitHub: [vaibhaw2731](https://github.com/vaibhaw2731)

#### Name: [Dhevi Rajendran](https://github.com/dhevi)
- Place: USA
- Bio: Software Engineer
- Github: [dhevi](https://github.com/dhevi)

#### Name: [Oluwadamilola Babalola](https://github.com/thedammyking)
- Place: Lagos, Nigeria
- Bio: JavaScript Developer
- GitHub: [Oluwadamilola Babalola](https://github.com/thedammyking)

### Name: [Trevor Meadows](https://github.com/tlm04070)
- Place: Charlotte, North Carolina.
- Bio: UNC Charlotte coding bootcamp student.
- GitHub: [tlm04070](https://github.com/tlm04070);

#### Name: [Ratchapol Tengrumpong](https://github.com/lullabies)
- Place: Bangkok, Thailand
- Bio: Programmer Analyst
- GitHub: [lullabies](https://github.com/lullabies)

#### Name: [Luke Taylor](https://github.com/lmcjt37)
- Place: Derby, UK
- Bio: Senior Software Engineer, child at heart
- GitHub: [Luke Taylor](https://github.com/lmcjt37)

#### Name: [Snehil Verma](https://github.com/vsnehil92)
- Place: Delhi, India
- Bio: Love to learn new technologies
- GitHub: [vsnehil92](https://github.com/vsnehil9

#### Name: [Akram Rameez](https://github.com/akram-rameez)
- Place: Bengaluru, India
- Bio: I like free T-shirts and I cannot lie.
- GitHub: [allesmi](https://github.com/akram-rameez)

#### Name: [Bryan Tylor](https://github.com/bryantylor)
- Place: Cincinnati, OH, USA
- Bio: Elixir Dev / Nuclear Engineer
- GitHub: [Bryan Tylor](https://github.com/bryantylor)

#### Name: [Matthias Kraus](https://github.com/brotkiste)
- Place: Munich, Germany
- Bio: Automotive Computer Science
- GitHub: [brotkiste](https://github.com/brotkiste)

#### Name: [Harshil Agrawal](https://github.com/harshil1712)
-Place: Vadodara, India
-Bio: Student,Web Developer
-GitHub: [harshil1712](https://github.com/harshil1712)

#### Name: [Bennett Treptow](https://github.com/bennett-treptow)
- Place: Milwaukee, WI, USA
- Bio: Computer Science Major / Web Developer
- Github: [bennett-treptow](https://github.com/bennett-treptow)

#### Name: [Cameron Smith](https://github.com/cameronzsmith)
- Place: Wichita, KS, USA
- Bio: Student
- GitHub: [cameronzsmith](https://github.com/cameronzsmith)

#### Name: [Jose Morales](https://github.com/castro732)
- Place: Buenos Aires, Argentina
- Bio: Developer
- GitHub: [castro732](https://github.com/castro732)

#### Name: [Hassan Sani](https://github.com/inidaname)
- Place: Bida, Niger State, Nigeria
- Bio: Web Developer at @ADPNigeria

#### Name: [Philip Terzic](https://github.com/PhilTerz)
- Place: Scottsdale, Arizona, USA
- Bio: Aspiring OSS Contributer
- GitHub: [PhilTerz](https://github.com/PhilTerz)

#### Name: [Gustavo Pacheco Ziaugra](https://github.com/GustavoZiaugra)
- Place: São Paulo, Brazil.
- Bio: Technology Guy / Student
- GitHub: [Gustavo Ziaugra](https://github.com/GustavoZiaugra)

#### Name: [Sarah Chen](https://github.com/sarovisk)
- Place: Sao Paulo/ Brazil
- Bio: Student
- GitHub: [sarovisk](https://github.com/sarovisk)

#### Name: [Jose David](https://github.com/jose4125)
- Place: Bogotá, Colombia
- Bio: Web Developer
- GitHub: [jose4125](https://github.com/jose4125)

#### Name: [Mayank Saxena](https://github.com/mayank26saxena)
- Place: New Delhi, India
- Bio: Student
- GitHub: [mayank26saxena](https://github.com/mayank26saxena)

#### Name: [Napat Rattanawaraha](https://github.com/peam1234)
- Place: Bangkok, Thailand
- Bio: Student / Junior Web Developer
- GitHub: [peam1234](https://github.com/peam1234)

#### Name: [Marion Fioen](https://github.com/marion59000)
- Place: Lille, France
- Bio: Developer
- GitHub: [marion59000](https://github.com/marion59000)

#### Name: [Akma Adhwa](https://github.com/akmadhwa)
- Place: Malaysia
- Bio: Web Developer
- GitHub: [akmadhwa](https://github.com/akmadhwa)

#### Name: [Ian James](https://inj.ms)
- Place: London, UK
- Bio: Web... person?
- GitHub: [injms](https://github.com/injms)

#### Name: [K Foster](https://foster.im)
- Place: West Sussex, UK
- Bio: Web Developer
- GitHub: [g33kcentric](https://github.com/g33kcentric)

#### Name: [Andin FOKUNANG](https://github.com/switchgirl95)
- Place: Yaounde , Cameroon
- Bio: Student - Otaku - Geek
- GitHub: [Switch](https://github.com/switchgirl95)

#### Name: [xenocideiwki] (https://github.com/xenocidewiki)
- Place: Norway
- Bio: Reverse Engineer
- GitHub: [xenocidewiki] (https://github.com/xenocidewiki)

#### Name: [George Hundmann](https://github.com/georgegsd)
- Place: Mannheim, Baden-Württemberg, Germany
- Bio: I'm a German Shepherd that likes eating
- GitHub: [georgegsd](https://github.com/georgegsd)

#### Name: [Ahmad Abdul-Aziz](https://github.com/a-m-a-z)
- Place: Abuja, Nigeria
- Bio: Web Developer
- GitHub: [a-m-a-z](https://github.com/a-m-a-z)

#### Name: [Allan Dorr](https://github.com/aldorr)
- Place: Hamburg, Germany
- Bio: Web Dev, Writer, Translator, Teacher
- GitHub: [aldorr](https://github.com/aldorr)

#### Name: [Musa Barighzaai](https://github.com/mbarighzaai)
- Place: Toronto, Canada
- Bio: Front End Developer
- GitHub: [mbarighzaai](https://github.com/mbarighzaai)

#### Name: [Lakston](https://github.com/Lakston)
- Place: Toulouse, France
- Bio: Front-End Dev
- GitHub: [Lakston](https://github.com/Lakston)

#### Name: [Shobhit Agarwal](https://github.com/shobhit1997)
- Place: JSSATE, NOIDA ,INDIA
- Bio: Student/Andriod Developer
- GitHub: [shobhit1997](https://github.com/shobhit1997)

#### Name: [Will Barker](https://github.com/billwarker)
- Place: Toronto, Canada
- Bio: A guy who wants to improve the world through AI!
- GitHub: [Will Barker](https://github.com/billwarker)

#### Name: [Christopher Bradshaw](https://github.com/kitsune7)
- Place: Provo, UT, USA
- Bio: I love FOXES!!! :fox:
- GitHub: [kitsune7](https://github.com/kitsune7)

#### Name: [Ben Edelson]
-Place: Newark NJ
-Bio: I.T.
-GitHub: https://github.com/Bed3150n

#### Name: [JOE SCHO](https://github.com/JoeScho)
- Place: London, UK
- Bio: I love guitar!
- GitHub: [JoeScho](https://github.com/JoeScho)

#### Name: [Anuraag Tummanapally](https://github.com/TummanapallyAnuraag)
- Place: Mumbai, India
- Bio: Student, System Administrator
- GitHub: [TummanapallyAnuraag](https://github.com/TummanapallyAnuraag)

#### Name: [Fran Acién](https://github.com/acien101)
- Place: Madrid, Spain
- Bio: Full of empty
- GitHub: [Fran Acién](https://github.com/acien101)

#### Name: [Piyush Sikarwal](https://github.com/psikarwal)
- Place: India
- Bio: Professional Geek
- GitHub: [Piyush Sikarwal](https://github.com/psikarwal)

#### Name: [Pratyum Jagannath](https://github.com/Pratyum)
- Place: Singapore
- Bio: I tell tales!
- GitHub: [Pratyum](https://github.com/Pratyum)

#### Name: [Jakub Bačo](https://github.com/vysocina)
- Place: Slovakia
- Bio: Student / Designer
- GitHub: [Jakub Bačo](https://github.com/vysocina)

#### Name: [Gabriel Obaldia](https://github.com/gobaldia)
- Place: Uruguay
- Bio: Full Stack Developer
- GitHub: [Gabriel Obaldia](https://github.com/gobaldia)

#### Name: [Antonio Jesus Pelaez](https://github.com/ajpelaez)
- Place: Granada, Spain
- Bio: IT Student at the University of Granada
- GitHub: [Antonio Jesus Pelaez](https://github.com/ajpelaez)

<<<<<<< HEAD
### Name: [Brandon Fadairo](https://github.com/BFadairo)
- Place: Columbus, Ohio
- Bio: A guy looking to change career fields
- GitHub: [Brandon Fadairo](https://github.com/BFadairo)
=======
#### Name: [Gilliano Menezes](https://github.com/gillianomenezes)
- Place: Recife, Brazil
- Bio: Software Engineer at www.neuroup.com.br
- GitHub: [Gilliano Menezes](https://github.com/gillianomenezes)

#### Name: [Luís Antonio Prado Lança](https://github.com/luisslanca)
- Place: Jundiaí, São Paulo, Brazil
- Bio: I'm a student in Fatec Jundiaí and Web Developer.
- GitHub: [Luís Antonio Prado Lança](https://github.com/luisslanca)

#### Name: [Anish Bhardwaj](https://github.com/bhardwajanish)
- Place: New Delhi, India
- Bio: CSD IIITD
- GitHub: [Anish Bhardwaj](https://github.com/bhardwajanish)

#### Name: [Ankur Sharma](https://github.com/ankurs287)
- Place: New Delhi, India
- Bio: CSAM, IIITD
- GitHub: [Ankur Sharma](https://github.com/ankurs287)

#### Name: [Siddhant Verma](https://github.com/siddver007)
- Place: Delhi, India
- Bio: Information Assurance and Cybersecurity Master's Student at Northeastern University
- GitHub: [Siddhant Verma](https://github.com/siddver007)

#### Name: [Cody Williams](https://github.com/codyw9524)
- Place: Dallas, Texas, USA
- Bio: Web Nerd
- GitHub: [Cody Williams](https://github.com/codyw9524)

#### Name: [Aayush Sharma](https://github.com/aayusharma)
- Place: Mandi, Himachal Pradesh, India
- Bio: IITian
- GitHub: [Aayush Sharma](https://github.com/aayusharma)

#### Name: [Jonas Fabisiak](https://github.com/RenCloud)
- Place: Hanover, Germany
- Bio: IT Student
- GitHub: [Jonas Fabisiak](https://github.com/RenCloud)

#### Name: [Mark Schultz](https://github.com/zynk)
- Place: Calgary, Alberta
- Bio: IT Student at SAIT
- GitHub: [Mark Schultz](https://github.com/zynk)

#### Name: [Juan Pablo Aguilar Lliguin](https://github.com/chefjuanpi)
- Place: Chicoutimi, QC, Canada
- Bio: Full Stack Developer
- GitHub: [Juan Pablo Aguilar Lliguin](https://github.com/chefjuanpi)

### Name: [Isaac Torres Michel](https://github.com/isaactorresmichel)
- Place: León, Mexico
- Bio: Software Engineer
- GitHub: [Isaac Torres Michel](https://github.com/isaactorresmichel)

#### Name: [Klaudia K.](https://github.com/KalpiKK)
- Place: Poland
- Bio: IT Student at the University of Wroclaw
- GitHub: [Klaudia K.](https://github.com/KalpiKK)

#### Name: [Luiz Gustavo Mattos](https://github.com/mano0012)
- Place: Brasil
- Bio: Computer Science Student
- Github: [Luiz Matos](https://github.com/mano0012)

#### Name: [Jeppe Ernst](https://github.com/Ern-st)
- Place: 🇩🇰
- Bio: fullstack/devops/security unicorn 🦄
- GitHub: [Jeppe Ernst](https://github.com/Ern-st)

#### Name: [Sergey Gorky](https://github.com/sergeygorky)
- Place: Ukraine
- Bio: I've Top Rated status in Upwork
- GitHub: [Sergey Gorky](https://github.com/sergeygorky)

#### Name: [Ayush Agarwal](https://github.com/thisisayaush)
- Place: Noida, India
- Bio: CSE Student at the Amity University
- GitHub: [Ayush Agarwal](https://github.com/thisisayush)

#### Name: [Arie Kurniawan](https://github.com/arkwrn)
- Place: Jakarta, Indonesia
- Bio: IT Student at Universiy of Muhammadiyah Jakarta
- GitHub: [Arie Kurniawan](https://github.com/arkwrn)

#### Name: [Ramón Didier Valdez Yocupicio](https://github.com/xDidier901)
- Place: Hermosillo, Sonora, México
- Bio: Software Developer / Student
- GitHub: [Didier Valdez](https://github.com/xDidier901)
>>>>>>> 8bfc3a48

#### Name: [Jamie Pinheiro](https://github.com/jamiepinheiro)
- Place: Canada
- Bio: Student @ uWaterloo
- GitHub: [jamiepinheiro](https://github.com/jamiepinheiro)

#### Name: [Alvin Abia](https://github.com/twist295)
- Place: NY, USA
- Bio: Lead Mobile Developer
- Github: [Alvin Abia](https://github.com/twist295)

### Name: [Carlos Federico Lahrssen](https://github.com/carloslahrssen)
- Place: Miami, Florida, USA
- Bio: CS Student at Florida International University
- GitHub: [Carlos Lahrssen](https://github.com/carloslahrssen)

#### Name: [Caio Calderari](https://github.com/caiocall)
- Place: Campinas, São Paulo, Brazil
- Bio: Designer
- GitHub: [Caio Calderari](https://github.com/caiocall)

#### Name: [Chashmeet Singh](https://github.com/chashmeetsingh)
- Place: New Delhi, India
- Bio: CS Student
- GitHub: [Chashmeet Singh](https://github.com/chashmeetsingh)

#### Name: [Aimee Tacchi](https://github.com/darkxangel84)
- Place: England, UK
- Bio: Female Front-End Developer From England, UK, I love Code, Cats and Tea. Also love travelling.
- GitHub: [darkxangel84](https://github.com/darkxangel84)

#### Name: [Stuart Wares](https://github.com/StuWares)
- Place: Tamworth, United Kingdom
- Bio: Learning web development to help with a career change!
- GitHub: [Stu Wares](https://github.com/StuWares)

#### Name: [Aitor Alonso](https://github.com/tairosonloa)
- Place: Madrid, Spain
- Bio: Computer Science and Engineering BSc student at Carlos III University of Madrid
- GitHub: [Aitor Alonso](https://github.com/tairosonloa)

#### Name: [Veronika Tolpeeva](https://github.com/ostyq)
- Place: Moscow, Russia
- Bio: Web developer
- GitHub: [Veronika Tolpeeva](https://github.com/ostyq)

#### Name: [Dzmitry Kasinets](https://github.com/dkasinets)
- Place: Brooklyn, NY, USA
- Bio: CS student at Brooklyn College, and The Game of Thrones fan :3
- Github: [Dzmitry Kasinets](https://github.com/dkasinets)

#### Name: [Anthony Mineo](https://github.com/amineo)
- Place: New Jersey, USA
- Bio: Web Design & Development
- GitHub: [Anthony Mineo](https://github.com/amineo)

#### Name: [Brent Scheppmann](https://github.com/bareon)
- Place: Garden Grove, CA, US
- Bio: Student, Geophysicist
- GitHub: [Brent Scheppmann](https://github.com/bareon)

#### Name: [Andrea Stringham](https://github.com/astringham)
- Place: Phoenix, AZ USA
- Bio: Coffee addict, dog person, developer.
- GitHub: [Andrea Stringham](https://github.com/astringham)

#### Name: [coastalchief](https://github.com/coastalchief)
- Place: Germany
- Bio: dev
- GitHub: [coastalchief](https://github.com/coastalchief)

#### Name: [Furkan Arabaci](https://github.com/illegaldisease)
- Place: Turkey
- Bio: Computer Science student
- GitHub: [Furkan Arabaci](https://github.com/illegaldisease)

#### Name: [Rizki Ramadhana](https://github.com/rizkiprof)
- Place: Yogyakarta, Indonesia
- Bio: Student / Front-end Developer
- GitHub: [Rizki Ramadhana](https://github.com/rizkiprof)

#### Name: [Sarthak Bhagat](https://github.com/sarthak268)
- Place: Delhi, India
- Bio: ECE Undergraduate
- GitHub: [Sarthak Bhagat](https://github.com/sarthak268)

#### Name: [Haley C Smith](https://github.com/haleycs)
- Place: Orlando, Florida
- Bio: Web Designer/Developer
- GitHub: [Haley C Smith](https://github.com/haleycs)

#### Name: [Lesyntheti](https://github.com/lesyntheti)
- Place : Troyes, France
- Bio : Network Engineer at University of Technology of Troyes
- Github: [lesyntheti](https://gitbub.com/lesyntheti)

#### Name: [Abdullateef](https://github.com/abdullateef97)
- Place: Lagos Island, Lagos State, Nigeria
- Bio: Student Developer
- GitHub: [Abdullateef](https://github.com/abdullateef97)

#### Name: [Juan Anaya Ortiz](https://github.com/JaoChaos)
- Place: Granada, Spain
- Bio: IT student at the University of Granada
- GitHub: [Juan Anaya Ortiz](https://github.com/JaoChaos)

#### Name: [Alexander Voigt](https://github.com/alexandvoigt)
- Place: San Francisco, CA, USA
- Bio: Software Engineer
- GitHub: [Alexander Voigt](https://github.com/alexandvoigt)

#### Name: [Michael Greene] (https://github.com/Greeneink4)
- Place: UT, USA
- Bio: Web Dev Student
- Github: [Michael Greene] (https://github.com/Greeneink4)

#### Name: [Lee Magbanua](https://github.com/leesenpai)
- Place: Philippines
- Bio: Student / Front-end Web Developer
- GitHub: [leesenpai](https://github.com/leesenpai)

#### Name: [Damodar Lohani](https://github.com/lohanidamodar)
- Place: Kathmandu, Nepal
- Bio: Technology Consultant at [LohaniTech](https://lohanitech.com)
- GitHub: [Damodar Lohani](https://github.com/lohanidamodar)

#### Name: [Hrafnkell Orri Sigurðsson](https://github.com/hrafnkellos)
- Place: Hafnarfjörður, Iceland
- Bio: Computer Scientist
- GitHub: [Hrafnkell Orri Sigurðsson](https://github.com/hrafnkellos)

#### Name: [Mitchell Haugen](https://github.com/haugenmitch)
- Place: VA, USA
- Bio: Programmer
- GitHub: [haugenmitch](https://github.com/haugenmitch)

#### Name: [Felipe Do Espirito Santo](https://github.com/felipez3r0)
- Place: Jaboticabal, SP, Brazil
- Bio: Professor at Fatec, Faculdade São Luís, and Mozilla Volunteer
- GitHub: [Felipe Do E. Santo](https://github.com/felipez3r0)

#### Name: [Jason Green](https://jason.green)
- Place: Seattle, WA
- Bio: Student of code, eater of sustainable sushi
- GitHub: [Jalence](https://github.com/jalence)

#### Name: [Elan Ripley](https//github.com/tattarrattat)
- Place: Raleigh, North Carolina, USA
- Bio: Programmer
- Github: [Elan Ripley](https//github.com/tattarrattat)

#### Name: [Justin Oliver](https://github.com/justinoliver)
- Place: Seattle, WA, USA, Earth!
- Bio: Trying to learn cool new things!
- GitHub: [Justin Oliver](https://github.com/justinoliver)

#### Name: [RYAN R SMITH](https://github.com/devronsoft)
- Place: Oxford, UK
- Bio: Kiwi dev
- GitHub: [Ryan Smith](https://github.com/devronsoft)
- Website: [Blog](https://devronsoft.github.io/)

#### Name: [Michael Kaiser](https://github.com/patheticpat)
- Place: Germany
- Bio: Ooooooh, nooooooo, not tonight!!
- GitHub: [Michael Kaiser](https://github.com/patheticpat)

#### Name: [Igor Rzegocki](https://github.com/ajgon)
- Place: Kraków, PL
- Bio: I do Ruby for living, and hacking for fun
- GitHub: [Igor Rzegocki](https://github.com/ajgon)
- Website: [Online Portfolio](https://rzegocki.pl/)

#### Name: [JULIE QIU](https://github.com/julieqiu)
- Place: New York City, NY, USA
- Bio: Software Engineer; Loves iced coffee
- GitHub: [Julie Qiu](https://github.com/julieqiu)

#### Name: [Luis Alducin](https://linkedin.com/luisalduucin)
- Place: Mexico City
- Bio: Software Engineer
- GitHub: [Luis Alducin](https://github.com/luisalduucin)

#### Name: [Hannah Zulueta](https://github.com/hanapotski)
- Place: North Hollywood, CA
- Bio: Web developer, Calligrapher, Musician, Entrepreneur
- GitHub: [Ryan Smith](https://github.com/hanapotski)
- Website: [Blog](https://homemadecoder.wordpress.com)

#### Name: [Michele Adduci](https://micheleadduci.net)
- Place: Germany
- Bio: Full Stack Developer, living on a CI/CD pipeline
- GitHub: [madduci](https://github.com/madduci)

#### Name: [Austin Carey](https://github.com/apcatx)
- Place: Austin, TX, USA
- Bio: Jr Full Stack Developer making my first contribution.
- GitHub: [apcatx](https://github.com/apcatx)

#### Name: [John Rexter Flores](https://github.com/alldeads)
- Place: Cebu, Philippines
- Bio: Full Stack Developer
- Github: [John Rexter Flores](https://github.com/alldeads)

#### Name: [Luciano Santana dos Santos](https://github.com/lucianosds)
- Place: Ponta Grossa, PR, Brasil
- Bio: Computer Network Professional
- Github: [Luciano Santana dos Santos](https://github.com/lucianosds)

#### Name: [Alex Choi](https://github.com/running-cool)
- Place: Athens, GA
- Bio: Student
- Github: [running-cool](https://github.com/running-cool)

#### Name: [Kshitiz Khanal](https://github.com/kshitizkhanal7)
- Place: Kathmandu, Nepal
- Bio: Open Data and Open Knowledge activist
- GitHub: [Kshitiz Khanal](https://github.com/kshitizkhanal7)

#### Name: [Manas kashyap](https://github.com/Manas-kashyap)
- Place: New Delhi, India
- Bio: Computer Science Engineering student at Amity University 
Noida
-Github: [Manas kashyap](https://github.com/Manas-kashyap)

#### Name: [Daksh Chaturvedi](https://github.com/daksh249)
- Place: New Delhi, India
- Bio: ECE Undergraduate at IIIT-Delhi
- GitHub: [Daksh Chaturvedi](https://github.com/daksh249)<|MERGE_RESOLUTION|>--- conflicted
+++ resolved
@@ -714,12 +714,6 @@
 - Bio: IT Student at the University of Granada
 - GitHub: [Antonio Jesus Pelaez](https://github.com/ajpelaez)
 
-<<<<<<< HEAD
-### Name: [Brandon Fadairo](https://github.com/BFadairo)
-- Place: Columbus, Ohio
-- Bio: A guy looking to change career fields
-- GitHub: [Brandon Fadairo](https://github.com/BFadairo)
-=======
 #### Name: [Gilliano Menezes](https://github.com/gillianomenezes)
 - Place: Recife, Brazil
 - Bio: Software Engineer at www.neuroup.com.br
@@ -809,7 +803,6 @@
 - Place: Hermosillo, Sonora, México
 - Bio: Software Developer / Student
 - GitHub: [Didier Valdez](https://github.com/xDidier901)
->>>>>>> 8bfc3a48
 
 #### Name: [Jamie Pinheiro](https://github.com/jamiepinheiro)
 - Place: Canada
@@ -1038,4 +1031,9 @@
 #### Name: [Daksh Chaturvedi](https://github.com/daksh249)
 - Place: New Delhi, India
 - Bio: ECE Undergraduate at IIIT-Delhi
-- GitHub: [Daksh Chaturvedi](https://github.com/daksh249)+- GitHub: [Daksh Chaturvedi](https://github.com/daksh249)
+
+### Name: [Brandon Fadairo](https://github.com/BFadairo)
+- Place: Columbus, Ohio
+- Bio: A guy looking to change career fields
+- GitHub: [Brandon Fadairo](https://github.com/BFadairo)