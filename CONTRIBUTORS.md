#### Name: [ALICE CHUANG](https://github.com/AliceWonderland)
- Place: New York City, NY, USA
- Bio: I love DOGS! :dog:
- GitHub: [Alice Chuang](https://github.com/AliceWonderland)

#### Name: [GABE DUNN](https://github.com/redxtech)
- Place: Canada
- Bio: I love VUE !!
- GitHub: [Gabe Dunn](https://github.com/redxtech)
- Website: [when.](https://when.redxte.ch)

#### Name: [GEORGE FOTOPOULOS](https://github.com/xorz57)
- Place: Patras, Achaia, Greece
- Bio: Technology Enthusiast
- GitHub: [George Fotopoulos](https://github.com/xorz57)

#### Name: [Stephen Dzialo](https://github.com/dzials)
- Place: USA
- Bio: Computer Science Major
- GitHub: [Stephen Dzialo](https://github.com/dzials)

#### Name: [Taf Meister](https://github.com/tashrafy)
- Place: NYC
- Bio: Developer =]

#### Name: [RAFAEL MENEZES](https://github.com/RafaelSa94)
- Place: Boa Vista, Roraima, Brazil
- Bio: Computer Science Major
- GitHub: [Rafael Sá](https://github.com/RafaelSa94)

#### Name: [Patrick S](https://github.com/patsteph)
- Place: USA
- Bio: Professional Geek
- GitHub: [Patrick S](https://github.com/patsteph)

#### Name: [Michael Cao](https://github.com/mcao)
- Place: PA, USA
- Bio: Student
- GitHub: [Michael Cao](https://github.com/mcao)

#### Name: [Amlaan Bhoi](https://github.com/amlaanb)
- Place: IL, USA
- Bio: CS Grad Student
- GitHub: [Amlaan Bhoi](https://github.com/amlaanb)

#### Name: [Cecy Correa](https://github.com/cecyc)
- Place: USA
- Bio: Software Engineer at ReturnPath
- Github: [cecyc](https://github.com/cecyc)

#### Name: [Billy Lee](https://github.com/leebilly0)
- Place: WI, USA
- Bio: Software Developer, Bachelors in Computer Science
- Github: [Billy Lee](https://github.com/leebilly0)

#### Name: [AGNIESZKA MISZKURKA](https://github.com/agnieszka-miszkurka)
- Place: Poland
- Bio: second year Computer Science Student, in love with NYC <3
- GitHub: [agnieszka-miszkurka](https://github.com/agnieszka-miszkurka)

#### Name: [Leah Langfrod](https://github.com/leahlang4d2)
- Place: CA, USA
- Bio: Recent Bachelors in Computer Science
- Github: [Leah Langford](https://github.com/leahlang4d2)

#### Name: [Eric Nor](https://github.com/thateric)
- Place: Lake Forest, CA, USA
- Bio: Multiple corgi owner and a Senior Software Developer
- Github: [Eric Nord](https://github.com/thateric)

#### Name: [Campion Fellin](https://github.com/campionfellin)
- Place: Seattle, WA, USA
- Bio: I love open source and coffee! New grad looking for work!
- GitHub: [Campion Fellin](https://github.com/campionfellin)

#### Name: [Niket Mishra](https://github.com/niketmishra)
- Place: New Delhi, Delhi, India
- Bio: B.Tech Student in Information Technology
- GitHub: [Niket Mishra](https://github.com/niketmishra)

#### Name: [Shade Ruangwan](https://github.com/sruangwan)
- Place: Nara, Japan
- Bio: PhD student in Software Engineering
- Github: [Shade Ruangwan](https://github.com/sruangwan)

#### Name: [Michael Rodriguez](https://github.com/vinird)
- Place: Alajuea, Alajuela, Costa Rica
- Bio: Web dev adn graphic designer
- GitHub: [vinird](https://github.com/vinird)

#### Name: [Evan Culver](https://github.com/eculver)
- Place: San Francisco, CA, USA
- Bio: I work at Uber on data storage, tooling and OOS - checkout [our work](https://github.com/uber-go/dosa)!
- GitHub: [Evan Culver](https://github.com/eculver)

#### Name: [Vo Tan Tho](https://github.com/kensupermen)
- Place: Ho Chi Minh City, VietNam
- Bio: I'm Software Engineer at Dinosys
- GitHub: [Ken Supermen](https://github.com/kensupermen)

#### Name: [Franklyn Roth](https://github.com/far3)
- Place: Boulder, CO, USA
- Bio: I am a web developer working on finance sites. Specialize in accessibility.
- GitHub: [Franklyn Roth](https://github.com/far3)

#### Name: [Karthick Thoppe](https://github.com/karthicktv)
- Place: Dublin, Ireland
- Bio: I am a Solution Architect and work for a large SaaS organization
- GitHub: [Karthick Thoppe](https://github.com/karthicktv)

#### Name: [Brane](https://github.com/brane)
- Place: Turkey
- Bio: I am a caffeine based artificial life form.
- GitHub: [Brane](https://github.com/brane)

#### Name: [Ishan Jain](https://github.com/ishanjain28)
- Place: Roorkee, Uttrakhand, India
- Bio: I love working with Images, Crypto, Networking and opengl, Work as a Backend Engineer in Go. Also, Love Rust!.
- Github: [Ishan Jain](https://github.com/ishanjain28)

#### Name: [Anupam Dagar](https://github.com/Anupam-dagar)
- Place: Allahabad, India
- Bio: I am like a code currently in development.
- GitHub: [Anupam Dagar](https://github.com/Anupam-dagar)

#### Name: [Phil](https://github.com/bitbrain-za)
- Place: South Africa
- Bio: Avid Tinkerer
- GitHub: [bitbrain-za](https://github.com/bitbrain-za)

#### Name: [Jasdy Syarman](https://github.com/akutaktau)
- Place: Malaysia
- Bio: PHP Programmer
- GitHub: [akutaktau](https://github.com/akutaktau)

#### Name: [Rupesh Kumar](https://github.com/vmcniket)
- Place: India
- Bio: KIIT University IT student
- GitHub: [vmcniket](https://github.com/vmcniket)

#### Name: [Shelby Stanton](https://github.com/Minimilk93)
- Place: Leeds, England
- Bio: Front End Developer who loves cats and gaming!
- GitHub: [Minimilk93](https://github.com/Minimilk93)

#### Name: [Michael Nyamande](https://github.com/mikeyny)
- Place: Harare ,Zimbabwe
- Bio: Eat , ~~Sleep~~ , Code
- GitHub: [Mikeyny](https://github.com/mikeyny)

#### Name: [Anders Jürisoo](https://github.com/ajthinking)
- Place: Sweden
- Bio: What happens in Git stays in Git
- GitHub: [Anders Jürisoo](https://github.com/ajthinking)

#### Name: [Dvir](https://github.com/dvur12)
- Place: Israel
- Bio: \x90\x90\x90\x90
- GitHub: [Dvir](https://github.com/dvur12)

#### Name: [Xavier Marques](https://github.com/wolframtheta)
- Place: Corbera de Llobregat, Barcelona, Catalonia
- Bio: Computer Science Major
- GitHub: [WolframTheta](https://github.com/wolframtheta)

#### Name: [Vishal](https://dainvinc.github.io)
- Place: New York
- Bio: Software developer with a knack to learn things quickly.
- GitHub: [dainvinc](https://github.com/dainvinc)

### Name: [Niall Cartwright](https://github.com/Nairu)
- Place: Birmingham, UK
- Bio: Avid Games dev hobbyist, work for 3SDL as a software developer.
- GitHub: [Niall Cartwright](https://github.com/Nairu)

#### Name: [Justin I](https://github.com/Jish80)
- Place: IL, USA
- Bio: Work hard
- GitHub: [Jish80] (https://github.com/Jish80)

#### Name: [APOORVA SHARMA](https://github.com/okatticus)
- Place: Himachal Pradesh,India
- Bio: A student happy to write code and poetry.
- GitHub: [Apoorva Sharma](https://github.com/okatticus)

#### Name: [Prateek Pandey](https://github.com/prateekpandey14)
- Place: Bangalore, India
- Bio: Opensource Enthusiast, Opensource Golang developer
- GitHub: [Prateek Pandey](https://github.com/prateekpandey14)

#### Name: [CodHeK](https://github.com/CodHeK)
- Place: Mumbai, India
- Bio: Cuber/Coder
- GitHub: [CodHeK](https://github.com/CodHeK)

#### Name: [Søren Eriksen](https://github.com/soer7022)
- Place: Denmark
- Bio: Currently studying computerscience at Aarhus University
- Github: [Søren Eriksen](https://github.com/soer7022)

#### Name: [Cristiano Bianchi](https://github.com/crisbnk)
- Place: Italy
- Bio: Love to learn something new everyday
- GitHub: [crisbnk](https://github.com/crisbnk)


#### Name: [Paulo Henrique Scherer](https://github.com/phscherer)
- Place: Brazil
- Bio: Student and newbie software developer
- GitHub: [phscherer](https://github.com/phscherer)

#### Name: [Aldo Cano](https://github.com/aldocano)
- Place: Tirana, Albania
- Bio: A bug is never just a mistake...
- GitHub: [Aldo Cano](https://github.com/aldocano)

#### Name: [Timea Deák](https://github.com/DTimi)
- Place: Dublin, Ireland
- Bio: Molecular biologist
- GitHub: [Timea Deák](https://github.com/DTimi)

#### Name: [Christian Skala](https://github.com/chrishiggins29)
- Place: New York, USA
- Bio: Hire me! Need a VP of Engineering, Director of Software, CTO?
- GitHub: [Christian Skala](https://github.com/chrishiggins29)

#### Name: [filedesless](https://hightechlowlife.info)
- Place: Québec, Canada
- Bio: CompSci from ULaval reporting in
- GitHub: [aiglebleu](https://github.com/aiglebleu)

#### Name: [Jon Lee](https://github.com/githubbbbbbbbbbbbb)
- Place: Canada
- Bio: Student
- GitHub: [githubbbbbbbbbbbbb](https://github.com/githubbbbbbbbbbbbb)

#### Name: [Ren Cummings](https://github.com/nrenc027)
- Place: Dayton,OH, USA
- Bio: I like Code :sunglasses:, Coloring :art:, and Cardio :running:
- GitHub: [Ren Cummings](https://github.com/nrenc027)

#### Name: [Nefari0uss](https://github.com/nefari0uss)
- Place: USA
- Bio: Gamer, developer, and open source enthusiast!
- Github: [Nefari0uss](https://github.com/nefari0uss)

#### Name: [S Stewart](https://github.com/tilda)
- Place: Denton, Texas, US
- Bio: Dude trying to become a IT guy somewhere. Also reads [The Register](https://www.theregister.co.uk).
- GitHub: [tilda](https://github.com/tilda)

#### Name: [Jose Gomera](https://github.com/josegomera)
- Place: Dominican Republic
- Bio: I'm web developer that love somehow to help.
- Github: [josegomera](https://github.com/josegomera)

#### Name: [Stephen Abrahim](https://github.com/lepah)
- Place: Huntington Beach, CA
- Bio: Games and things!
- GitHub: [Stephen Abrahim](https://github.com/lepah)

#### Name: [Rajeev Kumar Singh](https://github.com/rajeeviiit)
- Place: Gandhinagar,Gujrat, IN
- Bio: Games and music!
- GitHub: [Rajeev Kumar Singh](https://github.com/rajeeviiit)

### Name: [Benjamin Sanvoisin](https://github.com/Laudenlaruto)
- Place : Paris, FR
- Bio: Devops, Gamer and fun
- GitHub: [Benjamin Sanvoisin](https://github.com/Laudenlaruto)

#### Name: [Matthew Burke](https://github.com/MatthewBurke1995)
- Place: Sydney, Australia
- Bio: Big fan of Python + Data
- GitHub: [Matthew Burke](https://github.com/MatthewBurke1995)

#### Name: [Caio Perdona](https://github.com/perdona)
- Place: Ribeirao Preto, SP, Brazil
- Bio: Web and Mobile Engineer
- GitHub: [Caio Perdona](https://github.com/perdona)

#### Name: [Shankhalika Sarkar](https://github.com/Shankhalika)
- Place: Karnataka, India
- Bio: Current Final Year CS Undergrad. I love poetry, tea and dogs.
- Github: [Shankhalika Sarkar](https://github.com/Shankhalika)

#### Name: [Henrique Duarte](https://github.com/mustorze)
- Place: São Paulo, SP, BR
- Bio: Developer, I really like!
- GitHub: [Henrique Duarte](https://github.com/mustorze)

#### Name: [Akshit Kharbanda](https://github.com/akshit04)
- Place: Delhi, India
- Bio: 5th semester IT Undergrad. Machine Learning enthusiast. Black coffee <3
- GitHub: [Akshit Kharbanda](https://github.com/akshit04)

#### Name:[Avinash Jaiswal](https://github.com/littlestar642)
- Place:Surat,Gujarat,India.
- Bio:In love with the WEB,from age of 5!
- Github:[Avinash Jaiswal](https://github.com/littlestar642)

#### Name: [JoeBanks13](https://github.com/JoeBanks13)
- Place: York, United Kingdom
- Bio: Backend web developer
- GitHub: [JoeBanks13](https://github.com/JoeBanks13)
- Webpage: [josephbanks.me](https://josephbanks.me)
- GitLab Server: [GitLab](https://gitlab.josephbanks.me/JoeBanks13)

#### Name: [Alisson Vargas](https://github.com/alisson-mich)
- Place: Torres, RS, Brazil
- Bio: A guy who loves IT :D
- GitHub: [Alisson Vargas](https://github.com/alisson-mich)

#### Name: [Mat.](https://github.com/pudkipz)
- Place: Stockholm, Sweden
- Bio: Random Swedish student.
- GitHub: [Mat.](https://github.com/pudkipz)

#### Name: [Adiyat Mubarak](https://github.com/Keda87)
- Place: Jakarta, ID, Indonesia
- Bio: Technology Agnostic
- GitHub: [Adiyat Mubarak](https://github.com/Keda87)

#### Name: [Vishaal Udandarao](https://github.com/vishaal27)
- Place: New Delhi, India
- Bio: Professional Geek | Developer
- GitHub: [Vishaal Udandarao](https://github.com/vishaal27)

#### Name: [Sparsh Garg](https://github.com/sparsh789)
- Place: Hyderabad, Telangana, India
- Bio: Student@IIIT,Hyderabad
- GitHub: [sparsh789](https://github.com/sparsh789)

#### Name: [Zaki Akhmad](https://github.com/za)
- Place: Jakarta, Indonesia
- Bio: Python enthusiasts
- GitHub: [za](https://github.com/za)

### Name: [Joey Marshment-Howell](https://github.com/josephkmh)
- Place: Berlin, Germany
- Bio: A nice young man who likes web programming!
- GitHub: [Joey Marshment-Howell](https://github.com/josephkmh)

#### Name: [Chris Sullivan](https://github.com/codemastermd)
- Place: College Park, Maryland
- Bio: Comp Sci student at the University of Maryland
- GitHub: [Chris Sullivan](https://github.com/codemastermd)

### Name: [Owen Mitchell](https://github.com/ultimatezenzar)
- Place: Edmond, OK, United States
- Bio: Programmer for a high school robotics team
- Github: [ultimatezenzar] (https://github.com/ultimatezenzar)

#### Name: [Sravya Pullagura](https://github.com/sravya96)
- Place: Vijayawada, Andhra Pradesh, India
- Bio: Love learning, coding and sketching!!
- Github [Sravya Pullagura](https://github.com/sravya96)

#### Name: [Ahmad Musaddiq Mohammad](https://github.com/ahmadmusaddiq)
- Place: Kuala Belait, Brunei Darussalam
- Bio: Mechanical engineer
- Github: [ahmadmusaddiq](https://github.com/ahmadmusaddiq)

#### Name: [Rafael Lima](https://github.com/rafaelkalan)
- Place: Belo Horizonte, Minas Gerais, Brazil
- Bio: Youger software engineer
- GitHub: [Rafael Lima](https://github.com/rafaelkalan)

#### Name: [Saif Rehman Nasir](https://github.com/shyshin)
- Place: New Delhi, India
- Bio: Techie with a lot of horizontals but a low verticality :(
- Github: [Saif Rehman Nasir](https://github.com/shyshin)

#### Name: [Yash Mittra](https://github.com/mittrayash)
- Place: New Delhi, Delhi, India
- Bio: Web Developer, Coder | Entering the field of Machine Learning and Data Science
- GitHub: [mittrayash](https://github.com/mittrayash)

#### Name: [Dustin Woods](https://github.com/dustinywoods)
- Place: MN, USA
- Bio: Software Developer
- GitHub: [Dustin Woods](https://github.com/dustinywoods)

#### Name: [Ginanjar S.B](https://github.com/egin10)
- Place: Samarinda, Kalimantan Timur, Indonesia
- Bio: Someone who's intresting about web devlopment / Programming
- GitHub: [Ginanjar S.B | egin10](https://github.com/egin10)

#### Name: [Fush Chups](https://github.com/fushandchups)
- Place: Christchurch, Canterbury, New Zealand
- Bio: Earhquake enthusiast
- GitHub:[fushandchups] (https://github.com/fushandchups)

#### Name: [Francis Venne](https://github.com/NullSilence)
- Place: Montreal, Canada.
- Bio: Developer by day, cat lover by night. Canadian tech enthusiast.
- Github [Sravya Pullagura](https://github.com/NullSilence)

#### Name: [Leonardo Bonetti](https://github.com/LeonardoBonetti)
- Place: São Paulo, Brazil
- Bio: Associate Degree analysis and systems development
- GitHub: [Leonardo Bonetti](https://github.com/LeonardoBonetti)

#### Name: [Noveen Sachdeva](https://github.com/noveens)
- Place: Hyderabad, Telangana, India
- Bio: 3rd Year CS undergrad at IIIT Hyderabad.
- GitHub: [Noveen Sachdeva](https://github.com/noveens)

#### Name: [DENNIS ORZIKH](https://github.com/orzikhd)
- Place: Seattle, WA, USA
- Bio: Student at UW. Likes easy ways to make sure tools are set up in new environments (like this project)
- Github: Wow isn't this right up there ^ [Dennis Orzikh](https://github.com/orzikhd)

#### Name: [Pranav Bhasin](https://github.com/pranavbhasin96)
- Place: Hyderabad, Telangana, India
- Bio: Trying to fit in coding society.
- GitHub: [Pranav Bhasin](https://github.com/pranavbhasin96)

#### Name: [Vaibhav Agarwal](https://github.com/vaibhavagarwal220)
- Place: Mandi, Himachal Pradesh, India
- Bio: A passionate programmer and a beginner in Open Source
- Github [Vaibhav Agarwal](https://github.com/vaibhavagarwal220)

#### Name: [Arpit Gogia](https://github.com/arpitgogia)
- Place: Delhi, India
- Bio: Python Developer
- Github [Arpit Gogia](https://github.com/arpitgogia)

#### Name: [Charlie Stanton](https://github.com/shtanton)
- Place: Southend-On-Sea, England
- Bio: JavaScript Tinkerer, Lover of Vim
- Github [Charlie Stanton](https://github.com/shtanton)

#### Name: [James Henderson](https://github.com/prohunt)
- Place: Raleigh, NC, United States
- Bio: Inquisitive, Loves coding, also vegan
- Github [Sravya Pullagura](https://github.com/sravya96)

#### Name: [Loreleen Mae Sablot](https://github.com/loreleensablot)
- Place: Daet, Camarines Norte, Philippines
- Bio: I love designing beautiful websites. I also bike.
- Github [Loreleen Mae Sablot] (https://github.com/loreleensablot)

#### Name: [Ahmad Musaddiq Mohammad](https://github.com/ahmadmusaddiq)
- Place: Kuala Belait, Brunei Darussalam
- Bio: Mechanical engineer
- Github: [ahmadmusaddiq](https://github.com/ahmadmusaddiq)

#### Name: [Aleksandr Vorontsov](https://github.com/a-vorontsov)
- Place: London, England
- Bio: Student, Aspiring Front-end Web Dev
- Github [Aleksandr Vorontsov](https://github.com/a-vorontsov)
#### Name: [Ben Smith](https://github.com/ben-w-smith)
- Place: Salt Lake City, UT, USA
- Bio: A guy that loves writing bots and automation.
- GitHub: [Ben Smith](https://github.com/ben-w-smith)

#### Name: [Eric Bryant](https://github.com/shmickle)
- Place: Fairfax, Virginia, USA
- Bio: Web Developer
- GitHub: [shmickle](https://github.com/shmickle)

#### Name: [Emmanuel Akinde](https://github.com/harkindey)
- Place: Lagos, Nigeria
- Bio: Lets Code and Chill
- Github: [Harkindey](https://github.com/harkindey)

#### Name: [Ashish Krishan](https://github.com/ashishkrishan1995)
- Place: India
- Bio: Computer Science Major / UI/UX Designer
- GitHub: [ashishkrishan1995](https://github.com/ashishkrishan1995)

#### Name: [Katherine S](https://github.com/kms6bn)
- Place: San Francisco
- Bio: Data Scientist
- Github: [kms6bn](https://github.com/kms6bn)

#### Name: [BrunoSXS](https://github.com/brunosxs)
- Brazil
- Bio: I like turtules.
- Github [BrunoSXS](https://github.com/brunosxs)

#### Name: [Alexander Miller](https://github.com/allesmi)
- Place: Salzburg, Austria
- Bio: Student/Web Developer
- GitHub: [allesmi](https://github.com/allesmi)

#### Name: [Bryan Wigianto](https://github.com/bwigianto)
- Place: USA
- Bio: Engineer
- GitHub: [bwigianto](https://github.com/bwigianto)

#### Name: [Ckpuna4](https://github.com/Ckpuna4)
- Place: Saint-petersburg, Russia
- Bio: Web Developer
- GitHub: [Ckpuna4](https://github.com/Ckpuna4)

#### Name: [Vaibhaw Agrawal](https://github.com/vaibhaw2731)
- Place: New Delhi, India
- Bio: I am a Machine Learning enthusiast.
- GitHub: [vaibhaw2731](https://github.com/vaibhaw2731)

#### Name: [Dhevi Rajendran](https://github.com/dhevi)
- Place: USA
- Bio: Software Engineer
- Github: [dhevi](https://github.com/dhevi)

#### Name: [Oluwadamilola Babalola](https://github.com/thedammyking)
- Place: Lagos, Nigeria
- Bio: JavaScript Developer
- GitHub: [Oluwadamilola Babalola](https://github.com/thedammyking)

### Name: [Trevor Meadows](https://github.com/tlm04070)
- Place: Charlotte, North Carolina.
- Bio: UNC Charlotte coding bootcamp student.
- GitHub: [tlm04070](https://github.com/tlm04070);

#### Name: [Ratchapol Tengrumpong](https://github.com/lullabies)
- Place: Bangkok, Thailand
- Bio: Programmer Analyst
- GitHub: [lullabies](https://github.com/lullabies)

#### Name: [Luke Taylor](https://github.com/lmcjt37)
- Place: Derby, UK
- Bio: Senior Software Engineer, child at heart
- GitHub: [Luke Taylor](https://github.com/lmcjt37)

#### Name: [Snehil Verma](https://github.com/vsnehil92)
- Place: Delhi, India
- Bio: Love to learn new technologies
- GitHub: [vsnehil92](https://github.com/vsnehil9

#### Name: [Akram Rameez](https://github.com/akram-rameez)
- Place: Bengaluru, India
- Bio: I like free T-shirts and I cannot lie.
- GitHub: [allesmi](https://github.com/akram-rameez)

#### Name: [Bryan Tylor](https://github.com/bryantylor)
- Place: Cincinnati, OH, USA
- Bio: Elixir Dev / Nuclear Engineer
- GitHub: [Bryan Tylor](https://github.com/bryantylor)

#### Name: [Matthias Kraus](https://github.com/brotkiste)
- Place: Munich, Germany
- Bio: Automotive Computer Science
- GitHub: [brotkiste](https://github.com/brotkiste)

#### Name: [Harshil Agrawal](https://github.com/harshil1712)
-Place: Vadodara, India
-Bio: Student,Web Developer
-GitHub: [harshil1712](https://github.com/harshil1712)

#### Name: [Bennett Treptow](https://github.com/bennett-treptow)
- Place: Milwaukee, WI, USA
- Bio: Computer Science Major / Web Developer
- Github: [bennett-treptow](https://github.com/bennett-treptow)

#### Name: [Cameron Smith](https://github.com/cameronzsmith)
- Place: Wichita, KS, USA
- Bio: Student
- GitHub: [cameronzsmith](https://github.com/cameronzsmith)

#### Name: [Jose Morales](https://github.com/castro732)
- Place: Buenos Aires, Argentina
- Bio: Developer
- GitHub: [castro732](https://github.com/castro732)

#### Name: [Hassan Sani](https://github.com/inidaname)
- Place: Bida, Niger State, Nigeria
- Bio: Web Developer at @ADPNigeria

#### Name: [Philip Terzic](https://github.com/PhilTerz)
- Place: Scottsdale, Arizona, USA
- Bio: Aspiring OSS Contributer
- GitHub: [PhilTerz](https://github.com/PhilTerz)

#### Name: [Gustavo Pacheco Ziaugra](https://github.com/GustavoZiaugra)
- Place: São Paulo, Brazil.
- Bio: Technology Guy / Student
- GitHub: [Gustavo Ziaugra](https://github.com/GustavoZiaugra)

#### Name: [Sarah Chen](https://github.com/sarovisk)
- Place: Sao Paulo/ Brazil
- Bio: Student
- GitHub: [sarovisk](https://github.com/sarovisk)

#### Name: [Jose David](https://github.com/jose4125)
- Place: Bogotá, Colombia
- Bio: Web Developer
- GitHub: [jose4125](https://github.com/jose4125)

#### Name: [Mayank Saxena](https://github.com/mayank26saxena)
- Place: New Delhi, India
- Bio: Student
- GitHub: [mayank26saxena](https://github.com/mayank26saxena)

#### Name: [Napat Rattanawaraha](https://github.com/peam1234)
- Place: Bangkok, Thailand
- Bio: Student / Junior Web Developer
- GitHub: [peam1234](https://github.com/peam1234)

#### Name: [Marion Fioen](https://github.com/marion59000)
- Place: Lille, France
- Bio: Developer
- GitHub: [marion59000](https://github.com/marion59000)

#### Name: [Akma Adhwa](https://github.com/akmadhwa)
- Place: Malaysia
- Bio: Web Developer
- GitHub: [akmadhwa](https://github.com/akmadhwa)

#### Name: [Ian James](https://inj.ms)
- Place: London, UK
- Bio: Web... person?
- GitHub: [injms](https://github.com/injms)

#### Name: [K Foster](https://foster.im)
- Place: West Sussex, UK
- Bio: Web Developer
- GitHub: [g33kcentric](https://github.com/g33kcentric)

#### Name: [Andin FOKUNANG](https://github.com/switchgirl95)
- Place: Yaounde , Cameroon
- Bio: Student - Otaku - Geek
- GitHub: [Switch](https://github.com/switchgirl95)

#### Name: [xenocideiwki] (https://github.com/xenocidewiki)
- Place: Norway
- Bio: Reverse Engineer
- GitHub: [xenocidewiki] (https://github.com/xenocidewiki)

#### Name: [George Hundmann](https://github.com/georgegsd)
- Place: Mannheim, Baden-Württemberg, Germany
- Bio: I'm a German Shepherd that likes eating
- GitHub: [georgegsd](https://github.com/georgegsd)

#### Name: [Ahmad Abdul-Aziz](https://github.com/a-m-a-z)
- Place: Abuja, Nigeria
- Bio: Web Developer
- GitHub: [a-m-a-z](https://github.com/a-m-a-z)

#### Name: [Allan Dorr](https://github.com/aldorr)
- Place: Hamburg, Germany
- Bio: Web Dev, Writer, Translator, Teacher
- GitHub: [aldorr](https://github.com/aldorr)

#### Name: [Musa Barighzaai](https://github.com/mbarighzaai)
- Place: Toronto, Canada
- Bio: Front End Developer
- GitHub: [mbarighzaai](https://github.com/mbarighzaai)

#### Name: [Lakston](https://github.com/Lakston)
- Place: Toulouse, France
- Bio: Front-End Dev
- GitHub: [Lakston](https://github.com/Lakston)

#### Name: [Shobhit Agarwal](https://github.com/shobhit1997)
- Place: JSSATE, NOIDA ,INDIA
- Bio: Student/Andriod Developer
- GitHub: [shobhit1997](https://github.com/shobhit1997)

#### Name: [Will Barker](https://github.com/billwarker)
- Place: Toronto, Canada
- Bio: A guy who wants to improve the world through AI!
- GitHub: [Will Barker](https://github.com/billwarker)

#### Name: [Christopher Bradshaw](https://github.com/kitsune7)
- Place: Provo, UT, USA
- Bio: I love FOXES!!! :fox:
- GitHub: [kitsune7](https://github.com/kitsune7)

#### Name: [Ben Edelson]
-Place: Newark NJ
-Bio: I.T.
-GitHub: https://github.com/Bed3150n

#### Name: [JOE SCHO](https://github.com/JoeScho)
- Place: London, UK
- Bio: I love guitar!
- GitHub: [JoeScho](https://github.com/JoeScho)

#### Name: [Anuraag Tummanapally](https://github.com/TummanapallyAnuraag)
- Place: Mumbai, India
- Bio: Student, System Administrator
- GitHub: [TummanapallyAnuraag](https://github.com/TummanapallyAnuraag)

#### Name: [Fran Acién](https://github.com/acien101)
- Place: Madrid, Spain
- Bio: Full of empty
- GitHub: [Fran Acién](https://github.com/acien101)

#### Name: [Piyush Sikarwal](https://github.com/psikarwal)
- Place: India
- Bio: Professional Geek
- GitHub: [Piyush Sikarwal](https://github.com/psikarwal)

#### Name: [Pratyum Jagannath](https://github.com/Pratyum)
- Place: Singapore
- Bio: I tell tales!
- GitHub: [Pratyum](https://github.com/Pratyum)

#### Name: [Jakub Bačo](https://github.com/vysocina)
- Place: Slovakia
- Bio: Student / Designer
- GitHub: [Jakub Bačo](https://github.com/vysocina)

#### Name: [Gabriel Obaldia](https://github.com/gobaldia)
- Place: Uruguay
- Bio: Full Stack Developer
- GitHub: [Gabriel Obaldia](https://github.com/gobaldia)

#### Name: [Antonio Jesus Pelaez](https://github.com/ajpelaez)
- Place: Granada, Spain
- Bio: IT Student at the University of Granada
- GitHub: [Antonio Jesus Pelaez](https://github.com/ajpelaez)

#### Name: [Mahdi Majidzadeh](https://github.com/MahdiMajidzadeh/)
- Place: Qom, Qom, Iran
- Bio: back-end develoer and seo expert
- GitHub: [Mahdi Majidzadeh](https://github.com/MahdiMajidzadeh/)
- Twitter: [Mahdi Majidzadeh](https://twitter.com/MahdiMajidzadeh/)

#### Name: [Pedro Mietto Bruini](https://github.com/bruini)
- Place: Jundiaí, São Paulo, Brazil
- Bio: Analyst/Developer Student at Fatec-Jd
- GitHub: [Pedro Mietto Bruini](https://github.com/bruini)

#### Name: [NIKOLETT HEGEDÜS](https://github.com/henikolett)
- Place: Debrecen, Hungary
- Bio: I'm a Developer / Music geek / Nature enthusiast
- GitHub: [Nikolett Hegedüs](https://github.com/henikolett)

#### Name: [Omar Mujahid](https://github.com/omarmjhd)
- Place: Austin, Texas, USA
- Bio: I write code, and play golf!
- GitHub: [Omar Mujahid](https://github.com/omarmjhd)

#### Name: [Kyle Johnson] (https://github.com/johnson90512)
- Place: United States
- Bio: Information System Administrator, former Information Systems student
- GitHub: [Kyle Johnson] (https://github.com/johnson90512)
#### Name: [Gilliano Menezes](https://github.com/gillianomenezes)
- Place: Recife, Brazil
- Bio: Software Engineer at www.neuroup.com.br
- GitHub: [Gilliano Menezes](https://github.com/gillianomenezes)

#### Name: [Luís Antonio Prado Lança](https://github.com/luisslanca)
- Place: Jundiaí, São Paulo, Brazil
- Bio: I'm a student in Fatec Jundiaí and Web Developer.
- GitHub: [Luís Antonio Prado Lança](https://github.com/luisslanca)

#### Name: [Anish Bhardwaj](https://github.com/bhardwajanish)
- Place: New Delhi, India
- Bio: CSD IIITD
- GitHub: [Anish Bhardwaj](https://github.com/bhardwajanish)

#### Name: [Ankur Sharma](https://github.com/ankurs287)
- Place: New Delhi, India
- Bio: CSAM, IIITD
- GitHub: [Ankur Sharma](https://github.com/ankurs287)

#### Name: [Siddhant Verma](https://github.com/siddver007)
- Place: Delhi, India
- Bio: Information Assurance and Cybersecurity Master's Student at Northeastern University
- GitHub: [Siddhant Verma](https://github.com/siddver007)

#### Name: [Cody Williams](https://github.com/codyw9524)
- Place: Dallas, Texas, USA
- Bio: Web Nerd
- GitHub: [Cody Williams](https://github.com/codyw9524)

#### Name: [Aayush Sharma](https://github.com/aayusharma)
- Place: Mandi, Himachal Pradesh, India
- Bio: IITian
- GitHub: [Aayush Sharma](https://github.com/aayusharma)

#### Name: [Jonas Fabisiak](https://github.com/RenCloud)
- Place: Hanover, Germany
- Bio: IT Student
- GitHub: [Jonas Fabisiak](https://github.com/RenCloud)

#### Name: [Mark Schultz](https://github.com/zynk)
- Place: Calgary, Alberta
- Bio: IT Student at SAIT
- GitHub: [Mark Schultz](https://github.com/zynk)

#### Name: [Juan Pablo Aguilar Lliguin](https://github.com/chefjuanpi)
- Place: Chicoutimi, QC, Canada
- Bio: Full Stack Developer
- GitHub: [Juan Pablo Aguilar Lliguin](https://github.com/chefjuanpi)

### Name: [Isaac Torres Michel](https://github.com/isaactorresmichel)
- Place: León, Mexico
- Bio: Software Engineer
- GitHub: [Isaac Torres Michel](https://github.com/isaactorresmichel)

#### Name: [Klaudia K.](https://github.com/KalpiKK)
- Place: Poland
- Bio: IT Student at the University of Wroclaw
- GitHub: [Klaudia K.](https://github.com/KalpiKK)

#### Name: [Luiz Gustavo Mattos](https://github.com/mano0012)
- Place: Brasil
- Bio: Computer Science Student
- Github: [Luiz Matos](https://github.com/mano0012)

#### Name: [Jeppe Ernst](https://github.com/Ern-st)
- Place: 🇩🇰
- Bio: fullstack/devops/security unicorn 🦄
- GitHub: [Jeppe Ernst](https://github.com/Ern-st)

#### Name: [Sergey Gorky](https://github.com/sergeygorky)
- Place: Ukraine
- Bio: I've Top Rated status in Upwork
- GitHub: [Sergey Gorky](https://github.com/sergeygorky)

#### Name: [Ayush Agarwal](https://github.com/thisisayaush)
- Place: Noida, India
- Bio: CSE Student at the Amity University
- GitHub: [Ayush Agarwal](https://github.com/thisisayush)

#### Name: [Arie Kurniawan](https://github.com/arkwrn)
- Place: Jakarta, Indonesia
- Bio: IT Student at Universiy of Muhammadiyah Jakarta
- GitHub: [Arie Kurniawan](https://github.com/arkwrn)

#### Name: [Ramón Didier Valdez Yocupicio](https://github.com/xDidier901)
- Place: Hermosillo, Sonora, México
- Bio: Software Developer / Student
- GitHub: [Didier Valdez](https://github.com/xDidier901)

#### Name: [Jamie Pinheiro](https://github.com/jamiepinheiro)
- Place: Canada
- Bio: Student @ uWaterloo
- GitHub: [jamiepinheiro](https://github.com/jamiepinheiro)

#### Name: [Alvin Abia](https://github.com/twist295)
- Place: NY, USA
- Bio: Lead Mobile Developer
- Github: [Alvin Abia](https://github.com/twist295)

### Name: [Carlos Federico Lahrssen](https://github.com/carloslahrssen)
- Place: Miami, Florida, USA
- Bio: CS Student at Florida International University
- GitHub: [Carlos Lahrssen](https://github.com/carloslahrssen)

#### Name: [Caio Calderari](https://github.com/caiocall)
- Place: Campinas, São Paulo, Brazil
- Bio: Designer
- GitHub: [Caio Calderari](https://github.com/caiocall)

#### Name: [Chashmeet Singh](https://github.com/chashmeetsingh)
- Place: New Delhi, India
- Bio: CS Student
- GitHub: [Chashmeet Singh](https://github.com/chashmeetsingh)

#### Name: [Aimee Tacchi](https://github.com/darkxangel84)
- Place: England, UK
- Bio: Female Front-End Developer From England, UK, I love Code, Cats and Tea. Also love travelling.
- GitHub: [darkxangel84](https://github.com/darkxangel84)

#### Name: [Stuart Wares](https://github.com/StuWares)
- Place: Tamworth, United Kingdom
- Bio: Learning web development to help with a career change!
- GitHub: [Stu Wares](https://github.com/StuWares)

#### Name: [Aitor Alonso](https://github.com/tairosonloa)
- Place: Madrid, Spain
- Bio: Computer Science and Engineering BSc student at Carlos III University of Madrid
- GitHub: [Aitor Alonso](https://github.com/tairosonloa)

#### Name: [Veronika Tolpeeva](https://github.com/ostyq)
- Place: Moscow, Russia
- Bio: Web developer
- GitHub: [Veronika Tolpeeva](https://github.com/ostyq)

#### Name: [Dzmitry Kasinets](https://github.com/dkasinets)
- Place: Brooklyn, NY, USA
- Bio: CS student at Brooklyn College, and The Game of Thrones fan :3
- Github: [Dzmitry Kasinets](https://github.com/dkasinets)

#### Name: [Anthony Mineo](https://github.com/amineo)
- Place: New Jersey, USA
- Bio: Web Design & Development
- GitHub: [Anthony Mineo](https://github.com/amineo)

#### Name: [Brent Scheppmann](https://github.com/bareon)
- Place: Garden Grove, CA, US
- Bio: Student, Geophysicist
- GitHub: [Brent Scheppmann](https://github.com/bareon)

#### Name: [Andrea Stringham](https://github.com/astringham)
- Place: Phoenix, AZ USA
- Bio: Coffee addict, dog person, developer.
- GitHub: [Andrea Stringham](https://github.com/astringham)

#### Name: [coastalchief](https://github.com/coastalchief)
- Place: Germany
- Bio: dev
- GitHub: [coastalchief](https://github.com/coastalchief)

#### Name: [Furkan Arabaci](https://github.com/illegaldisease)
- Place: Turkey
- Bio: Computer Science student
- GitHub: [Furkan Arabaci](https://github.com/illegaldisease)

#### Name: [Rizki Ramadhana](https://github.com/rizkiprof)
- Place: Yogyakarta, Indonesia
- Bio: Student / Front-end Developer
- GitHub: [Rizki Ramadhana](https://github.com/rizkiprof)

#### Name: [Sarthak Bhagat](https://github.com/sarthak268)
- Place: Delhi, India
- Bio: ECE Undergraduate
- GitHub: [Sarthak Bhagat](https://github.com/sarthak268)

#### Name: [Haley C Smith](https://github.com/haleycs)
- Place: Orlando, Florida
- Bio: Web Designer/Developer
- GitHub: [Haley C Smith](https://github.com/haleycs)

#### Name: [Lesyntheti](https://github.com/lesyntheti)
- Place : Troyes, France
- Bio : Network Engineer at University of Technology of Troyes
- Github: [lesyntheti](https://gitbub.com/lesyntheti)

#### Name: [Abdullateef](https://github.com/abdullateef97)
- Place: Lagos Island, Lagos State, Nigeria
- Bio: Student Developer
- GitHub: [Abdullateef](https://github.com/abdullateef97)

#### Name: [Juan Anaya Ortiz](https://github.com/JaoChaos)
- Place: Granada, Spain
- Bio: IT student at the University of Granada
- GitHub: [Juan Anaya Ortiz](https://github.com/JaoChaos)

#### Name: [Alexander Voigt](https://github.com/alexandvoigt)
- Place: San Francisco, CA, USA
- Bio: Software Engineer
- GitHub: [Alexander Voigt](https://github.com/alexandvoigt)

#### Name: [Michael Greene] (https://github.com/Greeneink4)
- Place: UT, USA
- Bio: Web Dev Student
- Github: [Michael Greene] (https://github.com/Greeneink4)

#### Name: [Lee Magbanua](https://github.com/leesenpai)
- Place: Philippines
- Bio: Student / Front-end Web Developer
- GitHub: [leesenpai](https://github.com/leesenpai)

#### Name: [Damodar Lohani](https://github.com/lohanidamodar)
- Place: Kathmandu, Nepal
- Bio: Technology Consultant at [LohaniTech](https://lohanitech.com)
- GitHub: [Damodar Lohani](https://github.com/lohanidamodar)

#### Name: [Hrafnkell Orri Sigurðsson](https://github.com/hrafnkellos)
- Place: Hafnarfjörður, Iceland
- Bio: Computer Scientist
- GitHub: [Hrafnkell Orri Sigurðsson](https://github.com/hrafnkellos)

#### Name: [Mitchell Haugen](https://github.com/haugenmitch)
- Place: VA, USA
- Bio: Programmer
- GitHub: [haugenmitch](https://github.com/haugenmitch)

#### Name: [Felipe Do Espirito Santo](https://github.com/felipez3r0)
- Place: Jaboticabal, SP, Brazil
- Bio: Professor at Fatec, Faculdade São Luís, and Mozilla Volunteer
- GitHub: [Felipe Do E. Santo](https://github.com/felipez3r0)

#### Name: [Jason Green](https://jason.green)
- Place: Seattle, WA
- Bio: Student of code, eater of sustainable sushi
- GitHub: [Jalence](https://github.com/jalence)

#### Name: [Elan Ripley](https//github.com/tattarrattat)
- Place: Raleigh, North Carolina, USA
- Bio: Programmer
- Github: [Elan Ripley](https//github.com/tattarrattat)

#### Name: [Justin Oliver](https://github.com/justinoliver)
- Place: Seattle, WA, USA, Earth!
- Bio: Trying to learn cool new things!
- GitHub: [Justin Oliver](https://github.com/justinoliver)

#### Name: [RYAN R SMITH](https://github.com/devronsoft)
- Place: Oxford, UK
- Bio: Kiwi dev
- GitHub: [Ryan Smith](https://github.com/devronsoft)
- Website: [Blog](https://devronsoft.github.io/)

#### Name: [Michael Kaiser](https://github.com/patheticpat)
- Place: Germany
- Bio: Ooooooh, nooooooo, not tonight!!
- GitHub: [Michael Kaiser](https://github.com/patheticpat)

#### Name: [Igor Rzegocki](https://github.com/ajgon)
- Place: Kraków, PL
- Bio: I do Ruby for living, and hacking for fun
- GitHub: [Igor Rzegocki](https://github.com/ajgon)
- Website: [Online Portfolio](https://rzegocki.pl/)

#### Name: [JULIE QIU](https://github.com/julieqiu)
- Place: New York City, NY, USA
- Bio: Software Engineer; Loves iced coffee
- GitHub: [Julie Qiu](https://github.com/julieqiu)

#### Name: [Luis Alducin](https://linkedin.com/luisalduucin)
- Place: Mexico City
- Bio: Software Engineer
- GitHub: [Luis Alducin](https://github.com/luisalduucin)

#### Name: [Hannah Zulueta](https://github.com/hanapotski)
- Place: North Hollywood, CA
- Bio: Web developer, Calligrapher, Musician, Entrepreneur
- GitHub: [Ryan Smith](https://github.com/hanapotski)
- Website: [Blog](https://homemadecoder.wordpress.com)

#### Name: [Michele Adduci](https://micheleadduci.net)
- Place: Germany
- Bio: Full Stack Developer, living on a CI/CD pipeline
- GitHub: [madduci](https://github.com/madduci)

#### Name: [Austin Carey](https://github.com/apcatx)
- Place: Austin, TX, USA
- Bio: Jr Full Stack Developer making my first contribution.
- GitHub: [apcatx](https://github.com/apcatx)

#### Name: [John Rexter Flores](https://github.com/alldeads)
- Place: Cebu, Philippines
- Bio: Full Stack Developer
- Github: [John Rexter Flores](https://github.com/alldeads)

#### Name: [Luciano Santana dos Santos](https://github.com/lucianosds)
- Place: Ponta Grossa, PR, Brasil
- Bio: Computer Network Professional
- Github: [Luciano Santana dos Santos](https://github.com/lucianosds)

#### Name: [Alex Choi](https://github.com/running-cool)
- Place: Athens, GA
- Bio: Student
- Github: [running-cool](https://github.com/running-cool)

#### Name: [Kshitiz Khanal](https://github.com/kshitizkhanal7)
- Place: Kathmandu, Nepal
- Bio: Open Data and Open Knowledge activist
- GitHub: [Kshitiz Khanal](https://github.com/kshitizkhanal7)

#### Name: [Manas kashyap](https://github.com/Manas-kashyap)
- Place: New Delhi, India
- Bio: Computer Science Engineering student at Amity University 
Noida
-Github: [Manas kashyap](https://github.com/Manas-kashyap)

#### Name: [Daksh Chaturvedi](https://github.com/daksh249)
- Place: New Delhi, India
- Bio: ECE Undergraduate at IIIT-Delhi
- GitHub: [Daksh Chaturvedi](https://github.com/daksh249)

#### Name: [SHANAKA ANURADHA](https://github.com/shanaka95)
- Place: Sri Lanka
- Bio: Undergraduate
- GitHub: [Shanaka95](https://github.com/shanaka95)

### Name: [Brandon Fadairo](https://github.com/BFadairo)
- Place: Columbus, Ohio
- Bio: A guy looking to change career fields
- GitHub: [Brandon Fadairo](https://github.com/BFadairo)

#### Name: [Lukas A](https://github.com/lukbukkit)
- Place: Kassel, Hesse, Germany
- Bio: Student on his way to the Abitur
- GitHub: [LukBukkit](https://github.com/lukbukkit)

#### Name: [Valera Kushnir](https://github.com/kashura)
- Place: Tampa, FL, USA
- Bio: Scrum Master and passionate technologist.
- GitHub: [kashura](https://github.com/kashura)

#### Name: [Eric Briese](https://github.com/Atrolantra)
- Place: Brisbane, Australia
- Bio: Student studying LAw and IT. Currently working as a software engineer.
- GitHub: [Atrolantra](https://github.com/Atrolantra)

#### Name: [Ayushverma8](https://github.com/Ayushverma8)
- Place: Indore, TN, IN
- Bio: I'm living the best part of my life and the life that I always wanted to. Surrounded by amazing people everyday. Rich in happiness, meager in hate. Seduce me with bikes and roads, invite me to trekking and long drives. I love food and sleep. I'm driven by music and art.
- GitHub: [Ayush](https://github.com/Ayushverma8)

#### Name: [VEBER Arnaud](https://github.com/VEBERArnaud)
- Place: Paris, France
- Bio: Solution Architect @ Eleven-Labs
- GitHub: [VEBERArnaud](https://github.com/VEBERArnaud)

#### Name: [Dushyant Rathore](https://github.com/dushyantRathore)
- Place: New Delhi, India
- Bio: Student
- GitHub: [dushyantRathore](https://github.com/dushyantRathore)

#### Name: [Attila Blascsak](https://github.com/blascsi)
- Place: Hungary
- Bio: Front-end dev. Love React!
- GitHub: [Attila Blascsak](https://github.com/blascsi)

#### Name: [Acquila Santos Rocha](https://github.com/DJAcquila)
- Place: Goiânia, Brasil
- Bio: Computer Science Student
- GitHub: [Acquila Santos Rocha](https://github.com/DJAcquila)

<<<<<<< HEAD
### Name: [Matei David](https://github.com/Matei207)
- Place: Birmingham, UK
- Bio: BSc Student at University of Birmingham
- GitHub: [Matei David](https://github.com/Matei207)
=======
#### Name: [CAPS Padilla](https://github.com/CarlosPadilla)
- Place: Jalisco, Mexico
- Bio: A handsome guy with the best work ever

#### Name: [Aiman Abdullah Anees](https://github.com/aimananees)
- Place: Hyderabad, India
- Bio: iOS Developer
- GitHub: [Aiman Abdullah Anees](https://github.com/aimananees)

#### Name: [Andrea Zanin](https://github.com/ZaninAndrea)
- Place: Trento, Italy
- Bio: High School Student, passionate about math, coding and open source
- Github: [ZaninAndrea](https://github.com/ZaninAndrea)

#### Name: [VENKATESH BELLALE] (http://venkateshbellale.github.io)
- place:pune , India
- bio : loves computer+science , student
- github: [venketsh bellale] (http://github.com/venkateshbellale)
>>>>>>> d493f413
<|MERGE_RESOLUTION|>--- conflicted
+++ resolved
@@ -1108,12 +1108,11 @@
 - Bio: Computer Science Student
 - GitHub: [Acquila Santos Rocha](https://github.com/DJAcquila)
 
-<<<<<<< HEAD
 ### Name: [Matei David](https://github.com/Matei207)
 - Place: Birmingham, UK
 - Bio: BSc Student at University of Birmingham
 - GitHub: [Matei David](https://github.com/Matei207)
-=======
+
 #### Name: [CAPS Padilla](https://github.com/CarlosPadilla)
 - Place: Jalisco, Mexico
 - Bio: A handsome guy with the best work ever
@@ -1131,5 +1130,4 @@
 #### Name: [VENKATESH BELLALE] (http://venkateshbellale.github.io)
 - place:pune , India
 - bio : loves computer+science , student
-- github: [venketsh bellale] (http://github.com/venkateshbellale)
->>>>>>> d493f413
+- github: [venketsh bellale] (http://github.com/venkateshbellale)