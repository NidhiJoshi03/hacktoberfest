#### Name: [Rene Israel](https://github.com/reneisrael)
- Place: Mexico
- Bio: En decadencia
- GitHub: [Rene Israel](https://github.com/reneisrael)

#### Name: [Thomas Booker](https://github.com/thomas-booker)
- Place: Stockport, Cheshire, England
- Bio: Budding software developer, studying MSc Computing
- GitHub: [thomas-booker](https://github.com/thomas-booker)

#### Name: [Türker Yıldırım](https://github.com/turkerdotpy)		
 - Place: Tekirdağ, Turkey		
 - Bio: Literally gamer, geek and viking.		
 - GitHub: [turkerdotpy](https://github.com/turkerdotpy)		

#### Name: [OGUZCAN EMEGIL](https://github.com/oemegil)
- Place: Ankara
- Bio: Format atilir
- GitHub: [Oguzcan Emegil](https://github.com/oemegil)

#### Name: [Petar Popovic](https://github.com/Petar-np)
- Place: Nova Pazova, Serbia
- Bio: Blockchain and Fullstack Web Developer
- GitHub: [Petar-np](https://github.com/Petar-np)

#### Name: [Dalton](https://github.com/stormBandit)		
 - Place: Ontario, Canada		
 - Bio: Software Engineer		
 - GitHun: [Dalton](https://github.com/stormBandit)		

#### Name: [VICTOR PIOLIN](https://github.com/vico1993)
- Place: FRANCE
- Bio: Open Source Lover, and trying some go :p
- GitHub: [Victor Piolin](https://github.com/vico1993)

#### Name: [ALICE CHUANG](https://github.com/AliceWonderland)
- Place: New York City, NY, USA
- Bio: I love DOGS! :dog:
- GitHub: [Alice Chuang](https://github.com/AliceWonderland)

#### Name: [Jon Rinciari] (https://github.com/jonathanRinciari)
-Place: New Haven, CT, USA
-Bio: Web Developer
-GitHub: [Jon Rinciari] (https://github.com/jonathanRinciari)

#### Name: [AP PRANAV](https://github.com/pranav-cs)
- Place: India
- Bio: I like to code
- GitHub: [AP Pranav](https://github.com/pranav-cs)

#### Name: [GABE DUNN](https://github.com/redxtech)
- Place: Canada
- Bio: I love VUE !!
- GitHub: [Gabe Dunn](https://github.com/redxtech)
- Website: [when.](https://when.redxte.ch)

#### Name: [GEORGE FOTOPOULOS](https://github.com/xorz57)
- Place: Patras, Achaia, Greece
- Bio: Technology Enthusiast
- GitHub: [George Fotopoulos](https://github.com/xorz57)

#### Name: [Stephen Dzialo](https://github.com/dzials)
- Place: USA
- Bio: Computer Science Major
- GitHub: [Stephen Dzialo](https://github.com/dzials)

#### Name: [Taf Meister](https://github.com/tashrafy)
- Place: NYC
- Bio: Developer =]

#### Name: [RAFAEL MENEZES](https://github.com/RafaelSa94)
- Place: Boa Vista, Roraima, Brazil
- Bio: Computer Science Major
- GitHub: [Rafael Sá](https://github.com/RafaelSa94)

#### Name: [Patrick S](https://github.com/patsteph)
- Place: USA
- Bio: Professional Geek
- GitHub: [Patrick S](https://github.com/patsteph)

#### Name: [Michael Cao](https://github.com/mcao)
- Place: PA, USA
- Bio: Student
- GitHub: [Michael Cao](https://github.com/mcao)

#### Name: [Amlaan Bhoi](https://github.com/amlaanb)
- Place: IL, USA
- Bio: CS Grad Student
- GitHub: [Amlaan Bhoi](https://github.com/amlaanb)

#### Name: [Cecy Correa](https://github.com/cecyc)
- Place: USA
- Bio: Software Engineer at ReturnPath
- Github: [cecyc](https://github.com/cecyc)

#### Name: [Billy Lee](https://github.com/leebilly0)
- Place: WI, USA
- Bio: Software Developer, Bachelors in Computer Science
- Github: [Billy Lee](https://github.com/leebilly0)

#### Name: [AGNIESZKA MISZKURKA](https://github.com/agnieszka-miszkurka)
- Place: Poland
- Bio: second year Computer Science Student, in love with NYC <3
- GitHub: [agnieszka-miszkurka](https://github.com/agnieszka-miszkurka)

#### Name: [Leah Langfrod](https://github.com/leahlang4d2)
- Place: CA, USA
- Bio: Recent Bachelors in Computer Science
- Github: [Leah Langford](https://github.com/leahlang4d2)

#### Name: [Eric Nor](https://github.com/thateric)
- Place: Lake Forest, CA, USA
- Bio: Multiple corgi owner and a Senior Software Developer
- Github: [Eric Nord](https://github.com/thateric)

#### Name: [Campion Fellin](https://github.com/campionfellin)
- Place: Seattle, WA, USA
- Bio: I love open source and coffee! New grad looking for work!
- GitHub: [Campion Fellin](https://github.com/campionfellin)

#### Name: [Niket Mishra](https://github.com/niketmishra)
- Place: New Delhi, Delhi, India
- Bio: B.Tech Student in Information Technology
- GitHub: [Niket Mishra](https://github.com/niketmishra)

#### Name: [Shade Ruangwan](https://github.com/sruangwan)
- Place: Nara, Japan
- Bio: PhD student in Software Engineering
- Github: [Shade Ruangwan](https://github.com/sruangwan)

#### Name: [Michael Rodriguez](https://github.com/vinird)
- Place: Alajuea, Alajuela, Costa Rica
- Bio: Web dev adn graphic designer
- GitHub: [vinird](https://github.com/vinird)

#### Name: [Evan Culver](https://github.com/eculver)
- Place: San Francisco, CA, USA
- Bio: I work at Uber on data storage, tooling and OOS - checkout [our work](https://github.com/uber-go/dosa)!
- GitHub: [Evan Culver](https://github.com/eculver)

#### Name: [Vo Tan Tho](https://github.com/kensupermen)
- Place: Ho Chi Minh City, VietNam
- Bio: I'm Software Engineer at Dinosys
- GitHub: [Ken Supermen](https://github.com/kensupermen)

#### Name: [Franklyn Roth](https://github.com/far3)
- Place: Boulder, CO, USA
- Bio: I am a web developer working on finance sites. Specialize in accessibility.
- GitHub: [Franklyn Roth](https://github.com/far3)

#### Name: [Karthick Thoppe](https://github.com/karthicktv)
- Place: Dublin, Ireland
- Bio: I am a Solution Architect and work for a large SaaS organization
- GitHub: [Karthick Thoppe](https://github.com/karthicktv)

#### Name: [Brane](https://github.com/brane)
- Place: Turkey
- Bio: I am a caffeine based artificial life form.
- GitHub: [Brane](https://github.com/brane)

#### Name: [Ishan Jain](https://github.com/ishanjain28)
- Place: Roorkee, Uttrakhand, India
- Bio: I love working with Images, Crypto, Networking and opengl, Work as a Backend Engineer in Go. Also, Love Rust!.
- Github: [Ishan Jain](https://github.com/ishanjain28)

#### Name: [Anupam Dagar](https://github.com/Anupam-dagar)
- Place: Allahabad, India
- Bio: I am like a code currently in development.
- GitHub: [Anupam Dagar](https://github.com/Anupam-dagar)

#### Name: [Phil](https://github.com/bitbrain-za)
- Place: South Africa
- Bio: Avid Tinkerer
- GitHub: [bitbrain-za](https://github.com/bitbrain-za)

#### Name: [Jasdy Syarman](https://github.com/akutaktau)
- Place: Malaysia
- Bio: PHP Programmer
- GitHub: [akutaktau](https://github.com/akutaktau)

#### Name: [Rupesh Kumar](https://github.com/vmcniket)
- Place: India
- Bio: KIIT University IT student
- GitHub: [vmcniket](https://github.com/vmcniket)

#### Name: [Shelby Stanton](https://github.com/Minimilk93)
- Place: Leeds, England
- Bio: Front End Developer who loves cats and gaming!
- GitHub: [Minimilk93](https://github.com/Minimilk93)

#### Name: [Michael Nyamande](https://github.com/mikeyny)
- Place: Harare ,Zimbabwe
- Bio: Eat , ~~Sleep~~ , Code
- GitHub: [Mikeyny](https://github.com/mikeyny)

#### Name: [Anders Jürisoo](https://github.com/ajthinking)
- Place: Sweden
- Bio: What happens in Git stays in Git
- GitHub: [Anders Jürisoo](https://github.com/ajthinking)

#### Name: [Dvir](https://github.com/dvur12)
- Place: Israel
- Bio: \x90\x90\x90\x90
- GitHub: [Dvir](https://github.com/dvur12)

#### Name: [Xavier Marques](https://github.com/wolframtheta)
- Place: Corbera de Llobregat, Barcelona, Catalonia
- Bio: Computer Science Major
- GitHub: [WolframTheta](https://github.com/wolframtheta)

#### Name: [Vishal](https://dainvinc.github.io)
- Place: New York
- Bio: Software developer with a knack to learn things quickly.
- GitHub: [dainvinc](https://github.com/dainvinc)

### Name: [Niall Cartwright](https://github.com/Nairu)
- Place: Birmingham, UK
- Bio: Avid Games dev hobbyist, work for 3SDL as a software developer.
- GitHub: [Niall Cartwright](https://github.com/Nairu)

#### Name: [Justin I](https://github.com/Jish80)
- Place: IL, USA
- Bio: Work hard
- GitHub: [Jish80] (https://github.com/Jish80)

#### Name: [APOORVA SHARMA](https://github.com/okatticus)
- Place: Himachal Pradesh,India
- Bio: A student happy to write code and poetry.
- GitHub: [Apoorva Sharma](https://github.com/okatticus)

#### Name: [Prateek Pandey](https://github.com/prateekpandey14)
- Place: Bangalore, India
- Bio: Opensource Enthusiast, Opensource Golang developer
- GitHub: [Prateek Pandey](https://github.com/prateekpandey14)

#### Name: [CodHeK](https://github.com/CodHeK)
- Place: Mumbai, India
- Bio: Cuber/Coder
- GitHub: [CodHeK](https://github.com/CodHeK)

#### Name: [Søren Eriksen](https://github.com/soer7022)
- Place: Denmark
- Bio: Currently studying computerscience at Aarhus University
- Github: [Søren Eriksen](https://github.com/soer7022)

#### Name: [Cristiano Bianchi](https://github.com/crisbnk)
- Place: Italy
- Bio: Love to learn something new everyday
- GitHub: [crisbnk](https://github.com/crisbnk)


#### Name: [Paulo Henrique Scherer](https://github.com/phscherer)
- Place: Brazil
- Bio: Student and newbie software developer
- GitHub: [phscherer](https://github.com/phscherer)

#### Name: [Aldo Cano](https://github.com/aldocano)
- Place: Tirana, Albania
- Bio: A bug is never just a mistake...
- GitHub: [Aldo Cano](https://github.com/aldocano)

#### Name: [Timea Deák](https://github.com/DTimi)
- Place: Dublin, Ireland
- Bio: Molecular biologist
- GitHub: [Timea Deák](https://github.com/DTimi)

#### Name: [Christian Skala](https://github.com/chrishiggins29)
- Place: New York, USA
- Bio: Hire me! Need a VP of Engineering, Director of Software, CTO?
- GitHub: [Christian Skala](https://github.com/chrishiggins29)

#### Name: [filedesless](https://hightechlowlife.info)
- Place: Québec, Canada
- Bio: CompSci from ULaval reporting in
- GitHub: [aiglebleu](https://github.com/aiglebleu)

#### Name: [Jon Lee](https://github.com/githubbbbbbbbbbbbb)
- Place: Canada
- Bio: Student
- GitHub: [githubbbbbbbbbbbbb](https://github.com/githubbbbbbbbbbbbb)

#### Name: [Ren Cummings](https://github.com/nrenc027)
- Place: Dayton,OH, USA
- Bio: I like Code :sunglasses:, Coloring :art:, and Cardio :running:
- GitHub: [Ren Cummings](https://github.com/nrenc027)

#### Name: [Nefari0uss](https://github.com/nefari0uss)
- Place: USA
- Bio: Gamer, developer, and open source enthusiast!
- Github: [Nefari0uss](https://github.com/nefari0uss)

#### Name: [S Stewart](https://github.com/tilda)
- Place: Denton, Texas, US
- Bio: Dude trying to become a IT guy somewhere. Also reads [The Register](https://www.theregister.co.uk).
- GitHub: [tilda](https://github.com/tilda)

#### Name: [Jose Gomera](https://github.com/josegomera)
- Place: Dominican Republic
- Bio: I'm web developer that love somehow to help.
- Github: [josegomera](https://github.com/josegomera)

#### Name: [Stephen Abrahim](https://github.com/lepah)
- Place: Huntington Beach, CA
- Bio: Games and things!
- GitHub: [Stephen Abrahim](https://github.com/lepah)

#### Name: [Rajeev Kumar Singh](https://github.com/rajeeviiit)
- Place: Gandhinagar,Gujrat, IN
- Bio: Games and music!
- GitHub: [Rajeev Kumar Singh](https://github.com/rajeeviiit)

### Name: [Benjamin Sanvoisin](https://github.com/Laudenlaruto)
- Place : Paris, FR
- Bio: Devops, Gamer and fun
- GitHub: [Benjamin Sanvoisin](https://github.com/Laudenlaruto)

#### Name: [Matthew Burke](https://github.com/MatthewBurke1995)
- Place: Sydney, Australia
- Bio: Big fan of Python + Data
- GitHub: [Matthew Burke](https://github.com/MatthewBurke1995)

#### Name: [Caio Perdona](https://github.com/perdona)
- Place: Ribeirao Preto, SP, Brazil
- Bio: Web and Mobile Engineer
- GitHub: [Caio Perdona](https://github.com/perdona)

#### Name: [Shankhalika Sarkar](https://github.com/Shankhalika)
- Place: Karnataka, India
- Bio: Current Final Year CS Undergrad. I love poetry, tea and dogs.
- Github: [Shankhalika Sarkar](https://github.com/Shankhalika)

#### Name: [Henrique Duarte](https://github.com/mustorze)
- Place: São Paulo, SP, BR
- Bio: Developer, I really like!
- GitHub: [Henrique Duarte](https://github.com/mustorze)

#### Name: [Akshit Kharbanda](https://github.com/akshit04)
- Place: Delhi, India
- Bio: 5th semester IT Undergrad. Machine Learning enthusiast. Black coffee <3
- GitHub: [Akshit Kharbanda](https://github.com/akshit04)

#### Name:[Avinash Jaiswal](https://github.com/littlestar642)
- Place:Surat,Gujarat,India.
- Bio:In love with the WEB,from age of 5!
- Github:[Avinash Jaiswal](https://github.com/littlestar642)

#### Name: [JoeBanks13](https://github.com/JoeBanks13)
- Place: York, United Kingdom
- Bio: Backend web developer
- GitHub: [JoeBanks13](https://github.com/JoeBanks13)
- Webpage: [josephbanks.me](https://josephbanks.me)
- GitLab Server: [GitLab](https://gitlab.josephbanks.me/JoeBanks13)

#### Name: [Alisson Vargas](https://github.com/alisson-mich)
- Place: Torres, RS, Brazil
- Bio: A guy who loves IT :D
- GitHub: [Alisson Vargas](https://github.com/alisson-mich)

#### Name: [Mat.](https://github.com/pudkipz)
- Place: Stockholm, Sweden
- Bio: Random Swedish student.
- GitHub: [Mat.](https://github.com/pudkipz)

#### Name: [Adiyat Mubarak](https://github.com/Keda87)
- Place: Jakarta, ID, Indonesia
- Bio: Technology Agnostic
- GitHub: [Adiyat Mubarak](https://github.com/Keda87)

#### Name: [Vishaal Udandarao](https://github.com/vishaal27)
- Place: New Delhi, India
- Bio: Professional Geek | Developer
- GitHub: [Vishaal Udandarao](https://github.com/vishaal27)

#### Name: [Sparsh Garg](https://github.com/sparsh789)
- Place: Hyderabad, Telangana, India
- Bio: Student@IIIT,Hyderabad
- GitHub: [sparsh789](https://github.com/sparsh789)

#### Name: [Zaki Akhmad](https://github.com/za)
- Place: Jakarta, Indonesia
- Bio: Python enthusiasts
- GitHub: [za](https://github.com/za)

### Name: [Joey Marshment-Howell](https://github.com/josephkmh)
- Place: Berlin, Germany
- Bio: A nice young man who likes web programming!
- GitHub: [Joey Marshment-Howell](https://github.com/josephkmh)

#### Name: [Chris Sullivan](https://github.com/codemastermd)
- Place: College Park, Maryland
- Bio: Comp Sci student at the University of Maryland
- GitHub: [Chris Sullivan](https://github.com/codemastermd)

### Name: [Owen Mitchell](https://github.com/ultimatezenzar)
- Place: Edmond, OK, United States
- Bio: Programmer for a high school robotics team
- Github: [ultimatezenzar] (https://github.com/ultimatezenzar)

#### Name: [Sravya Pullagura](https://github.com/sravya96)
- Place: Vijayawada, Andhra Pradesh, India
- Bio: Love learning, coding and sketching!!
- Github [Sravya Pullagura](https://github.com/sravya96)

#### Name: [Ahmad Musaddiq Mohammad](https://github.com/ahmadmusaddiq)
- Place: Kuala Belait, Brunei Darussalam
- Bio: Mechanical engineer
- Github: [ahmadmusaddiq](https://github.com/ahmadmusaddiq)

#### Name: [Rafael Lima](https://github.com/rafaelkalan)
- Place: Belo Horizonte, Minas Gerais, Brazil
- Bio: Youger software engineer
- GitHub: [Rafael Lima](https://github.com/rafaelkalan)

#### Name: [Saif Rehman Nasir](https://github.com/shyshin)
- Place: New Delhi, India
- Bio: Techie with a lot of horizontals but a low verticality :(
- Github: [Saif Rehman Nasir](https://github.com/shyshin)

#### Name: [Yash Mittra](https://github.com/mittrayash)
- Place: New Delhi, Delhi, India
- Bio: Web Developer, Coder | Entering the field of Machine Learning and Data Science
- GitHub: [mittrayash](https://github.com/mittrayash)

#### Name: [Dustin Woods](https://github.com/dustinywoods)
- Place: MN, USA
- Bio: Software Developer
- GitHub: [Dustin Woods](https://github.com/dustinywoods)

#### Name: [Ginanjar S.B](https://github.com/egin10)
- Place: Samarinda, Kalimantan Timur, Indonesia
- Bio: Someone who's intresting about web devlopment / Programming
- GitHub: [Ginanjar S.B | egin10](https://github.com/egin10)

#### Name: [Fush Chups](https://github.com/fushandchups)
- Place: Christchurch, Canterbury, New Zealand
- Bio: Earhquake enthusiast
- GitHub:[fushandchups] (https://github.com/fushandchups)

#### Name: [Francis Venne](https://github.com/NullSilence)
- Place: Montreal, Canada.
- Bio: Developer by day, cat lover by night. Canadian tech enthusiast.
- Github [Sravya Pullagura](https://github.com/NullSilence)

#### Name: [Leonardo Bonetti](https://github.com/LeonardoBonetti)
- Place: São Paulo, Brazil
- Bio: Associate Degree analysis and systems development
- GitHub: [Leonardo Bonetti](https://github.com/LeonardoBonetti)

#### Name: [Noveen Sachdeva](https://github.com/noveens)
- Place: Hyderabad, Telangana, India
- Bio: 3rd Year CS undergrad at IIIT Hyderabad.
- GitHub: [Noveen Sachdeva](https://github.com/noveens)

#### Name: [DENNIS ORZIKH](https://github.com/orzikhd)
- Place: Seattle, WA, USA
- Bio: Student at UW. Likes easy ways to make sure tools are set up in new environments (like this project)
- Github: Wow isn't this right up there ^ [Dennis Orzikh](https://github.com/orzikhd)

#### Name: [Pranav Bhasin](https://github.com/pranavbhasin96)
- Place: Hyderabad, Telangana, India
- Bio: Trying to fit in coding society.
- GitHub: [Pranav Bhasin](https://github.com/pranavbhasin96)

#### Name: [Vaibhav Agarwal](https://github.com/vaibhavagarwal220)
- Place: Mandi, Himachal Pradesh, India
- Bio: A passionate programmer and a beginner in Open Source
- Github [Vaibhav Agarwal](https://github.com/vaibhavagarwal220)

#### Name: [Arpit Gogia](https://github.com/arpitgogia)
- Place: Delhi, India
- Bio: Python Developer
- Github [Arpit Gogia](https://github.com/arpitgogia)

#### Name: [Charlie Stanton](https://github.com/shtanton)
- Place: Southend-On-Sea, England
- Bio: JavaScript Tinkerer, Lover of Vim
- Github [Charlie Stanton](https://github.com/shtanton)

#### Name: [James Henderson](https://github.com/prohunt)
- Place: Raleigh, NC, United States
- Bio: Inquisitive, Loves coding, also vegan
- Github [Sravya Pullagura](https://github.com/sravya96)

#### Name: [Loreleen Mae Sablot](https://github.com/loreleensablot)
- Place: Daet, Camarines Norte, Philippines
- Bio: I love designing beautiful websites. I also bike.
- Github [Loreleen Mae Sablot] (https://github.com/loreleensablot)

#### Name: [Ahmad Musaddiq Mohammad](https://github.com/ahmadmusaddiq)
- Place: Kuala Belait, Brunei Darussalam
- Bio: Mechanical engineer
- Github: [ahmadmusaddiq](https://github.com/ahmadmusaddiq)

#### Name: [Aleksandr Vorontsov](https://github.com/a-vorontsov)
- Place: London, England
- Bio: Student, Aspiring Front-end Web Dev
- Github [Aleksandr Vorontsov](https://github.com/a-vorontsov)
#### Name: [Ben Smith](https://github.com/ben-w-smith)
- Place: Salt Lake City, UT, USA
- Bio: A guy that loves writing bots and automation.
- GitHub: [Ben Smith](https://github.com/ben-w-smith)

#### Name: [Eric Bryant](https://github.com/shmickle)
- Place: Fairfax, Virginia, USA
- Bio: Web Developer
- GitHub: [shmickle](https://github.com/shmickle)

#### Name: [Emmanuel Akinde](https://github.com/harkindey)
- Place: Lagos, Nigeria
- Bio: Lets Code and Chill
- Github: [Harkindey](https://github.com/harkindey)

#### Name: [Ashish Krishan](https://github.com/ashishkrishan1995)
- Place: India
- Bio: Computer Science Major / UI/UX Designer
- GitHub: [ashishkrishan1995](https://github.com/ashishkrishan1995)

#### Name: [Katherine S](https://github.com/kms6bn)
- Place: San Francisco
- Bio: Data Scientist
- Github: [kms6bn](https://github.com/kms6bn)

#### Name: [BrunoSXS](https://github.com/brunosxs)
- Brazil
- Bio: I like turtules.
- Github [BrunoSXS](https://github.com/brunosxs)

#### Name: [Alexander Miller](https://github.com/allesmi)
- Place: Salzburg, Austria
- Bio: Student/Web Developer
- GitHub: [allesmi](https://github.com/allesmi)

#### Name: [Bryan Wigianto](https://github.com/bwigianto)
- Place: USA
- Bio: Engineer
- GitHub: [bwigianto](https://github.com/bwigianto)

#### Name: [Ckpuna4](https://github.com/Ckpuna4)
- Place: Saint-petersburg, Russia
- Bio: Web Developer
- GitHub: [Ckpuna4](https://github.com/Ckpuna4)

#### Name: [Vaibhaw Agrawal](https://github.com/vaibhaw2731)
- Place: New Delhi, India
- Bio: I am a Machine Learning enthusiast.
- GitHub: [vaibhaw2731](https://github.com/vaibhaw2731)

#### Name: [Dhevi Rajendran](https://github.com/dhevi)
- Place: USA
- Bio: Software Engineer
- Github: [dhevi](https://github.com/dhevi) 

#### Name: [Martns90](https://github.com/martns90)
- Place: The Gym
- Bio: enthusiast
- Github: [martns90](https:github.com/martns90)

#### Name: [Oluwadamilola Babalola](https://github.com/thedammyking)
- Place: Lagos, Nigeria
- Bio: JavaScript Developer
- GitHub: [Oluwadamilola Babalola](https://github.com/thedammyking)

### Name: [Trevor Meadows](https://github.com/tlm04070)
- Place: Charlotte, North Carolina.
- Bio: UNC Charlotte coding bootcamp student.
- GitHub: [tlm04070](https://github.com/tlm04070);

#### Name: [Ratchapol Tengrumpong](https://github.com/lullabies)
- Place: Bangkok, Thailand
- Bio: Programmer Analyst
- GitHub: [lullabies](https://github.com/lullabies)

#### Name: [Luke Taylor](https://github.com/lmcjt37)
- Place: Derby, UK
- Bio: Senior Software Engineer, child at heart
- GitHub: [Luke Taylor](https://github.com/lmcjt37)

#### Name: [Snehil Verma](https://github.com/vsnehil92)
- Place: Delhi, India
- Bio: Love to learn new technologies
- GitHub: [vsnehil92](https://github.com/vsnehil9

#### Name: [Akram Rameez](https://github.com/akram-rameez)
- Place: Bengaluru, India
- Bio: I like free T-shirts and I cannot lie.
- GitHub: [allesmi](https://github.com/akram-rameez)

#### Name: [Bryan Tylor](https://github.com/bryantylor)
- Place: Cincinnati, OH, USA
- Bio: Elixir Dev / Nuclear Engineer
- GitHub: [Bryan Tylor](https://github.com/bryantylor)

#### Name: [Matthias Kraus](https://github.com/brotkiste)
- Place: Munich, Germany
- Bio: Automotive Computer Science
- GitHub: [brotkiste](https://github.com/brotkiste)

#### Name: [Harshil Agrawal](https://github.com/harshil1712)
-Place: Vadodara, India
-Bio: Student,Web Developer
-GitHub: [harshil1712](https://github.com/harshil1712)

#### Name: [Bennett Treptow](https://github.com/bennett-treptow)
- Place: Milwaukee, WI, USA
- Bio: Computer Science Major / Web Developer
- Github: [bennett-treptow](https://github.com/bennett-treptow)

#### Name: [Cameron Smith](https://github.com/cameronzsmith)
- Place: Wichita, KS, USA
- Bio: Student
- GitHub: [cameronzsmith](https://github.com/cameronzsmith)

#### Name: [Jose Morales](https://github.com/castro732)
- Place: Buenos Aires, Argentina
- Bio: Developer
- GitHub: [castro732](https://github.com/castro732)

#### Name: [Hassan Sani](https://github.com/inidaname)
- Place: Bida, Niger State, Nigeria
- Bio: Web Developer at @ADPNigeria

#### Name: [Philip Terzic](https://github.com/PhilTerz)
- Place: Scottsdale, Arizona, USA
- Bio: Aspiring OSS Contributer
- GitHub: [PhilTerz](https://github.com/PhilTerz)

#### Name: [Gustavo Pacheco Ziaugra](https://github.com/GustavoZiaugra)
- Place: São Paulo, Brazil.
- Bio: Technology Guy / Student
- GitHub: [Gustavo Ziaugra](https://github.com/GustavoZiaugra)

#### Name: [Sarah Chen](https://github.com/sarovisk)
- Place: Sao Paulo/ Brazil
- Bio: Student
- GitHub: [sarovisk](https://github.com/sarovisk)

#### Name: [Jose David](https://github.com/jose4125)
- Place: Bogotá, Colombia
- Bio: Web Developer
- GitHub: [jose4125](https://github.com/jose4125)

#### Name: [Mayank Saxena](https://github.com/mayank26saxena)
- Place: New Delhi, India
- Bio: Student
- GitHub: [mayank26saxena](https://github.com/mayank26saxena)

#### Name: [Napat Rattanawaraha](https://github.com/peam1234)
- Place: Bangkok, Thailand
- Bio: Student / Junior Web Developer
- GitHub: [peam1234](https://github.com/peam1234)

#### Name: [Marion Fioen](https://github.com/marion59000)
- Place: Lille, France
- Bio: Developer
- GitHub: [marion59000](https://github.com/marion59000)

#### Name: [Akma Adhwa](https://github.com/akmadhwa)
- Place: Malaysia
- Bio: Web Developer
- GitHub: [akmadhwa](https://github.com/akmadhwa)

#### Name: [Ian James](https://inj.ms)
- Place: London, UK
- Bio: Web... person?
- GitHub: [injms](https://github.com/injms)

#### Name: [K Foster](https://foster.im)
- Place: West Sussex, UK
- Bio: Web Developer
- GitHub: [g33kcentric](https://github.com/g33kcentric)

#### Name: [Andin FOKUNANG](https://github.com/switchgirl95)
- Place: Yaounde , Cameroon
- Bio: Student - Otaku - Geek
- GitHub: [Switch](https://github.com/switchgirl95)

#### Name: [xenocideiwki] (https://github.com/xenocidewiki)
- Place: Norway
- Bio: Reverse Engineer
- GitHub: [xenocidewiki] (https://github.com/xenocidewiki)

#### Name: [George Hundmann](https://github.com/georgegsd)
- Place: Mannheim, Baden-Württemberg, Germany
- Bio: I'm a German Shepherd that likes eating
- GitHub: [georgegsd](https://github.com/georgegsd)

#### Name: [Ahmad Abdul-Aziz](https://github.com/a-m-a-z)
- Place: Abuja, Nigeria
- Bio: Web Developer
- GitHub: [a-m-a-z](https://github.com/a-m-a-z)

#### Name: [Allan Dorr](https://github.com/aldorr)
- Place: Hamburg, Germany
- Bio: Web Dev, Writer, Translator, Teacher
- GitHub: [aldorr](https://github.com/aldorr)

#### Name: [Musa Barighzaai](https://github.com/mbarighzaai)
- Place: Toronto, Canada
- Bio: Front End Developer
- GitHub: [mbarighzaai](https://github.com/mbarighzaai)

#### Name: [Lakston](https://github.com/Lakston)
- Place: Toulouse, France
- Bio: Front-End Dev
- GitHub: [Lakston](https://github.com/Lakston)

#### Name: [Shobhit Agarwal](https://github.com/shobhit1997)
- Place: JSSATE, NOIDA ,INDIA
- Bio: Student/Andriod Developer
- GitHub: [shobhit1997](https://github.com/shobhit1997)

#### Name: [Will Barker](https://github.com/billwarker)
- Place: Toronto, Canada
- Bio: A guy who wants to improve the world through AI!
- GitHub: [Will Barker](https://github.com/billwarker)

#### Name: [Christopher Bradshaw](https://github.com/kitsune7)
- Place: Provo, UT, USA
- Bio: I love FOXES!!! :fox:
- GitHub: [kitsune7](https://github.com/kitsune7)

#### Name: [Ben Edelson]
-Place: Newark NJ
-Bio: I.T.
-GitHub: https://github.com/Bed3150n

#### Name: [JOE SCHO](https://github.com/JoeScho)
- Place: London, UK
- Bio: I love guitar!
- GitHub: [JoeScho](https://github.com/JoeScho)

#### Name: [Anuraag Tummanapally](https://github.com/TummanapallyAnuraag)
- Place: Mumbai, India
- Bio: Student, System Administrator
- GitHub: [TummanapallyAnuraag](https://github.com/TummanapallyAnuraag)

#### Name: [Fran Acién](https://github.com/acien101)
- Place: Madrid, Spain
- Bio: Full of empty
- GitHub: [Fran Acién](https://github.com/acien101)

#### Name: [Piyush Sikarwal](https://github.com/psikarwal)
- Place: India
- Bio: Professional Geek
- GitHub: [Piyush Sikarwal](https://github.com/psikarwal)

#### Name: [Pratyum Jagannath](https://github.com/Pratyum)
- Place: Singapore
- Bio: I tell tales!
- GitHub: [Pratyum](https://github.com/Pratyum)

#### Name: [Jakub Bačo](https://github.com/vysocina)
- Place: Slovakia
- Bio: Student / Designer
- GitHub: [Jakub Bačo](https://github.com/vysocina)

#### Name: [Gabriel Obaldia](https://github.com/gobaldia)
- Place: Uruguay
- Bio: Full Stack Developer
- GitHub: [Gabriel Obaldia](https://github.com/gobaldia)

#### Name: [Antonio Jesus Pelaez](https://github.com/ajpelaez)
- Place: Granada, Spain
- Bio: IT Student at the University of Granada
- GitHub: [Antonio Jesus Pelaez](https://github.com/ajpelaez)

#### Name: [Lokesh Raj Arora](https://github.com/lokiiarora)
- Place: Darjeeling, India
- Bio: CS Student at SRM University, Full Stack Developer
- Github: [Lokesh Raj Arora](https://github.com/lokiiarora)

#### Name: [Mahdi Majidzadeh](https://github.com/MahdiMajidzadeh/)
- Place: Qom, Qom, Iran
- Bio: back-end develoer and seo expert
- GitHub: [Mahdi Majidzadeh](https://github.com/MahdiMajidzadeh/)
- Twitter: [Mahdi Majidzadeh](https://twitter.com/MahdiMajidzadeh/)

#### Name: [Pedro Mietto Bruini](https://github.com/bruini)
- Place: Jundiaí, São Paulo, Brazil
- Bio: Analyst/Developer Student at Fatec-Jd
- GitHub: [Pedro Mietto Bruini](https://github.com/bruini)

#### Name: [NIKOLETT HEGEDÜS](https://github.com/henikolett)
- Place: Debrecen, Hungary
- Bio: I'm a Developer / Music geek / Nature enthusiast
- GitHub: [Nikolett Hegedüs](https://github.com/henikolett)

#### Name: [Omar Mujahid](https://github.com/omarmjhd)
- Place: Austin, Texas, USA
- Bio: I write code, and play golf!
- GitHub: [Omar Mujahid](https://github.com/omarmjhd)

#### Name: [Kyle Johnson] (https://github.com/johnson90512)
- Place: United States
- Bio: Information System Administrator, former Information Systems student
- GitHub: [Kyle Johnson] (https://github.com/johnson90512)
#### Name: [Gilliano Menezes](https://github.com/gillianomenezes)
- Place: Recife, Brazil
- Bio: Software Engineer at www.neuroup.com.br
- GitHub: [Gilliano Menezes](https://github.com/gillianomenezes)

#### Name: [Luís Antonio Prado Lança](https://github.com/luisslanca)
- Place: Jundiaí, São Paulo, Brazil
- Bio: I'm a student in Fatec Jundiaí and Web Developer.
- GitHub: [Luís Antonio Prado Lança](https://github.com/luisslanca)

#### Name: [Anish Bhardwaj](https://github.com/bhardwajanish)
- Place: New Delhi, India
- Bio: CSD IIITD
- GitHub: [Anish Bhardwaj](https://github.com/bhardwajanish)

#### Name: [Ankur Sharma](https://github.com/ankurs287)
- Place: New Delhi, India
- Bio: CSAM, IIITD
- GitHub: [Ankur Sharma](https://github.com/ankurs287)

#### Name: [Siddhant Verma](https://github.com/siddver007)
- Place: Delhi, India
- Bio: Information Assurance and Cybersecurity Master's Student at Northeastern University
- GitHub: [Siddhant Verma](https://github.com/siddver007)

#### Name: [Cody Williams](https://github.com/codyw9524)
- Place: Dallas, Texas, USA
- Bio: Web Nerd
- GitHub: [Cody Williams](https://github.com/codyw9524)

#### Name: [Aayush Sharma](https://github.com/aayusharma)
- Place: Mandi, Himachal Pradesh, India
- Bio: IITian
- GitHub: [Aayush Sharma](https://github.com/aayusharma)

#### Name: [Jonas Fabisiak](https://github.com/RenCloud)
- Place: Hanover, Germany
- Bio: IT Student
- GitHub: [Jonas Fabisiak](https://github.com/RenCloud)

#### Name: [Mark Schultz](https://github.com/zynk)
- Place: Calgary, Alberta
- Bio: IT Student at SAIT
- GitHub: [Mark Schultz](https://github.com/zynk)

#### Name: [Juan Pablo Aguilar Lliguin](https://github.com/chefjuanpi)
- Place: Chicoutimi, QC, Canada
- Bio: Full Stack Developer
- GitHub: [Juan Pablo Aguilar Lliguin](https://github.com/chefjuanpi)

### Name: [Isaac Torres Michel](https://github.com/isaactorresmichel)
- Place: León, Mexico
- Bio: Software Engineer
- GitHub: [Isaac Torres Michel](https://github.com/isaactorresmichel)

#### Name: [Klaudia K.](https://github.com/KalpiKK)
- Place: Poland
- Bio: IT Student at the University of Wroclaw
- GitHub: [Klaudia K.](https://github.com/KalpiKK)

#### Name: [Luiz Gustavo Mattos](https://github.com/mano0012)
- Place: Brasil
- Bio: Computer Science Student
- Github: [Luiz Matos](https://github.com/mano0012)

#### Name: [Jeppe Ernst](https://github.com/Ern-st)
- Place: 🇩🇰
- Bio: fullstack/devops/security unicorn 🦄
- GitHub: [Jeppe Ernst](https://github.com/Ern-st)

#### Name: [Sergey Gorky](https://github.com/sergeygorky)
- Place: Ukraine
- Bio: I've Top Rated status in Upwork
- GitHub: [Sergey Gorky](https://github.com/sergeygorky)

#### Name: [Ayush Agarwal](https://github.com/thisisayaush)
- Place: Noida, India
- Bio: CSE Student at the Amity University
- GitHub: [Ayush Agarwal](https://github.com/thisisayush)

#### Name: [Arie Kurniawan](https://github.com/arkwrn)
- Place: Jakarta, Indonesia
- Bio: IT Student at Universiy of Muhammadiyah Jakarta
- GitHub: [Arie Kurniawan](https://github.com/arkwrn)

#### Name: [Ramón Didier Valdez Yocupicio](https://github.com/xDidier901)
- Place: Hermosillo, Sonora, México
- Bio: Software Developer / Student
- GitHub: [Didier Valdez](https://github.com/xDidier901)

#### Name: [Jamie Pinheiro](https://github.com/jamiepinheiro)
- Place: Canada
- Bio: Student @ uWaterloo
- GitHub: [jamiepinheiro](https://github.com/jamiepinheiro)

#### Name: [Alvin Abia](https://github.com/twist295)
- Place: NY, USA
- Bio: Lead Mobile Developer
- Github: [Alvin Abia](https://github.com/twist295)

### Name: [Carlos Federico Lahrssen](https://github.com/carloslahrssen)
- Place: Miami, Florida, USA
- Bio: CS Student at Florida International University
- GitHub: [Carlos Lahrssen](https://github.com/carloslahrssen)

#### Name: [Caio Calderari](https://github.com/caiocall)
- Place: Campinas, São Paulo, Brazil
- Bio: Designer
- GitHub: [Caio Calderari](https://github.com/caiocall)

#### Name: [Chashmeet Singh](https://github.com/chashmeetsingh)
- Place: New Delhi, India
- Bio: CS Student
- GitHub: [Chashmeet Singh](https://github.com/chashmeetsingh)

#### Name: [Aimee Tacchi](https://github.com/darkxangel84)
- Place: England, UK
- Bio: Female Front-End Developer From England, UK, I love Code, Cats and Tea. Also love travelling.
- GitHub: [darkxangel84](https://github.com/darkxangel84)

#### Name: [Stuart Wares](https://github.com/StuWares)
- Place: Tamworth, United Kingdom
- Bio: Learning web development to help with a career change!
- GitHub: [Stu Wares](https://github.com/StuWares)

#### Name: [Aitor Alonso](https://github.com/tairosonloa)
- Place: Madrid, Spain
- Bio: Computer Science and Engineering BSc student at Carlos III University of Madrid
- GitHub: [Aitor Alonso](https://github.com/tairosonloa)

#### Name: [Veronika Tolpeeva](https://github.com/ostyq)
- Place: Moscow, Russia
- Bio: Web developer
- GitHub: [Veronika Tolpeeva](https://github.com/ostyq)

#### Name: [Dzmitry Kasinets](https://github.com/dkasinets)
- Place: Brooklyn, NY, USA
- Bio: CS student at Brooklyn College, and The Game of Thrones fan :3
- Github: [Dzmitry Kasinets](https://github.com/dkasinets)

#### Name: [Anthony Mineo](https://github.com/amineo)
- Place: New Jersey, USA
- Bio: Web Design & Development
- GitHub: [Anthony Mineo](https://github.com/amineo)

#### Name: [Brent Scheppmann](https://github.com/bareon)
- Place: Garden Grove, CA, US
- Bio: Student, Geophysicist
- GitHub: [Brent Scheppmann](https://github.com/bareon)

#### Name: [Andrea Stringham](https://github.com/astringham)
- Place: Phoenix, AZ USA
- Bio: Coffee addict, dog person, developer.
- GitHub: [Andrea Stringham](https://github.com/astringham)

#### Name: [coastalchief](https://github.com/coastalchief)
- Place: Germany
- Bio: dev
- GitHub: [coastalchief](https://github.com/coastalchief)

#### Name: [Furkan Arabaci](https://github.com/illegaldisease)
- Place: Turkey
- Bio: Computer Science student
- GitHub: [Furkan Arabaci](https://github.com/illegaldisease)

#### Name: [Rizki Ramadhana](https://github.com/rizkiprof)
- Place: Yogyakarta, Indonesia
- Bio: Student / Front-end Developer
- GitHub: [Rizki Ramadhana](https://github.com/rizkiprof)

#### Name: [Sarthak Bhagat](https://github.com/sarthak268)
- Place: Delhi, India
- Bio: ECE Undergraduate
- GitHub: [Sarthak Bhagat](https://github.com/sarthak268)

#### Name: [Haley C Smith](https://github.com/haleycs)
- Place: Orlando, Florida
- Bio: Web Designer/Developer
- GitHub: [Haley C Smith](https://github.com/haleycs)

#### Name: [Lesyntheti](https://github.com/lesyntheti)
- Place : Troyes, France
- Bio : Network Engineer at University of Technology of Troyes
- Github: [lesyntheti](https://gitbub.com/lesyntheti)

#### Name: [Abdullateef](https://github.com/abdullateef97)
- Place: Lagos Island, Lagos State, Nigeria
- Bio: Student Developer
- GitHub: [Abdullateef](https://github.com/abdullateef97)

#### Name: [Juan Anaya Ortiz](https://github.com/JaoChaos)
- Place: Granada, Spain
- Bio: IT student at the University of Granada
- GitHub: [Juan Anaya Ortiz](https://github.com/JaoChaos)

#### Name: [Alexander Voigt](https://github.com/alexandvoigt)
- Place: San Francisco, CA, USA
- Bio: Software Engineer
- GitHub: [Alexander Voigt](https://github.com/alexandvoigt)

#### Name: [Michael Greene] (https://github.com/Greeneink4)
- Place: UT, USA
- Bio: Web Dev Student
- Github: [Michael Greene] (https://github.com/Greeneink4)

#### Name: [Lee Magbanua](https://github.com/leesenpai)
- Place: Philippines
- Bio: Student / Front-end Web Developer
- GitHub: [leesenpai](https://github.com/leesenpai)

#### Name: [Damodar Lohani](https://github.com/lohanidamodar)
- Place: Kathmandu, Nepal
- Bio: Technology Consultant at [LohaniTech](https://lohanitech.com)
- GitHub: [Damodar Lohani](https://github.com/lohanidamodar)

#### Name: [Hrafnkell Orri Sigurðsson](https://github.com/hrafnkellos)
- Place: Hafnarfjörður, Iceland
- Bio: Computer Scientist
- GitHub: [Hrafnkell Orri Sigurðsson](https://github.com/hrafnkellos)

#### Name: [Mitchell Haugen](https://github.com/haugenmitch)
- Place: VA, USA
- Bio: Programmer
- GitHub: [haugenmitch](https://github.com/haugenmitch)

#### Name: [Felipe Do Espirito Santo](https://github.com/felipez3r0)
- Place: Jaboticabal, SP, Brazil
- Bio: Professor at Fatec, Faculdade São Luís, and Mozilla Volunteer
- GitHub: [Felipe Do E. Santo](https://github.com/felipez3r0)

#### Name: [Jason Green](https://jason.green)
- Place: Seattle, WA
- Bio: Student of code, eater of sustainable sushi
- GitHub: [Jalence](https://github.com/jalence)

#### Name: [Elan Ripley](https//github.com/tattarrattat)
- Place: Raleigh, North Carolina, USA
- Bio: Programmer
- Github: [Elan Ripley](https//github.com/tattarrattat)

#### Name: [Justin Oliver](https://github.com/justinoliver)
- Place: Seattle, WA, USA, Earth!
- Bio: Trying to learn cool new things!
- GitHub: [Justin Oliver](https://github.com/justinoliver)

#### Name: [RYAN R SMITH](https://github.com/devronsoft)
- Place: Oxford, UK
- Bio: Kiwi dev
- GitHub: [Ryan Smith](https://github.com/devronsoft)
- Website: [Blog](https://devronsoft.github.io/)

#### Name: [Michael Kaiser](https://github.com/patheticpat)
- Place: Germany
- Bio: Ooooooh, nooooooo, not tonight!!
- GitHub: [Michael Kaiser](https://github.com/patheticpat)

#### Name: [Igor Rzegocki](https://github.com/ajgon)
- Place: Kraków, PL
- Bio: I do Ruby for living, and hacking for fun
- GitHub: [Igor Rzegocki](https://github.com/ajgon)
- Website: [Online Portfolio](https://rzegocki.pl/)

#### Name: [JULIE QIU](https://github.com/julieqiu)
- Place: New York City, NY, USA
- Bio: Software Engineer; Loves iced coffee
- GitHub: [Julie Qiu](https://github.com/julieqiu)

#### Name: [Luis Alducin](https://linkedin.com/luisalduucin)
- Place: Mexico City
- Bio: Software Engineer
- GitHub: [Luis Alducin](https://github.com/luisalduucin)

#### Name: [Hannah Zulueta](https://github.com/hanapotski)
- Place: North Hollywood, CA
- Bio: Web developer, Calligrapher, Musician, Entrepreneur
- GitHub: [Ryan Smith](https://github.com/hanapotski)
- Website: [Blog](https://homemadecoder.wordpress.com)

#### Name: [Michele Adduci](https://micheleadduci.net)
- Place: Germany
- Bio: Full Stack Developer, living on a CI/CD pipeline
- GitHub: [madduci](https://github.com/madduci)

#### Name: [Austin Carey](https://github.com/apcatx)
- Place: Austin, TX, USA
- Bio: Jr Full Stack Developer making my first contribution.
- GitHub: [apcatx](https://github.com/apcatx)

#### Name: [John Rexter Flores](https://github.com/alldeads)
- Place: Cebu, Philippines
- Bio: Full Stack Developer
- Github: [John Rexter Flores](https://github.com/alldeads)

#### Name: [Luciano Santana dos Santos](https://github.com/lucianosds)
- Place: Ponta Grossa, PR, Brasil
- Bio: Computer Network Professional
- Github: [Luciano Santana dos Santos](https://github.com/lucianosds)

#### Name: [Alex Choi](https://github.com/running-cool)
- Place: Athens, GA
- Bio: Student
- Github: [running-cool](https://github.com/running-cool)

#### Name: [Fernando Contreras](https://github.com/fercreek)
- Place: Nuevo Leon, Mexico
- Bio: Software Engineer
- Github: [fercreek](https://github.com/fercreek)
- Website: [Blog](https://fercontreras.com/)

#### Name: [Kshitiz Khanal](https://github.com/kshitizkhanal7)
- Place: Kathmandu, Nepal
- Bio: Open Data and Open Knowledge activist
- GitHub: [Kshitiz Khanal](https://github.com/kshitizkhanal7)

#### Name: [Manas kashyap](https://github.com/Manas-kashyap)
- Place: New Delhi, India
- Bio: Computer Science Engineering student at Amity University
Noida
-Github: [Manas kashyap](https://github.com/Manas-kashyap)

#### Name: [Daksh Chaturvedi](https://github.com/daksh249)
- Place: New Delhi, India
- Bio: ECE Undergraduate at IIIT-Delhi
- GitHub: [Daksh Chaturvedi](https://github.com/daksh249)

#### Name: [SHANAKA ANURADHA](https://github.com/shanaka95)
- Place: Sri Lanka
- Bio: Undergraduate
- GitHub: [Shanaka95](https://github.com/shanaka95)

### Name: [Brandon Fadairo](https://github.com/BFadairo)
- Place: Columbus, Ohio
- Bio: A guy looking to change career fields
- GitHub: [Brandon Fadairo](https://github.com/BFadairo)

#### Name: [Lukas A](https://github.com/lukbukkit)
- Place: Kassel, Hesse, Germany
- Bio: Student on his way to the Abitur
- GitHub: [LukBukkit](https://github.com/lukbukkit)

#### Name: [Valera Kushnir](https://github.com/kashura)
- Place: Tampa, FL, USA
- Bio: Scrum Master and passionate technologist.
- GitHub: [kashura](https://github.com/kashura)

#### Name: [Eric Briese](https://github.com/Atrolantra)
- Place: Brisbane, Australia
- Bio: Student studying LAw and IT. Currently working as a software engineer.
- GitHub: [Atrolantra](https://github.com/Atrolantra)


#### Name: [Jeevan Chapagain](https://github.com/jeevanc)
- Place: Kathmandu, Nepal
- Bio: Student studying BSc(CSIT).Currently working as a software engineer intern.
- GitHub: [Jeevan Chapagain](https://github.com/jeevanc)

#### Name: [Ayushverma8](https://github.com/Ayushverma8)
- Place: Indore, TN, IN
- Bio: I'm living the best part of my life and the life that I always wanted to. Surrounded by amazing people everyday. Rich in happiness, meager in hate. Seduce me with bikes and roads, invite me to trekking and long drives. I love food and sleep. I'm driven by music and art.
- GitHub: [Ayush](https://github.com/Ayushverma8)

#### Name: [VEBER Arnaud](https://github.com/VEBERArnaud)
- Place: Paris, France
- Bio: Solution Architect @ Eleven-Labs
- GitHub: [VEBERArnaud](https://github.com/VEBERArnaud)

#### Name: [Dushyant Rathore](https://github.com/dushyantRathore)
- Place: New Delhi, India
- Bio: Student
- GitHub: [dushyantRathore](https://github.com/dushyantRathore)

#### Name: [Attila Blascsak](https://github.com/blascsi)
- Place: Hungary
- Bio: Front-end dev. Love React!
- GitHub: [Attila Blascsak](https://github.com/blascsi)

#### Name: [Acquila Santos Rocha](https://github.com/DJAcquila)
- Place: Goiânia, Brasil
- Bio: Computer Science Student
- GitHub: [Acquila Santos Rocha](https://github.com/DJAcquila)

#### Name:[Roi Ben - Shaul](https://github.com/rughciatuk)
- Place: israel
- Bio: Android developer
- GitHub: [Roi Ben - Shaul](https://github.com/rughciatuk)

#### Name: [Konstantin](https://github.com/Kola50011)
- Place: Wiener Neustadt, Austria
- Bio: Computer Science Student
- GitHub: [Konstantin](https://github.com/Kola50011)

#### Name: [Ankit Rai](https://github.com/ankitrai96)
- Place: Greater Noida, Uttar Pradesh, India
- Bio: A high functioning geek, et cetera.
- GitHub: [ankitrai96](https://github.com/ankitrai96)

#### Name: [Tiago Severino](https://github.com/TiagoSeverino)
- Place: Lisbon, Portugal
- Bio: I code for fun!
- GitHub: [TiagoSeverino](https://github.com/TiagoSeverino)

#### Name: [Patrick Hübl-Neschkudla](https://github.com/flipace)
- Place: Vienna, Austria
- Bio: Senior Developer @ ovos media gmbh. Happily married and father of 2 awesome kids. Oh and I like games.
- GitHub: [flipace](https://github.com/flipace)

#### Name: [Zakaria Soufiani](https://github.com/zakaria-soufiani)
- Place: Agadir, Morocco
- Bio: Student
- GitHub: [Zakaria Soufiani](https://github.com/zakaria-soufiani)

#### Name: [Mathias Pihl](https://github.com/newspaperman57)
- Place: Aalborg, Denmark
- Bio: Software Engineering Student
- GitHub: [Newspaperman57](https://github.com/newspaperman57)

#### Name: [Bikibi](https://github.com/Bikibi)
- Place: Toulouse, France
- Bio: Front-end dev
- GitHub: [Bikibi](https://github.com/Bikibi)

#### Name: [Weilun](https://github.com/holah)
- Place: Singapore
- Bio: Engineer
- GitHub: [Weilun](https://github.com/holah)

#### Name: [Matteo Mensi](https://github.com/Snatched)
- Place: Italy
- Bio: Chemical Engineering student. C++ developer. I (try to) make high-performance computational programs to help with scientific research.
- GitHub: [Snatched](https://github.com/Snatched)

#### Name: [Oleksiy Ovdiyenko](https://github.com/doubledare704)
- Place: Kyiv, Ukraine
- Bio: Python Dev
- GitHub: [Oleksiy Ovdiyenko](https://github.com/doubledare704)

#### Name: [Jeremy](https://github.com/jremeh)
- Place: KL, Malaysia
- Bio: Applied Math with Computing Student
- GitHub: [Jeremy](https://github.com/jremeh)

#### Name: [KUMAR AKSHAY](https://github.com/kakshay21)
- Place: Indore, Madhya Pradesh, India
- Bio: Electronics and Communication student.
- GitHub: [Kumar Akshay](https://github.com/kakshay21)

#### Name: [Jibin Thomas Philipose](https://github.com/JIBIN-P)
- Place: Mumbai, India
- Bio: Full-Stack Development, Machine Learning and Having Fun!.
- GitHub: [Jibin Thomas Philipose](https://github.com/JIBIN-P)

### Name: [Matei David](https://github.com/Matei207)
- Place: Birmingham, UK
- Bio: BSc Student at University of Birmingham
- GitHub: [Matei David](https://github.com/Matei207)

#### Name: [CAPS Padilla](https://github.com/CarlosPadilla)
- Place: Jalisco, Mexico
- Bio: A handsome guy with the best work ever

#### Name: [Aiman Abdullah Anees](https://github.com/aimananees)
- Place: Hyderabad, India
- Bio: iOS Developer
- GitHub: [Aiman Abdullah Anees](https://github.com/aimananees)

#### Name: [Andrea Zanin](https://github.com/ZaninAndrea)
- Place: Trento, Italy
- Bio: High School Student, passionate about math, coding and open source
- Github: [ZaninAndrea](https://github.com/ZaninAndrea)

#### Name: [VENKATESH BELLALE] (http://venkateshbellale.github.io)
- place:pune , India
- bio : loves computer+science , student
- github: [venketsh bellale] (http://github.com/venkateshbellale)

#### Name: [Keith VenHuizen](https://github.com/keithvenh/)
- Place: Sioux Falls, South Dakota
- Bio: Hi, I'm Keith. I love my family, playing board games, Chicago sports and problem solving!
- GitHub: [Keith VenHuizen](https://github.com/keithvenh)

#### Name：[ Eason Xuan ](https://github.com/timemahcine)
- Place: City:Shao Xing, State:Zhe Jiang, Country:China
- Bio: computer science student,front-end developer
- GitHub: [ Eason Xuan](https://github.com/timemahcine)

#### Name: [Ocean](https://github.com/ocean0212)
- Place: Henan, China
- Bio: Chinese food :heart_eyes:
- GitHub: [Ocean](https://github.com/ocean0212)

#### Name: [Rohit Motwani](https://github.com/rohittm)
- Place: Kanpur, India
- Bio: Frontend Developer
- GitHub: [rohittm](https://github.com/rohittm)

#### Name: [Piotr](https://github.com/khorne55)
- Place: Limerick, Ireland
- Bio: Computer Engineering Student :)
- GitHub: [khorne55](https://github.com/khorne55)

#### Name: [Rafael Barbosa](https://github.com/rafaelmilanibarbosa)
- Place: Sao Bernardo do Campo, Sao Paulo, Brazil
- Bio: loves computer+science , Full Stack Developer
- GitHub: [Ocean](https://github.com/rafaelmilanibarbosa)

#### Name: [Eric Wolfe](https://github.com/erwolfe)
- Place: Edwardsville, IL, USA
- Bio: Programmer, Audiophile, Gamer
- GitHub: [Eric Wolfe](https://github.com/erwolfe)

#### Name: [Francis](https://github.com/borbefg)
- Place: Quezon City, PH
- Bio: Fueled by :coffee:
- GitHub: [Francis](https://github.com/borbefg)

#### Name: [Gowtham](https://github.com/gowtham1997)
- Place: Chennai
- Bio: Loves Data science

### Name: [Branden] (https://github.com/redbeardaz)
- Place: Phoenix, AZ
- Bio: Customer Success Manager
- GitHub: [RedBeardAZ] (https://github.com/redbeardaz)

#### Name: [Hussain Calcuttawala](https://github.com/hussainbadri21)
- Place: Bengaluru, India
- Bio: Android Developer, Student, Foodie
- GitHub: [hussainbadri21](https://github.com/hussainbadri21)

#### Name: [M K]
- Place: Ko Tao, Thailand
- Bio: I love code, coffee and the beach

#### Name: [Ahmad Thames](https://github.com/ahmadthames)
- Place: Houston, TX, USA
- Bio: UX Engineer, Traveler, Plant-Based Foodie
- GitHub: [ahmadthames](https://github.com/ahmadthames)

#### Name: [Skyler](https://github.com/huntleyreep)
- Place: South Carolina
- Bio: Computer Science Student / Free Code Camper
- GitHub: [huntleyreep](https://github.com/huntleyreep)

#### Name: [Steve K]
- Place: Philadelphia, PA
- Bio: Security Analyst

#### Name: [Siddharth Tankariya](https://github.com/siddharthtankariya/)
- Place: Mumbai, India
- Bio: Java Developer, Foodie
- GitHub: [siddharthtankariya](https://github.com/siddharthtankariya/)

#### Name: [Christoph](https://github.com/iamchrishckns)
- Place: Germany
- Bio: I'm a german developer who loves to create things :)
- GitHub: [iamchrishckns](https://github.com/iamchrishckns)

#### Name: [Aditya Yuvaraj](https://github.com/Screwed-Up-Head)
- Place: Pune, India
- Bio: Metalhead law student who loves hardware and code
- GitHub: [Screwed-Up-Head](https://github.com/Screwed-Up-Head)

#### Name: [Zoe Kafkes](https://github.com/zkafkes)
- Place: Atlanta, Georgia USA
- Bio: caffeinated and curious
- GitHub: [zkafkes](https://github.com/zkafkes)

#### Name: [Gareth Davies](https://github.com/gareth-d85)
- Place: UK
- Bio: Future Developer and Free code camp local group leader
- GitHub: [Gareth Davies](https://github.com/gareth-d85)

#### Name: [Daniel Tudares](https://github.com/dan1eltudares)
- Place: Ottawa, Ontario, Canada
- Bio: Network specialist, code n00b
- Github: [Daniel Tudares](https://github.com/dan1eltudares)

#### Name: [Ryan Sperzel](https://github.com/ryansperzel)
- Place: NYC, New York, USA
- Bio: Recent college grad attending Flatiron School coding bootcamp
- GitHub: [Ryan Sperzel](https://github.com/ryansperzel)

#### Name: [Thomas Lee](https://github.com/pbzweihander)
- Place: Seoul, Republic of Korea
- Bio: College student
- GitHub: [Thomas Lee](https://github.com/pbzweihander)

#### Name: [Ayush Aggarwal](https://github.com/aggarwal125ayush)
- Place: Delhi, India
- Bio: Data Scientist , Android Developer
- Github: [Ayush Agagrwal](https://github.com/aggarwal125ayush)

#### Name: [Margaret Kelley](https://github.com/mlouisekelley)
- Place: USA
- Bio: Cat lover
- GitHub: [mlouisekelley](https://github.com/mlouisekelley)

#### Name: [Simon Volpert](https://github.com/vol-pi)
- Place: Ulm, Germany
- Bio: DevOps, Hiking, Photography
- GitHub: [vol-pi](https://github.com/vol-pi)

#### Name: [Matteo Testa](https://github.com/maojh)
- Place: Milan, Italy
- Bio: Design&Arts
- GitHub: [maojh](https://github.com/maojh)

#### Name: [Lisa Nguyen](https://github.com/LisaNguyen)
- Place: Dublin, Ireland
- Bio: Front-end developer
- GitHub: [Lisa Nguyen](https://github.com/LisaNguyen)

#### Name: [Tyler Williams](https://github.com/Tyler-Williams)
- Place: Henderson, NV, USA
- Bio: Front-end Developer
- GitHub: [Tyler-Williams](https://github.com/Tyler-Williams)

#### Name: [Ítalo Epifânio](https://github.com/itepifanio)
- Place: Natal, Brazil
- Bio: Web developer PHP and Python
- Github: [Ítalo Epifânio](https://github.com/itepifanio) 

#### Name: [Otto Bittencourt](https://github.com/OttoWBitt)
- Place: Belo Horizonte, Minas Gerais, Brazil
- Bio: Computer Science student at Puc-Mg ,Music lover
- GitHub: [OttoWBitt] (https://github.com/OttoWBitt)

#### Name: [Ana Perez](https://github.com/anacperez)
- Place: King City, California, United States
- Bio: Full-Stack developer, hiking, travel, art, photography
<<<<<<< HEAD
- GitHub: [Ana Perez](https://github.com/anacperez)
=======
- GitHub: [Ana Perez](https://github.com/anacperez)

#### Name: [Matan](https://github.com/matan188)
- Place: TLV, IL
- Bio: Programmer
- GitHub: [Matan](https://github.com/matan188)

#### Name: [Moisés Ñañez](https://github.com/moisesnandres)
- Place: Ica, Perú
- Bio: Software developer and musician
- GitHub: [Moisés Ñañez](https://github.com/moisesnandres)

#### Name: [Joe Hanson](https://github.com/jahanson)
- Place: San Antonio, TX, United States
- Bio: Front-End Developer
- GitHub: [Joe Hanson](https://github.com/jahanson)
>>>>>>> a0ca948d
<|MERGE_RESOLUTION|>--- conflicted
+++ resolved
@@ -1424,9 +1424,6 @@
 #### Name: [Ana Perez](https://github.com/anacperez)
 - Place: King City, California, United States
 - Bio: Full-Stack developer, hiking, travel, art, photography
-<<<<<<< HEAD
-- GitHub: [Ana Perez](https://github.com/anacperez)
-=======
 - GitHub: [Ana Perez](https://github.com/anacperez)
 
 #### Name: [Matan](https://github.com/matan188)
@@ -1442,5 +1439,4 @@
 #### Name: [Joe Hanson](https://github.com/jahanson)
 - Place: San Antonio, TX, United States
 - Bio: Front-End Developer
-- GitHub: [Joe Hanson](https://github.com/jahanson)
->>>>>>> a0ca948d
+- GitHub: [Joe Hanson](https://github.com/jahanson)