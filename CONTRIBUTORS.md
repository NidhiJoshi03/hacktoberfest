#### Name: [ALICE CHUANG](https://github.com/AliceWonderland)
- Place: New York City, NY, USA
- Bio: I love DOGS! :dog:
- GitHub: [Alice Chuang](https://github.com/AliceWonderland)

#### Name: [GABE DUNN](https://github.com/redxtech)
- Place: Canada
- Bio: I love VUE !!
- GitHub: [Gabe Dunn](https://github.com/redxtech)
- Website: [when.](https://when.redxte.ch)

#### Name: [GEORGE FOTOPOULOS](https://github.com/xorz57)
- Place: Patras, Achaia, Greece
- Bio: Technology Enthusiast
- GitHub: [George Fotopoulos](https://github.com/xorz57)

#### Name: [Stephen Dzialo](https://github.com/dzials)
- Place: USA
- Bio: Computer Science Major
- GitHub: [Stephen Dzialo](https://github.com/dzials)

#### Name: [Taf Meister](https://github.com/tashrafy)
- Place: NYC
- Bio: Developer =]

#### Name: [RAFAEL MENEZES](https://github.com/RafaelSa94)
- Place: Boa Vista, Roraima, Brazil
- Bio: Computer Science Major
- GitHub: [Rafael Sá](https://github.com/RafaelSa94)

#### Name: [Patrick S](https://github.com/patsteph)
- Place: USA
- Bio: Professional Geek
- GitHub: [Patrick S](https://github.com/patsteph)

#### Name: [Michael Cao](https://github.com/mcao)
- Place: PA, USA
- Bio: Student
- GitHub: [Michael Cao](https://github.com/mcao)

#### Name: [Amlaan Bhoi](https://github.com/amlaanb)
- Place: IL, USA
- Bio: CS Grad Student
- GitHub: [Amlaan Bhoi](https://github.com/amlaanb)

#### Name: [Cecy Correa](https://github.com/cecyc)
- Place: USA
- Bio: Software Engineer at ReturnPath
- Github: [cecyc](https://github.com/cecyc)

#### Name: [Billy Lee](https://github.com/leebilly0)
- Place: WI, USA
- Bio: Software Developer, Bache



s in Computer Science
- Github: [Billy Lee](https://github.com/leebilly0)

#### Name: [AGNIESZKA MISZKURKA](https://github.com/agnieszka-miszkurka)
- Place: Poland
- Bio: second year Computer Science Student, in love with NYC <3
- GitHub: [agnieszka-miszkurka](https://github.com/agnieszka-miszkurka)

#### Name: [Leah Langfrod](https://github.com/leahlang4d2)
- Place: CA, USA
- Bio: Recent Bachelors in Computer Science
- Github: [Leah Langford](https://github.com/leahlang4d2)

#### Name: [Eric Nor](https://github.com/thateric)
- Place: Lake Forest, CA, USA
- Bio: Multiple corgi owner and a Senior Software Developer
- Github: [Eric Nord](https://github.com/thateric)

#### Name: [Campion Fellin](https://github.com/campionfellin)
- Place: Seattle, WA, USA
- Bio: I love open source and coffee! New grad looking for work!
- GitHub: [Campion Fellin](https://github.com/campionfellin)

#### Name: [Niket Mishra](https://github.com/niketmishra)
- Place: New Delhi, Delhi, India
- Bio: B.Tech Student in Information Technology
- GitHub: [Niket Mishra](https://github.com/niketmishra)

#### Name: [Shade Ruangwan](https://github.com/sruangwan)
- Place: Nara, Japan
- Bio: PhD student in Software Engineering
- Github: [Shade Ruangwan](https://github.com/sruangwan)

#### Name: [Michael Rodriguez](https://github.com/vinird)
- Place: Alajuea, Alajuela, Costa Rica
- Bio: Web dev adn graphic designer
- GitHub: [vinird](https://github.com/vinird)

#### Name: [Evan Culver](https://github.com/eculver)
- Place: San Francisco, CA, USA
- Bio: I work at Uber on data storage, tooling and OOS - checkout [our work](https://github.com/uber-go/dosa)!
- GitHub: [Evan Culver](https://github.com/eculver)

#### Name: [Vo Tan Tho](https://github.com/kensupermen)
- Place: Ho Chi Minh City, VietNam
- Bio: I'm Software Engineer at Dinosys
- GitHub: [Ken Supermen](https://github.com/kensupermen)

#### Name: [Franklyn Roth](https://github.com/far3)
- Place: Boulder, CO, USA
- Bio: I am a web developer working on finance sites. Specialize in accessibility.
- GitHub: [Franklyn Roth](https://github.com/far3)

#### Name: [Karthick Thoppe](https://github.com/karthicktv)
- Place: Dublin, Ireland
- Bio: I am a Solution Architect and work for a large SaaS organization
- GitHub: [Karthick Thoppe](https://github.com/karthicktv)

#### Name: [Brane](https://github.com/brane)
- Place: Turkey
- Bio: I am a caffeine based artificial life form.
- GitHub: [Brane](https://github.com/brane)

#### Name: [Ishan Jain](https://github.com/ishanjain28)
- Place: Roorkee, Uttrakhand, India
- Bio: I love working with Images, Crypto, Networking and opengl, Work as a Backend Engineer in Go. Also, Love Rust!.
- Github: [Ishan Jain](https://github.com/ishanjain28)

#### Name: [Anupam Dagar](https://github.com/Anupam-dagar)
- Place: Allahabad, India
- Bio: I am like a code currently in development.
- GitHub: [Anupam Dagar](https://github.com/Anupam-dagar)

#### Name: [Phil](https://github.com/bitbrain-za)
- Place: South Africa
- Bio: Avid Tinkerer
- GitHub: [bitbrain-za](https://github.com/bitbrain-za)

#### Name: [Jasdy Syarman](https://github.com/akutaktau)
- Place: Malaysia
- Bio: PHP Programmer
- GitHub: [akutaktau](https://github.com/akutaktau)

#### Name: [Rupesh Kumar](https://github.com/vmcniket)
- Place: India
- Bio: KIIT University IT student
- GitHub: [vmcniket](https://github.com/vmcniket)

#### Name: [Shelby Stanton](https://github.com/Minimilk93)
- Place: Leeds, England
- Bio: Front End Developer who loves cats and gaming!
- GitHub: [Minimilk93](https://github.com/Minimilk93)

#### Name: [Michael Nyamande](https://github.com/mikeyny)
- Place: Harare ,Zimbabwe
- Bio: Eat , ~~Sleep~~ , Code
- GitHub: [Mikeyny](https://github.com/mikeyny)

#### Name: [Anders Jürisoo](https://github.com/ajthinking)
- Place: Sweden
- Bio: What happens in Git stays in Git
- GitHub: [Anders Jürisoo](https://github.com/ajthinking)

#### Name: [Dvir](https://github.com/dvur12)
- Place: Israel
- Bio: \x90\x90\x90\x90
- GitHub: [Dvir](https://github.com/dvur12)

#### Name: [Xavier Marques](https://github.com/wolframtheta)
- Place: Corbera de Llobregat, Barcelona, Catalonia
- Bio: Computer Science Major
- GitHub: [WolframTheta](https://github.com/wolframtheta)

#### Name: [Vishal](https://dainvinc.github.io)
- Place: New York
- Bio: Software developer with a knack to learn things quickly.
- GitHub: [dainvinc](https://github.com/dainvinc)

### Name: [Niall Cartwright](https://github.com/Nairu)
- Place: Birmingham, UK
- Bio: Avid Games dev hobbyist, work for 3SDL as a software developer.
- GitHub: [Niall Cartwright](https://github.com/Nairu)

#### Name: [Justin I](https://github.com/Jish80)
- Place: IL, USA
- Bio: Work hard
- GitHub: [Jish80] (https://github.com/Jish80)

#### Name: [APOORVA SHARMA](https://github.com/okatticus)
- Place: Himachal Pradesh,India
- Bio: A student happy to write code and poetry.
- GitHub: [Apoorva Sharma](https://github.com/okatticus)

#### Name: [Prateek Pandey](https://github.com/prateekpandey14)
- Place: Bangalore, India
- Bio: Opensource Enthusiast, Opensource Golang developer
- GitHub: [Prateek Pandey](https://github.com/prateekpandey14)

#### Name: [CodHeK](https://github.com/CodHeK)
- Place: Mumbai, India
- Bio: Cuber/Coder
- GitHub: [CodHeK](https://github.com/CodHeK)

#### Name: [Søren Eriksen](https://github.com/soer7022)
- Place: Denmark
- Bio: Currently studying computerscience at Aarhus University
- Github: [Søren Eriksen](https://github.com/soer7022)

#### Name: [Cristiano Bianchi](https://github.com/crisbnk)
- Place: Italy
- Bio: Love to learn something new everyday
- GitHub: [crisbnk](https://github.com/crisbnk)


#### Name: [Paulo Henrique Scherer](https://github.com/phscherer)
- Place: Brazil
- Bio: Student and newbie software developer
- GitHub: [phscherer](https://github.com/phscherer)

#### Name: [Aldo Cano](https://github.com/aldocano)
- Place: Tirana, Albania
- Bio: A bug is never just a mistake...
- GitHub: [Aldo Cano](https://github.com/aldocano)

#### Name: [Timea Deák](https://github.com/DTimi)
- Place: Dublin, Ireland
- Bio: Molecular biologist
- GitHub: [Timea Deák](https://github.com/DTimi)

#### Name: [Christian Skala](https://github.com/chrishiggins29)
- Place: New York, USA
- Bio: Hire me! Need a VP of Engineering, Director of Software, CTO?
- GitHub: [Christian Skala](https://github.com/chrishiggins29)

#### Name: [filedesless](https://hightechlowlife.info)
- Place: Québec, Canada
- Bio: CompSci from ULaval reporting in
- GitHub: [aiglebleu](https://github.com/aiglebleu)

#### Name: [Jon Lee](https://github.com/githubbbbbbbbbbbbb)
- Place: Canada
- Bio: Student
- GitHub: [githubbbbbbbbbbbbb](https://github.com/githubbbbbbbbbbbbb)

#### Name: [Ren Cummings](https://github.com/nrenc027)
- Place: Dayton,OH, USA
- Bio: I like Code :sunglasses:, Coloring :art:, and Cardio :running:
- GitHub: [Ren Cummings](https://github.com/nrenc027)

#### Name: [S Stewart](https://github.com/tilda)
- Place: Denton, Texas, US
- Bio: Dude trying to become a IT guy somewhere. Also reads [The Register](https://www.theregister.co.uk).
- GitHub: [tilda](https://github.com/tilda)

#### Name: [Jose Gomera](https://github.com/josegomera)
- Place: Dominican Republic
- Bio: I'm web developer that love somehow to help.
- Github: [josegomera](https://github.com/josegomera)

#### Name: [Stephen Abrahim](https://github.com/lepah)
- Place: Huntington Beach, CA
- Bio: Games and things!
- GitHub: [Stephen Abrahim](https://github.com/lepah)

#### Name: [Rajeev Kumar Singh](https://github.com/rajeeviiit)
- Place: Gandhinagar,Gujrat, IN
- Bio: Games and music!
- GitHub: [Rajeev Kumar Singh](https://github.com/rajeeviiit)

### Name: [Benjamin Sanvoisin](https://github.com/Laudenlaruto)
- Place : Paris, FR
- Bio: Devops, Gamer and fun
- GitHub: [Benjamin Sanvoisin](https://github.com/Laudenlaruto)

#### Name: [Matthew Burke](https://github.com/MatthewBurke1995)
- Place: Sydney, Australia
- Bio: Big fan of Python + Data
- GitHub: [Matthew Burke](https://github.com/MatthewBurke1995)

#### Name: [Caio Perdona](https://github.com/perdona)
- Place: Ribeirao Preto, SP, Brazil
- Bio: Web and Mobile Engineer
- GitHub: [Caio Perdona](https://github.com/perdona)

#### Name: [Shankhalika Sarkar](https://github.com/Shankhalika)
- Place: Karnataka, India
- Bio: Current Final Year CS Undergrad. I love poetry, tea and dogs.
- Github: [Shankhalika Sarkar](https://github.com/Shankhalika)

#### Name: [Henrique Duarte](https://github.com/mustorze)
- Place: São Paulo, SP, BR
- Bio: Developer, I really like!
- GitHub: [Henrique Duarte](https://github.com/mustorze)

#### Name: [Akshit Kharbanda](https://github.com/akshit04)
- Place: Delhi, India
- Bio: 5th semester IT Undergrad. Machine Learning enthusiast. Black coffee <3
- GitHub: [Akshit Kharbanda](https://github.com/akshit04)

#### Name:[Avinash Jaiswal](https://github.com/littlestar642)
- Place:Surat,Gujarat,India.
- Bio:In love with the WEB,from age of 5!
- Github:[Avinash Jaiswal](https://github.com/littlestar642)

#### Name: [Alisson Vargas](https://github.com/alisson-mich)
- Place: Torres, RS, Brazil
- Bio: A guy who loves IT :D
- GitHub: [Alisson Vargas](https://github.com/alisson-mich)

#### Name: [Adiyat Mubarak](https://github.com/Keda87)
- Place: Jakarta, ID, Indonesia
- Bio: Technology Agnostic
- GitHub: [Adiyat Mubarak](https://github.com/Keda87)

#### Name: [Vishaal Udandarao](https://github.com/vishaal27)
- Place: New Delhi, India
- Bio: Professional Geek | Developer
- GitHub: [Vishaal Udandarao](https://github.com/vishaal27)

#### Name: [Sparsh Garg](https://github.com/sparsh789)
- Place: Hyderabad, Telangana, India
- Bio: Student@IIIT,Hyderabad
- GitHub: [sparsh789](https://github.com/sparsh789)

#### Name: [Zaki Akhmad](https://github.com/za)
- Place: Jakarta, Indonesia
- Bio: Python enthusiasts
- GitHub: [za](https://github.com/za)

### Name: [Joey Marshment-Howell](https://github.com/josephkmh)
- Place: Berlin, Germany
- Bio: A nice young man who likes web programming!
- GitHub: [Joey Marshment-Howell](https://github.com/josephkmh)

#### Name: [Chris Sullivan](https://github.com/codemastermd)
- Place: College Park, Maryland
- Bio: Comp Sci student at the University of Maryland
- GitHub: [Chris Sullivan](https://github.com/codemastermd)

### Name: [Owen Mitchell](https://github.com/ultimatezenzar)
- Place: Edmond, OK, United States
- Bio: Programmer for a high school robotics team
- Github: [ultimatezenzar] (https://github.com/ultimatezenzar)

#### Name: [Sravya Pullagura](https://github.com/sravya96)
- Place: Vijayawada, Andhra Pradesh, India
- Bio: Love learning, coding and sketching!!
- Github [Sravya Pullagura](https://github.com/sravya96)

#### Name: [Ahmad Musaddiq Mohammad](https://github.com/ahmadmusaddiq)
- Place: Kuala Belait, Brunei Darussalam
- Bio: Mechanical engineer
- Github: [ahmadmusaddiq](https://github.com/ahmadmusaddiq)

#### Name: [Rafael Lima](https://github.com/rafaelkalan)
- Place: Belo Horizonte, Minas Gerais, Brazil
- Bio: Youger software engineer
- GitHub: [Rafael Lima](https://github.com/rafaelkalan)

#### Name: [Saif Rehman Nasir](https://github.com/shyshin)
- Place: New Delhi, India
- Bio: Techie with a lot of horizontals but a low verticality :(
- Github: [Saif Rehman Nasir](https://github.com/shyshin)

#### Name: [Yash Mittra](https://github.com/mittrayash)
- Place: New Delhi, Delhi, India
- Bio: Web Developer, Coder | Entering the field of Machine Learning and Data Science
- GitHub: [mittrayash](https://github.com/mittrayash)

#### Name: [Dustin Woods](https://github.com/dustinywoods)
- Place: MN, USA
- Bio: Software Developer
- GitHub: [Dustin Woods](https://github.com/dustinywoods)

#### Name: [Ginanjar S.B](https://github.com/egin10)
- Place: Samarinda, Kalimantan Timur, Indonesia
- Bio: Someone who's intresting about web devlopment / Programming
- GitHub: [Ginanjar S.B | egin10](https://github.com/egin10)

#### Name: [Fush Chups](https://github.com/fushandchups)
- Place: Christchurch, Canterbury, New Zealand
- Bio: Earhquake enthusiast
- GitHub:[fushandchups] (https://github.com/fushandchups)

#### Name: [Francis Venne](https://github.com/NullSilence)
- Place: Montreal, Canada.
- Bio: Developer by day, cat lover by night. Canadian tech enthusiast.
- Github [Sravya Pullagura](https://github.com/NullSilence)

#### Name: [Leonardo Bonetti](https://github.com/LeonardoBonetti)
- Place: São Paulo, Brazil
- Bio: Associate Degree analysis and systems development
- GitHub: [Leonardo Bonetti](https://github.com/LeonardoBonetti)

#### Name: [Noveen Sachdeva](https://github.com/noveens)
- Place: Hyderabad, Telangana, India
- Bio: 3rd Year CS undergrad at IIIT Hyderabad.
- GitHub: [Noveen Sachdeva](https://github.com/noveens)

#### Name: [DENNIS ORZIKH](https://github.com/orzikhd)
- Place: Seattle, WA, USA
- Bio: Student at UW. Likes easy ways to make sure tools are set up in new environments (like this project)
- Github: Wow isn't this right up there ^ [Dennis Orzikh](https://github.com/orzikhd)

#### Name: [Pranav Bhasin](https://github.com/pranavbhasin96)
- Place: Hyderabad, Telangana, India
- Bio: Trying to fit in coding society.
- GitHub: [Pranav Bhasin](https://github.com/pranavbhasin96)

#### Name: [Vaibhav Agarwal](https://github.com/vaibhavagarwal220)
- Place: Mandi, Himachal Pradesh, India
- Bio: A passionate programmer and a beginner in Open Source
- Github [Vaibhav Agarwal](https://github.com/vaibhavagarwal220)

#### Name: [Arpit Gogia](https://github.com/arpitgogia)
- Place: Delhi, India
- Bio: Python Developer
- Github [Arpit Gogia](https://github.com/arpitgogia)

#### Name: [Charlie Stanton](https://github.com/shtanton)
- Place: Southend-On-Sea, England
- Bio: JavaScript Tinkerer, Lover of Vim
- Github [Charlie Stanton](https://github.com/shtanton)

#### Name: [James Henderson](https://github.com/prohunt)
- Place: Raleigh, NC, United States
- Bio: Inquisitive, Loves coding, also vegan
- Github [Sravya Pullagura](https://github.com/sravya96)

#### Name: [Loreleen Mae Sablot](https://github.com/loreleensablot)
- Place: Daet, Camarines Norte, Philippines
- Bio: I love designing beautiful websites. I also bike.
- Github [Loreleen Mae Sablot] (https://github.com/loreleensablot)

#### Name: [Ahmad Musaddiq Mohammad](https://github.com/ahmadmusaddiq)
- Place: Kuala Belait, Brunei Darussalam
- Bio: Mechanical engineer
- Github: [ahmadmusaddiq](https://github.com/ahmadmusaddiq)

#### Name: [Aleksandr Vorontsov](https://github.com/a-vorontsov)
- Place: London, England
- Bio: Student, Aspiring Front-end Web Dev
- Github [Aleksandr Vorontsov](https://github.com/a-vorontsov)
#### Name: [Ben Smith](https://github.com/ben-w-smith)
- Place: Salt Lake City, UT, USA
- Bio: A guy that loves writing bots and automation.
- GitHub: [Ben Smith](https://github.com/ben-w-smith)

#### Name: [Eric Bryant](https://github.com/shmickle)
- Place: Fairfax, Virginia, USA
- Bio: Web Developer
- GitHub: [shmickle](https://github.com/shmickle)

#### Name: [Emmanuel Akinde](https://github.com/harkindey)
- Place: Lagos, Nigeria
- Bio: Lets Code and Chill
- Github: [Harkindey](https://github.com/harkindey)

#### Name: [Ashish Krishan](https://github.com/ashishkrishan1995)
- Place: India
- Bio: Computer Science Major / UI/UX Designer
- GitHub: [ashishkrishan1995](https://github.com/ashishkrishan1995)

#### Name: [Katherine S](https://github.com/kms6bn)
- Place: San Francisco
- Bio: Data Scientist
- Github: [kms6bn](https://github.com/kms6bn)

#### Name: [BrunoSXS](https://github.com/brunosxs)
- Brazil
- Bio: I like turtules.
- Github [BrunoSXS](https://github.com/brunosxs)

#### Name: [Alexander Miller](https://github.com/allesmi)
- Place: Salzburg, Austria
- Bio: Student/Web Developer
- GitHub: [allesmi](https://github.com/allesmi)

#### Name: [Bryan Wigianto](https://github.com/bwigianto)
- Place: USA
- Bio: Engineer
- GitHub: [bwigianto](https://github.com/bwigianto)

#### Name: [Ckpuna4](https://github.com/Ckpuna4)
- Place: Saint-petersburg, Russia
- Bio: Web Developer
- GitHub: [Ckpuna4](https://github.com/Ckpuna4)

#### Name: [Vaibhaw Agrawal](https://github.com/vaibhaw2731)
- Place: New Delhi, India
- Bio: I am a Machine Learning enthusiast.
- GitHub: [vaibhaw2731](https://github.com/vaibhaw2731)

#### Name: [Dhevi Rajendran](https://github.com/dhevi)
- Place: USA
- Bio: Software Engineer
- Github: [dhevi](https://github.com/dhevi)

#### Name: [Oluwadamilola Babalola](https://github.com/thedammyking)
- Place: Lagos, Nigeria
- Bio: JavaScript Developer
- GitHub: [Oluwadamilola Babalola](https://github.com/thedammyking)

### Name: [Trevor Meadows](https://github.com/tlm04070)
- Place: Charlotte, North Carolina.
- Bio: UNC Charlotte coding bootcamp student.
- GitHub: [tlm04070](https://github.com/tlm04070);

#### Name: [Ratchapol Tengrumpong](https://github.com/lullabies)
- Place: Bangkok, Thailand
- Bio: Programmer Analyst
- GitHub: [lullabies](https://github.com/lullabies)

#### Name: [Luke Taylor](https://github.com/lmcjt37)
- Place: Derby, UK
- Bio: Senior Software Engineer, child at heart
- GitHub: [Luke Taylor](https://github.com/lmcjt37)

#### Name: [Snehil Verma](https://github.com/vsnehil92)
- Place: Delhi, India
- Bio: Love to learn new technologies
- GitHub: [vsnehil92](https://github.com/vsnehil9

#### Name: [Akram Rameez](https://github.com/akram-rameez)
- Place: Bengaluru, India
- Bio: I like free T-shirts and I cannot lie.
- GitHub: [allesmi](https://github.com/akram-rameez)

#### Name: [Bryan Tylor](https://github.com/bryantylor)
- Place: Cincinnati, OH, USA
- Bio: Elixir Dev / Nuclear Engineer
- GitHub: [Bryan Tylor](https://github.com/bryantylor)

#### Name: [Matthias Kraus](https://github.com/brotkiste)
- Place: Munich, Germany
- Bio: Automotive Computer Science

#### Name: [Harshil Agrawal](https://github.com/harshil1712)
-Place: Vadodara, India
-Bio: Student,Web Developer
-GitHub: [harshil1712](https://github.com/harshil1712)

#### Name: [Bennett Treptow](https://github.com/bennett-treptow)
- Place: Milwaukee, WI, USA
- Bio: Computer Science Major / Web Developer
- Github: [bennett-treptow](https://github.com/bennett-treptow)

#### Name: [Cameron Smith](https://github.com/cameronzsmith)
- Place: Wichita, KS, USA
- Bio: Student
- GitHub: [cameronzsmith](https://github.com/cameronzsmith)

#### Name: [Jose Morales](https://github.com/castro732)
- Place: Buenos Aires, Argentina
- Bio: Developer
- GitHub: [castro732](https://github.com/castro732)

#### Name: [Hassan Sani](https://github.com/inidaname)
- Place: Bida, Niger State, Nigeria
- Bio: Web Developer at @ADPNigeria

#### Name: [Philip Terzic](https://github.com/PhilTerz)
- Place: Scottsdale, Arizona, USA
- Bio: Aspiring OSS Contributer
- GitHub: [PhilTerz](https://github.com/PhilTerz)

#### Name: [Gustavo Pacheco Ziaugra](https://github.com/GustavoZiaugra)
- Place: São Paulo, Brazil.
- Bio: Technology Guy / Student
- GitHub: [Gustavo Ziaugra](https://github.com/GustavoZiaugra)

#### Name: [Sarah Chen](https://github.com/sarovisk)
- Place: Sao Paulo/ Brazil
- Bio: Student
- GitHub: [sarovisk](https://github.com/sarovisk)

#### Name: [Jose David](https://github.com/jose4125)
- Place: Bogotá, Colombia
- Bio: Web Developer
- GitHub: [jose4125](https://github.com/jose4125)

#### Name: [Mayank Saxena](https://github.com/mayank26saxena)
- Place: New Delhi, India
- Bio: Student
- GitHub: [mayank26saxena](https://github.com/mayank26saxena)

#### Name: [Napat Rattanawaraha](https://github.com/peam1234)
- Place: Bangkok, Thailand
- Bio: Student / Junior Web Developer
- GitHub: [peam1234](https://github.com/peam1234)

#### Name: [Marion Fioen](https://github.com/marion59000)
- Place: Lille, France
- Bio: Developer
- GitHub: [marion59000](https://github.com/marion59000)

#### Name: [Akma Adhwa](https://github.com/akmadhwa)
- Place: Malaysia
- Bio: Web Developer
- GitHub: [akmadhwa](https://github.com/akmadhwa)

#### Name: [Ian James](https://inj.ms)
- Place: London, UK
- Bio: Web... person?
- GitHub: [injms](https://github.com/injms)

#### Name: [K Foster](https://foster.im)
- Place: West Sussex, UK
- Bio: Web Developer
- GitHub: [g33kcentric](https://github.com/g33kcentric)

#### Name: [Andin FOKUNANG](https://github.com/switchgirl95)
- Place: Yaounde , Cameroon
- Bio: Student - Otaku - Geek
- GitHub: [Switch](https://github.com/switchgirl95)

#### Name: [xenocideiwki] (https://github.com/xenocidewiki)
- Place: Norway
- Bio: Reverse Engineer
- GitHub: [xenocidewiki] (https://github.com/xenocidewiki)

#### Name: [George Hundmann](https://github.com/georgegsd)
- Place: Mannheim, Baden-Württemberg, Germany
- Bio: I'm a German Shepherd that likes eating
- GitHub: [georgegsd](https://github.com/georgegsd)

#### Name: [Ahmad Abdul-Aziz](https://github.com/a-m-a-z)
- Place: Abuja, Nigeria
- Bio: Web Developer
- GitHub: [a-m-a-z](https://github.com/a-m-a-z)

#### Name: [Allan Dorr](https://github.com/aldorr)
- Place: Hamburg, Germany
- Bio: Web Dev, Writer, Translator, Teacher
- GitHub: [aldorr](https://github.com/aldorr)

#### Name: [Musa Barighzaai](https://github.com/mbarighzaai)
- Place: Toronto, Canada
- Bio: Front End Developer
- GitHub: [mbarighzaai](https://github.com/mbarighzaai)

#### Name: [Lakston](https://github.com/Lakston)
- Place: Toulouse, France
- Bio: Front-End Dev
- GitHub: [Lakston](https://github.com/Lakston)

#### Name: [Shobhit Agarwal](https://github.com/shobhit1997)
- Place: JSSATE, NOIDA ,INDIA
- Bio: Student/Andriod Developer
- GitHub: [shobhit1997](https://github.com/shobhit1997)

#### Name: [Will Barker](https://github.com/billwarker)
- Place: Toronto, Canada
- Bio: A guy who wants to improve the world through AI!
- GitHub: [Will Barker](https://github.com/billwarker)

#### Name: [Christopher Bradshaw](https://github.com/kitsune7)
- Place: Provo, UT, USA
- Bio: I love FOXES!!! :fox:
- GitHub: [kitsune7](https://github.com/kitsune7)

#### Name: [Ben Edelson]
-Place: Newark NJ
-Bio: I.T.
-GitHub: https://github.com/Bed3150n

#### Name: [JOE SCHO](https://github.com/JoeScho)
- Place: London, UK
- Bio: I love guitar!
- GitHub: [JoeScho](https://github.com/JoeScho)

#### Name: [Anuraag Tummanapally](https://github.com/TummanapallyAnuraag)
- Place: Mumbai, India
- Bio: Student, System Administrator
- GitHub: [TummanapallyAnuraag](https://github.com/TummanapallyAnuraag)

#### Name: [Fran Acién](https://github.com/acien101)
- Place: Madrid, Spain
- Bio: Full of empty
- GitHub: [Fran Acién](https://github.com/acien101)

#### Name: [Piyush Sikarwal](https://github.com/psikarwal)
- Place: India
- Bio: Professional Geek
- GitHub: [Piyush Sikarwal](https://github.com/psikarwal)

#### Name: [Jakub Bačo](https://github.com/vysocina)
- Place: Slovakia
- Bio: Student / Designer
- GitHub: [Jakub Bačo](https://github.com/vysocina)

#### Name: [Gabriel Obaldia](https://github.com/gobaldia)
- Place: Uruguay
- Bio: Full Stack Developer
- GitHub: [Gabriel Obaldia](https://github.com/gobaldia)

#### Name: [Antonio Jesus Pelaez](https://github.com/ajpelaez)
- Place: Granada, Spain
- Bio: IT Student at the University of Granada
- GitHub: [Antonio Jesus Pelaez](https://github.com/ajpelaez)

<<<<<<< HEAD
#### Name: [Juan Anaya Ortiz](https://github.com/JaoChaos)
- Place: Granada, Spain
- Bio: IT student at the University of Granada
- GitHub: [Juan Anaya Ortiz](https://github.com/JaoChaos)
=======
#### Name: [Alexander Voigt](https://github.com/alexandvoigt)
- Place: San Francisco, CA, USA
- Bio: Software Engineer
- GitHub: [Alexander Voigt](https://github.com/alexandvoigt)

#### Name: [Michael Greene] (https://github.com/Greeneink4)
- Place: UT, USA
- Bio: Web Dev Student
- Github: [Michael Greene] (https://github.com/Greeneink4)

#### Name: [Lee Magbanua](https://github.com/leesenpai)
- Place: Philippines
- Bio: Student / Front-end Web Developer
- GitHub: [leesenpai](https://github.com/leesenpai)

#### Name: [Damodar Lohani](https://github.com/lohanidamodar)
- Place: Kathmandu, Nepal
- Bio: Technology Consultant at [LohaniTech](https://lohanitech.com)
- GitHub: [Damodar Lohani](https://github.com/lohanidamodar)

#### Name: [Hrafnkell Orri Sigurðsson](https://github.com/hrafnkellos)
- Place: Hafnarfjörður, Iceland
- Bio: Computer Scientist
- GitHub: [Hrafnkell Orri Sigurðsson](https://github.com/hrafnkellos)

#### Name: [Mitchell Haugen](https://github.com/haugenmitch)
- Place: VA, USA
- Bio: Programmer
- GitHub: [haugenmitch](https://github.com/haugenmitch)

#### Name: [Felipe Do Espirito Santo](https://github.com/felipez3r0)
- Place: Jaboticabal, SP, Brazil
- Bio: Professor at Fatec, Faculdade São Luís, and Mozilla Volunteer
- GitHub: [Felipe Do E. Santo](https://github.com/felipez3r0)

#### Name: [Jason Green](https://jason.green)
- Place: Seattle, WA
- Bio: Student of code, eater of sustainable sushi
- GitHub: [Jalence](https://github.com/jalence)

#### Name: [Elan Ripley](https//github.com/tattarrattat)
- Place: Raleigh, North Carolina, USA
- Bio: Programmer
- Github: [Elan Ripley](https//github.com/tattarrattat)

#### Name: [Justin Oliver](https://github.com/justinoliver)
- Place: Seattle, WA, USA, Earth!
- Bio: Trying to learn cool new things!
- GitHub: [Justin Oliver](https://github.com/justinoliver)
>>>>>>> c0345d2b
<|MERGE_RESOLUTION|>--- conflicted
+++ resolved
@@ -695,12 +695,11 @@
 - Bio: IT Student at the University of Granada
 - GitHub: [Antonio Jesus Pelaez](https://github.com/ajpelaez)
 
-<<<<<<< HEAD
 #### Name: [Juan Anaya Ortiz](https://github.com/JaoChaos)
 - Place: Granada, Spain
 - Bio: IT student at the University of Granada
 - GitHub: [Juan Anaya Ortiz](https://github.com/JaoChaos)
-=======
+
 #### Name: [Alexander Voigt](https://github.com/alexandvoigt)
 - Place: San Francisco, CA, USA
 - Bio: Software Engineer
@@ -750,4 +749,3 @@
 - Place: Seattle, WA, USA, Earth!
 - Bio: Trying to learn cool new things!
 - GitHub: [Justin Oliver](https://github.com/justinoliver)
->>>>>>> c0345d2b
