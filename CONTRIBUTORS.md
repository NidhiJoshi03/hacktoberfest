--- conflicted
+++ resolved
@@ -341,12 +341,6 @@
 - Bio: Love learning, coding and sketching!!
 - Github [Sravya Pullagura](https://github.com/sravya96)
 
-<<<<<<< HEAD
-#### Name: [Francis Venne](https://github.com/NullSilence)
-- Place: Montreal, Canada.
-- Bio: Developer by day, cat lover by night. Canadian tech enthusiast.
-- Github [Sravya Pullagura](https://github.com/NullSilence)
-=======
 #### Name: [Rafael Lima](https://github.com/rafaelkalan)
 - Place: Belo Horizonte, Minas Gerais, Brazil
 - Bio: Youger software engineer
@@ -378,4 +372,8 @@
 - Place: Christchurch, Canterbury, New Zealand
 - Bio: Earhquake enthusiast
 - GitHub:[fushandchups] (https://github.com/fushandchups) 
->>>>>>> 7e92b6fc
+
+#### Name: [Francis Venne](https://github.com/NullSilence)
+- Place: Montreal, Canada.
+- Bio: Developer by day, cat lover by night. Canadian tech enthusiast.
+- Github [Sravya Pullagura](https://github.com/NullSilence)