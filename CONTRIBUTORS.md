#### Name: [Sam Flores](https://github.com/samflores23)		
 - Place: Chicago, IL, USA		
 - Bio: Programming :desktop_computer: Games :video_game: Movies :popcorn: Food :cake:		
 - GitHub: [samflores23](https://github.com/samflores23)
 
 #### Name: [Deepika Sunhare](https://github.com/deepikasunhare) 
  - Place: Indore, India 
  - Bio: Engineering Student @ IET DAVV Indore 
  - Github: [deepikasunhare](https://github.com/deepikasunhare)
 
#### Name: [Daniel Hernandez](https://github.com/DHDaniel)
- Place: Caracas, Venezuela
- Bio: IB Diploma high school student.
- GitHub: [DHDaniel](https://github.com/DHDaniel)

#### Name: [Clark Weckmann](https://github.com/clarkhacks)
- Place: Illinois, USA
- Bio: Design, Develop, Produce!
- GitHub: [ClarkHacks](https://github.com/clarkhacks)

#### Name: [Mintoo Kumar](https://github.com/mintoo511)
- Place: New Delhi, India
- Bio: Software Engineer
- GitHub: [mintoo511](https://github.com/mintoo511)

#### Name: [GITHAE KEVIN](https://github.com/Kevogich)
- Place: Torino, Italy
- Bio: Everything Data !
- GitHub: [GITHAE KEVIN](https://github.com/Kevogich)

#### Name: [Sourav Verma](https://github.com/SrGrace)
- Place: Gwalior, Madhya Pradesh, India
- Bio: Machine Learning Enthusiast, Information Technology Undergraduate-18
- GitHub: [SrGrace](https://github.com/SrGrace)
#### Name: [Abhay Gawade](https://github.com/abhaygawade)
- Place: Pune, Maharashtra, India
- Bio: Technology enthusiastic!
- GitHub: [Abhay Gawade](https://github.com/abhaygawade)

#### Name: [Chong Jia Wei](https://github.com/heyjiawei)
- Place: Singapore
- Bio: Transformer in disguise
- GitHub: [heyjiawei](https://github.com/heyjiawei)

#### Name: [Indra Kusuma](https://github.com/idindrakusuma)
- Place: Semarang, Indonesia
- Bio: ♥ opensource ♥
- GitHub: [idindrakusuma](https://github.com/idindrakusuma)

### Name: [Terren Peterson](https:/github.com/terrenjpeterson)
- Place: Richmond, Virginia, United States
- Bio: Creator of Alexa Skills and Lex based chatbots
- GitHub: [Terren Peterson](https://github.com/terrenjpeterson)

### Name: [Raj Shekhar Kumar](https:/github.com/rja907)
- Place: Delhi, India
- Bio: CS Undergrad
- GitHub: [Raj Shekhar Kumar](https://github.com/rja907)

#### Name: [Darsh Naik](https://github.com/DarshNaik)
- Place: India
- Bio: Computer Engineering student
- GitHub: [DarshNaik](https://github.com/DarshNaik)

#### Name: [Ruta Puodziunaite](https://github.com/rutuke)
- Place: Dublin, Ireland
- Bio: Fullstack Web developer and a chemical sciences graduate.
- GitHub: [rutuke](https://github.com/rutuke)
- Website: [https://www.rutap.tech](https://www.rutap.tech)
- Starup: [EndorseU](http://www.endorseu.com)

#### Name: [DAVE HOWSON](https://github.com/davehowson)		
 - Place: Kandy, Sri Lanka		 
 - Bio: Software Engineering Student/ Web Developer		 
 - GitHub: [davehowson](https://github.com/davehowson)

#### Name: [Egi Nugraha](https://github.com/eginugraha)
- Place: Bandung, Jawa Barat, Indonesia
- Bio: I Love Code and Design.
- GitHub: [Egi Nugraha](https://github.com/eginugraha)

#### Name: [Faouzi Bouzar Amrouche](https://github.com/faouziamrouche)
- Place: Kolea, Tipaza, Algeria
- Bio: Fullstack Web developer, Computer Engineering Master student
- GitHub: [faouziamrouche](https://github.com/faouziamrouche)

#### Name: [Rene Israel](https://github.com/reneisrael)
- Place: Mexico
- Bio: En decadencia
- GitHub: [Rene Israel](https://github.com/reneisrael)

#### Name: [Thomas Booker](https://github.com/thomas-booker)
- Place: Stockport, Cheshire, England
- Bio: Budding software developer, studying MSc Computing
- GitHub: [thomas-booker](https://github.com/thomas-booker)

#### Name: [Türker Yıldırım](https://github.com/turkerdotpy)		
 - Place: Tekirdağ, Turkey		
 - Bio: Literally gamer, geek and viking.		
 - GitHub: [turkerdotpy](https://github.com/turkerdotpy)		

#### Name: [OGUZCAN EMEGIL](https://github.com/oemegil)
- Place: Ankara
- Bio: Format atilir
- GitHub: [Oguzcan Emegil](https://github.com/oemegil)

#### Name: [Colin Zhang](http://linkedin.com/in/colinzhang95)		
 - Place: Philadelphia, PA, USA		
 - Bio: Entrepreneur, product manager, traveller		 
 - Github: [colinzhang](https://github.com/colinzhang)		

#### Name: [Petar Popovic](https://github.com/Petar-np)
- Place: Nova Pazova, Serbia
- Bio: Blockchain and Fullstack Web Developer
- GitHub: [Petar-np](https://github.com/Petar-np)

#### Name: [Dalton](https://github.com/stormBandit)		
 - Place: Ontario, Canada		
 - Bio: Software Engineer		
 - GitHun: [Dalton](https://github.com/stormBandit)		

#### Name: [VICTOR PIOLIN](https://github.com/vico1993)
- Place: FRANCE
- Bio: Open Source Lover, and trying some go :p
- GitHub: [Victor Piolin](https://github.com/vico1993)

#### Name: [ALICE CHUANG](https://github.com/AliceWonderland)
- Place: New York City, NY, USA
- Bio: I love DOGS! :dog:
- GitHub: [Alice Chuang](https://github.com/AliceWonderland)

#### Name: [Jon Rinciari] (https://github.com/jonathanRinciari)
-Place: New Haven, CT, USA
-Bio: Web Developer
-GitHub: [Jon Rinciari] (https://github.com/jonathanRinciari)

#### Name: [AP PRANAV](https://github.com/pranav-cs)
- Place: India
- Bio: I like to code
- GitHub: [AP Pranav](https://github.com/pranav-cs)

#### Name: [GABE DUNN](https://github.com/redxtech)
- Place: Canada
- Bio: I love VUE !!
- GitHub: [Gabe Dunn](https://github.com/redxtech)
- Website: [when.](https://when.redxte.ch)

#### Name: [GEORGE FOTOPOULOS](https://github.com/xorz57)
- Place: Patras, Achaia, Greece
- Bio: Technology Enthusiast
- GitHub: [George Fotopoulos](https://github.com/xorz57)

#### Name: [Stephen Dzialo](https://github.com/dzials)
- Place: USA
- Bio: Computer Science Major
- GitHub: [Stephen Dzialo](https://github.com/dzials)

#### Name: [Taf Meister](https://github.com/tashrafy)
- Place: NYC
- Bio: Developer =]

#### Name: [RAFAEL MENEZES](https://github.com/RafaelSa94)
- Place: Boa Vista, Roraima, Brazil
- Bio: Computer Science Major
- GitHub: [Rafael Sá](https://github.com/RafaelSa94)

#### Name: [Patrick S](https://github.com/patsteph)
- Place: USA
- Bio: Professional Geek
- GitHub: [Patrick S](https://github.com/patsteph)

#### Name: [Michael Cao](https://github.com/mcao)
- Place: PA, USA
- Bio: Student
- GitHub: [Michael Cao](https://github.com/mcao)

#### Name: [Amlaan Bhoi](https://github.com/amlaanb)
- Place: IL, USA
- Bio: CS Grad Student
- GitHub: [Amlaan Bhoi](https://github.com/amlaanb)

#### Name: [Cecy Correa](https://github.com/cecyc)
- Place: USA
- Bio: Software Engineer at ReturnPath
- Github: [cecyc](https://github.com/cecyc)

#### Name: [Billy Lee](https://github.com/leebilly0)
- Place: WI, USA
- Bio: Software Developer, Bachelors in Computer Science
- Github: [Billy Lee](https://github.com/leebilly0)

#### Name: [AGNIESZKA MISZKURKA](https://github.com/agnieszka-miszkurka)
- Place: Poland
- Bio: second year Computer Science Student, in love with NYC <3
- GitHub: [agnieszka-miszkurka](https://github.com/agnieszka-miszkurka)

#### Name: [Leah Langfrod](https://github.com/leahlang4d2)
- Place: CA, USA
- Bio: Recent Bachelors in Computer Science
- Github: [Leah Langford](https://github.com/leahlang4d2)

#### Name: [Eric Nor](https://github.com/thateric)
- Place: Lake Forest, CA, USA
- Bio: Multiple corgi owner and a Senior Software Developer
- Github: [Eric Nord](https://github.com/thateric)

#### Name: [Campion Fellin](https://github.com/campionfellin)
- Place: Seattle, WA, USA
- Bio: I love open source and coffee! New grad looking for work!
- GitHub: [Campion Fellin](https://github.com/campionfellin)

#### Name: [Niket Mishra](https://github.com/niketmishra)
- Place: New Delhi, Delhi, India
- Bio: B.Tech Student in Information Technology
- GitHub: [Niket Mishra](https://github.com/niketmishra)

#### Name: [Shade Ruangwan](https://github.com/sruangwan)
- Place: Nara, Japan
- Bio: PhD student in Software Engineering
- Github: [Shade Ruangwan](https://github.com/sruangwan)

#### Name: [Michael Rodriguez](https://github.com/vinird)
- Place: Alajuea, Alajuela, Costa Rica
- Bio: Web dev adn graphic designer
- GitHub: [vinird](https://github.com/vinird)

#### Name: [Evan Culver](https://github.com/eculver)
- Place: San Francisco, CA, USA
- Bio: I work at Uber on data storage, tooling and OOS - checkout [our work](https://github.com/uber-go/dosa)!
- GitHub: [Evan Culver](https://github.com/eculver)

#### Name: [Vo Tan Tho](https://github.com/kensupermen)
- Place: Ho Chi Minh City, VietNam
- Bio: I'm Software Engineer at Dinosys
- GitHub: [Ken Supermen](https://github.com/kensupermen)

#### Name: [Franklyn Roth](https://github.com/far3)
- Place: Boulder, CO, USA
- Bio: I am a web developer working on finance sites. Specialize in accessibility.
- GitHub: [Franklyn Roth](https://github.com/far3)

#### Name: [Karthick Thoppe](https://github.com/karthicktv)
- Place: Dublin, Ireland
- Bio: I am a Solution Architect and work for a large SaaS organization
- GitHub: [Karthick Thoppe](https://github.com/karthicktv)

#### Name: [Brane](https://github.com/brane)
- Place: Turkey
- Bio: I am a caffeine based artificial life form.
- GitHub: [Brane](https://github.com/brane)

#### Name: [Ishan Jain](https://github.com/ishanjain28)
- Place: Roorkee, Uttrakhand, India
- Bio: I love working with Images, Crypto, Networking and opengl, Work as a Backend Engineer in Go. Also, Love Rust!.
- Github: [Ishan Jain](https://github.com/ishanjain28)

#### Name: [Anupam Dagar](https://github.com/Anupam-dagar)
- Place: Allahabad, India
- Bio: I am like a code currently in development.
- GitHub: [Anupam Dagar](https://github.com/Anupam-dagar)

#### Name: [Phil](https://github.com/bitbrain-za)
- Place: South Africa
- Bio: Avid Tinkerer
- GitHub: [bitbrain-za](https://github.com/bitbrain-za)

#### Name: [Jasdy Syarman](https://github.com/akutaktau)
- Place: Malaysia
- Bio: PHP Programmer
- GitHub: [akutaktau](https://github.com/akutaktau)

#### Name: [Rupesh Kumar](https://github.com/vmcniket)
- Place: India
- Bio: KIIT University IT student
- GitHub: [vmcniket](https://github.com/vmcniket)

#### Name: [Shelby Stanton](https://github.com/Minimilk93)
- Place: Leeds, England
- Bio: Front End Developer who loves cats and gaming!
- GitHub: [Minimilk93](https://github.com/Minimilk93)

#### Name: [Michael Nyamande](https://github.com/mikeyny)
- Place: Harare ,Zimbabwe
- Bio: Eat , ~~Sleep~~ , Code
- GitHub: [Mikeyny](https://github.com/mikeyny)

#### Name: [Anders Jürisoo](https://github.com/ajthinking)
- Place: Sweden
- Bio: What happens in Git stays in Git
- GitHub: [Anders Jürisoo](https://github.com/ajthinking)

#### Name: [Dvir](https://github.com/dvur12)
- Place: Israel
- Bio: \x90\x90\x90\x90
- GitHub: [Dvir](https://github.com/dvur12)

#### Name: [Xavier Marques](https://github.com/wolframtheta)
- Place: Corbera de Llobregat, Barcelona, Catalonia
- Bio: Computer Science Major
- GitHub: [WolframTheta](https://github.com/wolframtheta)

#### Name: [Vishal](https://dainvinc.github.io)
- Place: New York
- Bio: Software developer with a knack to learn things quickly.
- GitHub: [dainvinc](https://github.com/dainvinc)

### Name: [Niall Cartwright](https://github.com/Nairu)
- Place: Birmingham, UK
- Bio: Avid Games dev hobbyist, work for 3SDL as a software developer.
- GitHub: [Niall Cartwright](https://github.com/Nairu)

#### Name: [Justin I](https://github.com/Jish80)
- Place: IL, USA
- Bio: Work hard
- GitHub: [Jish80] (https://github.com/Jish80)

#### Name: [APOORVA SHARMA](https://github.com/okatticus)
- Place: Himachal Pradesh,India
- Bio: A student happy to write code and poetry.
- GitHub: [Apoorva Sharma](https://github.com/okatticus)

#### Name: [Prateek Pandey](https://github.com/prateekpandey14)
- Place: Bangalore, India
- Bio: Opensource Enthusiast, Opensource Golang developer
- GitHub: [Prateek Pandey](https://github.com/prateekpandey14)

#### Name: [CodHeK](https://github.com/CodHeK)
- Place: Mumbai, India
- Bio: Cuber/Coder
- GitHub: [CodHeK](https://github.com/CodHeK)

#### Name: [Søren Eriksen](https://github.com/soer7022)
- Place: Denmark
- Bio: Currently studying computerscience at Aarhus University
- Github: [Søren Eriksen](https://github.com/soer7022)

#### Name: [Cristiano Bianchi](https://github.com/crisbnk)
- Place: Italy
- Bio: Love to learn something new everyday
- GitHub: [crisbnk](https://github.com/crisbnk)


#### Name: [Paulo Henrique Scherer](https://github.com/phscherer)
- Place: Brazil
- Bio: Student and newbie software developer
- GitHub: [phscherer](https://github.com/phscherer)

#### Name: [Aldo Cano](https://github.com/aldocano)
- Place: Tirana, Albania
- Bio: A bug is never just a mistake...
- GitHub: [Aldo Cano](https://github.com/aldocano)

#### Name: [Timea Deák](https://github.com/DTimi)
- Place: Dublin, Ireland
- Bio: Molecular biologist
- GitHub: [Timea Deák](https://github.com/DTimi)

#### Name: [Christian Skala](https://github.com/chrishiggins29)
- Place: New York, USA
- Bio: Hire me! Need a VP of Engineering, Director of Software, CTO?
- GitHub: [Christian Skala](https://github.com/chrishiggins29)

#### Name: [filedesless](https://hightechlowlife.info)
- Place: Québec, Canada
- Bio: CompSci from ULaval reporting in
- GitHub: [aiglebleu](https://github.com/aiglebleu)

#### Name: [Jon Lee](https://github.com/githubbbbbbbbbbbbb)
- Place: Canada
- Bio: Student
- GitHub: [githubbbbbbbbbbbbb](https://github.com/githubbbbbbbbbbbbb)

#### Name: [Ren Cummings](https://github.com/nrenc027)
- Place: Dayton,OH, USA
- Bio: I like Code :sunglasses:, Coloring :art:, and Cardio :running:
- GitHub: [Ren Cummings](https://github.com/nrenc027)

#### Name: [Nefari0uss](https://github.com/nefari0uss)
- Place: USA
- Bio: Gamer, developer, and open source enthusiast!
- Github: [Nefari0uss](https://github.com/nefari0uss)

#### Name: [S Stewart](https://github.com/tilda)
- Place: Denton, Texas, US
- Bio: Dude trying to become a IT guy somewhere. Also reads [The Register](https://www.theregister.co.uk).
- GitHub: [tilda](https://github.com/tilda)

#### Name: [Jose Gomera](https://github.com/josegomera)
- Place: Dominican Republic
- Bio: I'm web developer that love somehow to help.
- Github: [josegomera](https://github.com/josegomera)

#### Name: [Stephen Abrahim](https://github.com/lepah)
- Place: Huntington Beach, CA
- Bio: Games and things!
- GitHub: [Stephen Abrahim](https://github.com/lepah)

#### Name: [Rajeev Kumar Singh](https://github.com/rajeeviiit)
- Place: Gandhinagar,Gujrat, IN
- Bio: Games and music!
- GitHub: [Rajeev Kumar Singh](https://github.com/rajeeviiit)

### Name: [Benjamin Sanvoisin](https://github.com/Laudenlaruto)
- Place : Paris, FR
- Bio: Devops, Gamer and fun
- GitHub: [Benjamin Sanvoisin](https://github.com/Laudenlaruto)

#### Name: [Matthew Burke](https://github.com/MatthewBurke1995)
- Place: Sydney, Australia
- Bio: Big fan of Python + Data
- GitHub: [Matthew Burke](https://github.com/MatthewBurke1995)

#### Name: [Caio Perdona](https://github.com/perdona)
- Place: Ribeirao Preto, SP, Brazil
- Bio: Web and Mobile Engineer
- GitHub: [Caio Perdona](https://github.com/perdona)

#### Name: [Shankhalika Sarkar](https://github.com/Shankhalika)
- Place: Karnataka, India
- Bio: Current Final Year CS Undergrad. I love poetry, tea and dogs.
- Github: [Shankhalika Sarkar](https://github.com/Shankhalika)

#### Name: [Henrique Duarte](https://github.com/mustorze)
- Place: São Paulo, SP, BR
- Bio: Developer, I really like!
- GitHub: [Henrique Duarte](https://github.com/mustorze)

#### Name: [Akshit Kharbanda](https://github.com/akshit04)
- Place: Delhi, India
- Bio: 5th semester IT Undergrad. Machine Learning enthusiast. Black coffee <3
- GitHub: [Akshit Kharbanda](https://github.com/akshit04)

#### Name:[Avinash Jaiswal](https://github.com/littlestar642)
- Place:Surat,Gujarat,India.
- Bio:In love with the WEB,from age of 5!
- Github:[Avinash Jaiswal](https://github.com/littlestar642)

#### Name: [JoeBanks13](https://github.com/JoeBanks13)
- Place: York, United Kingdom
- Bio: Backend web developer
- GitHub: [JoeBanks13](https://github.com/JoeBanks13)
- Webpage: [josephbanks.me](https://josephbanks.me)
- GitLab Server: [GitLab](https://gitlab.josephbanks.me/JoeBanks13)

#### Name: [Alisson Vargas](https://github.com/alisson-mich)
- Place: Torres, RS, Brazil
- Bio: A guy who loves IT :D
- GitHub: [Alisson Vargas](https://github.com/alisson-mich)

#### Name: [Mat.](https://github.com/pudkipz)
- Place: Stockholm, Sweden
- Bio: Random Swedish student.
- GitHub: [Mat.](https://github.com/pudkipz)

#### Name: [Adiyat Mubarak](https://github.com/Keda87)
- Place: Jakarta, ID, Indonesia
- Bio: Technology Agnostic
- GitHub: [Adiyat Mubarak](https://github.com/Keda87)

#### Name: [Vishaal Udandarao](https://github.com/vishaal27)
- Place: New Delhi, India
- Bio: Professional Geek | Developer
- GitHub: [Vishaal Udandarao](https://github.com/vishaal27)

#### Name: [Sparsh Garg](https://github.com/sparsh789)
- Place: Hyderabad, Telangana, India
- Bio: Student@IIIT,Hyderabad
- GitHub: [sparsh789](https://github.com/sparsh789)

#### Name: [Zaki Akhmad](https://github.com/za)
- Place: Jakarta, Indonesia
- Bio: Python enthusiasts
- GitHub: [za](https://github.com/za)

### Name: [Joey Marshment-Howell](https://github.com/josephkmh)
- Place: Berlin, Germany
- Bio: A nice young man who likes web programming!
- GitHub: [Joey Marshment-Howell](https://github.com/josephkmh)

#### Name: [Chris Sullivan](https://github.com/codemastermd)
- Place: College Park, Maryland
- Bio: Comp Sci student at the University of Maryland
- GitHub: [Chris Sullivan](https://github.com/codemastermd)

### Name: [Owen Mitchell](https://github.com/ultimatezenzar)
- Place: Edmond, OK, United States
- Bio: Programmer for a high school robotics team
- Github: [ultimatezenzar] (https://github.com/ultimatezenzar)

#### Name: [Sravya Pullagura](https://github.com/sravya96)
- Place: Vijayawada, Andhra Pradesh, India
- Bio: Love learning, coding and sketching!!
- Github [Sravya Pullagura](https://github.com/sravya96)

#### Name: [Ahmad Musaddiq Mohammad](https://github.com/ahmadmusaddiq)
- Place: Kuala Belait, Brunei Darussalam
- Bio: Mechanical engineer
- Github: [ahmadmusaddiq](https://github.com/ahmadmusaddiq)

#### Name: [Rafael Lima](https://github.com/rafaelkalan)
- Place: Belo Horizonte, Minas Gerais, Brazil
- Bio: Youger software engineer
- GitHub: [Rafael Lima](https://github.com/rafaelkalan)

#### Name: [Saif Rehman Nasir](https://github.com/shyshin)
- Place: New Delhi, India
- Bio: Techie with a lot of horizontals but a low verticality :(
- Github: [Saif Rehman Nasir](https://github.com/shyshin)

#### Name: [Yash Mittra](https://github.com/mittrayash)
- Place: New Delhi, Delhi, India
- Bio: Web Developer, Coder | Entering the field of Machine Learning and Data Science
- GitHub: [mittrayash](https://github.com/mittrayash)

#### Name: [Dustin Woods](https://github.com/dustinywoods)
- Place: MN, USA
- Bio: Software Developer
- GitHub: [Dustin Woods](https://github.com/dustinywoods)

#### Name: [Ginanjar S.B](https://github.com/egin10)
- Place: Samarinda, Kalimantan Timur, Indonesia
- Bio: Someone who's intresting about web devlopment / Programming
- GitHub: [Ginanjar S.B | egin10](https://github.com/egin10)

#### Name: [Fush Chups](https://github.com/fushandchups)
- Place: Christchurch, Canterbury, New Zealand
- Bio: Earhquake enthusiast
- GitHub:[fushandchups] (https://github.com/fushandchups)

#### Name: [Francis Venne](https://github.com/NullSilence)
- Place: Montreal, Canada.
- Bio: Developer by day, cat lover by night. Canadian tech enthusiast.
- Github [Sravya Pullagura](https://github.com/NullSilence)

#### Name: [Leonardo Bonetti](https://github.com/LeonardoBonetti)
- Place: São Paulo, Brazil
- Bio: Associate Degree analysis and systems development
- GitHub: [Leonardo Bonetti](https://github.com/LeonardoBonetti)

#### Name: [Noveen Sachdeva](https://github.com/noveens)
- Place: Hyderabad, Telangana, India
- Bio: 3rd Year CS undergrad at IIIT Hyderabad.
- GitHub: [Noveen Sachdeva](https://github.com/noveens)

#### Name: [DENNIS ORZIKH](https://github.com/orzikhd)
- Place: Seattle, WA, USA
- Bio: Student at UW. Likes easy ways to make sure tools are set up in new environments (like this project)
- Github: Wow isn't this right up there ^ [Dennis Orzikh](https://github.com/orzikhd)

#### Name: [Pranav Bhasin](https://github.com/pranavbhasin96)
- Place: Hyderabad, Telangana, India
- Bio: Trying to fit in coding society.
- GitHub: [Pranav Bhasin](https://github.com/pranavbhasin96)

#### Name: [Vaibhav Agarwal](https://github.com/vaibhavagarwal220)
- Place: Mandi, Himachal Pradesh, India
- Bio: A passionate programmer and a beginner in Open Source
- Github [Vaibhav Agarwal](https://github.com/vaibhavagarwal220)

#### Name: [Arpit Gogia](https://github.com/arpitgogia)
- Place: Delhi, India
- Bio: Python Developer
- Github [Arpit Gogia](https://github.com/arpitgogia)

#### Name: [Charlie Stanton](https://github.com/shtanton)
- Place: Southend-On-Sea, England
- Bio: JavaScript Tinkerer, Lover of Vim
- Github [Charlie Stanton](https://github.com/shtanton)

#### Name: [James Henderson](https://github.com/prohunt)
- Place: Raleigh, NC, United States
- Bio: Inquisitive, Loves coding, also vegan
- Github [Sravya Pullagura](https://github.com/sravya96)

#### Name: [Loreleen Mae Sablot](https://github.com/loreleensablot)
- Place: Daet, Camarines Norte, Philippines
- Bio: I love designing beautiful websites. I also bike.
- Github [Loreleen Mae Sablot] (https://github.com/loreleensablot)

#### Name: [Ahmad Musaddiq Mohammad](https://github.com/ahmadmusaddiq)
- Place: Kuala Belait, Brunei Darussalam
- Bio: Mechanical engineer
- Github: [ahmadmusaddiq](https://github.com/ahmadmusaddiq)

#### Name: [Aleksandr Vorontsov](https://github.com/a-vorontsov)
- Place: London, England
- Bio: Student, Aspiring Front-end Web Dev
- Github [Aleksandr Vorontsov](https://github.com/a-vorontsov)
#### Name: [Ben Smith](https://github.com/ben-w-smith)
- Place: Salt Lake City, UT, USA
- Bio: A guy that loves writing bots and automation.
- GitHub: [Ben Smith](https://github.com/ben-w-smith)

#### Name: [Eric Bryant](https://github.com/shmickle)
- Place: Fairfax, Virginia, USA
- Bio: Web Developer
- GitHub: [shmickle](https://github.com/shmickle)

#### Name: [Emmanuel Akinde](https://github.com/harkindey)
- Place: Lagos, Nigeria
- Bio: Lets Code and Chill
- Github: [Harkindey](https://github.com/harkindey)

#### Name: [Ashish Krishan](https://github.com/ashishkrishan1995)
- Place: India
- Bio: Computer Science Major / UI/UX Designer
- GitHub: [ashishkrishan1995](https://github.com/ashishkrishan1995)

#### Name: [Katherine S](https://github.com/kms6bn)
- Place: San Francisco
- Bio: Data Scientist
- Github: [kms6bn](https://github.com/kms6bn)

#### Name: [BrunoSXS](https://github.com/brunosxs)
- Brazil
- Bio: I like turtules.
- Github [BrunoSXS](https://github.com/brunosxs)

#### Name: [Alexander Miller](https://github.com/allesmi)
- Place: Salzburg, Austria
- Bio: Student/Web Developer
- GitHub: [allesmi](https://github.com/allesmi)

#### Name: [Bryan Wigianto](https://github.com/bwigianto)
- Place: USA
- Bio: Engineer
- GitHub: [bwigianto](https://github.com/bwigianto)

#### Name: [Ckpuna4](https://github.com/Ckpuna4)
- Place: Saint-petersburg, Russia
- Bio: Web Developer
- GitHub: [Ckpuna4](https://github.com/Ckpuna4)

#### Name: [Vaibhaw Agrawal](https://github.com/vaibhaw2731)
- Place: New Delhi, India
- Bio: I am a Machine Learning enthusiast.
- GitHub: [vaibhaw2731](https://github.com/vaibhaw2731)

#### Name: [Dhevi Rajendran](https://github.com/dhevi)
- Place: USA
- Bio: Software Engineer
- Github: [dhevi](https://github.com/dhevi)

#### Name: [Martns90](https://github.com/martns90)
- Place: The Gym
- Bio: enthusiast
- Github: [martns90](https:github.com/martns90)

#### Name: [Oluwadamilola Babalola](https://github.com/thedammyking)
- Place: Lagos, Nigeria
- Bio: JavaScript Developer
- GitHub: [Oluwadamilola Babalola](https://github.com/thedammyking)

### Name: [Trevor Meadows](https://github.com/tlm04070)
- Place: Charlotte, North Carolina.
- Bio: UNC Charlotte coding bootcamp student.
- GitHub: [tlm04070](https://github.com/tlm04070);

#### Name: [Ratchapol Tengrumpong](https://github.com/lullabies)
- Place: Bangkok, Thailand
- Bio: Programmer Analyst
- GitHub: [lullabies](https://github.com/lullabies)

#### Name: [Luke Taylor](https://github.com/lmcjt37)
- Place: Derby, UK
- Bio: Senior Software Engineer, child at heart
- GitHub: [Luke Taylor](https://github.com/lmcjt37)

#### Name: [Snehil Verma](https://github.com/vsnehil92)
- Place: Delhi, India
- Bio: Love to learn new technologies
- GitHub: [vsnehil92](https://github.com/vsnehil9

#### Name: [Akram Rameez](https://github.com/akram-rameez)
- Place: Bengaluru, India
- Bio: I like free T-shirts and I cannot lie.
- GitHub: [allesmi](https://github.com/akram-rameez)

#### Name: [Bryan Tylor](https://github.com/bryantylor)
- Place: Cincinnati, OH, USA
- Bio: Elixir Dev / Nuclear Engineer
- GitHub: [Bryan Tylor](https://github.com/bryantylor)

#### Name: [Matthias Kraus](https://github.com/brotkiste)
- Place: Munich, Germany
- Bio: Automotive Computer Science
- GitHub: [brotkiste](https://github.com/brotkiste)

#### Name: [Harshil Agrawal](https://github.com/harshil1712)
-Place: Vadodara, India
-Bio: Student,Web Developer
-GitHub: [harshil1712](https://github.com/harshil1712)

#### Name: [Bennett Treptow](https://github.com/bennett-treptow)
- Place: Milwaukee, WI, USA
- Bio: Computer Science Major / Web Developer
- Github: [bennett-treptow](https://github.com/bennett-treptow)

#### Name: [Cameron Smith](https://github.com/cameronzsmith)
- Place: Wichita, KS, USA
- Bio: Student
- GitHub: [cameronzsmith](https://github.com/cameronzsmith)

#### Name: [Jose Morales](https://github.com/castro732)
- Place: Buenos Aires, Argentina
- Bio: Developer
- GitHub: [castro732](https://github.com/castro732)

#### Name: [Hassan Sani](https://github.com/inidaname)
- Place: Bida, Niger State, Nigeria
- Bio: Web Developer at @ADPNigeria

#### Name: [Philip Terzic](https://github.com/PhilTerz)
- Place: Scottsdale, Arizona, USA
- Bio: Aspiring OSS Contributer
- GitHub: [PhilTerz](https://github.com/PhilTerz)

#### Name: [Gustavo Pacheco Ziaugra](https://github.com/GustavoZiaugra)
- Place: São Paulo, Brazil.
- Bio: Technology Guy / Student
- GitHub: [Gustavo Ziaugra](https://github.com/GustavoZiaugra)

#### Name: [Sarah Chen](https://github.com/sarovisk)
- Place: Sao Paulo/ Brazil
- Bio: Student
- GitHub: [sarovisk](https://github.com/sarovisk)

#### Name: [Jose David](https://github.com/jose4125)
- Place: Bogotá, Colombia
- Bio: Web Developer
- GitHub: [jose4125](https://github.com/jose4125)

#### Name: [Chathumina Vimukthi](https://github.com/ChathuminaVimukthi )
- Place: Bogotá, Colombia
- Bio: Second year undergraduate(Computer Science)
- GitHub: [ChathuminaVimukthi](https://github.com/ChathuminaVimukthi )

#### Name: [Mayank Saxena](https://github.com/mayank26saxena)
- Place: New Delhi, India
- Bio: Student
- GitHub: [mayank26saxena](https://github.com/mayank26saxena)

#### Name: [Napat Rattanawaraha](https://github.com/peam1234)
- Place: Bangkok, Thailand
- Bio: Student / Junior Web Developer
- GitHub: [peam1234](https://github.com/peam1234)

#### Name: [Marion Fioen](https://github.com/marion59000)
- Place: Lille, France
- Bio: Developer
- GitHub: [marion59000](https://github.com/marion59000)

#### Name: [Akma Adhwa](https://github.com/akmadhwa)
- Place: Malaysia
- Bio: Web Developer
- GitHub: [akmadhwa](https://github.com/akmadhwa)

#### Name: [Ian James](https://inj.ms)
- Place: London, UK
- Bio: Web... person?
- GitHub: [injms](https://github.com/injms)

#### Name: [K Foster](https://foster.im)
- Place: West Sussex, UK
- Bio: Web Developer
- GitHub: [g33kcentric](https://github.com/g33kcentric)

#### Name: [Andin FOKUNANG](https://github.com/switchgirl95)
- Place: Yaounde , Cameroon
- Bio: Student - Otaku - Geek
- GitHub: [Switch](https://github.com/switchgirl95)

#### Name: [xenocideiwki] (https://github.com/xenocidewiki)
- Place: Norway
- Bio: Reverse Engineer
- GitHub: [xenocidewiki] (https://github.com/xenocidewiki)

#### Name: [George Hundmann](https://github.com/georgegsd)
- Place: Mannheim, Baden-Württemberg, Germany
- Bio: I'm a German Shepherd that likes eating
- GitHub: [georgegsd](https://github.com/georgegsd)

#### Name: [Ahmad Abdul-Aziz](https://github.com/a-m-a-z)
- Place: Abuja, Nigeria
- Bio: Web Developer
- GitHub: [a-m-a-z](https://github.com/a-m-a-z)

#### Name: [Allan Dorr](https://github.com/aldorr)
- Place: Hamburg, Germany
- Bio: Web Dev, Writer, Translator, Teacher
- GitHub: [aldorr](https://github.com/aldorr)

#### Name: [Musa Barighzaai](https://github.com/mbarighzaai)
- Place: Toronto, Canada
- Bio: Front End Developer
- GitHub: [mbarighzaai](https://github.com/mbarighzaai)

#### Name: [Lakston](https://github.com/Lakston)
- Place: Toulouse, France
- Bio: Front-End Dev
- GitHub: [Lakston](https://github.com/Lakston)

#### Name: [Shobhit Agarwal](https://github.com/shobhit1997)
- Place: JSSATE, NOIDA ,INDIA
- Bio: Student/Andriod Developer
- GitHub: [shobhit1997](https://github.com/shobhit1997)

#### Name: [Will Barker](https://github.com/billwarker)
- Place: Toronto, Canada
- Bio: A guy who wants to improve the world through AI!
- GitHub: [Will Barker](https://github.com/billwarker)

#### Name: [Christopher Bradshaw](https://github.com/kitsune7)
- Place: Provo, UT, USA
- Bio: I love FOXES!!! :fox:
- GitHub: [kitsune7](https://github.com/kitsune7)

#### Name: [Ben Edelson]
-Place: Newark NJ
-Bio: I.T.
-GitHub: https://github.com/Bed3150n

#### Name: [JOE SCHO](https://github.com/JoeScho)
- Place: London, UK
- Bio: I love guitar!
- GitHub: [JoeScho](https://github.com/JoeScho)

#### Name: [Anuraag Tummanapally](https://github.com/TummanapallyAnuraag)
- Place: Mumbai, India
- Bio: Student, System Administrator
- GitHub: [TummanapallyAnuraag](https://github.com/TummanapallyAnuraag)

#### Name: [Fran Acién](https://github.com/acien101)
- Place: Madrid, Spain
- Bio: Full of empty
- GitHub: [Fran Acién](https://github.com/acien101)

#### Name: [Piyush Sikarwal](https://github.com/psikarwal)
- Place: India
- Bio: Professional Geek
- GitHub: [Piyush Sikarwal](https://github.com/psikarwal)

#### Name: [Pratyum Jagannath](https://github.com/Pratyum)
- Place: Singapore
- Bio: I tell tales!
- GitHub: [Pratyum](https://github.com/Pratyum)

#### Name: [Jakub Bačo](https://github.com/vysocina)
- Place: Slovakia
- Bio: Student / Designer
- GitHub: [Jakub Bačo](https://github.com/vysocina)

#### Name: [Gabriel Obaldia](https://github.com/gobaldia)
- Place: Uruguay
- Bio: Full Stack Developer
- GitHub: [Gabriel Obaldia](https://github.com/gobaldia)

#### Name: [Antonio Jesus Pelaez](https://github.com/ajpelaez)
- Place: Granada, Spain
- Bio: IT Student at the University of Granada
- GitHub: [Antonio Jesus Pelaez](https://github.com/ajpelaez)

#### Name: [Jerry Chong](https://github.com/zanglang)
- Place: Johor Bahru, Malaysia
- Bio: Software Engineer
- GitHub: [Jerry Chong](https://github.com/zanglang)

#### Name : [Pronomita Dey] (https://github.com/PronomitaDey)
- Place : India
- Bio : Front End Developer. Open Source Enthusiast. Learner.
- GitHub : [Pronomita Dey] (https://github.com/PronomitaDey)

#### Name: [PANAGIOTIS VLACHOS](https://github.com/PanosVl)
- Place: Athens, Greece
- Bio: Undergraduate CS student / Software Developer
- GitHub: [PanosVl](https://github.com/PanosVl)

#### Name: [PureHyd](https://github.com/PureHyd)
- Place: Evanston, IL
- Bio: EECS Student \@ NorthwesternU
- GitHub: [PureHyd](https://github.com/PureHyd)

#### Name: [Hoang Ha](https://github.com/halink0803)
- Place: Hanoi, Vietnam
- Bio: I love javascript! :cat:
- GitHub: [Hoang Ha](https://github.com/halink0803)

#### Name: [Will Tan](https://github.com/twillzy)
- Place: Sydney, Australia
- Bio: 2/4 into getting a free Hacktoberfest T-Shirt
- GitHub: [Antonio Jesus Pelaez](https://github.com/twillzy)

#### Name: [Santanaraj Esguerra](https://github.com/akiyamamio16)
- Place: San Fernando City, Pampanga, Philippines 2000
- Bio: I'm a 4th year Graduating I.T Student from Our Lady Of Fatima Univeristy Pampanga
- GitHub: [Haruka Mayumi](https://github.com/akiyamamio16)

#### Name: [Edwin Chui](https://github.com/Fly1nP4nda)
- Place: Georgia, United States
- Bio: Fulltime / Fullstack Web Developer
- GitHub: [Fly1nP4nda](https://github.com/Fly1nP4nda)

#### Name: [Mark Carlson](https://github.com/electrek)
- Place: Chicago, IL, USA
- Bio: Escape room maker
- GitHub: [Mark Carlson](https://github.com/electrek)

#### Name: [Warrin Pipon](https://github.com/lgdroidz)
- Place: Davao, Philippines
- Bio: Web Developer
- GitHub: [Warrin Pipon](https://github.com/lgdroidz)

#### Name: [David Buckle](https://github.com/met3or)
- Place: Manchester, UK
- Bio: Linux System Administrator
- GitHub: [met3or](https://github.com/met3or)

#### Name: [Aishwarya Pradhan](https://github.com/aishwaryapradhan)
- Place: Gurugram, India
- Bio: Learner, Coder,  INFJ, multipotentialite and a person who loves
to explore life. Also, Python and Django Developer
- Github: [Aishwarya Pradhan](https://github.com/aishwaryapradhan)
- Website: [Introverted Geek](http://introvertedgeek.com)

#### Name: [ALEX MARRUJO](https://github.com/marrujoalex)
- Place: California
- Bio: Software Developer
- GitHub: [Alex Marrujo](https://github.com/marrujoalex)

#### Name: [Ezequiel Pequeño Calvar](https://github.com/remohir)
- Place: London, United Kingdom
- Bio: FrontEnd Developer
- GitHub: [Ezequiel Pequeño Calvar](https://github.com/remohir)

### Name: [Elijah](https://github.com/raptosaur)
- Place: Swansea, UK
- Bio: Studying MEng at Swansea Uni and part time SysAdmin
- GitHub: [Raptosaur](https://github.com/raptosaur)

#### Name: [George Kunthara](https://github.com/gkunthara)
- Place: Seattle, WA USA
- Bio: Student at Gonzaga University
- GitHub: [George Kunthara](https://github.com/gkunthara)

#### Name: [Jamie Taylor](https://github.com/GaProgMan)
- Place: Leeds, UK
- Bio: Full stack .NET developer (and .NET Core blogger)
- GitHub: [GaProgMan](https://github.com/GaProgMan)

#### Name: [Lokesh Raj Arora](https://github.com/lokiiarora)
- Place: Darjeeling, India
- Bio: CS Student at SRM University, Full Stack Developer
- Github: [Lokesh Raj Arora](https://github.com/lokiiarora)

#### Name: [Mahdi Majidzadeh](https://github.com/MahdiMajidzadeh/)
- Place: Qom, Qom, Iran
- Bio: back-end develoer and seo expert
- GitHub: [Mahdi Majidzadeh](https://github.com/MahdiMajidzadeh/)
- Twitter: [Mahdi Majidzadeh](https://twitter.com/MahdiMajidzadeh/)

#### Name: [Pedro Mietto Bruini](https://github.com/bruini)
- Place: Jundiaí, São Paulo, Brazil
- Bio: Analyst/Developer Student at Fatec-Jd
- GitHub: [Pedro Mietto Bruini](https://github.com/bruini)

#### Name: [NIKOLETT HEGEDÜS](https://github.com/henikolett)
- Place: Debrecen, Hungary
- Bio: I'm a Developer / Music geek / Nature enthusiast
- GitHub: [Nikolett Hegedüs](https://github.com/henikolett)

#### Name: [Omar Mujahid](https://github.com/omarmjhd)
- Place: Austin, Texas, USA
- Bio: I write code, and play golf!
- GitHub: [Omar Mujahid](https://github.com/omarmjhd)

#### Name: [Kyle Johnson] (https://github.com/johnson90512)
- Place: United States
- Bio: Information System Administrator, former Information Systems student
- GitHub: [Kyle Johnson] (https://github.com/johnson90512)
#### Name: [Gilliano Menezes](https://github.com/gillianomenezes)
- Place: Recife, Brazil
- Bio: Software Engineer at www.neuroup.com.br
- GitHub: [Gilliano Menezes](https://github.com/gillianomenezes)

#### Name: [Luís Antonio Prado Lança](https://github.com/luisslanca)
- Place: Jundiaí, São Paulo, Brazil
- Bio: I'm a student in Fatec Jundiaí and Web Developer.
- GitHub: [Luís Antonio Prado Lança](https://github.com/luisslanca)

#### Name: [Anish Bhardwaj](https://github.com/bhardwajanish)
- Place: New Delhi, India
- Bio: CSD IIITD
- GitHub: [Anish Bhardwaj](https://github.com/bhardwajanish)

#### Name: [Ankur Sharma](https://github.com/ankurs287)
- Place: New Delhi, India
- Bio: CSAM, IIITD
- GitHub: [Ankur Sharma](https://github.com/ankurs287)

#### Name: [Siddhant Verma](https://github.com/siddver007)
- Place: Delhi, India
- Bio: Information Assurance and Cybersecurity Master's Student at Northeastern University
- GitHub: [Siddhant Verma](https://github.com/siddver007)

#### Name: [Cody Williams](https://github.com/codyw9524)
- Place: Dallas, Texas, USA
- Bio: Web Nerd
- GitHub: [Cody Williams](https://github.com/codyw9524)

#### Name: [Aayush Sharma](https://github.com/aayusharma)
- Place: Mandi, Himachal Pradesh, India
- Bio: IITian
- GitHub: [Aayush Sharma](https://github.com/aayusharma)

#### Name: [Jonas Fabisiak](https://github.com/RenCloud)
- Place: Hanover, Germany
- Bio: IT Student
- GitHub: [Jonas Fabisiak](https://github.com/RenCloud)

#### Name: [Mark Schultz](https://github.com/zynk)
- Place: Calgary, Alberta
- Bio: IT Student at SAIT
- GitHub: [Mark Schultz](https://github.com/zynk)

#### Name: [Juan Pablo Aguilar Lliguin](https://github.com/chefjuanpi)
- Place: Chicoutimi, QC, Canada
- Bio: Full Stack Developer
- GitHub: [Juan Pablo Aguilar Lliguin](https://github.com/chefjuanpi)

### Name: [Isaac Torres Michel](https://github.com/isaactorresmichel)
- Place: León, Mexico
- Bio: Software Engineer
- GitHub: [Isaac Torres Michel](https://github.com/isaactorresmichel)

#### Name: [Klaudia K.](https://github.com/KalpiKK)
- Place: Poland
- Bio: IT Student at the University of Wroclaw
- GitHub: [Klaudia K.](https://github.com/KalpiKK)

#### Name: [Luiz Gustavo Mattos](https://github.com/mano0012)
- Place: Brasil
- Bio: Computer Science Student
- Github: [Luiz Matos](https://github.com/mano0012)

#### Name: [Jeppe Ernst](https://github.com/Ern-st)
- Place: 🇩🇰
- Bio: fullstack/devops/security unicorn 🦄
- GitHub: [Jeppe Ernst](https://github.com/Ern-st)

#### Name: [Sergey Gorky](https://github.com/sergeygorky)
- Place: Ukraine
- Bio: I've Top Rated status in Upwork
- GitHub: [Sergey Gorky](https://github.com/sergeygorky)

#### Name: [Ayush Agarwal](https://github.com/thisisayaush)
- Place: Noida, India
- Bio: CSE Student at the Amity University
- GitHub: [Ayush Agarwal](https://github.com/thisisayush)

#### Name: [Arie Kurniawan](https://github.com/arkwrn)
- Place: Jakarta, Indonesia
- Bio: IT Student at Universiy of Muhammadiyah Jakarta
- GitHub: [Arie Kurniawan](https://github.com/arkwrn)

#### Name: [Ramón Didier Valdez Yocupicio](https://github.com/xDidier901)
- Place: Hermosillo, Sonora, México
- Bio: Software Developer / Student
- GitHub: [Didier Valdez](https://github.com/xDidier901)

#### Name: [Jamie Pinheiro](https://github.com/jamiepinheiro)
- Place: Canada
- Bio: Student @ uWaterloo
- GitHub: [jamiepinheiro](https://github.com/jamiepinheiro)

#### Name: [Alvin Abia](https://github.com/twist295)
- Place: NY, USA
- Bio: Lead Mobile Developer
- Github: [Alvin Abia](https://github.com/twist295)

### Name: [Carlos Federico Lahrssen](https://github.com/carloslahrssen)
- Place: Miami, Florida, USA
- Bio: CS Student at Florida International University
- GitHub: [Carlos Lahrssen](https://github.com/carloslahrssen)

#### Name: [Caio Calderari](https://github.com/caiocall)
- Place: Campinas, São Paulo, Brazil
- Bio: Designer
- GitHub: [Caio Calderari](https://github.com/caiocall)

#### Name: [Chashmeet Singh](https://github.com/chashmeetsingh)
- Place: New Delhi, India
- Bio: CS Student
- GitHub: [Chashmeet Singh](https://github.com/chashmeetsingh)

#### Name: [Aimee Tacchi](https://github.com/darkxangel84)
- Place: England, UK
- Bio: Female Front-End Developer From England, UK, I love Code, Cats and Tea. Also love travelling.
- GitHub: [darkxangel84](https://github.com/darkxangel84)

#### Name: [Stuart Wares](https://github.com/StuWares)
- Place: Tamworth, United Kingdom
- Bio: Learning web development to help with a career change!
- GitHub: [Stu Wares](https://github.com/StuWares)

#### Name: [Aitor Alonso](https://github.com/tairosonloa)
- Place: Madrid, Spain
- Bio: Computer Science and Engineering BSc student at Carlos III University of Madrid
- GitHub: [Aitor Alonso](https://github.com/tairosonloa)

#### Name: [Veronika Tolpeeva](https://github.com/ostyq)
- Place: Moscow, Russia
- Bio: Web developer
- GitHub: [Veronika Tolpeeva](https://github.com/ostyq)

#### Name: [Dzmitry Kasinets](https://github.com/dkasinets)
- Place: Brooklyn, NY, USA
- Bio: CS student at Brooklyn College, and The Game of Thrones fan :3
- Github: [Dzmitry Kasinets](https://github.com/dkasinets)

#### Name: [Anthony Mineo](https://github.com/amineo)
- Place: New Jersey, USA
- Bio: Web Design & Development
- GitHub: [Anthony Mineo](https://github.com/amineo)

#### Name: [Brent Scheppmann](https://github.com/bareon)
- Place: Garden Grove, CA, US
- Bio: Student, Geophysicist
- GitHub: [Brent Scheppmann](https://github.com/bareon)

#### Name: [Andrea Stringham](https://github.com/astringham)
- Place: Phoenix, AZ USA
- Bio: Coffee addict, dog person, developer.
- GitHub: [Andrea Stringham](https://github.com/astringham)

#### Name: [coastalchief](https://github.com/coastalchief)
- Place: Germany
- Bio: dev
- GitHub: [coastalchief](https://github.com/coastalchief)

#### Name: [Furkan Arabaci](https://github.com/illegaldisease)
- Place: Turkey
- Bio: Computer Science student
- GitHub: [Furkan Arabaci](https://github.com/illegaldisease)

#### Name: [Rizki Ramadhana](https://github.com/rizkiprof)
- Place: Yogyakarta, Indonesia
- Bio: Student / Front-end Developer
- GitHub: [Rizki Ramadhana](https://github.com/rizkiprof)

#### Name: [Sarthak Bhagat](https://github.com/sarthak268)
- Place: Delhi, India
- Bio: ECE Undergraduate
- GitHub: [Sarthak Bhagat](https://github.com/sarthak268)

#### Name: [Haley C Smith](https://github.com/haleycs)
- Place: Orlando, Florida
- Bio: Web Designer/Developer
- GitHub: [Haley C Smith](https://github.com/haleycs)

#### Name: [Lesyntheti](https://github.com/lesyntheti)
- Place : Troyes, France
- Bio : Network Engineer at University of Technology of Troyes
- Github: [lesyntheti](https://gitbub.com/lesyntheti)

#### Name: [Abdullateef](https://github.com/abdullateef97)
- Place: Lagos Island, Lagos State, Nigeria
- Bio: Student Developer
- GitHub: [Abdullateef](https://github.com/abdullateef97)

#### Name: [Juan Anaya Ortiz](https://github.com/JaoChaos)
- Place: Granada, Spain
- Bio: IT student at the University of Granada
- GitHub: [Juan Anaya Ortiz](https://github.com/JaoChaos)

#### Name: [Alexander Voigt](https://github.com/alexandvoigt)
- Place: San Francisco, CA, USA
- Bio: Software Engineer
- GitHub: [Alexander Voigt](https://github.com/alexandvoigt)

#### Name: [Michael Greene] (https://github.com/Greeneink4)
- Place: UT, USA
- Bio: Web Dev Student
- Github: [Michael Greene] (https://github.com/Greeneink4)

#### Name: [Lee Magbanua](https://github.com/leesenpai)
- Place: Philippines
- Bio: Student / Front-end Web Developer
- GitHub: [leesenpai](https://github.com/leesenpai)

#### Name: [Damodar Lohani](https://github.com/lohanidamodar)
- Place: Kathmandu, Nepal
- Bio: Technology Consultant at [LohaniTech](https://lohanitech.com)
- GitHub: [Damodar Lohani](https://github.com/lohanidamodar)

#### Name: [Hrafnkell Orri Sigurðsson](https://github.com/hrafnkellos)
- Place: Hafnarfjörður, Iceland
- Bio: Computer Scientist
- GitHub: [Hrafnkell Orri Sigurðsson](https://github.com/hrafnkellos)

#### Name: [Mitchell Haugen](https://github.com/haugenmitch)
- Place: VA, USA
- Bio: Programmer
- GitHub: [haugenmitch](https://github.com/haugenmitch)

#### Name: [Felipe Do Espirito Santo](https://github.com/felipez3r0)
- Place: Jaboticabal, SP, Brazil
- Bio: Professor at Fatec, Faculdade São Luís, and Mozilla Volunteer
- GitHub: [Felipe Do E. Santo](https://github.com/felipez3r0)

#### Name: [Jason Green](https://jason.green)
- Place: Seattle, WA
- Bio: Student of code, eater of sustainable sushi
- GitHub: [Jalence](https://github.com/jalence)

#### Name: [Elan Ripley](https//github.com/tattarrattat)
- Place: Raleigh, North Carolina, USA
- Bio: Programmer
- Github: [Elan Ripley](https//github.com/tattarrattat)

#### Name: [Akshat Maheshwari](https://github.com/akshat14714)		
 - Place: Hyderabad, India		
 - Bio: CSE Undergrad in IIIT Hyderabad		
 - Github: [akshat14714](https://github.com/akshat14714/)

#### Name: [Bennie Mosher](https://github.com/benniemosher)		
 - Place: Windsor, CO		
 - Bio: CTO of NOMO FOMO, Inc. && Software Engineer at NBC Universal		
 - GitHub: [Bennie Mosher](https://github.com/benniemosher)		

#### Name: [Justin Oliver](https://github.com/justinoliver)
- Place: Seattle, WA, USA, Earth!
- Bio: Trying to learn cool new things!
- GitHub: [Justin Oliver](https://github.com/justinoliver)

#### Name: [RYAN R SMITH](https://github.com/devronsoft)
- Place: Oxford, UK
- Bio: Kiwi dev
- GitHub: [Ryan Smith](https://github.com/devronsoft)
- Website: [Blog](https://devronsoft.github.io/)

#### Name: [Michael Kaiser](https://github.com/patheticpat)
- Place: Germany
- Bio: Ooooooh, nooooooo, not tonight!!
- GitHub: [Michael Kaiser](https://github.com/patheticpat)

#### Name: [Igor Rzegocki](https://github.com/ajgon)
- Place: Kraków, PL
- Bio: I do Ruby for living, and hacking for fun
- GitHub: [Igor Rzegocki](https://github.com/ajgon)
- Website: [Online Portfolio](https://rzegocki.pl/)

#### Name: [JULIE QIU](https://github.com/julieqiu)
- Place: New York City, NY, USA
- Bio: Software Engineer; Loves iced coffee
- GitHub: [Julie Qiu](https://github.com/julieqiu)

#### Name: [Luis Alducin](https://linkedin.com/luisalduucin)
- Place: Mexico City
- Bio: Software Engineer
- GitHub: [Luis Alducin](https://github.com/luisalduucin)

#### Name: [Hannah Zulueta](https://github.com/hanapotski)
- Place: North Hollywood, CA
- Bio: Web developer, Calligrapher, Musician, Entrepreneur
- GitHub: [Ryan Smith](https://github.com/hanapotski)
- Website: [Blog](https://homemadecoder.wordpress.com)

#### Name: [Michele Adduci](https://micheleadduci.net)
- Place: Germany
- Bio: Full Stack Developer, living on a CI/CD pipeline
- GitHub: [madduci](https://github.com/madduci)

#### Name: [Austin Carey](https://github.com/apcatx)
- Place: Austin, TX, USA
- Bio: Jr Full Stack Developer making my first contribution.
- GitHub: [apcatx](https://github.com/apcatx)

#### Name: [John Rexter Flores](https://github.com/alldeads)
- Place: Cebu, Philippines
- Bio: Full Stack Developer
- Github: [John Rexter Flores](https://github.com/alldeads)

#### Name: [Luciano Santana dos Santos](https://github.com/lucianosds)
- Place: Ponta Grossa, PR, Brasil
- Bio: Computer Network Professional
- Github: [Luciano Santana dos Santos](https://github.com/lucianosds)

#### Name: [Naman Doshi] (https://github.com/warmachine0609)
-Place: Chennai,India
-Bio: ML developer
-Github: [Naman Doshi] (https://github.com/warmachine0609)
#### Name: [Alex Choi](https://github.com/running-cool)
- Place: Athens, GA
- Bio: Student
- Github: [running-cool](https://github.com/running-cool)

#### Name: [Sebastian Schreck](https://schreck.berlin)
- Place: Berlin, Germany
- Bio: Software Engineer
- Github: [StegSchreck](https://github.com/StegSchreck)

#### Name: [Fernando Contreras](https://github.com/fercreek)
- Place: Nuevo Leon, Mexico
- Bio: Software Engineer
- Github: [fercreek](https://github.com/fercreek)
- Website: [Blog](https://fercontreras.com/)

#### Name: [Kshitiz Khanal](https://github.com/kshitizkhanal7)
- Place: Kathmandu, Nepal
- Bio: Open Data and Open Knowledge activist
- GitHub: [Kshitiz Khanal](https://github.com/kshitizkhanal7)

#### Name: [Manas kashyap](https://github.com/Manas-kashyap)
- Place: New Delhi, India
- Bio: Computer Science Engineering student at Amity University
Noida
-Github: [Manas kashyap](https://github.com/Manas-kashyap)

#### Name: [Daksh Chaturvedi](https://github.com/daksh249)
- Place: New Delhi, India
- Bio: ECE Undergraduate at IIIT-Delhi
- GitHub: [Daksh Chaturvedi](https://github.com/daksh249)

#### Name: [SHANAKA ANURADHA](https://github.com/shanaka95)
- Place: Sri Lanka
- Bio: Undergraduate
- GitHub: [Shanaka95](https://github.com/shanaka95)

### Name: [Brandon Fadairo](https://github.com/BFadairo)
- Place: Columbus, Ohio
- Bio: A guy looking to change career fields
- GitHub: [Brandon Fadairo](https://github.com/BFadairo)

#### Name: [Lukas A](https://github.com/lukbukkit)
- Place: Kassel, Hesse, Germany
- Bio: Student on his way to the Abitur
- GitHub: [LukBukkit](https://github.com/lukbukkit)

#### Name: [Leticiafatimaa](https://github.com/leticiafatimaa)
- Place: Florianopolis, SC, Brazil
- Bio: I have 19 years, course Analysis and Development System.
- GitHub: [LeticiaFatimaa](https://github.com/leticiafatimaa)

#### Name: [Dale Noe](https://github.com/dalenoe)
- Place: Fairbury, Illinois, US
- Bio: System administrator by day, devops by hobby.
- GitHub: [Dale Noe](https://github.com/dalenoe)

#### Name: [Valera Kushnir](https://github.com/kashura)
- Place: Tampa, FL, USA
- Bio: Scrum Master and passionate technologist.
- GitHub: [kashura](https://github.com/kashura)

#### Name: [Eric Briese](https://github.com/Atrolantra)
- Place: Brisbane, Australia
- Bio: Student studying LAw and IT. Currently working as a software engineer.
- GitHub: [Atrolantra](https://github.com/Atrolantra)


#### Name: [Jeevan Chapagain](https://github.com/jeevanc)
- Place: Kathmandu, Nepal
- Bio: Student studying BSc(CSIT).Currently working as a software engineer intern.
- GitHub: [Jeevan Chapagain](https://github.com/jeevanc)

#### Name: [Ayushverma8](https://github.com/Ayushverma8)
- Place: Indore, TN, IN
- Bio: I'm living the best part of my life and the life that I always wanted to. Surrounded by amazing people everyday. Rich in happiness, meager in hate. Seduce me with bikes and roads, invite me to trekking and long drives. I love food and sleep. I'm driven by music and art.
- GitHub: [Ayush](https://github.com/Ayushverma8)

#### Name: [VEBER Arnaud](https://github.com/VEBERArnaud)
- Place: Paris, France
- Bio: Solution Architect @ Eleven-Labs
- GitHub: [VEBERArnaud](https://github.com/VEBERArnaud)

#### Name: [Dushyant Rathore](https://github.com/dushyantRathore)
- Place: New Delhi, India
- Bio: Student
- GitHub: [dushyantRathore](https://github.com/dushyantRathore)

#### Name: [Attila Blascsak](https://github.com/blascsi)
- Place: Hungary
- Bio: Front-end dev. Love React!
- GitHub: [Attila Blascsak](https://github.com/blascsi)

#### Name: [Acquila Santos Rocha](https://github.com/DJAcquila)
- Place: Goiânia, Brasil
- Bio: Computer Science Student
- GitHub: [Acquila Santos Rocha](https://github.com/DJAcquila)

#### Name: [Jasen Wyatt](https://github.com/jasenwyatt)
- Place: Detroit, Michigan, USA
- Bio: Director UX & Development; music-lover; father;
- GitHub: [Jasen Wyatt](https://github.com/jasenwyatt)

#### Name: [Larizza Noelly Tueros Garcia](https://github.com/skayablars)
- Place: Santiago de los Caballeros, República Dominicana
- Bio: Software Engineer, Web Developer, Design unicorn
- GitHub: [Larizza Tueros](https://github.com/skayablars)

#### Name: [Gaurav Lalchandani](https://github.com/return007)
- Place: India
- Bio: Computer Science Student, Eat, code and sleep :P
- GitHub: [return007](https://github.com/return007)

#### Name: [Jianhao Tan](https://github.com/jaanhio)
- Place: Singapore
- Bio: I like spending time in chlorinated water and spitting out codes.
- GitHub: [Jianhao Tan](https://github.com/jaanhio)

#### Name:[Roi Ben - Shaul](https://github.com/rughciatuk)
- Place: israel
- Bio: Android developer
- GitHub: [Roi Ben - Shaul](https://github.com/rughciatuk)

#### Name: [Konstantin](https://github.com/Kola50011)
- Place: Wiener Neustadt, Austria
- Bio: Computer Science Student
- GitHub: [Konstantin](https://github.com/Kola50011)

#### Name: [Ankit Rai](https://github.com/ankitrai96)
- Place: Greater Noida, Uttar Pradesh, India
- Bio: A high functioning geek, et cetera.
- GitHub: [ankitrai96](https://github.com/ankitrai96)

#### Name: [Tiago Severino](https://github.com/TiagoSeverino)
- Place: Lisbon, Portugal
- Bio: I code for fun!
- GitHub: [TiagoSeverino](https://github.com/TiagoSeverino)

#### Name: [Patrick Hübl-Neschkudla](https://github.com/flipace)
- Place: Vienna, Austria
- Bio: Senior Developer @ ovos media gmbh. Happily married and father of 2 awesome kids. Oh and I like games.
- GitHub: [flipace](https://github.com/flipace)

#### Name: [Zakaria Soufiani](https://github.com/zakaria-soufiani)
- Place: Agadir, Morocco
- Bio: Student
- GitHub: [Zakaria Soufiani](https://github.com/zakaria-soufiani)

#### Name: [Mathias Pihl](https://github.com/newspaperman57)
- Place: Aalborg, Denmark
- Bio: Software Engineering Student
- GitHub: [Newspaperman57](https://github.com/newspaperman57)

#### Name: [Bikibi](https://github.com/Bikibi)
- Place: Toulouse, France
- Bio: Front-end dev
- GitHub: [Bikibi](https://github.com/Bikibi)

#### Name: [Weilun](https://github.com/holah)
- Place: Singapore
- Bio: Engineer
- GitHub: [Weilun](https://github.com/holah)

#### Name: [Matteo Mensi](https://github.com/Snatched)
- Place: Italy
- Bio: Chemical Engineering student. C++ developer. I (try to) make high-performance computational programs to help with scientific research.
- GitHub: [Snatched](https://github.com/Snatched)

#### Name: [Oleksiy Ovdiyenko](https://github.com/doubledare704)
- Place: Kyiv, Ukraine
- Bio: Python Dev
- GitHub: [Oleksiy Ovdiyenko](https://github.com/doubledare704)

#### Name: [Jeremy](https://github.com/jremeh)
- Place: KL, Malaysia
- Bio: Applied Math with Computing Student
- GitHub: [Jeremy](https://github.com/jremeh)

#### Name: [KUMAR AKSHAY](https://github.com/kakshay21)
- Place: Indore, Madhya Pradesh, India
- Bio: Electronics and Communication student.
- GitHub: [Kumar Akshay](https://github.com/kakshay21)

#### Name: [Jibin Thomas Philipose](https://github.com/JIBIN-P)
- Place: Mumbai, India
- Bio: Full-Stack Development, Machine Learning and Having Fun!.
- GitHub: [Jibin Thomas Philipose](https://github.com/JIBIN-P)

### Name: [Matei David](https://github.com/Matei207)
- Place: Birmingham, UK
- Bio: BSc Student at University of Birmingham
- GitHub: [Matei David](https://github.com/Matei207)

#### Name: [CAPS Padilla](https://github.com/CarlosPadilla)
- Place: Jalisco, Mexico
- Bio: A handsome guy with the best work ever

#### Name: [Aiman Abdullah Anees](https://github.com/aimananees)
- Place: Hyderabad, India
- Bio: iOS Developer
- GitHub: [Aiman Abdullah Anees](https://github.com/aimananees)

#### Name: [Andrea Zanin](https://github.com/ZaninAndrea)
- Place: Trento, Italy
- Bio: High School Student, passionate about math, coding and open source
- Github: [ZaninAndrea](https://github.com/ZaninAndrea)

#### Name: [VENKATESH BELLALE] (http://venkateshbellale.github.io)
- place:pune , India
- bio : loves computer+science , student
- github: [venketsh bellale] (http://github.com/venkateshbellale)

#### Name: [Keith VenHuizen](https://github.com/keithvenh/)
- Place: Sioux Falls, South Dakota
- Bio: Hi, I'm Keith. I love my family, playing board games, Chicago sports and problem solving!
- GitHub: [Keith VenHuizen](https://github.com/keithvenh)

#### Name：[ Eason Xuan ](https://github.com/timemahcine)
- Place: City:Shao Xing, State:Zhe Jiang, Country:China
- Bio: computer science student,front-end developer
- GitHub: [ Eason Xuan](https://github.com/timemahcine)

#### Name: [Ocean](https://github.com/ocean0212)
- Place: Henan, China
- Bio: Chinese food :heart_eyes:
- GitHub: [Ocean](https://github.com/ocean0212)

#### Name: [Rohit Motwani](https://github.com/rohittm)
- Place: Kanpur, India
- Bio: Frontend Developer
- GitHub: [rohittm](https://github.com/rohittm)

#### Name: [Piotr](https://github.com/khorne55)
- Place: Limerick, Ireland
- Bio: Computer Engineering Student :)
- GitHub: [khorne55](https://github.com/khorne55)

#### Name: [Rafael Barbosa](https://github.com/rafaelmilanibarbosa)
- Place: Sao Bernardo do Campo, Sao Paulo, Brazil
- Bio: loves computer+science , Full Stack Developer
- GitHub: [Ocean](https://github.com/rafaelmilanibarbosa)

#### Name: [Eric Wolfe](https://github.com/erwolfe)
- Place: Edwardsville, IL, USA
- Bio: Programmer, Audiophile, Gamer
- GitHub: [Eric Wolfe](https://github.com/erwolfe)

#### Name: [Francis](https://github.com/borbefg)
- Place: Quezon City, PH
- Bio: Fueled by :coffee:
- GitHub: [Francis](https://github.com/borbefg)

#### Name: [Gowtham](https://github.com/gowtham1997)
- Place: Chennai
- Bio: Loves Data science

### Name: [Branden] (https://github.com/redbeardaz)
- Place: Phoenix, AZ
- Bio: Customer Success Manager
- GitHub: [RedBeardAZ] (https://github.com/redbeardaz)

#### Name: [Hussain Calcuttawala](https://github.com/hussainbadri21)
- Place: Bengaluru, India
- Bio: Android Developer, Student, Foodie
- GitHub: [hussainbadri21](https://github.com/hussainbadri21)

#### Name: [M K]
- Place: Ko Tao, Thailand
- Bio: I love code, coffee and the beach

#### Name: [Ahmad Thames](https://github.com/ahmadthames)
- Place: Houston, TX, USA
- Bio: UX Engineer, Traveler, Plant-Based Foodie
- GitHub: [ahmadthames](https://github.com/ahmadthames)

#### Name: [Skyler](https://github.com/huntleyreep)
- Place: South Carolina
- Bio: Computer Science Student / Free Code Camper
- GitHub: [huntleyreep](https://github.com/huntleyreep)

#### Name: [Steve K]
- Place: Philadelphia, PA
- Bio: Security Analyst

#### Name: [Siddharth Tankariya](https://github.com/siddharthtankariya/)
- Place: Mumbai, India
- Bio: Java Developer, Foodie
- GitHub: [siddharthtankariya](https://github.com/siddharthtankariya/)

#### Name: [Christoph](https://github.com/iamchrishckns)
- Place: Germany
- Bio: I'm a german developer who loves to create things :)
- GitHub: [iamchrishckns](https://github.com/iamchrishckns)

#### Name: [Aditya Yuvaraj](https://github.com/Screwed-Up-Head)
- Place: Pune, India
- Bio: Metalhead law student who loves hardware and code
- GitHub: [Screwed-Up-Head](https://github.com/Screwed-Up-Head)

#### Name: [Zoe Kafkes](https://github.com/zkafkes)
- Place: Atlanta, Georgia USA
- Bio: caffeinated and curious
- GitHub: [zkafkes](https://github.com/zkafkes)

#### Name: [Gareth Davies](https://github.com/gareth-d85)
- Place: UK
- Bio: Future Developer and Free code camp local group leader
- GitHub: [Gareth Davies](https://github.com/gareth-d85)

#### Name: [Daniel Tudares](https://github.com/dan1eltudares)
- Place: Ottawa, Ontario, Canada
- Bio: Network specialist, code n00b
- Github: [Daniel Tudares](https://github.com/dan1eltudares)

#### Name: [Ryan Sperzel](https://github.com/ryansperzel)
- Place: NYC, New York, USA
- Bio: Recent college grad attending Flatiron School coding bootcamp
- GitHub: [Ryan Sperzel](https://github.com/ryansperzel)

#### Name: [Thomas Lee](https://github.com/pbzweihander)
- Place: Seoul, Republic of Korea
- Bio: College student
- GitHub: [Thomas Lee](https://github.com/pbzweihander)

#### Name: [Ayush Aggarwal](https://github.com/aggarwal125ayush)
- Place: Delhi, India
- Bio: Data Scientist , Android Developer
- Github: [Ayush Agagrwal](https://github.com/aggarwal125ayush)

#### Name: [Taylor Hudson](https://github.com/AllenCompSci)
- Place: Allen, Texas, USA
- Bio: Computer Scientist , C++ Developer, Java Developer, NodeJS, High School Computer Science Teacher, Math Teacher, Mathematicain
- Github: [Allen Comp Sci](https://github.com/AllenCompSci)

#### Name: [Margaret Kelley](https://github.com/mlouisekelley)
- Place: USA
- Bio: Cat lover
- GitHub: [mlouisekelley](https://github.com/mlouisekelley)

#### Name: [Simon Volpert](https://github.com/vol-pi)
- Place: Ulm, Germany
- Bio: DevOps, Hiking, Photography
- GitHub: [vol-pi](https://github.com/vol-pi)

#### Name: [Matteo Testa](https://github.com/maojh)
- Place: Milan, Italy
- Bio: Design&Arts
- GitHub: [maojh](https://github.com/maojh)

#### Name: [SAIDEEP DICHOLKAR](https://github.com/saideepd)
- Place: Mumbai, India
- Bio: Computer Science Engineering Student & Tech Enthusiast
- GitHub: [Saideep Dicholkar](https://github.com/saideepd)

#### Name: [Lisa Nguyen](https://github.com/LisaNguyen)
- Place: Dublin, Ireland
- Bio: Front-end developer
- GitHub: [Lisa Nguyen](https://github.com/LisaNguyen)

#### Name: [Tyler Williams](https://github.com/Tyler-Williams)
- Place: Henderson, NV, USA
- Bio: Front-end Developer
- GitHub: [Tyler-Williams](https://github.com/Tyler-Williams)

#### Name: [Ítalo Epifânio](https://github.com/itepifanio)
- Place: Natal, Brazil
- Bio: Web developer PHP and Python
- Github: [Ítalo Epifânio](https://github.com/itepifanio)

#### Name: [Otto Bittencourt](https://github.com/OttoWBitt)
- Place: Belo Horizonte, Minas Gerais, Brazil
- Bio: Computer Science student at Puc-Mg ,Music lover
- GitHub: [OttoWBitt] (https://github.com/OttoWBitt)

#### Name: [Ana Perez](https://github.com/anacperez)
- Place: King City, California, United States
- Bio: Full-Stack developer, hiking, travel, art, photography
- GitHub: [Ana Perez](https://github.com/anacperez)

#### Name: [Matan](https://github.com/matan188)
- Place: TLV, IL
- Bio: Programmer
- GitHub: [Matan](https://github.com/matan188)

#### Name: [Moisés Ñañez](https://github.com/moisesnandres)
- Place: Ica, Perú
- Bio: Software developer and musician
- GitHub: [Moisés Ñañez](https://github.com/moisesnandres)

#### Name: [Joe Hanson](https://github.com/jahanson)
- Place: San Antonio, TX, United States
- Bio: Front-End Developer
- GitHub: [Joe Hanson](https://github.com/jahanson)

#### Name: [Tech Tide](https://github.com/techtide/)
- Place: Singapore, Singapore
- Bio: Young software developer.
- GitHub: [techtide](https://github.com/techtide/)

#### Name: [Raymond Duckworth](https://github.com/raymondxduckworth/)
- Place: California, USA
- Bio: Aspiring full-stack web developer/software engineer. Interested in IoT, AI, & Tech Business.
- GitHub: [Raymond Duckworth](https://github.com/raymondxduckworth/)

#### Name: [Tanner Lund](https://github.com/nylan17/)
- Place: Seattle
- Bio: Developer
- GitHub: [Nylan17](https://github.com/nylan17/)

#### Name: [Ermolaev Gleb](https://github.com/ermolaeff/)
- Place: Moscow, Russia
- Bio: Student-developer, fond of JAva, Web etc.
- GitHub: [Ermolaeff](https://github.com/ermoalaeff)

#### Name: [Jeffrey Ng](https://github.com/NgJeffrey/)
- Place: California, United States
- Bio: Student
- GitHub: [NgJeffrey](https://github.com/NgJeffrey/)

#### Name: [Peter Walsh](https://github.com/ddddamian/)
- Place: UK
- Bio: Learning to code through freeCodeCamp
- GitHub: [Peter Walsh](https://github.com/ddddamian/)

#### Name: [Michelle Uy](https://github.com/breindy/)
- Place: NYC
- Bio: CS student aspiring to become a better coder
- GitHub: [Michelle Uy](https://github.com/breindy/)

#### Name: [James Nuttall](https://github.com/JamesNuttall/)
- Place: UK
- Bio: Developing things. Learning Git
- GitHub: [James Nuttall](https://github.com/JamesNuttall/)

#### Name: [Bruno](https://github.com/bbarao/)
- Place: Lisbon, Portugal
- Bio: Love stuff
- GitHub: [Bruno](https://github.com/bbarao/)

#### Name: [Taylor Lee](https://github.com/taylorlee1/)
- Place: California
- Bio: Developer
- GitHub: [taylorlee1](https://github.com/taylorlee1/)

#### Name: [José](https://github.com/JJPO96/)
- Place: Porto, Portugal
- Bio: Informatics Student
- GitHub: [JJPO96](https://github.com/JJPO96/)

#### Name: [Rafael Barbosa Conceição](https://github.com/darthmasters/)
- Place: Sergipe, Brasil
- Bio: Web Developer
- GitHub: [Rafael Barbosa Conceição](https://github.com/darthmasters/)

#### Name: [Eric](https://github.com/Eric-Tadeja/)
- Place: Redmond, Washington
- Bio: service engineer
- GitHub: [Eric-Tadeja](https://github.com/Eric-Tadeja/)

#### Name: [Grégoire](https://github.com/navispeed/)
- Place: Quebec, Canada
- Bio: Scala developer
- GitHub: [navispeed](https://github.com/navispeed/)

#### Name: [Spencer](https://github.com/leaous/)
- Place: Pittsburgh, Pennsylvania
- Bio: student :)
- GitHub: [leaous](https://github.com/leaous/)

#### Name：[Akani] (htpps://github.com/akanijade/)
- Place: Jakarta, Indonesia
- Bio: Student
- GitHub: [akanijade] (https://github.com/akanijade/)

#### Name: [Udit Mittal](https://github.com/udit-001)
- Place: New Delhi, India
- Bio: Programmer
- Github: [Udit Mittal](https://github.com/udit-001)

#### Name: [Sai Praneeth](https://github.com/saip009)
- Place: Mumbai, India
- Bio: Programmer
- Github: [Sai Praneeth](https://github.com/saip009)

#### Name: [Abhishek Bhatt](https://github.com/ab-bh)		
 - Place: New Delhi, India		
 - Bio: Software developer, studying B.Tech CSE		
 - GitHub: [Abhishek Bhatt](https://github.com/ab-bh)

#### Name: [Aniket](https://github.com/AniketRoy)
- Place: New Delhi, India
- Bio: Computer Science Under Graduate, Open Source Lover
- GitHub: [Aniket](https://github.com/AniketRoy)

#### Name: [Nelson Estevão](https://github.com/nelsonmestevao)
- Place: Braga, Portugal
- Bio: Student of Software Engineering who likes puzzles.
- GitHub: [nelsonmestevao](https://github.com/nelsonmestevao)

#### Name: [Tom Michel](https://github.com/tomichel)
- Place: Berlin, Germany
- Bio: Developer
- Github: [Tom Michel](https://github.com/tomichel)

#### Name: [Abhishek Bhatt](https://github.com/ab-bh)
- Place: New Delhi, India
- Bio: Software developer, studying B.Tech CSE
- GitHub: [Abhishek Bhatt](https://github.com/ab-bh)

#### Name: [Rohit Mathew](https://github.com/rohitjmathew)
- Place: Bangalore, Karnataka, India
- Bio: Android Developer, Freelancer and Tech Enthusiast
- GitHub: [Rohit Mathew](https://github.com/rohitjmathew)

#### Name: [Aditya Giri](https://github.com/BrainBuzzer)
- Place: Latur, India
- Bio: Student
- Github: [Udit Mittal](https://github.com/BrainBuzzer)

#### Name: [syamkumar](https://github.com/syam3526)
- Place:kerala,india
- Bio: data scientist
- Github: [syamkumar](https://github.com/syam3526)

#### Name: [Gui An Lee](https://github.com/piroton)
- Place: Singapore, Singapore
- Bio: Student
- Github: [Gui An Lee](https://github.com/piroton)

#### Name: [Hardik Surana](https://github.com/hardiksurana)
- Place: Bangalore, India
- Bio: Programmer, Student
- Github: [Hardik Surana](https://github.com/hardiksurana)

#### Name: [Curian lee Zhen Jie](https://github.com/finalight)		
 - Place: Singapore
 - Bio: Fullstack, devops practitioner
 - GitHub: [turkerdotpy](https://github.com/finalight)

#### Name: [Ayushman KB](https://github.com/namhsuya/)
- Place: Calcutta, India
- Bio: Life sciences student|Dev|Linux enthusiast
- GitHub: [namhsuya](https://github.com/namhsuya/)

#### Name: [Michael Rogers](https://github.com/widgyrogers)
- Place: London, England
- Bio: Management Consultant
- Github: [widgyrogers] (https://github.com/widgyrogers)

#### Name: [Ipaye Alameen](https://github.com/ipaye)
- Place: Lagos, Nigeria
- Bio: Coumpter Engeering Undergrad | Front-end Developer | Javascript enthusiast
- Github: [ipaye] (https://github.com/ipaye)

#### Name: [Audrey Delgado](https://github.com/AudreyLin)
- Place: CA, USA
- Bio: It Network & Security graduate turned newb developer...lol.  
- Github: [AudreyLin](https://github.com/AudreyLin)

#### Name: [Kutsoragi](https://github.com/Kutsoragi)
- Place: Madrid, Spain
- Bio: Software Student
- Github: [Kutsoragi] (https://github.com/Kutsoragi)

#### Name: [Shreyansh Dwivedi](https://github.com/shreyanshdwivedi)
- Place: Varanasi, Uttar Pradesh, India
- Bio: Undergrad at IIITA
- Github: [Shreyansh Dwivedi] (https://github.com/shreyanshdwivedi)

#### Name: [Jochen Kirstätter](https://github.com/jochenkirstaetter)
- Place: Mauritius
- Bio: Family guy, geek, entrepreneur, software craftsman: Microsoft MVP Visual Studio, C#, Xamarin, SQL Server, VFP, MySQL, Linux consultant, conference speaker
- GitHub: [jochenkirstaetter](https://github.com/jochenkirstaetter)
- Website: [Get Blogged by JoKi](https://jochen.kirstaetter.name/)

#### Name: [Paul Schmidt](https://github.com/pschmidt88)
 - Place: Kassel, Germany
 - Bio: Software Engineer @ plentymarkets
 - Github [pschmidt88](https://github.com/pschmidt88)

#### Name: [Josh McKenzie](https://github.com/mckenzieja)
 - Place: Louisville, Kentucky USA
 - Bio: Full Stack JavaScript/WoW - Hyjal(Horde)
 - GitHub: [mckenzieja](https://github.com/mckenzieja)]

 #### Name: [Sanjeev Kumar](https://github.com/sanjeevbitx)
 - Place: Kolkata, India
 - Bio: Electronics Undergrad @Jadavpur University 
 - Github [sanjeevbitx](https://github.com/sanjeevbitx)

#### Name: [Neelansh Sahai](https://www.linkedin.com/in/neelansh-sahai-555a693b/)
- Place: Lucknow, Uttar Pradesh, INDIA
- Bio: Flirty Allrounder with a knack of Programming, Sports and Music
- Github: [Neelansh Sahai](https://github.com/neelanshsahai)

#### Name: [Bryen Vieira](https://www.linkedin.com/in/bryen95/)
- Place: London, UK
- Bio: Android development and a sprinkle of back end web!
- Github: [Bryen V](https://github.com/bryen95)

#### Name: [Matt Wszolek](https://github.com/mattwszolek)
- Place: Chicago, IL, USA
- Bio: Softweare Engineer for SteelSeries
- Github: [Matt Wszolek](https://github.com/mattwszolek)

#### Name: [Wan Wan](https://github.com/lf2com)
- Place: Taipei, Taiwan
- Bio: Front-end Developer
- GitHub: [Wan Wan](https://github.com/lf2com)

#### Name: [Nawed Imroze](https://github.com/nawedx)
- Place: Bhubaneswar, Odisha, India
- Bio: Sophomore IT undergraduate, tech enthusiast, programmer and quizzer.
- GitHub: [Nawed Imroze](https://github.com/nawedx)

#### Name: [Henri Idrovo](https://github.com/henriguy1210)
- Place: Chicago, Illinois, USA
- Bio: Java Software Engineer. Illinois Institute of Technology graduate.
- Github: [Henri Idrovo](https://github.com/henriguy1210)

#### Name: [Mateus Fernandes Machado](https://github.com/mateusfmachado)
- Place: Patrocínio, MG, BRA
- Bio: Graduated in CS, Full Stack Javascript Consultant/Freelancer, Founder of Ampliee.com, Tech Enthusiast
- Github: [Mateus Machado](https://github.com/mateusfmachado)

#### Name: [Glen J Fergo](https://github.com/gfergo)
- Place: Long Island, New York, USA
- Bio: Professional Web Developer since 1995
- Github: [Glen J Fergo](https://github.com/gfergo)

#### Name: [Shashwat Pulak](https://github.com/shpulak)
- Place: Pune, Maharashtra, India
- Bio: Full Stack developer and Tech enthusiast
- Github: [shpulak](https://github.com/shpulak)

#### Name: [Joel Vilanilam Zachariah](https://github.com/JoelVZachariah)
- Place: Ernakulam, Kerala, India
- Bio: Sophomore CS undergraduate, MUNner,  programmer
- Github : [Joel V Zachariah](https://github.com/JoelVZachariah)

#### Name: [tbdees](https://github.com/tbdees/)
- Place: Laguna Beach, CA
- Bio: financial software consultant
- Github: [tbdees](https://github.com/tbdees/)

#### Name: [Mateo Pool](https://github.com/IAmMyself)
- Place: Chattanooga, Tennesse, USA
- Bio: Full Stack hobbyiest, Hacking enthusiast, Fluent in several languages
- GitHub: [Mateo Pool](https://github.com/IAmMyself)

#### Name: [Murilo Arruda](https://github.com/Passok11)
- Place: Petrópolis, Rio de Janeiro, Brazil
- Bio: Full Stack Student
- GitHub: [Murilo Arruda](https://github.com/Passok11)

#### Name: [Douglas Feuser](https://github.com/Douglasfeuser)
- Place: Santa Catarina, Brazil
- Bio: Front end web developer.
- GitHub: [Douglasfeuser](https://github.com/Douglasfeuser)

#### Name: [Kyle Lawson](https://github.com/KyleLawson16/)
- Place: Merrimack, New Hampshire, USA
- Bio: Business Student/Entrepreneur/Self-taught Developer
- Github: [KyleLawson16](https://github.com/KyleLawson16/)

#### Name: [V3NG](https://github.com/ianklemm)
- Place: Germany
- Bio: Webdeveloper, Sysadmin

#### Name: [John "JB" Brock](https://github.com/peppertech)
- Place: Seattle, Washington, USA
- Bio: Product Manager at Oracle. Owner of Oracle JavaScript Extension Toolkit(JET) open source project
- GitHub: [Peppertech](https://github.com/peppertech)

#### Name: [Mark](https://github.com/Mxrk)		 
 - Place: /
 - Bio: love informatics		 
 - GitHub: [Mark](https://github.com/Mxrk)

<<<<<<< HEAD
#### Name: [Alistair](https://github.com/aowongster)		 
- Place: San Diego, CA
- Bio: love to read, learn, and code
- GitHub: [Alistair](https://github.com/aowongster)
=======
#### Name: [Rishabh Thaney](https://github.com/Rishabh42)
- Place: New Delhi,India
- Bio: Student,Open source enthusiast,GSOC '17 participant, InOut 4.0 blockchain track winner
- GitHub: [Rishabh42](https://github.com/Rishabh42)
>>>>>>> d8b6dab0
<|MERGE_RESOLUTION|>--- conflicted
+++ resolved
@@ -1968,14 +1968,12 @@
  - Bio: love informatics		 
  - GitHub: [Mark](https://github.com/Mxrk)
 
-<<<<<<< HEAD
 #### Name: [Alistair](https://github.com/aowongster)		 
 - Place: San Diego, CA
 - Bio: love to read, learn, and code
 - GitHub: [Alistair](https://github.com/aowongster)
-=======
+
 #### Name: [Rishabh Thaney](https://github.com/Rishabh42)
 - Place: New Delhi,India
 - Bio: Student,Open source enthusiast,GSOC '17 participant, InOut 4.0 blockchain track winner
-- GitHub: [Rishabh42](https://github.com/Rishabh42)
->>>>>>> d8b6dab0
+- GitHub: [Rishabh42](https://github.com/Rishabh42)