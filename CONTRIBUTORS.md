#### Name: [ALICE CHUANG](https://github.com/AliceWonderland)
- Place: New York City, NY, USA
- Bio: I love DOGS! :dog:
- GitHub: [Alice Chuang](https://github.com/AliceWonderland)

#### Name: [GABE DUNN](https://github.com/redxtech)
- Place: Canada
- Bio: I love VUE !!
- GitHub: [Gabe Dunn](https://github.com/redxtech)
- Website: [when.](https://when.redxte.ch)

#### Name: [GEORGE FOTOPOULOS](https://github.com/xorz57)
- Place: Patras, Achaia, Greece
- Bio: Technology Enthusiast
- GitHub: [George Fotopoulos](https://github.com/xorz57)

#### Name: [Stephen Dzialo](https://github.com/dzials)
- Place: USA
- Bio: Computer Science Major
- GitHub: [Stephen Dzialo](https://github.com/dzials)

#### Name: [Taf Meister](https://github.com/tashrafy)
- Place: NYC
- Bio: Developer =]

#### Name: [RAFAEL MENEZES](https://github.com/RafaelSa94)
- Place: Boa Vista, Roraima, Brazil
- Bio: Computer Science Major
- GitHub: [Rafael Sá](https://github.com/RafaelSa94)

#### Name: [Patrick S](https://github.com/patsteph)
- Place: USA
- Bio: Professional Geek
- GitHub: [Patrick S](https://github.com/patsteph)

#### Name: [Michael Cao](https://github.com/mcao)
- Place: PA, USA
- Bio: Student
- GitHub: [Michael Cao](https://github.com/mcao)

#### Name: [Amlaan Bhoi](https://github.com/amlaanb)
- Place: IL, USA
- Bio: CS Grad Student
- GitHub: [Amlaan Bhoi](https://github.com/amlaanb)

#### Name: [Cecy Correa](https://github.com/cecyc)
- Place: USA
- Bio: Software Engineer at ReturnPath
- Github: [cecyc](https://github.com/cecyc)

#### Name: [Billy Lee](https://github.com/leebilly0)
- Place: WI, USA
- Bio: Software Developer, Bachelors in Computer Science
- Github: [Billy Lee](https://github.com/leebilly0)

#### Name: [AGNIESZKA MISZKURKA](https://github.com/agnieszka-miszkurka)
- Place: Poland
- Bio: second year Computer Science Student, in love with NYC <3
- GitHub: [agnieszka-miszkurka](https://github.com/agnieszka-miszkurka)

#### Name: [Leah Langfrod](https://github.com/leahlang4d2)
- Place: CA, USA
- Bio: Recent Bachelors in Computer Science
- Github: [Leah Langford](https://github.com/leahlang4d2)

#### Name: [Eric Nor](https://github.com/thateric)
- Place: Lake Forest, CA, USA
- Bio: Multiple corgi owner and a Senior Software Developer
- Github: [Eric Nord](https://github.com/thateric)

#### Name: [Campion Fellin](https://github.com/campionfellin)
- Place: Seattle, WA, USA
- Bio: I love open source and coffee! New grad looking for work!
- GitHub: [Campion Fellin](https://github.com/campionfellin)

#### Name: [Niket Mishra](https://github.com/niketmishra)
- Place: New Delhi, Delhi, India
- Bio: B.Tech Student in Information Technology
- GitHub: [Niket Mishra](https://github.com/niketmishra)

#### Name: [Shade Ruangwan](https://github.com/sruangwan)
- Place: Nara, Japan
- Bio: PhD student in Software Engineering
- Github: [Shade Ruangwan](https://github.com/sruangwan)

#### Name: [Michael Rodriguez](https://github.com/vinird)
- Place: Alajuea, Alajuela, Costa Rica
- Bio: Web dev adn graphic designer
- GitHub: [vinird](https://github.com/vinird)

#### Name: [Evan Culver](https://github.com/eculver)
- Place: San Francisco, CA, USA
- Bio: I work at Uber on data storage, tooling and OOS - checkout [our work](https://github.com/uber-go/dosa)!
- GitHub: [Evan Culver](https://github.com/eculver)

#### Name: [Vo Tan Tho](https://github.com/kensupermen)
- Place: Ho Chi Minh City, VietNam
- Bio: I'm Software Engineer at Dinosys
- GitHub: [Ken Supermen](https://github.com/kensupermen)

#### Name: [Franklyn Roth](https://github.com/far3)
- Place: Boulder, CO, USA
- Bio: I am a web developer working on finance sites. Specialize in accessibility.
- GitHub: [Franklyn Roth](https://github.com/far3)

#### Name: [Karthick Thoppe](https://github.com/karthicktv)
- Place: Dublin, Ireland
- Bio: I am a Solution Architect and work for a large SaaS organization
- GitHub: [Karthick Thoppe](https://github.com/karthicktv)

#### Name: [Brane](https://github.com/brane)
- Place: Turkey
- Bio: I am a caffeine based artificial life form.
- GitHub: [Brane](https://github.com/brane)

#### Name: [Ishan Jain](https://github.com/ishanjain28)
- Place: Roorkee, Uttrakhand, India
- Bio: I love working with Images, Crypto, Networking and opengl, Work as a Backend Engineer in Go. Also, Love Rust!.
- Github: [Ishan Jain](https://github.com/ishanjain28)

#### Name: [Anupam Dagar](https://github.com/Anupam-dagar)
- Place: Allahabad, India
- Bio: I am like a code currently in development.
- GitHub: [Anupam Dagar](https://github.com/Anupam-dagar)

#### Name: [Phil](https://github.com/bitbrain-za)
- Place: South Africa
- Bio: Avid Tinkerer
- GitHub: [bitbrain-za](https://github.com/bitbrain-za)

#### Name: [Jasdy Syarman](https://github.com/akutaktau)
- Place: Malaysia
- Bio: PHP Programmer
- GitHub: [akutaktau](https://github.com/akutaktau)

#### Name: [Rupesh Kumar](https://github.com/vmcniket)
- Place: India
- Bio: KIIT University IT student
- GitHub: [vmcniket](https://github.com/vmcniket)

#### Name: [Shelby Stanton](https://github.com/Minimilk93)
- Place: Leeds, England
- Bio: Front End Developer who loves cats and gaming!
- GitHub: [Minimilk93](https://github.com/Minimilk93)

#### Name: [Michael Nyamande](https://github.com/mikeyny)
- Place: Harare ,Zimbabwe
- Bio: Eat , ~~Sleep~~ , Code
- GitHub: [Mikeyny](https://github.com/mikeyny)

#### Name: [Anders Jürisoo](https://github.com/ajthinking)
- Place: Sweden
- Bio: What happens in Git stays in Git
- GitHub: [Anders Jürisoo](https://github.com/ajthinking)

#### Name: [Dvir](https://github.com/dvur12)
- Place: Israel
- Bio: \x90\x90\x90\x90
- GitHub: [Dvir](https://github.com/dvur12)

#### Name: [Xavier Marques](https://github.com/wolframtheta)
- Place: Corbera de Llobregat, Barcelona, Catalonia
- Bio: Computer Science Major
- GitHub: [WolframTheta](https://github.com/wolframtheta)

#### Name: [Vishal](https://dainvinc.github.io)
- Place: New York
- Bio: Software developer with a knack to learn things quickly.
- GitHub: [dainvinc](https://github.com/dainvinc)

### Name: [Niall Cartwright](https://github.com/Nairu)
- Place: Birmingham, UK
- Bio: Avid Games dev hobbyist, work for 3SDL as a software developer.
- GitHub: [Niall Cartwright](https://github.com/Nairu)

#### Name: [Justin I](https://github.com/Jish80)
- Place: IL, USA
- Bio: Work hard
- GitHub: [Jish80] (https://github.com/Jish80)

#### Name: [APOORVA SHARMA](https://github.com/okatticus)
- Place: Himachal Pradesh,India
- Bio: A student happy to write code and poetry.
- GitHub: [Apoorva Sharma](https://github.com/okatticus)

#### Name: [Prateek Pandey](https://github.com/prateekpandey14)
- Place: Bangalore, India
- Bio: Opensource Enthusiast, Opensource Golang developer
- GitHub: [Prateek Pandey](https://github.com/prateekpandey14)

#### Name: [CodHeK](https://github.com/CodHeK)
- Place: Mumbai, India
- Bio: Cuber/Coder
- GitHub: [CodHeK](https://github.com/CodHeK)

#### Name: [Søren Eriksen](https://github.com/soer7022)
- Place: Denmark
- Bio: Currently studying computerscience at Aarhus University
- Github: [Søren Eriksen](https://github.com/soer7022)

#### Name: [Cristiano Bianchi](https://github.com/crisbnk)
- Place: Italy
- Bio: Love to learn something new everyday
- GitHub: [crisbnk](https://github.com/crisbnk)


#### Name: [Paulo Henrique Scherer](https://github.com/phscherer)
- Place: Brazil
- Bio: Student and newbie software developer
- GitHub: [phscherer](https://github.com/phscherer)

#### Name: [Aldo Cano](https://github.com/aldocano)
- Place: Tirana, Albania
- Bio: A bug is never just a mistake...
- GitHub: [Aldo Cano](https://github.com/aldocano)

#### Name: [Timea Deák](https://github.com/DTimi)
- Place: Dublin, Ireland
- Bio: Molecular biologist
- GitHub: [Timea Deák](https://github.com/DTimi)

#### Name: [Christian Skala](https://github.com/chrishiggins29)
- Place: New York, USA
- Bio: Hire me! Need a VP of Engineering, Director of Software, CTO?
- GitHub: [Christian Skala](https://github.com/chrishiggins29)

#### Name: [filedesless](https://hightechlowlife.info)
- Place: Québec, Canada
- Bio: CompSci from ULaval reporting in
- GitHub: [aiglebleu](https://github.com/aiglebleu)

#### Name: [Jon Lee](https://github.com/githubbbbbbbbbbbbb)
- Place: Canada
- Bio: Student
- GitHub: [githubbbbbbbbbbbbb](https://github.com/githubbbbbbbbbbbbb)

#### Name: [Ren Cummings](https://github.com/nrenc027)
- Place: Dayton,OH, USA
- Bio: I like Code :sunglasses:, Coloring :art:, and Cardio :running:
- GitHub: [Ren Cummings](https://github.com/nrenc027)

#### Name: [S Stewart](https://github.com/tilda)
- Place: Denton, Texas, US
- Bio: Dude trying to become a IT guy somewhere. Also reads [The Register](https://www.theregister.co.uk).
- GitHub: [tilda](https://github.com/tilda)

#### Name: [Jose Gomera](https://github.com/josegomera)
- Place: Dominican Republic
- Bio: I'm web developer that love somehow to help.
- Github: [josegomera](https://github.com/josegomera)

#### Name: [Stephen Abrahim](https://github.com/lepah)
- Place: Huntington Beach, CA
- Bio: Games and things!
- GitHub: [Stephen Abrahim](https://github.com/lepah)

#### Name: [Rajeev Kumar Singh](https://github.com/rajeeviiit)
- Place: Gandhinagar,Gujrat, IN
- Bio: Games and music!
- GitHub: [Rajeev Kumar Singh](https://github.com/rajeeviiit)

### Name: [Benjamin Sanvoisin](https://github.com/Laudenlaruto)
- Place : Paris, FR
- Bio: Devops, Gamer and fun
- GitHub: [Benjamin Sanvoisin](https://github.com/Laudenlaruto)

#### Name: [Matthew Burke](https://github.com/MatthewBurke1995)
- Place: Sydney, Australia
- Bio: Big fan of Python + Data
- GitHub: [Matthew Burke](https://github.com/MatthewBurke1995)

#### Name: [Caio Perdona](https://github.com/perdona)
- Place: Ribeirao Preto, SP, Brazil
- Bio: Web and Mobile Engineer
- GitHub: [Caio Perdona](https://github.com/perdona)

#### Name: [Shankhalika Sarkar](https://github.com/Shankhalika)
- Place: Karnataka, India
- Bio: Current Final Year CS Undergrad. I love poetry, tea and dogs.
- Github: [Shankhalika Sarkar](https://github.com/Shankhalika)

#### Name: [Henrique Duarte](https://github.com/mustorze)
- Place: São Paulo, SP, BR
- Bio: Developer, I really like!
- GitHub: [Henrique Duarte](https://github.com/mustorze)

#### Name: [Akshit Kharbanda](https://github.com/akshit04)
- Place: Delhi, India
- Bio: 5th semester IT Undergrad. Machine Learning enthusiast. Black coffee <3
- GitHub: [Akshit Kharbanda](https://github.com/akshit04)

#### Name:[Avinash Jaiswal](https://github.com/littlestar642)
- Place:Surat,Gujarat,India.
- Bio:In love with the WEB,from age of 5!
- Github:[Avinash Jaiswal](https://github.com/littlestar642)

#### Name: [Alisson Vargas](https://github.com/alisson-mich)
- Place: Torres, RS, Brazil
- Bio: A guy who loves IT :D
- GitHub: [Alisson Vargas](https://github.com/alisson-mich)

#### Name: [Adiyat Mubarak](https://github.com/Keda87)
- Place: Jakarta, ID, Indonesia
- Bio: Technology Agnostic
- GitHub: [Adiyat Mubarak](https://github.com/Keda87)

#### Name: [Vishaal Udandarao](https://github.com/vishaal27)
- Place: New Delhi, India
- Bio: Professional Geek | Developer
- GitHub: [Vishaal Udandarao](https://github.com/vishaal27)

#### Name: [Sparsh Garg](https://github.com/sparsh789)
- Place: Hyderabad, Telangana, India
- Bio: Student@IIIT,Hyderabad
- GitHub: [sparsh789](https://github.com/sparsh789)

#### Name: [Zaki Akhmad](https://github.com/za)
- Place: Jakarta, Indonesia
- Bio: Python enthusiasts
- GitHub: [za](https://github.com/za)

### Name: [Joey Marshment-Howell](https://github.com/josephkmh)
- Place: Berlin, Germany
- Bio: A nice young man who likes web programming!
- GitHub: [Joey Marshment-Howell](https://github.com/josephkmh)

#### Name: [Chris Sullivan](https://github.com/codemastermd)
- Place: College Park, Maryland
- Bio: Comp Sci student at the University of Maryland
- GitHub: [Chris Sullivan](https://github.com/codemastermd)

### Name: [Owen Mitchell](https://github.com/ultimatezenzar)
- Place: Edmond, OK, United States
- Bio: Programmer for a high school robotics team
- Github: [ultimatezenzar] (https://github.com/ultimatezenzar)

#### Name: [Sravya Pullagura](https://github.com/sravya96)
- Place: Vijayawada, Andhra Pradesh, India
- Bio: Love learning, coding and sketching!!
- Github [Sravya Pullagura](https://github.com/sravya96)

#### Name: [Ahmad Musaddiq Mohammad](https://github.com/ahmadmusaddiq)
- Place: Kuala Belait, Brunei Darussalam
- Bio: Mechanical engineer
- Github: [ahmadmusaddiq](https://github.com/ahmadmusaddiq)

#### Name: [Rafael Lima](https://github.com/rafaelkalan)
- Place: Belo Horizonte, Minas Gerais, Brazil
- Bio: Youger software engineer
- GitHub: [Rafael Lima](https://github.com/rafaelkalan)

#### Name: [Saif Rehman Nasir](https://github.com/shyshin)
- Place: New Delhi, India
- Bio: Techie with a lot of horizontals but a low verticality :(
- Github: [Saif Rehman Nasir](https://github.com/shyshin)

#### Name: [Yash Mittra](https://github.com/mittrayash)
- Place: New Delhi, Delhi, India
- Bio: Web Developer, Coder | Entering the field of Machine Learning and Data Science
- GitHub: [mittrayash](https://github.com/mittrayash)

#### Name: [Dustin Woods](https://github.com/dustinywoods)
- Place: MN, USA
- Bio: Software Developer
- GitHub: [Dustin Woods](https://github.com/dustinywoods)

#### Name: [Ginanjar S.B](https://github.com/egin10)
- Place: Samarinda, Kalimantan Timur, Indonesia
- Bio: Someone who's intresting about web devlopment / Programming
- GitHub: [Ginanjar S.B | egin10](https://github.com/egin10)

#### Name: [Fush Chups](https://github.com/fushandchups)
- Place: Christchurch, Canterbury, New Zealand
- Bio: Earhquake enthusiast
- GitHub:[fushandchups] (https://github.com/fushandchups)

#### Name: [Francis Venne](https://github.com/NullSilence)
- Place: Montreal, Canada.
- Bio: Developer by day, cat lover by night. Canadian tech enthusiast.
- Github [Sravya Pullagura](https://github.com/NullSilence)

#### Name: [Leonardo Bonetti](https://github.com/LeonardoBonetti)
- Place: São Paulo, Brazil
- Bio: Associate Degree analysis and systems development
- GitHub: [Leonardo Bonetti](https://github.com/LeonardoBonetti)

#### Name: [Noveen Sachdeva](https://github.com/noveens)
- Place: Hyderabad, Telangana, India
- Bio: 3rd Year CS undergrad at IIIT Hyderabad.
- GitHub: [Noveen Sachdeva](https://github.com/noveens)

#### Name: [DENNIS ORZIKH](https://github.com/orzikhd)
- Place: Seattle, WA, USA
- Bio: Student at UW. Likes easy ways to make sure tools are set up in new environments (like this project)
- Github: Wow isn't this right up there ^ [Dennis Orzikh](https://github.com/orzikhd)

#### Name: [Pranav Bhasin](https://github.com/pranavbhasin96)
- Place: Hyderabad, Telangana, India
- Bio: Trying to fit in coding society.
- GitHub: [Pranav Bhasin](https://github.com/pranavbhasin96)

#### Name: [Vaibhav Agarwal](https://github.com/vaibhavagarwal220)
- Place: Mandi, Himachal Pradesh, India
- Bio: A passionate programmer and a beginner in Open Source
- Github [Vaibhav Agarwal](https://github.com/vaibhavagarwal220)

#### Name: [Arpit Gogia](https://github.com/arpitgogia)
- Place: Delhi, India
- Bio: Python Developer
- Github [Arpit Gogia](https://github.com/arpitgogia)

#### Name: [Charlie Stanton](https://github.com/shtanton)
- Place: Southend-On-Sea, England
- Bio: JavaScript Tinkerer, Lover of Vim
- Github [Charlie Stanton](https://github.com/shtanton)

#### Name: [James Henderson](https://github.com/prohunt)
- Place: Raleigh, NC, United States
- Bio: Inquisitive, Loves coding, also vegan
- Github [Sravya Pullagura](https://github.com/sravya96)

#### Name: [Loreleen Mae Sablot](https://github.com/loreleensablot)
- Place: Daet, Camarines Norte, Philippines
- Bio: I love designing beautiful websites. I also bike.
- Github [Loreleen Mae Sablot] (https://github.com/loreleensablot)

#### Name: [Ahmad Musaddiq Mohammad](https://github.com/ahmadmusaddiq)
- Place: Kuala Belait, Brunei Darussalam
- Bio: Mechanical engineer
- Github: [ahmadmusaddiq](https://github.com/ahmadmusaddiq)

#### Name: [Aleksandr Vorontsov](https://github.com/a-vorontsov)
- Place: London, England
- Bio: Student, Aspiring Front-end Web Dev
- Github [Aleksandr Vorontsov](https://github.com/a-vorontsov)
#### Name: [Ben Smith](https://github.com/ben-w-smith)
- Place: Salt Lake City, UT, USA
- Bio: A guy that loves writing bots and automation.
- GitHub: [Ben Smith](https://github.com/ben-w-smith)

#### Name: [Eric Bryant](https://github.com/shmickle)
- Place: Fairfax, Virginia, USA
- Bio: Web Developer
- GitHub: [shmickle](https://github.com/shmickle)

#### Name: [Emmanuel Akinde](https://github.com/harkindey)
- Place: Lagos, Nigeria
- Bio: Lets Code and Chill
- Github: [Harkindey](https://github.com/harkindey)

#### Name: [Ashish Krishan](https://github.com/ashishkrishan1995)
- Place: India
- Bio: Computer Science Major / UI/UX Designer
- GitHub: [ashishkrishan1995](https://github.com/ashishkrishan1995)

#### Name: [Katherine S](https://github.com/kms6bn)
- Place: San Francisco
- Bio: Data Scientist
- Github: [kms6bn](https://github.com/kms6bn)

#### Name: [BrunoSXS](https://github.com/brunosxs)
- Brazil
- Bio: I like turtules.
- Github [BrunoSXS](https://github.com/brunosxs)

#### Name: [Alexander Miller](https://github.com/allesmi)
- Place: Salzburg, Austria
- Bio: Student/Web Developer
- GitHub: [allesmi](https://github.com/allesmi)

#### Name: [Bryan Wigianto](https://github.com/bwigianto)
- Place: USA
- Bio: Engineer
- GitHub: [bwigianto](https://github.com/bwigianto)

#### Name: [Ckpuna4](https://github.com/Ckpuna4)
- Place: Saint-petersburg, Russia
- Bio: Web Developer
- GitHub: [Ckpuna4](https://github.com/Ckpuna4)

#### Name: [Vaibhaw Agrawal](https://github.com/vaibhaw2731)
- Place: New Delhi, India
- Bio: I am a Machine Learning enthusiast.
- GitHub: [vaibhaw2731](https://github.com/vaibhaw2731)

#### Name: [Dhevi Rajendran](https://github.com/dhevi)
- Place: USA
- Bio: Software Engineer
- Github: [dhevi](https://github.com/dhevi)

#### Name: [Oluwadamilola Babalola](https://github.com/thedammyking)
- Place: Lagos, Nigeria
- Bio: JavaScript Developer
- GitHub: [Oluwadamilola Babalola](https://github.com/thedammyking)

### Name: [Trevor Meadows](https://github.com/tlm04070)
- Place: Charlotte, North Carolina.
- Bio: UNC Charlotte coding bootcamp student.
- GitHub: [tlm04070](https://github.com/tlm04070);

#### Name: [Ratchapol Tengrumpong](https://github.com/lullabies)
- Place: Bangkok, Thailand
- Bio: Programmer Analyst
- GitHub: [lullabies](https://github.com/lullabies)

#### Name: [Luke Taylor](https://github.com/lmcjt37)
- Place: Derby, UK
- Bio: Senior Software Engineer, child at heart
- GitHub: [Luke Taylor](https://github.com/lmcjt37)

#### Name: [Snehil Verma](https://github.com/vsnehil92)
- Place: Delhi, India
- Bio: Love to learn new technologies
- GitHub: [vsnehil92](https://github.com/vsnehil9

#### Name: [Akram Rameez](https://github.com/akram-rameez)
- Place: Bengaluru, India
- Bio: I like free T-shirts and I cannot lie.
- GitHub: [allesmi](https://github.com/akram-rameez)

#### Name: [Bryan Tylor](https://github.com/bryantylor)
- Place: Cincinnati, OH, USA
- Bio: Elixir Dev / Nuclear Engineer
- GitHub: [Bryan Tylor](https://github.com/bryantylor)

#### Name: [Matthias Kraus](https://github.com/brotkiste)
- Place: Munich, Germany
- Bio: Automotive Computer Science
- GitHub: [brotkiste](https://github.com/brotkiste)

#### Name: [Harshil Agrawal](https://github.com/harshil1712)
-Place: Vadodara, India
-Bio: Student,Web Developer
-GitHub: [harshil1712](https://github.com/harshil1712)

#### Name: [Bennett Treptow](https://github.com/bennett-treptow)
- Place: Milwaukee, WI, USA
- Bio: Computer Science Major / Web Developer
- Github: [bennett-treptow](https://github.com/bennett-treptow)

#### Name: [Cameron Smith](https://github.com/cameronzsmith)
- Place: Wichita, KS, USA
- Bio: Student
- GitHub: [cameronzsmith](https://github.com/cameronzsmith)

#### Name: [Jose Morales](https://github.com/castro732)
- Place: Buenos Aires, Argentina
- Bio: Developer
- GitHub: [castro732](https://github.com/castro732)

#### Name: [Hassan Sani](https://github.com/inidaname)
- Place: Bida, Niger State, Nigeria
- Bio: Web Developer at @ADPNigeria

#### Name: [Philip Terzic](https://github.com/PhilTerz)
- Place: Scottsdale, Arizona, USA
- Bio: Aspiring OSS Contributer
- GitHub: [PhilTerz](https://github.com/PhilTerz)

#### Name: [Gustavo Pacheco Ziaugra](https://github.com/GustavoZiaugra)
- Place: São Paulo, Brazil.
- Bio: Technology Guy / Student
- GitHub: [Gustavo Ziaugra](https://github.com/GustavoZiaugra)

#### Name: [Sarah Chen](https://github.com/sarovisk)
- Place: Sao Paulo/ Brazil
- Bio: Student
- GitHub: [sarovisk](https://github.com/sarovisk)

#### Name: [Jose David](https://github.com/jose4125)
- Place: Bogotá, Colombia
- Bio: Web Developer
- GitHub: [jose4125](https://github.com/jose4125)

#### Name: [Mayank Saxena](https://github.com/mayank26saxena)
- Place: New Delhi, India
- Bio: Student
- GitHub: [mayank26saxena](https://github.com/mayank26saxena)

#### Name: [Napat Rattanawaraha](https://github.com/peam1234)
- Place: Bangkok, Thailand
- Bio: Student / Junior Web Developer
- GitHub: [peam1234](https://github.com/peam1234)

#### Name: [Marion Fioen](https://github.com/marion59000)
- Place: Lille, France
- Bio: Developer
- GitHub: [marion59000](https://github.com/marion59000)

#### Name: [Akma Adhwa](https://github.com/akmadhwa)
- Place: Malaysia
- Bio: Web Developer
- GitHub: [akmadhwa](https://github.com/akmadhwa)

#### Name: [Ian James](https://inj.ms)
- Place: London, UK
- Bio: Web... person?
- GitHub: [injms](https://github.com/injms)

#### Name: [K Foster](https://foster.im)
- Place: West Sussex, UK
- Bio: Web Developer
- GitHub: [g33kcentric](https://github.com/g33kcentric)

#### Name: [Andin FOKUNANG](https://github.com/switchgirl95)
- Place: Yaounde , Cameroon
- Bio: Student - Otaku - Geek
- GitHub: [Switch](https://github.com/switchgirl95)

#### Name: [xenocideiwki] (https://github.com/xenocidewiki)
- Place: Norway
- Bio: Reverse Engineer
- GitHub: [xenocidewiki] (https://github.com/xenocidewiki)

#### Name: [George Hundmann](https://github.com/georgegsd)
- Place: Mannheim, Baden-Württemberg, Germany
- Bio: I'm a German Shepherd that likes eating
- GitHub: [georgegsd](https://github.com/georgegsd)

#### Name: [Ahmad Abdul-Aziz](https://github.com/a-m-a-z)
- Place: Abuja, Nigeria
- Bio: Web Developer
- GitHub: [a-m-a-z](https://github.com/a-m-a-z)

#### Name: [Allan Dorr](https://github.com/aldorr)
- Place: Hamburg, Germany
- Bio: Web Dev, Writer, Translator, Teacher
- GitHub: [aldorr](https://github.com/aldorr)

#### Name: [Musa Barighzaai](https://github.com/mbarighzaai)
- Place: Toronto, Canada
- Bio: Front End Developer
- GitHub: [mbarighzaai](https://github.com/mbarighzaai)

#### Name: [Lakston](https://github.com/Lakston)
- Place: Toulouse, France
- Bio: Front-End Dev
- GitHub: [Lakston](https://github.com/Lakston)

#### Name: [Shobhit Agarwal](https://github.com/shobhit1997)
- Place: JSSATE, NOIDA ,INDIA
- Bio: Student/Andriod Developer
- GitHub: [shobhit1997](https://github.com/shobhit1997)

#### Name: [Will Barker](https://github.com/billwarker)
- Place: Toronto, Canada
- Bio: A guy who wants to improve the world through AI!
- GitHub: [Will Barker](https://github.com/billwarker)

#### Name: [Christopher Bradshaw](https://github.com/kitsune7)
- Place: Provo, UT, USA
- Bio: I love FOXES!!! :fox:
- GitHub: [kitsune7](https://github.com/kitsune7)

#### Name: [Ben Edelson]
-Place: Newark NJ
-Bio: I.T.
-GitHub: https://github.com/Bed3150n

#### Name: [JOE SCHO](https://github.com/JoeScho)
- Place: London, UK
- Bio: I love guitar!
- GitHub: [JoeScho](https://github.com/JoeScho)

#### Name: [Anuraag Tummanapally](https://github.com/TummanapallyAnuraag)
- Place: Mumbai, India
- Bio: Student, System Administrator
- GitHub: [TummanapallyAnuraag](https://github.com/TummanapallyAnuraag)

#### Name: [Fran Acién](https://github.com/acien101)
- Place: Madrid, Spain
- Bio: Full of empty
- GitHub: [Fran Acién](https://github.com/acien101)

#### Name: [Piyush Sikarwal](https://github.com/psikarwal)
- Place: India
- Bio: Professional Geek
- GitHub: [Piyush Sikarwal](https://github.com/psikarwal)

#### Name: [Pratyum Jagannath](https://github.com/Pratyum)
- Place: Singapore
- Bio: I tell tales!
- GitHub: [Pratyum](https://github.com/Pratyum)

#### Name: [Jakub Bačo](https://github.com/vysocina)
- Place: Slovakia
- Bio: Student / Designer
- GitHub: [Jakub Bačo](https://github.com/vysocina)

#### Name: [Gabriel Obaldia](https://github.com/gobaldia)
- Place: Uruguay
- Bio: Full Stack Developer
- GitHub: [Gabriel Obaldia](https://github.com/gobaldia)

#### Name: [Antonio Jesus Pelaez](https://github.com/ajpelaez)
- Place: Granada, Spain
- Bio: IT Student at the University of Granada
- GitHub: [Antonio Jesus Pelaez](https://github.com/ajpelaez)

<<<<<<< HEAD
#### Name: [Rizki Ramadhana](https://github.com/rizkiprof)
- Place: Yogyakarta, Indonesia
- Bio: Student / Front-end Developer
- GitHub: [Rizki Ramadhana](https://github.com/rizkiprof)
=======
#### Name: [Sarthak Bhagat](https://github.com/sarthak268)
- Place: Delhi, India
- Bio: ECE Undergraduate
- GitHub: [Sarthak Bhagat](https://github.com/sarthak268)

#### Name: [Haley C Smith](https://github.com/haleycs)
- Place: Orlando, Florida
- Bio: Web Designer/Developer
- GitHub: [Haley C Smith](https://github.com/haleycs)

#### Name: [Lesyntheti](https://github.com/lesyntheti)
- Place : Troyes, France
- Bio : Network Engineer at University of Technology of Troyes
- Github: [lesyntheti](https://gitbub.com/lesyntheti)

#### Name: [Abdullateef](https://github.com/abdullateef97)
- Place: Lagos Island, Lagos State, Nigeria
- Bio: Student Developer
- GitHub: [Abdullateef](https://github.com/abdullateef97)

#### Name: [Juan Anaya Ortiz](https://github.com/JaoChaos)
- Place: Granada, Spain
- Bio: IT student at the University of Granada
- GitHub: [Juan Anaya Ortiz](https://github.com/JaoChaos)

#### Name: [Alexander Voigt](https://github.com/alexandvoigt)
- Place: San Francisco, CA, USA
- Bio: Software Engineer
- GitHub: [Alexander Voigt](https://github.com/alexandvoigt)

#### Name: [Michael Greene] (https://github.com/Greeneink4)
- Place: UT, USA
- Bio: Web Dev Student
- Github: [Michael Greene] (https://github.com/Greeneink4)

#### Name: [Lee Magbanua](https://github.com/leesenpai)
- Place: Philippines
- Bio: Student / Front-end Web Developer
- GitHub: [leesenpai](https://github.com/leesenpai)

#### Name: [Damodar Lohani](https://github.com/lohanidamodar)
- Place: Kathmandu, Nepal
- Bio: Technology Consultant at [LohaniTech](https://lohanitech.com)
- GitHub: [Damodar Lohani](https://github.com/lohanidamodar)

#### Name: [Hrafnkell Orri Sigurðsson](https://github.com/hrafnkellos)
- Place: Hafnarfjörður, Iceland
- Bio: Computer Scientist
- GitHub: [Hrafnkell Orri Sigurðsson](https://github.com/hrafnkellos)

#### Name: [Mitchell Haugen](https://github.com/haugenmitch)
- Place: VA, USA
- Bio: Programmer
- GitHub: [haugenmitch](https://github.com/haugenmitch)

#### Name: [Felipe Do Espirito Santo](https://github.com/felipez3r0)
- Place: Jaboticabal, SP, Brazil
- Bio: Professor at Fatec, Faculdade São Luís, and Mozilla Volunteer
- GitHub: [Felipe Do E. Santo](https://github.com/felipez3r0)

#### Name: [Jason Green](https://jason.green)
- Place: Seattle, WA
- Bio: Student of code, eater of sustainable sushi
- GitHub: [Jalence](https://github.com/jalence)

#### Name: [Elan Ripley](https//github.com/tattarrattat)
- Place: Raleigh, North Carolina, USA
- Bio: Programmer
- Github: [Elan Ripley](https//github.com/tattarrattat)

#### Name: [Justin Oliver](https://github.com/justinoliver)
- Place: Seattle, WA, USA, Earth!
- Bio: Trying to learn cool new things!
- GitHub: [Justin Oliver](https://github.com/justinoliver)

#### Name: [RYAN R SMITH](https://github.com/devronsoft)
- Place: Oxford, UK
- Bio: Kiwi dev
- GitHub: [Ryan Smith](https://github.com/devronsoft)
- Website: [Blog](https://devronsoft.github.io/)

#### Name: [Igor Rzegocki](https://github.com/ajgon)
- Place: Kraków, PL
- Bio: I do Ruby for living, and hacking for fun
- GitHub: [Igor Rzegocki](https://github.com/ajgon)
- Website: [Online Portfolio](https://rzegocki.pl/)

#### Name: [JULIE QIU](https://github.com/julieqiu)
- Place: New York City, NY, USA
- Bio: Software Engineer; Loves iced coffee
- GitHub: [Julie Qiu](https://github.com/julieqiu)

#### Name: [Luis Alducin](https://linkedin.com/luisalduucin)
- Place: Mexico City
- Bio: Software Engineer
- GitHub: [Luis Alducin](https://github.com/luisalduucin)

#### Name: [Hannah Zulueta](https://github.com/hanapotski)
- Place: North Hollywood, CA
- Bio: Web developer, Calligrapher, Musician, Entrepreneur
- GitHub: [Ryan Smith](https://github.com/hanapotski)
- Website: [Blog](https://homemadecoder.wordpress.com)
>>>>>>> 67056ec1
<|MERGE_RESOLUTION|>--- conflicted
+++ resolved
@@ -697,12 +697,11 @@
 - Bio: IT Student at the University of Granada
 - GitHub: [Antonio Jesus Pelaez](https://github.com/ajpelaez)
 
-<<<<<<< HEAD
 #### Name: [Rizki Ramadhana](https://github.com/rizkiprof)
 - Place: Yogyakarta, Indonesia
 - Bio: Student / Front-end Developer
 - GitHub: [Rizki Ramadhana](https://github.com/rizkiprof)
-=======
+
 #### Name: [Sarthak Bhagat](https://github.com/sarthak268)
 - Place: Delhi, India
 - Bio: ECE Undergraduate
@@ -804,5 +803,4 @@
 - Place: North Hollywood, CA
 - Bio: Web developer, Calligrapher, Musician, Entrepreneur
 - GitHub: [Ryan Smith](https://github.com/hanapotski)
-- Website: [Blog](https://homemadecoder.wordpress.com)
->>>>>>> 67056ec1
+- Website: [Blog](https://homemadecoder.wordpress.com)