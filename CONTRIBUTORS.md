#### Name: [ALICE CHUANG](https://github.com/AliceWonderland)
- Place: New York City, NY, USA
- Bio: I love DOGS! :dog:
- GitHub: [Alice Chuang](https://github.com/AliceWonderland)

#### Name: [GABE DUNN](https://github.com/redxtech)
- Place: Canada
- Bio: I love VUE !!
- GitHub: [Gabe Dunn](https://github.com/redxtech)
- Website: [when.](https://when.redxte.ch)

#### Name: [GEORGE FOTOPOULOS](https://github.com/xorz57)
- Place: Patras, Achaia, Greece
- Bio: Technology Enthusiast
- GitHub: [George Fotopoulos](https://github.com/xorz57)

#### Name: [Stephen Dzialo](https://github.com/dzials)
- Place: USA
- Bio: Computer Science Major
- GitHub: [Stephen Dzialo](https://github.com/dzials)

#### Name: [Taf Meister](https://github.com/tashrafy)
- Place: NYC
- Bio: Developer =]

#### Name: [RAFAEL MENEZES](https://github.com/RafaelSa94)
- Place: Boa Vista, Roraima, Brazil
- Bio: Computer Science Major
- GitHub: [Rafael Sá](https://github.com/RafaelSa94)

#### Name: [Patrick S](https://github.com/patsteph)
- Place: USA
- Bio: Professional Geek
- GitHub: [Patrick S](https://github.com/patsteph)

#### Name: [Michael Cao](https://github.com/mcao)
- Place: PA, USA
- Bio: Student
- GitHub: [Michael Cao](https://github.com/mcao)

#### Name: [Amlaan Bhoi](https://github.com/amlaanb)
- Place: IL, USA
- Bio: CS Grad Student
- GitHub: [Amlaan Bhoi](https://github.com/amlaanb)

#### Name: [Cecy Correa](https://github.com/cecyc)
- Place: USA
- Bio: Software Engineer at ReturnPath
- Github: [cecyc](https://github.com/cecyc)

#### Name: [Billy Lee](https://github.com/leebilly0)
- Place: WI, USA
- Bio: Software Developer, Bache



s in Computer Science
- Github: [Billy Lee](https://github.com/leebilly0)

#### Name: [AGNIESZKA MISZKURKA](https://github.com/agnieszka-miszkurka)
- Place: Poland
- Bio: second year Computer Science Student, in love with NYC <3
- GitHub: [agnieszka-miszkurka](https://github.com/agnieszka-miszkurka)

#### Name: [Leah Langfrod](https://github.com/leahlang4d2)
- Place: CA, USA
- Bio: Recent Bachelors in Computer Science
- Github: [Leah Langford](https://github.com/leahlang4d2)

#### Name: [Eric Nor](https://github.com/thateric)
- Place: Lake Forest, CA, USA
- Bio: Multiple corgi owner and a Senior Software Developer
- Github: [Eric Nord](https://github.com/thateric)

#### Name: [Campion Fellin](https://github.com/campionfellin)
- Place: Seattle, WA, USA
- Bio: I love open source and coffee! New grad looking for work!
- GitHub: [Campion Fellin](https://github.com/campionfellin)

#### Name: [Niket Mishra](https://github.com/niketmishra)
- Place: New Delhi, Delhi, India
- Bio: B.Tech Student in Information Technology
- GitHub: [Niket Mishra](https://github.com/niketmishra)

#### Name: [Shade Ruangwan](https://github.com/sruangwan)
- Place: Nara, Japan
- Bio: PhD student in Software Engineering
- Github: [Shade Ruangwan](https://github.com/sruangwan)

#### Name: [Michael Rodriguez](https://github.com/vinird)
- Place: Alajuea, Alajuela, Costa Rica
- Bio: Web dev adn graphic designer
- GitHub: [vinird](https://github.com/vinird)

#### Name: [Evan Culver](https://github.com/eculver)
- Place: San Francisco, CA, USA
- Bio: I work at Uber on data storage, tooling and OOS - checkout [our work](https://github.com/uber-go/dosa)!
- GitHub: [Evan Culver](https://github.com/eculver)

#### Name: [Vo Tan Tho](https://github.com/kensupermen)
- Place: Ho Chi Minh City, VietNam
- Bio: I'm Software Engineer at Dinosys
- GitHub: [Ken Supermen](https://github.com/kensupermen)

#### Name: [Franklyn Roth](https://github.com/far3)
- Place: Boulder, CO, USA
- Bio: I am a web developer working on finance sites. Specialize in accessibility.
- GitHub: [Franklyn Roth](https://github.com/far3)

#### Name: [Karthick Thoppe](https://github.com/karthicktv)
- Place: Dublin, Ireland
- Bio: I am a Solution Architect and work for a large SaaS organization
- GitHub: [Karthick Thoppe](https://github.com/karthicktv)

#### Name: [Brane](https://github.com/brane)
- Place: Turkey
- Bio: I am a caffeine based artificial life form.
- GitHub: [Brane](https://github.com/brane)

#### Name: [Ishan Jain](https://github.com/ishanjain28)
- Place: Roorkee, Uttrakhand, India
- Bio: I love working with Images, Crypto, Networking and opengl, Work as a Backend Engineer in Go. Also, Love Rust!.
- Github: [Ishan Jain](https://github.com/ishanjain28)

#### Name: [Anupam Dagar](https://github.com/Anupam-dagar)
- Place: Allahabad, India
- Bio: I am like a code currently in development.
- GitHub: [Anupam Dagar](https://github.com/Anupam-dagar)

#### Name: [Phil](https://github.com/bitbrain-za)
- Place: South Africa
- Bio: Avid Tinkerer
- GitHub: [bitbrain-za](https://github.com/bitbrain-za)

#### Name: [Jasdy Syarman](https://github.com/akutaktau)
- Place: Malaysia
- Bio: PHP Programmer
- GitHub: [akutaktau](https://github.com/akutaktau)

#### Name: [Rupesh Kumar](https://github.com/vmcniket)
- Place: India
- Bio: KIIT University IT student
- GitHub: [vmcniket](https://github.com/vmcniket)

#### Name: [Shelby Stanton](https://github.com/Minimilk93)
- Place: Leeds, England
- Bio: Front End Developer who loves cats and gaming!
- GitHub: [Minimilk93](https://github.com/Minimilk93)

#### Name: [Michael Nyamande](https://github.com/mikeyny)
- Place: Harare ,Zimbabwe
- Bio: Eat , ~~Sleep~~ , Code
- GitHub: [Mikeyny](https://github.com/mikeyny)

#### Name: [Anders Jürisoo](https://github.com/ajthinking)
- Place: Sweden
- Bio: What happens in Git stays in Git
- GitHub: [Anders Jürisoo](https://github.com/ajthinking)

#### Name: [Dvir](https://github.com/dvur12)
- Place: Israel
- Bio: \x90\x90\x90\x90
- GitHub: [Dvir](https://github.com/dvur12)

#### Name: [Xavier Marques](https://github.com/wolframtheta)
- Place: Corbera de Llobregat, Barcelona, Catalonia
- Bio: Computer Science Major
- GitHub: [WolframTheta](https://github.com/wolframtheta)

#### Name: [Vishal](https://dainvinc.github.io)
- Place: New York
- Bio: Software developer with a knack to learn things quickly.
- GitHub: [dainvinc](https://github.com/dainvinc)

### Name: [Niall Cartwright](https://github.com/Nairu)
- Place: Birmingham, UK
- Bio: Avid Games dev hobbyist, work for 3SDL as a software developer.
- GitHub: [Niall Cartwright](https://github.com/Nairu)

#### Name: [Justin I](https://github.com/Jish80)
- Place: IL, USA
- Bio: Work hard
- GitHub: [Jish80] (https://github.com/Jish80)

#### Name: [APOORVA SHARMA](https://github.com/okatticus)
- Place: Himachal Pradesh,India
- Bio: A student happy to write code and poetry.
- GitHub: [Apoorva Sharma](https://github.com/okatticus)

#### Name: [Prateek Pandey](https://github.com/prateekpandey14)
- Place: Bangalore, India
- Bio: Opensource Enthusiast, Opensource Golang developer
- GitHub: [Prateek Pandey](https://github.com/prateekpandey14)

#### Name: [CodHeK](https://github.com/CodHeK)
- Place: Mumbai, India
- Bio: Cuber/Coder
- GitHub: [CodHeK](https://github.com/CodHeK)

#### Name: [Søren Eriksen](https://github.com/soer7022)
- Place: Denmark
- Bio: Currently studying computerscience at Aarhus University
- Github: [Søren Eriksen](https://github.com/soer7022)

#### Name: [Cristiano Bianchi](https://github.com/crisbnk)
- Place: Italy
- Bio: Love to learn something new everyday
- GitHub: [crisbnk](https://github.com/crisbnk)


#### Name: [Paulo Henrique Scherer](https://github.com/phscherer)
- Place: Brazil
- Bio: Student and newbie software developer
- GitHub: [phscherer](https://github.com/phscherer)

#### Name: [Aldo Cano](https://github.com/aldocano)
- Place: Tirana, Albania
- Bio: A bug is never just a mistake...
- GitHub: [Aldo Cano](https://github.com/aldocano)

#### Name: [Timea Deák](https://github.com/DTimi)
- Place: Dublin, Ireland
- Bio: Molecular biologist
- GitHub: [Timea Deák](https://github.com/DTimi)

#### Name: [Christian Skala](https://github.com/chrishiggins29)
- Place: New York, USA
- Bio: Hire me! Need a VP of Engineering, Director of Software, CTO?
- GitHub: [Christian Skala](https://github.com/chrishiggins29)

#### Name: [filedesless](https://hightechlowlife.info)
- Place: Québec, Canada
- Bio: CompSci from ULaval reporting in
- GitHub: [aiglebleu](https://github.com/aiglebleu)

#### Name: [Jon Lee](https://github.com/githubbbbbbbbbbbbb)
- Place: Canada
- Bio: Student
- GitHub: [githubbbbbbbbbbbbb](https://github.com/githubbbbbbbbbbbbb)

#### Name: [Ren Cummings](https://github.com/nrenc027)
- Place: Dayton,OH, USA
- Bio: I like Code :sunglasses:, Coloring :art:, and Cardio :running:
- GitHub: [Ren Cummings](https://github.com/nrenc027)

#### Name: [S Stewart](https://github.com/tilda)
- Place: Denton, Texas, US
- Bio: Dude trying to become a IT guy somewhere. Also reads [The Register](https://www.theregister.co.uk).
- GitHub: [tilda](https://github.com/tilda)

#### Name: [Jose Gomera](https://github.com/josegomera)
- Place: Dominican Republic
- Bio: I'm web developer that love somehow to help.
- Github: [josegomera](https://github.com/josegomera)

#### Name: [Stephen Abrahim](https://github.com/lepah)
- Place: Huntington Beach, CA
- Bio: Games and things!
- GitHub: [Stephen Abrahim](https://github.com/lepah)

#### Name: [Rajeev Kumar Singh](https://github.com/rajeeviiit)
- Place: Gandhinagar,Gujrat, IN
- Bio: Games and music!
- GitHub: [Rajeev Kumar Singh](https://github.com/rajeeviiit)

### Name: [Benjamin Sanvoisin](https://github.com/Laudenlaruto)
- Place : Paris, FR
- Bio: Devops, Gamer and fun
- GitHub: [Benjamin Sanvoisin](https://github.com/Laudenlaruto)

#### Name: [Matthew Burke](https://github.com/MatthewBurke1995)
- Place: Sydney, Australia
- Bio: Big fan of Python + Data
- GitHub: [Matthew Burke](https://github.com/MatthewBurke1995)

#### Name: [Caio Perdona](https://github.com/perdona)
- Place: Ribeirao Preto, SP, Brazil
- Bio: Web and Mobile Engineer
- GitHub: [Caio Perdona](https://github.com/perdona)

#### Name: [Shankhalika Sarkar](https://github.com/Shankhalika)
- Place: Karnataka, India
- Bio: Current Final Year CS Undergrad. I love poetry, tea and dogs.
- Github: [Shankhalika Sarkar](https://github.com/Shankhalika)

#### Name: [Henrique Duarte](https://github.com/mustorze)
- Place: São Paulo, SP, BR
- Bio: Developer, I really like!
- GitHub: [Henrique Duarte](https://github.com/mustorze)

#### Name: [Akshit Kharbanda](https://github.com/akshit04)
- Place: Delhi, India
- Bio: 5th semester IT Undergrad. Machine Learning enthusiast. Black coffee <3
- GitHub: [Akshit Kharbanda](https://github.com/akshit04)

#### Name:[Avinash Jaiswal](https://github.com/littlestar642)
- Place:Surat,Gujarat,India.
- Bio:In love with the WEB,from age of 5!
- Github:[Avinash Jaiswal](https://github.com/littlestar642)

#### Name: [Alisson Vargas](https://github.com/alisson-mich)
- Place: Torres, RS, Brazil
- Bio: A guy who loves IT :D
- GitHub: [Alisson Vargas](https://github.com/alisson-mich)

#### Name: [Adiyat Mubarak](https://github.com/Keda87)
- Place: Jakarta, ID, Indonesia
- Bio: Technology Agnostic
- GitHub: [Adiyat Mubarak](https://github.com/Keda87)

#### Name: [Vishaal Udandarao](https://github.com/vishaal27)
- Place: New Delhi, India
- Bio: Professional Geek | Developer
- GitHub: [Vishaal Udandarao](https://github.com/vishaal27)

#### Name: [Sparsh Garg](https://github.com/sparsh789)
- Place: Hyderabad, Telangana, India
- Bio: Student@IIIT,Hyderabad
- GitHub: [sparsh789](https://github.com/sparsh789)

#### Name: [Zaki Akhmad](https://github.com/za)
- Place: Jakarta, Indonesia
- Bio: Python enthusiasts
- GitHub: [za](https://github.com/za)

### Name: [Joey Marshment-Howell](https://github.com/josephkmh)
- Place: Berlin, Germany
- Bio: A nice young man who likes web programming!
- GitHub: [Joey Marshment-Howell](https://github.com/josephkmh)

#### Name: [Chris Sullivan](https://github.com/codemastermd)
- Place: College Park, Maryland
- Bio: Comp Sci student at the University of Maryland
- GitHub: [Chris Sullivan](https://github.com/codemastermd)

### Name: [Owen Mitchell](https://github.com/ultimatezenzar)
- Place: Edmond, OK, United States
- Bio: Programmer for a high school robotics team
- Github: [ultimatezenzar] (https://github.com/ultimatezenzar)

#### Name: [Sravya Pullagura](https://github.com/sravya96)
- Place: Vijayawada, Andhra Pradesh, India
- Bio: Love learning, coding and sketching!!
- Github [Sravya Pullagura](https://github.com/sravya96)

#### Name: [Ahmad Musaddiq Mohammad](https://github.com/ahmadmusaddiq)
- Place: Kuala Belait, Brunei Darussalam
- Bio: Mechanical engineer
- Github: [ahmadmusaddiq](https://github.com/ahmadmusaddiq)

#### Name: [Rafael Lima](https://github.com/rafaelkalan)
- Place: Belo Horizonte, Minas Gerais, Brazil
- Bio: Youger software engineer
- GitHub: [Rafael Lima](https://github.com/rafaelkalan)

#### Name: [Saif Rehman Nasir](https://github.com/shyshin)
- Place: New Delhi, India
- Bio: Techie with a lot of horizontals but a low verticality :(
- Github: [Saif Rehman Nasir](https://github.com/shyshin)

#### Name: [Yash Mittra](https://github.com/mittrayash)
- Place: New Delhi, Delhi, India
- Bio: Web Developer, Coder | Entering the field of Machine Learning and Data Science
- GitHub: [mittrayash](https://github.com/mittrayash)

#### Name: [Dustin Woods](https://github.com/dustinywoods)
- Place: MN, USA
- Bio: Software Developer
- GitHub: [Dustin Woods](https://github.com/dustinywoods)

#### Name: [Ginanjar S.B](https://github.com/egin10)
- Place: Samarinda, Kalimantan Timur, Indonesia
- Bio: Someone who's intresting about web devlopment / Programming
- GitHub: [Ginanjar S.B | egin10](https://github.com/egin10)

#### Name: [Fush Chups](https://github.com/fushandchups)
- Place: Christchurch, Canterbury, New Zealand
- Bio: Earhquake enthusiast
- GitHub:[fushandchups] (https://github.com/fushandchups)

#### Name: [Francis Venne](https://github.com/NullSilence)
- Place: Montreal, Canada.
- Bio: Developer by day, cat lover by night. Canadian tech enthusiast.
- Github [Sravya Pullagura](https://github.com/NullSilence)

#### Name: [Leonardo Bonetti](https://github.com/LeonardoBonetti)
- Place: São Paulo, Brazil
- Bio: Associate Degree analysis and systems development
- GitHub: [Leonardo Bonetti](https://github.com/LeonardoBonetti)

#### Name: [Noveen Sachdeva](https://github.com/noveens)
- Place: Hyderabad, Telangana, India
- Bio: 3rd Year CS undergrad at IIIT Hyderabad.
- GitHub: [Noveen Sachdeva](https://github.com/noveens)

#### Name: [DENNIS ORZIKH](https://github.com/orzikhd)
- Place: Seattle, WA, USA
- Bio: Student at UW. Likes easy ways to make sure tools are set up in new environments (like this project)
- Github: Wow isn't this right up there ^ [Dennis Orzikh](https://github.com/orzikhd)

#### Name: [Pranav Bhasin](https://github.com/pranavbhasin96)
- Place: Hyderabad, Telangana, India
- Bio: Trying to fit in coding society.
- GitHub: [Pranav Bhasin](https://github.com/pranavbhasin96)

#### Name: [Vaibhav Agarwal](https://github.com/vaibhavagarwal220)
- Place: Mandi, Himachal Pradesh, India
- Bio: A passionate programmer and a beginner in Open Source
- Github [Vaibhav Agarwal](https://github.com/vaibhavagarwal220)

#### Name: [Arpit Gogia](https://github.com/arpitgogia)
- Place: Delhi, India
- Bio: Python Developer
- Github [Arpit Gogia](https://github.com/arpitgogia)

#### Name: [Charlie Stanton](https://github.com/shtanton)
- Place: Southend-On-Sea, England
- Bio: JavaScript Tinkerer, Lover of Vim
- Github [Charlie Stanton](https://github.com/shtanton)

#### Name: [James Henderson](https://github.com/prohunt)
- Place: Raleigh, NC, United States
- Bio: Inquisitive, Loves coding, also vegan
- Github [Sravya Pullagura](https://github.com/sravya96)

#### Name: [Loreleen Mae Sablot](https://github.com/loreleensablot)
- Place: Daet, Camarines Norte, Philippines
- Bio: I love designing beautiful websites. I also bike.
- Github [Loreleen Mae Sablot] (https://github.com/loreleensablot)

#### Name: [Ben Smith](https://github.com/ben-w-smith)
- Place: Salt Lake City, UT, USA
- Bio: A guy that loves writing bots and automation.
- GitHub: [Ben Smith](https://github.com/ben-w-smith)

#### Name: [Eric Bryant](https://github.com/shmickle)
- Place: Fairfax, Virginia, USA
- Bio: Web Developer
- GitHub: [shmickle](https://github.com/shmickle)

#### Name: [Emmanuel Akinde](https://github.com/harkindey)
- Place: Lagos, Nigeria
- Bio: Lets Code and Chill
- Github: [Harkindey](https://github.com/harkindey)

#### Name: [Ashish Krishan](https://github.com/ashishkrishan1995)
- Place: India
- Bio: Computer Science Major / UI/UX Designer
- GitHub: [ashishkrishan1995](https://github.com/ashishkrishan1995)

#### Name: [Katherine S](https://github.com/kms6bn)
- Place: San Francisco
- Bio: Data Scientist
- Github: [kms6bn](https://github.com/kms6bn)

#### Name: [BrunoSXS](https://github.com/brunosxs)
- Brazil
- Bio: I like turtules.
- Github [BrunoSXS](https://github.com/brunosxs)

#### Name: [Alexander Miller](https://github.com/allesmi)
- Place: Salzburg, Austria
- Bio: Student/Web Developer
- GitHub: [allesmi](https://github.com/allesmi)

<<<<<<< HEAD
#### Name: [Snehil Verma](https://github.com/vsnehil92)
- Place: Delhi, India
- Bio: Love to learn new technologies
- GitHub: [vsnehil92](https://github.com/vsnehil92)
=======
#### Name: [Akram Rameez](https://github.com/akram-rameez)
- Place: Bengaluru, India
- Bio: I like free T-shirts and I cannot lie.
- GitHub: [allesmi](https://github.com/akram-rameez)

#### Name: [Bryan Tylor](https://github.com/bryantylor)
- Place: Cincinnati, OH, USA
- Bio: Elixir Dev / Nuclear Engineer
- GitHub: [Bryan Tylor](https://github.com/bryantylor)

#### Name: [Matthias Kraus](https://github.com/brotkiste)
- Place: Munich, Germany
- Bio: Automotive Computer Scienc
#### Name: [Harshil Agrawal](https://github.com/harshil1712)
-Place: Vadodara, India
-Bio: Student,Web Developer
-GitHub: [harshil1712](https://github.com/harshil1712)

#### Name: [Bennett Treptow](https://github.com/bennett-treptow)
- Place: Milwaukee, WI, USA
- Bio: Computer Science Major / Web Developer
- Github: [bennett-treptow](https://github.com/bennett-treptow)

#### Name: [Cameron Smith](https://github.com/cameronzsmith)
- Place: Wichita, KS, USA
- Bio: Student
- GitHub: [cameronzsmith](https://github.com/cameronzsmith)

#### Name: [Jose Morales](https://github.com/castro732)
- Place: Buenos Aires, Argentina
- Bio: Developer
- GitHub: [castro732](https://github.com/castro732)

#### Name: [Hassan Sani](https://github.com/inidaname)
- Place: Bida, Niger State, Nigeria
- Bio: Web Developer at @ADPNigeria

#### Name: [Philip Terzic](https://github.com/PhilTerz)
- Place: Scottsdale, Arizona, USA
- Bio: Aspiring OSS Contributer
- GitHub: [PhilTerz](https://github.com/PhilTerz)

#### Name: [Gustavo Pacheco Ziaugra](https://github.com/GustavoZiaugra)
- Place: São Paulo, Brazil.
- Bio: Technology Guy / Student
- GitHub: [Gustavo Ziaugra](https://github.com/GustavoZiaugra)

#### Name: [Sarah Chen](https://github.com/sarovisk)
- Place: Sao Paulo/ Brazil
- Bio: Student
- GitHub: [sarovisk](https://github.com/sarovisk)

#### Name: [Jose David](https://github.com/jose4125)
- Place: Bogotá, Colombia
- Bio: Web Developer
- GitHub: [jose4125](https://github.com/jose4125)

>>>>>>> de7e2eda
<|MERGE_RESOLUTION|>--- conflicted
+++ resolved
@@ -463,12 +463,10 @@
 - Bio: Student/Web Developer
 - GitHub: [allesmi](https://github.com/allesmi)
 
-<<<<<<< HEAD
 #### Name: [Snehil Verma](https://github.com/vsnehil92)
 - Place: Delhi, India
 - Bio: Love to learn new technologies
-- GitHub: [vsnehil92](https://github.com/vsnehil92)
-=======
+- GitHub: [vsnehil92](https://github.com/vsnehil9
 #### Name: [Akram Rameez](https://github.com/akram-rameez)
 - Place: Bengaluru, India
 - Bio: I like free T-shirts and I cannot lie.
@@ -524,6 +522,4 @@
 #### Name: [Jose David](https://github.com/jose4125)
 - Place: Bogotá, Colombia
 - Bio: Web Developer
-- GitHub: [jose4125](https://github.com/jose4125)
-
->>>>>>> de7e2eda
+- GitHub: [jose4125](https://github.com/jose4125)