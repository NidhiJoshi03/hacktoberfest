--- conflicted
+++ resolved
@@ -697,12 +697,11 @@
 - Bio: IT Student at the University of Granada
 - GitHub: [Antonio Jesus Pelaez](https://github.com/ajpelaez)
 
-<<<<<<< HEAD
 #### Name: [Klaudia K.](https://github.com/KalpiKK)
 - Place: Poland
 - Bio: IT Student at the University of Wroclaw
 - GitHub: [Klaudia K.](https://github.com/KalpiKK)
-=======
+
 #### Name: [Luiz Gustavo Mattos](https://github.com/mano0012)
 - Place: Brasil
 - Bio: Computer Science Student
@@ -949,5 +948,4 @@
 #### Name: [Kshitiz Khanal](https://github.com/kshitizkhanal7)
 - Place: Kathmandu, Nepal
 - Bio: Open Data and Open Knowledge activist
-- GitHub: [Kshitiz Khanal](https://github.com/kshitizkhanal7)
->>>>>>> 460fdada
+- GitHub: [Kshitiz Khanal](https://github.com/kshitizkhanal7)