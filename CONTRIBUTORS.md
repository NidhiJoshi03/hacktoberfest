--- conflicted
+++ resolved
@@ -1,14 +1,12 @@
-<<<<<<< HEAD
 #### Name: [Clark Weckmann](https://github.com/clarkhacks)
 - Place: Illinois, USA
 - Bio: Design, Develop, Produce!
 - GitHub: [ClarkHacks](https://github.com/clarkhacks)
-=======
-﻿#### Name: [Mintoo Kumar](https://github.com/mintoo511)
+
+#### Name: [Mintoo Kumar](https://github.com/mintoo511)
 - Place: New Delhi, India 
 - Bio: Software Engineer
 - GitHub: [mintoo511](https://github.com/mintoo511)
->>>>>>> ffaad61b
 
 #### Name: [GITHAE KEVIN](https://github.com/Kevogich)
 - Place: Torino, Italy 
