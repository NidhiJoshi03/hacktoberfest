#### Name: [Rubén Ortiz](https://github.com/rubenortiz)
- Place: Asuncion, Paraguay
- Bio: Web Developer, Bachelors in Computer Science
- GitHub: [Rubén Ortiz](https://github.com/rubenortiz)

#### Name: [Petar Popovic](https://github.com/Petar-np)
- Place: Nova Pazova, Serbia
- Bio: Blockchain and Fullstack Web Developer
- GitHub: [Petar-np](https://github.com/Petar-np)

#### Name: [Dalton](https://github.com/stormBandit)		
 - Place: Ontario, Canada		
 - Bio: Software Engineer		
 - GitHun: [Dalton](https://github.com/stormBandit)		
  

#### Name: [VICTOR PIOLIN](https://github.com/vico1993)
- Place: FRANCE
- Bio: Open Source Lover, and trying some go :p
- GitHub: [Victor Piolin](https://github.com/vico1993)

#### Name: [ALICE CHUANG](https://github.com/AliceWonderland)
- Place: New York City, NY, USA
- Bio: I love DOGS! :dog:
- GitHub: [Alice Chuang](https://github.com/AliceWonderland)

#### Name: [Jon Rinciari] (https://github.com/jonathanRinciari)
-Place: New Haven, CT, USA
-Bio: Web Developer
-GitHub: [Jon Rinciari] (https://github.com/jonathanRinciari)

#### Name: [AP PRANAV](https://github.com/pranav-cs)
- Place: India
- Bio: I like to code
- GitHub: [AP Pranav](https://github.com/pranav-cs)

#### Name: [GABE DUNN](https://github.com/redxtech)
- Place: Canada
- Bio: I love VUE !!
- GitHub: [Gabe Dunn](https://github.com/redxtech)
- Website: [when.](https://when.redxte.ch)

#### Name: [GEORGE FOTOPOULOS](https://github.com/xorz57)
- Place: Patras, Achaia, Greece
- Bio: Technology Enthusiast
- GitHub: [George Fotopoulos](https://github.com/xorz57)

#### Name: [Stephen Dzialo](https://github.com/dzials)
- Place: USA
- Bio: Computer Science Major
- GitHub: [Stephen Dzialo](https://github.com/dzials)

#### Name: [Taf Meister](https://github.com/tashrafy)
- Place: NYC
- Bio: Developer =]

#### Name: [RAFAEL MENEZES](https://github.com/RafaelSa94)
- Place: Boa Vista, Roraima, Brazil
- Bio: Computer Science Major
- GitHub: [Rafael Sá](https://github.com/RafaelSa94)

#### Name: [Patrick S](https://github.com/patsteph)
- Place: USA
- Bio: Professional Geek
- GitHub: [Patrick S](https://github.com/patsteph)

#### Name: [Michael Cao](https://github.com/mcao)
- Place: PA, USA
- Bio: Student
- GitHub: [Michael Cao](https://github.com/mcao)

#### Name: [Amlaan Bhoi](https://github.com/amlaanb)
- Place: IL, USA
- Bio: CS Grad Student
- GitHub: [Amlaan Bhoi](https://github.com/amlaanb)

#### Name: [Cecy Correa](https://github.com/cecyc)
- Place: USA
- Bio: Software Engineer at ReturnPath
- Github: [cecyc](https://github.com/cecyc)

#### Name: [Billy Lee](https://github.com/leebilly0)
- Place: WI, USA
- Bio: Software Developer, Bachelors in Computer Science
- Github: [Billy Lee](https://github.com/leebilly0)

#### Name: [AGNIESZKA MISZKURKA](https://github.com/agnieszka-miszkurka)
- Place: Poland
- Bio: second year Computer Science Student, in love with NYC <3
- GitHub: [agnieszka-miszkurka](https://github.com/agnieszka-miszkurka)

#### Name: [Leah Langfrod](https://github.com/leahlang4d2)
- Place: CA, USA
- Bio: Recent Bachelors in Computer Science
- Github: [Leah Langford](https://github.com/leahlang4d2)

#### Name: [Eric Nor](https://github.com/thateric)
- Place: Lake Forest, CA, USA
- Bio: Multiple corgi owner and a Senior Software Developer
- Github: [Eric Nord](https://github.com/thateric)

#### Name: [Campion Fellin](https://github.com/campionfellin)
- Place: Seattle, WA, USA
- Bio: I love open source and coffee! New grad looking for work!
- GitHub: [Campion Fellin](https://github.com/campionfellin)

#### Name: [Niket Mishra](https://github.com/niketmishra)
- Place: New Delhi, Delhi, India
- Bio: B.Tech Student in Information Technology
- GitHub: [Niket Mishra](https://github.com/niketmishra)

#### Name: [Shade Ruangwan](https://github.com/sruangwan)
- Place: Nara, Japan
- Bio: PhD student in Software Engineering
- Github: [Shade Ruangwan](https://github.com/sruangwan)

#### Name: [Michael Rodriguez](https://github.com/vinird)
- Place: Alajuea, Alajuela, Costa Rica
- Bio: Web dev adn graphic designer
- GitHub: [vinird](https://github.com/vinird)

#### Name: [Evan Culver](https://github.com/eculver)
- Place: San Francisco, CA, USA
- Bio: I work at Uber on data storage, tooling and OOS - checkout [our work](https://github.com/uber-go/dosa)!
- GitHub: [Evan Culver](https://github.com/eculver)

#### Name: [Vo Tan Tho](https://github.com/kensupermen)
- Place: Ho Chi Minh City, VietNam
- Bio: I'm Software Engineer at Dinosys
- GitHub: [Ken Supermen](https://github.com/kensupermen)

#### Name: [Franklyn Roth](https://github.com/far3)
- Place: Boulder, CO, USA
- Bio: I am a web developer working on finance sites. Specialize in accessibility.
- GitHub: [Franklyn Roth](https://github.com/far3)

#### Name: [Karthick Thoppe](https://github.com/karthicktv)
- Place: Dublin, Ireland
- Bio: I am a Solution Architect and work for a large SaaS organization
- GitHub: [Karthick Thoppe](https://github.com/karthicktv)

#### Name: [Brane](https://github.com/brane)
- Place: Turkey
- Bio: I am a caffeine based artificial life form.
- GitHub: [Brane](https://github.com/brane)

#### Name: [Ishan Jain](https://github.com/ishanjain28)
- Place: Roorkee, Uttrakhand, India
- Bio: I love working with Images, Crypto, Networking and opengl, Work as a Backend Engineer in Go. Also, Love Rust!.
- Github: [Ishan Jain](https://github.com/ishanjain28)

#### Name: [Anupam Dagar](https://github.com/Anupam-dagar)
- Place: Allahabad, India
- Bio: I am like a code currently in development.
- GitHub: [Anupam Dagar](https://github.com/Anupam-dagar)

#### Name: [Phil](https://github.com/bitbrain-za)
- Place: South Africa
- Bio: Avid Tinkerer
- GitHub: [bitbrain-za](https://github.com/bitbrain-za)

#### Name: [Jasdy Syarman](https://github.com/akutaktau)
- Place: Malaysia
- Bio: PHP Programmer
- GitHub: [akutaktau](https://github.com/akutaktau)

#### Name: [Rupesh Kumar](https://github.com/vmcniket)
- Place: India
- Bio: KIIT University IT student
- GitHub: [vmcniket](https://github.com/vmcniket)

#### Name: [Shelby Stanton](https://github.com/Minimilk93)
- Place: Leeds, England
- Bio: Front End Developer who loves cats and gaming!
- GitHub: [Minimilk93](https://github.com/Minimilk93)

#### Name: [Michael Nyamande](https://github.com/mikeyny)
- Place: Harare ,Zimbabwe
- Bio: Eat , ~~Sleep~~ , Code
- GitHub: [Mikeyny](https://github.com/mikeyny)

#### Name: [Anders Jürisoo](https://github.com/ajthinking)
- Place: Sweden
- Bio: What happens in Git stays in Git
- GitHub: [Anders Jürisoo](https://github.com/ajthinking)

#### Name: [Dvir](https://github.com/dvur12)
- Place: Israel
- Bio: \x90\x90\x90\x90
- GitHub: [Dvir](https://github.com/dvur12)

#### Name: [Xavier Marques](https://github.com/wolframtheta)
- Place: Corbera de Llobregat, Barcelona, Catalonia
- Bio: Computer Science Major
- GitHub: [WolframTheta](https://github.com/wolframtheta)

#### Name: [Vishal](https://dainvinc.github.io)
- Place: New York
- Bio: Software developer with a knack to learn things quickly.
- GitHub: [dainvinc](https://github.com/dainvinc)

### Name: [Niall Cartwright](https://github.com/Nairu)
- Place: Birmingham, UK
- Bio: Avid Games dev hobbyist, work for 3SDL as a software developer.
- GitHub: [Niall Cartwright](https://github.com/Nairu)

#### Name: [Justin I](https://github.com/Jish80)
- Place: IL, USA
- Bio: Work hard
- GitHub: [Jish80] (https://github.com/Jish80)

#### Name: [APOORVA SHARMA](https://github.com/okatticus)
- Place: Himachal Pradesh,India
- Bio: A student happy to write code and poetry.
- GitHub: [Apoorva Sharma](https://github.com/okatticus)

#### Name: [Prateek Pandey](https://github.com/prateekpandey14)
- Place: Bangalore, India
- Bio: Opensource Enthusiast, Opensource Golang developer
- GitHub: [Prateek Pandey](https://github.com/prateekpandey14)

#### Name: [CodHeK](https://github.com/CodHeK)
- Place: Mumbai, India
- Bio: Cuber/Coder
- GitHub: [CodHeK](https://github.com/CodHeK)

#### Name: [Søren Eriksen](https://github.com/soer7022)
- Place: Denmark
- Bio: Currently studying computerscience at Aarhus University
- Github: [Søren Eriksen](https://github.com/soer7022)

#### Name: [Cristiano Bianchi](https://github.com/crisbnk)
- Place: Italy
- Bio: Love to learn something new everyday
- GitHub: [crisbnk](https://github.com/crisbnk)


#### Name: [Paulo Henrique Scherer](https://github.com/phscherer)
- Place: Brazil
- Bio: Student and newbie software developer
- GitHub: [phscherer](https://github.com/phscherer)

#### Name: [Aldo Cano](https://github.com/aldocano)
- Place: Tirana, Albania
- Bio: A bug is never just a mistake...
- GitHub: [Aldo Cano](https://github.com/aldocano)

#### Name: [Timea Deák](https://github.com/DTimi)
- Place: Dublin, Ireland
- Bio: Molecular biologist
- GitHub: [Timea Deák](https://github.com/DTimi)

#### Name: [Christian Skala](https://github.com/chrishiggins29)
- Place: New York, USA
- Bio: Hire me! Need a VP of Engineering, Director of Software, CTO?
- GitHub: [Christian Skala](https://github.com/chrishiggins29)

#### Name: [filedesless](https://hightechlowlife.info)
- Place: Québec, Canada
- Bio: CompSci from ULaval reporting in
- GitHub: [aiglebleu](https://github.com/aiglebleu)

#### Name: [Jon Lee](https://github.com/githubbbbbbbbbbbbb)
- Place: Canada
- Bio: Student
- GitHub: [githubbbbbbbbbbbbb](https://github.com/githubbbbbbbbbbbbb)

#### Name: [Ren Cummings](https://github.com/nrenc027)
- Place: Dayton,OH, USA
- Bio: I like Code :sunglasses:, Coloring :art:, and Cardio :running:
- GitHub: [Ren Cummings](https://github.com/nrenc027)

#### Name: [Nefari0uss](https://github.com/nefari0uss)
- Place: USA
- Bio: Gamer, developer, and open source enthusiast!
- Github: [Nefari0uss](https://github.com/nefari0uss)

#### Name: [S Stewart](https://github.com/tilda)
- Place: Denton, Texas, US
- Bio: Dude trying to become a IT guy somewhere. Also reads [The Register](https://www.theregister.co.uk).
- GitHub: [tilda](https://github.com/tilda)

#### Name: [Jose Gomera](https://github.com/josegomera)
- Place: Dominican Republic
- Bio: I'm web developer that love somehow to help.
- Github: [josegomera](https://github.com/josegomera)

#### Name: [Stephen Abrahim](https://github.com/lepah)
- Place: Huntington Beach, CA
- Bio: Games and things!
- GitHub: [Stephen Abrahim](https://github.com/lepah)

#### Name: [Rajeev Kumar Singh](https://github.com/rajeeviiit)
- Place: Gandhinagar,Gujrat, IN
- Bio: Games and music!
- GitHub: [Rajeev Kumar Singh](https://github.com/rajeeviiit)

### Name: [Benjamin Sanvoisin](https://github.com/Laudenlaruto)
- Place : Paris, FR
- Bio: Devops, Gamer and fun
- GitHub: [Benjamin Sanvoisin](https://github.com/Laudenlaruto)

#### Name: [Matthew Burke](https://github.com/MatthewBurke1995)
- Place: Sydney, Australia
- Bio: Big fan of Python + Data
- GitHub: [Matthew Burke](https://github.com/MatthewBurke1995)

#### Name: [Caio Perdona](https://github.com/perdona)
- Place: Ribeirao Preto, SP, Brazil
- Bio: Web and Mobile Engineer
- GitHub: [Caio Perdona](https://github.com/perdona)

#### Name: [Shankhalika Sarkar](https://github.com/Shankhalika)
- Place: Karnataka, India
- Bio: Current Final Year CS Undergrad. I love poetry, tea and dogs.
- Github: [Shankhalika Sarkar](https://github.com/Shankhalika)

#### Name: [Henrique Duarte](https://github.com/mustorze)
- Place: São Paulo, SP, BR
- Bio: Developer, I really like!
- GitHub: [Henrique Duarte](https://github.com/mustorze)

#### Name: [Akshit Kharbanda](https://github.com/akshit04)
- Place: Delhi, India
- Bio: 5th semester IT Undergrad. Machine Learning enthusiast. Black coffee <3
- GitHub: [Akshit Kharbanda](https://github.com/akshit04)

#### Name:[Avinash Jaiswal](https://github.com/littlestar642)
- Place:Surat,Gujarat,India.
- Bio:In love with the WEB,from age of 5!
- Github:[Avinash Jaiswal](https://github.com/littlestar642)

#### Name: [JoeBanks13](https://github.com/JoeBanks13)
- Place: York, United Kingdom
- Bio: Backend web developer
- GitHub: [JoeBanks13](https://github.com/JoeBanks13)
- Webpage: [josephbanks.me](https://josephbanks.me)
- GitLab Server: [GitLab](https://gitlab.josephbanks.me/JoeBanks13)

#### Name: [Alisson Vargas](https://github.com/alisson-mich)
- Place: Torres, RS, Brazil
- Bio: A guy who loves IT :D
- GitHub: [Alisson Vargas](https://github.com/alisson-mich)

#### Name: [Mat.](https://github.com/pudkipz)
- Place: Stockholm, Sweden
- Bio: Random Swedish student.
- GitHub: [Mat.](https://github.com/pudkipz)

#### Name: [Adiyat Mubarak](https://github.com/Keda87)
- Place: Jakarta, ID, Indonesia
- Bio: Technology Agnostic
- GitHub: [Adiyat Mubarak](https://github.com/Keda87)

#### Name: [Vishaal Udandarao](https://github.com/vishaal27)
- Place: New Delhi, India
- Bio: Professional Geek | Developer
- GitHub: [Vishaal Udandarao](https://github.com/vishaal27)

#### Name: [Sparsh Garg](https://github.com/sparsh789)
- Place: Hyderabad, Telangana, India
- Bio: Student@IIIT,Hyderabad
- GitHub: [sparsh789](https://github.com/sparsh789)

#### Name: [Zaki Akhmad](https://github.com/za)
- Place: Jakarta, Indonesia
- Bio: Python enthusiasts
- GitHub: [za](https://github.com/za)

### Name: [Joey Marshment-Howell](https://github.com/josephkmh)
- Place: Berlin, Germany
- Bio: A nice young man who likes web programming!
- GitHub: [Joey Marshment-Howell](https://github.com/josephkmh)

#### Name: [Chris Sullivan](https://github.com/codemastermd)
- Place: College Park, Maryland
- Bio: Comp Sci student at the University of Maryland
- GitHub: [Chris Sullivan](https://github.com/codemastermd)

### Name: [Owen Mitchell](https://github.com/ultimatezenzar)
- Place: Edmond, OK, United States
- Bio: Programmer for a high school robotics team
- Github: [ultimatezenzar] (https://github.com/ultimatezenzar)

#### Name: [Sravya Pullagura](https://github.com/sravya96)
- Place: Vijayawada, Andhra Pradesh, India
- Bio: Love learning, coding and sketching!!
- Github [Sravya Pullagura](https://github.com/sravya96)

#### Name: [Ahmad Musaddiq Mohammad](https://github.com/ahmadmusaddiq)
- Place: Kuala Belait, Brunei Darussalam
- Bio: Mechanical engineer
- Github: [ahmadmusaddiq](https://github.com/ahmadmusaddiq)

#### Name: [Rafael Lima](https://github.com/rafaelkalan)
- Place: Belo Horizonte, Minas Gerais, Brazil
- Bio: Youger software engineer
- GitHub: [Rafael Lima](https://github.com/rafaelkalan)

#### Name: [Saif Rehman Nasir](https://github.com/shyshin)
- Place: New Delhi, India
- Bio: Techie with a lot of horizontals but a low verticality :(
- Github: [Saif Rehman Nasir](https://github.com/shyshin)

#### Name: [Yash Mittra](https://github.com/mittrayash)
- Place: New Delhi, Delhi, India
- Bio: Web Developer, Coder | Entering the field of Machine Learning and Data Science
- GitHub: [mittrayash](https://github.com/mittrayash)

#### Name: [Dustin Woods](https://github.com/dustinywoods)
- Place: MN, USA
- Bio: Software Developer
- GitHub: [Dustin Woods](https://github.com/dustinywoods)

#### Name: [Ginanjar S.B](https://github.com/egin10)
- Place: Samarinda, Kalimantan Timur, Indonesia
- Bio: Someone who's intresting about web devlopment / Programming
- GitHub: [Ginanjar S.B | egin10](https://github.com/egin10)

#### Name: [Fush Chups](https://github.com/fushandchups)
- Place: Christchurch, Canterbury, New Zealand
- Bio: Earhquake enthusiast
- GitHub:[fushandchups] (https://github.com/fushandchups)

#### Name: [Francis Venne](https://github.com/NullSilence)
- Place: Montreal, Canada.
- Bio: Developer by day, cat lover by night. Canadian tech enthusiast.
- Github [Sravya Pullagura](https://github.com/NullSilence)

#### Name: [Leonardo Bonetti](https://github.com/LeonardoBonetti)
- Place: São Paulo, Brazil
- Bio: Associate Degree analysis and systems development
- GitHub: [Leonardo Bonetti](https://github.com/LeonardoBonetti)

#### Name: [Noveen Sachdeva](https://github.com/noveens)
- Place: Hyderabad, Telangana, India
- Bio: 3rd Year CS undergrad at IIIT Hyderabad.
- GitHub: [Noveen Sachdeva](https://github.com/noveens)

#### Name: [DENNIS ORZIKH](https://github.com/orzikhd)
- Place: Seattle, WA, USA
- Bio: Student at UW. Likes easy ways to make sure tools are set up in new environments (like this project)
- Github: Wow isn't this right up there ^ [Dennis Orzikh](https://github.com/orzikhd)

#### Name: [Pranav Bhasin](https://github.com/pranavbhasin96)
- Place: Hyderabad, Telangana, India
- Bio: Trying to fit in coding society.
- GitHub: [Pranav Bhasin](https://github.com/pranavbhasin96)

#### Name: [Vaibhav Agarwal](https://github.com/vaibhavagarwal220)
- Place: Mandi, Himachal Pradesh, India
- Bio: A passionate programmer and a beginner in Open Source
- Github [Vaibhav Agarwal](https://github.com/vaibhavagarwal220)

#### Name: [Arpit Gogia](https://github.com/arpitgogia)
- Place: Delhi, India
- Bio: Python Developer
- Github [Arpit Gogia](https://github.com/arpitgogia)

#### Name: [Charlie Stanton](https://github.com/shtanton)
- Place: Southend-On-Sea, England
- Bio: JavaScript Tinkerer, Lover of Vim
- Github [Charlie Stanton](https://github.com/shtanton)

#### Name: [James Henderson](https://github.com/prohunt)
- Place: Raleigh, NC, United States
- Bio: Inquisitive, Loves coding, also vegan
- Github [Sravya Pullagura](https://github.com/sravya96)

#### Name: [Loreleen Mae Sablot](https://github.com/loreleensablot)
- Place: Daet, Camarines Norte, Philippines
- Bio: I love designing beautiful websites. I also bike.
- Github [Loreleen Mae Sablot] (https://github.com/loreleensablot)

#### Name: [Ahmad Musaddiq Mohammad](https://github.com/ahmadmusaddiq)
- Place: Kuala Belait, Brunei Darussalam
- Bio: Mechanical engineer
- Github: [ahmadmusaddiq](https://github.com/ahmadmusaddiq)

#### Name: [Aleksandr Vorontsov](https://github.com/a-vorontsov)
- Place: London, England
- Bio: Student, Aspiring Front-end Web Dev
- Github [Aleksandr Vorontsov](https://github.com/a-vorontsov)
#### Name: [Ben Smith](https://github.com/ben-w-smith)
- Place: Salt Lake City, UT, USA
- Bio: A guy that loves writing bots and automation.
- GitHub: [Ben Smith](https://github.com/ben-w-smith)

#### Name: [Eric Bryant](https://github.com/shmickle)
- Place: Fairfax, Virginia, USA
- Bio: Web Developer
- GitHub: [shmickle](https://github.com/shmickle)

#### Name: [Emmanuel Akinde](https://github.com/harkindey)
- Place: Lagos, Nigeria
- Bio: Lets Code and Chill
- Github: [Harkindey](https://github.com/harkindey)

#### Name: [Ashish Krishan](https://github.com/ashishkrishan1995)
- Place: India
- Bio: Computer Science Major / UI/UX Designer
- GitHub: [ashishkrishan1995](https://github.com/ashishkrishan1995)

#### Name: [Katherine S](https://github.com/kms6bn)
- Place: San Francisco
- Bio: Data Scientist
- Github: [kms6bn](https://github.com/kms6bn)

#### Name: [BrunoSXS](https://github.com/brunosxs)
- Brazil
- Bio: I like turtules.
- Github [BrunoSXS](https://github.com/brunosxs)

#### Name: [Alexander Miller](https://github.com/allesmi)
- Place: Salzburg, Austria
- Bio: Student/Web Developer
- GitHub: [allesmi](https://github.com/allesmi)

#### Name: [Bryan Wigianto](https://github.com/bwigianto)
- Place: USA
- Bio: Engineer
- GitHub: [bwigianto](https://github.com/bwigianto)

#### Name: [Ckpuna4](https://github.com/Ckpuna4)
- Place: Saint-petersburg, Russia
- Bio: Web Developer
- GitHub: [Ckpuna4](https://github.com/Ckpuna4)

#### Name: [Vaibhaw Agrawal](https://github.com/vaibhaw2731)
- Place: New Delhi, India
- Bio: I am a Machine Learning enthusiast.
- GitHub: [vaibhaw2731](https://github.com/vaibhaw2731)

#### Name: [Dhevi Rajendran](https://github.com/dhevi)
- Place: USA
- Bio: Software Engineer
- Github: [dhevi](https://github.com/dhevi)

#### Name: [Oluwadamilola Babalola](https://github.com/thedammyking)
- Place: Lagos, Nigeria
- Bio: JavaScript Developer
- GitHub: [Oluwadamilola Babalola](https://github.com/thedammyking)

### Name: [Trevor Meadows](https://github.com/tlm04070)
- Place: Charlotte, North Carolina.
- Bio: UNC Charlotte coding bootcamp student.
- GitHub: [tlm04070](https://github.com/tlm04070);

#### Name: [Ratchapol Tengrumpong](https://github.com/lullabies)
- Place: Bangkok, Thailand
- Bio: Programmer Analyst
- GitHub: [lullabies](https://github.com/lullabies)

#### Name: [Luke Taylor](https://github.com/lmcjt37)
- Place: Derby, UK
- Bio: Senior Software Engineer, child at heart
- GitHub: [Luke Taylor](https://github.com/lmcjt37)

#### Name: [Snehil Verma](https://github.com/vsnehil92)
- Place: Delhi, India
- Bio: Love to learn new technologies
- GitHub: [vsnehil92](https://github.com/vsnehil9

#### Name: [Akram Rameez](https://github.com/akram-rameez)
- Place: Bengaluru, India
- Bio: I like free T-shirts and I cannot lie.
- GitHub: [allesmi](https://github.com/akram-rameez)

#### Name: [Bryan Tylor](https://github.com/bryantylor)
- Place: Cincinnati, OH, USA
- Bio: Elixir Dev / Nuclear Engineer
- GitHub: [Bryan Tylor](https://github.com/bryantylor)

#### Name: [Matthias Kraus](https://github.com/brotkiste)
- Place: Munich, Germany
- Bio: Automotive Computer Science
- GitHub: [brotkiste](https://github.com/brotkiste)

#### Name: [Harshil Agrawal](https://github.com/harshil1712)
-Place: Vadodara, India
-Bio: Student,Web Developer
-GitHub: [harshil1712](https://github.com/harshil1712)

#### Name: [Bennett Treptow](https://github.com/bennett-treptow)
- Place: Milwaukee, WI, USA
- Bio: Computer Science Major / Web Developer
- Github: [bennett-treptow](https://github.com/bennett-treptow)

#### Name: [Cameron Smith](https://github.com/cameronzsmith)
- Place: Wichita, KS, USA
- Bio: Student
- GitHub: [cameronzsmith](https://github.com/cameronzsmith)

#### Name: [Jose Morales](https://github.com/castro732)
- Place: Buenos Aires, Argentina
- Bio: Developer
- GitHub: [castro732](https://github.com/castro732)

#### Name: [Hassan Sani](https://github.com/inidaname)
- Place: Bida, Niger State, Nigeria
- Bio: Web Developer at @ADPNigeria

#### Name: [Philip Terzic](https://github.com/PhilTerz)
- Place: Scottsdale, Arizona, USA
- Bio: Aspiring OSS Contributer
- GitHub: [PhilTerz](https://github.com/PhilTerz)

#### Name: [Gustavo Pacheco Ziaugra](https://github.com/GustavoZiaugra)
- Place: São Paulo, Brazil.
- Bio: Technology Guy / Student
- GitHub: [Gustavo Ziaugra](https://github.com/GustavoZiaugra)

#### Name: [Sarah Chen](https://github.com/sarovisk)
- Place: Sao Paulo/ Brazil
- Bio: Student
- GitHub: [sarovisk](https://github.com/sarovisk)

#### Name: [Jose David](https://github.com/jose4125)
- Place: Bogotá, Colombia
- Bio: Web Developer
- GitHub: [jose4125](https://github.com/jose4125)

#### Name: [Mayank Saxena](https://github.com/mayank26saxena)
- Place: New Delhi, India
- Bio: Student
- GitHub: [mayank26saxena](https://github.com/mayank26saxena)

#### Name: [Napat Rattanawaraha](https://github.com/peam1234)
- Place: Bangkok, Thailand
- Bio: Student / Junior Web Developer
- GitHub: [peam1234](https://github.com/peam1234)

#### Name: [Marion Fioen](https://github.com/marion59000)
- Place: Lille, France
- Bio: Developer
- GitHub: [marion59000](https://github.com/marion59000)

#### Name: [Akma Adhwa](https://github.com/akmadhwa)
- Place: Malaysia
- Bio: Web Developer
- GitHub: [akmadhwa](https://github.com/akmadhwa)

#### Name: [Ian James](https://inj.ms)
- Place: London, UK
- Bio: Web... person?
- GitHub: [injms](https://github.com/injms)

#### Name: [K Foster](https://foster.im)
- Place: West Sussex, UK
- Bio: Web Developer
- GitHub: [g33kcentric](https://github.com/g33kcentric)

#### Name: [Andin FOKUNANG](https://github.com/switchgirl95)
- Place: Yaounde , Cameroon
- Bio: Student - Otaku - Geek
- GitHub: [Switch](https://github.com/switchgirl95)

#### Name: [xenocideiwki] (https://github.com/xenocidewiki)
- Place: Norway
- Bio: Reverse Engineer
- GitHub: [xenocidewiki] (https://github.com/xenocidewiki)

#### Name: [George Hundmann](https://github.com/georgegsd)
- Place: Mannheim, Baden-Württemberg, Germany
- Bio: I'm a German Shepherd that likes eating
- GitHub: [georgegsd](https://github.com/georgegsd)

#### Name: [Ahmad Abdul-Aziz](https://github.com/a-m-a-z)
- Place: Abuja, Nigeria
- Bio: Web Developer
- GitHub: [a-m-a-z](https://github.com/a-m-a-z)

#### Name: [Allan Dorr](https://github.com/aldorr)
- Place: Hamburg, Germany
- Bio: Web Dev, Writer, Translator, Teacher
- GitHub: [aldorr](https://github.com/aldorr)

#### Name: [Musa Barighzaai](https://github.com/mbarighzaai)
- Place: Toronto, Canada
- Bio: Front End Developer
- GitHub: [mbarighzaai](https://github.com/mbarighzaai)

#### Name: [Lakston](https://github.com/Lakston)
- Place: Toulouse, France
- Bio: Front-End Dev
- GitHub: [Lakston](https://github.com/Lakston)

#### Name: [Shobhit Agarwal](https://github.com/shobhit1997)
- Place: JSSATE, NOIDA ,INDIA
- Bio: Student/Andriod Developer
- GitHub: [shobhit1997](https://github.com/shobhit1997)

#### Name: [Will Barker](https://github.com/billwarker)
- Place: Toronto, Canada
- Bio: A guy who wants to improve the world through AI!
- GitHub: [Will Barker](https://github.com/billwarker)

#### Name: [Christopher Bradshaw](https://github.com/kitsune7)
- Place: Provo, UT, USA
- Bio: I love FOXES!!! :fox:
- GitHub: [kitsune7](https://github.com/kitsune7)

#### Name: [Ben Edelson]
-Place: Newark NJ
-Bio: I.T.
-GitHub: https://github.com/Bed3150n

#### Name: [JOE SCHO](https://github.com/JoeScho)
- Place: London, UK
- Bio: I love guitar!
- GitHub: [JoeScho](https://github.com/JoeScho)

#### Name: [Anuraag Tummanapally](https://github.com/TummanapallyAnuraag)
- Place: Mumbai, India
- Bio: Student, System Administrator
- GitHub: [TummanapallyAnuraag](https://github.com/TummanapallyAnuraag)

#### Name: [Fran Acién](https://github.com/acien101)
- Place: Madrid, Spain
- Bio: Full of empty
- GitHub: [Fran Acién](https://github.com/acien101)

#### Name: [Piyush Sikarwal](https://github.com/psikarwal)
- Place: India
- Bio: Professional Geek
- GitHub: [Piyush Sikarwal](https://github.com/psikarwal)

#### Name: [Pratyum Jagannath](https://github.com/Pratyum)
- Place: Singapore
- Bio: I tell tales!
- GitHub: [Pratyum](https://github.com/Pratyum)

#### Name: [Jakub Bačo](https://github.com/vysocina)
- Place: Slovakia
- Bio: Student / Designer
- GitHub: [Jakub Bačo](https://github.com/vysocina)

#### Name: [Gabriel Obaldia](https://github.com/gobaldia)
- Place: Uruguay
- Bio: Full Stack Developer
- GitHub: [Gabriel Obaldia](https://github.com/gobaldia)

#### Name: [Antonio Jesus Pelaez](https://github.com/ajpelaez)
- Place: Granada, Spain
- Bio: IT Student at the University of Granada
- GitHub: [Antonio Jesus Pelaez](https://github.com/ajpelaez)

#### Name: [Lokesh Raj Arora](https://github.com/lokiiarora)
- Place: Darjeeling, India
- Bio: CS Student at SRM University, Full Stack Developer
- Github: [Lokesh Raj Arora](https://github.com/lokiiarora)

#### Name: [Mahdi Majidzadeh](https://github.com/MahdiMajidzadeh/)
- Place: Qom, Qom, Iran
- Bio: back-end develoer and seo expert
- GitHub: [Mahdi Majidzadeh](https://github.com/MahdiMajidzadeh/)
- Twitter: [Mahdi Majidzadeh](https://twitter.com/MahdiMajidzadeh/)

#### Name: [Pedro Mietto Bruini](https://github.com/bruini)
- Place: Jundiaí, São Paulo, Brazil
- Bio: Analyst/Developer Student at Fatec-Jd
- GitHub: [Pedro Mietto Bruini](https://github.com/bruini)

#### Name: [NIKOLETT HEGEDÜS](https://github.com/henikolett)
- Place: Debrecen, Hungary
- Bio: I'm a Developer / Music geek / Nature enthusiast
- GitHub: [Nikolett Hegedüs](https://github.com/henikolett)

#### Name: [Omar Mujahid](https://github.com/omarmjhd)
- Place: Austin, Texas, USA
- Bio: I write code, and play golf!
- GitHub: [Omar Mujahid](https://github.com/omarmjhd)

#### Name: [Kyle Johnson] (https://github.com/johnson90512)
- Place: United States
- Bio: Information System Administrator, former Information Systems student
- GitHub: [Kyle Johnson] (https://github.com/johnson90512)
#### Name: [Gilliano Menezes](https://github.com/gillianomenezes)
- Place: Recife, Brazil
- Bio: Software Engineer at www.neuroup.com.br
- GitHub: [Gilliano Menezes](https://github.com/gillianomenezes)

#### Name: [Luís Antonio Prado Lança](https://github.com/luisslanca)
- Place: Jundiaí, São Paulo, Brazil
- Bio: I'm a student in Fatec Jundiaí and Web Developer.
- GitHub: [Luís Antonio Prado Lança](https://github.com/luisslanca)

#### Name: [Anish Bhardwaj](https://github.com/bhardwajanish)
- Place: New Delhi, India
- Bio: CSD IIITD
- GitHub: [Anish Bhardwaj](https://github.com/bhardwajanish)

#### Name: [Ankur Sharma](https://github.com/ankurs287)
- Place: New Delhi, India
- Bio: CSAM, IIITD
- GitHub: [Ankur Sharma](https://github.com/ankurs287)

#### Name: [Siddhant Verma](https://github.com/siddver007)
- Place: Delhi, India
- Bio: Information Assurance and Cybersecurity Master's Student at Northeastern University
- GitHub: [Siddhant Verma](https://github.com/siddver007)

#### Name: [Cody Williams](https://github.com/codyw9524)
- Place: Dallas, Texas, USA
- Bio: Web Nerd
- GitHub: [Cody Williams](https://github.com/codyw9524)

#### Name: [Aayush Sharma](https://github.com/aayusharma)
- Place: Mandi, Himachal Pradesh, India
- Bio: IITian
- GitHub: [Aayush Sharma](https://github.com/aayusharma)

#### Name: [Jonas Fabisiak](https://github.com/RenCloud)
- Place: Hanover, Germany
- Bio: IT Student
- GitHub: [Jonas Fabisiak](https://github.com/RenCloud)

#### Name: [Mark Schultz](https://github.com/zynk)
- Place: Calgary, Alberta
- Bio: IT Student at SAIT
- GitHub: [Mark Schultz](https://github.com/zynk)

#### Name: [Juan Pablo Aguilar Lliguin](https://github.com/chefjuanpi)
- Place: Chicoutimi, QC, Canada
- Bio: Full Stack Developer
- GitHub: [Juan Pablo Aguilar Lliguin](https://github.com/chefjuanpi)

### Name: [Isaac Torres Michel](https://github.com/isaactorresmichel)
- Place: León, Mexico
- Bio: Software Engineer
- GitHub: [Isaac Torres Michel](https://github.com/isaactorresmichel)

#### Name: [Klaudia K.](https://github.com/KalpiKK)
- Place: Poland
- Bio: IT Student at the University of Wroclaw
- GitHub: [Klaudia K.](https://github.com/KalpiKK)

#### Name: [Luiz Gustavo Mattos](https://github.com/mano0012)
- Place: Brasil
- Bio: Computer Science Student
- Github: [Luiz Matos](https://github.com/mano0012)

#### Name: [Jeppe Ernst](https://github.com/Ern-st)
- Place: 🇩🇰
- Bio: fullstack/devops/security unicorn 🦄
- GitHub: [Jeppe Ernst](https://github.com/Ern-st)

#### Name: [Sergey Gorky](https://github.com/sergeygorky)
- Place: Ukraine
- Bio: I've Top Rated status in Upwork
- GitHub: [Sergey Gorky](https://github.com/sergeygorky)

#### Name: [Ayush Agarwal](https://github.com/thisisayaush)
- Place: Noida, India
- Bio: CSE Student at the Amity University
- GitHub: [Ayush Agarwal](https://github.com/thisisayush)

#### Name: [Arie Kurniawan](https://github.com/arkwrn)
- Place: Jakarta, Indonesia
- Bio: IT Student at Universiy of Muhammadiyah Jakarta
- GitHub: [Arie Kurniawan](https://github.com/arkwrn)

#### Name: [Ramón Didier Valdez Yocupicio](https://github.com/xDidier901)
- Place: Hermosillo, Sonora, México
- Bio: Software Developer / Student
- GitHub: [Didier Valdez](https://github.com/xDidier901)

#### Name: [Jamie Pinheiro](https://github.com/jamiepinheiro)
- Place: Canada
- Bio: Student @ uWaterloo
- GitHub: [jamiepinheiro](https://github.com/jamiepinheiro)

#### Name: [Alvin Abia](https://github.com/twist295)
- Place: NY, USA
- Bio: Lead Mobile Developer
- Github: [Alvin Abia](https://github.com/twist295)

### Name: [Carlos Federico Lahrssen](https://github.com/carloslahrssen)
- Place: Miami, Florida, USA
- Bio: CS Student at Florida International University
- GitHub: [Carlos Lahrssen](https://github.com/carloslahrssen)

#### Name: [Caio Calderari](https://github.com/caiocall)
- Place: Campinas, São Paulo, Brazil
- Bio: Designer
- GitHub: [Caio Calderari](https://github.com/caiocall)

#### Name: [Chashmeet Singh](https://github.com/chashmeetsingh)
- Place: New Delhi, India
- Bio: CS Student
- GitHub: [Chashmeet Singh](https://github.com/chashmeetsingh)

#### Name: [Aimee Tacchi](https://github.com/darkxangel84)
- Place: England, UK
- Bio: Female Front-End Developer From England, UK, I love Code, Cats and Tea. Also love travelling.
- GitHub: [darkxangel84](https://github.com/darkxangel84)

#### Name: [Stuart Wares](https://github.com/StuWares)
- Place: Tamworth, United Kingdom
- Bio: Learning web development to help with a career change!
- GitHub: [Stu Wares](https://github.com/StuWares)

#### Name: [Aitor Alonso](https://github.com/tairosonloa)
- Place: Madrid, Spain
- Bio: Computer Science and Engineering BSc student at Carlos III University of Madrid
- GitHub: [Aitor Alonso](https://github.com/tairosonloa)

#### Name: [Veronika Tolpeeva](https://github.com/ostyq)
- Place: Moscow, Russia
- Bio: Web developer
- GitHub: [Veronika Tolpeeva](https://github.com/ostyq)

#### Name: [Dzmitry Kasinets](https://github.com/dkasinets)
- Place: Brooklyn, NY, USA
- Bio: CS student at Brooklyn College, and The Game of Thrones fan :3
- Github: [Dzmitry Kasinets](https://github.com/dkasinets)

#### Name: [Anthony Mineo](https://github.com/amineo)
- Place: New Jersey, USA
- Bio: Web Design & Development
- GitHub: [Anthony Mineo](https://github.com/amineo)

#### Name: [Brent Scheppmann](https://github.com/bareon)
- Place: Garden Grove, CA, US
- Bio: Student, Geophysicist
- GitHub: [Brent Scheppmann](https://github.com/bareon)

#### Name: [Andrea Stringham](https://github.com/astringham)
- Place: Phoenix, AZ USA
- Bio: Coffee addict, dog person, developer.
- GitHub: [Andrea Stringham](https://github.com/astringham)

#### Name: [coastalchief](https://github.com/coastalchief)
- Place: Germany
- Bio: dev
- GitHub: [coastalchief](https://github.com/coastalchief)

#### Name: [Furkan Arabaci](https://github.com/illegaldisease)
- Place: Turkey
- Bio: Computer Science student
- GitHub: [Furkan Arabaci](https://github.com/illegaldisease)

#### Name: [Rizki Ramadhana](https://github.com/rizkiprof)
- Place: Yogyakarta, Indonesia
- Bio: Student / Front-end Developer
- GitHub: [Rizki Ramadhana](https://github.com/rizkiprof)

#### Name: [Sarthak Bhagat](https://github.com/sarthak268)
- Place: Delhi, India
- Bio: ECE Undergraduate
- GitHub: [Sarthak Bhagat](https://github.com/sarthak268)

#### Name: [Haley C Smith](https://github.com/haleycs)
- Place: Orlando, Florida
- Bio: Web Designer/Developer
- GitHub: [Haley C Smith](https://github.com/haleycs)

#### Name: [Lesyntheti](https://github.com/lesyntheti)
- Place : Troyes, France
- Bio : Network Engineer at University of Technology of Troyes
- Github: [lesyntheti](https://gitbub.com/lesyntheti)

#### Name: [Abdullateef](https://github.com/abdullateef97)
- Place: Lagos Island, Lagos State, Nigeria
- Bio: Student Developer
- GitHub: [Abdullateef](https://github.com/abdullateef97)

#### Name: [Juan Anaya Ortiz](https://github.com/JaoChaos)
- Place: Granada, Spain
- Bio: IT student at the University of Granada
- GitHub: [Juan Anaya Ortiz](https://github.com/JaoChaos)

#### Name: [Alexander Voigt](https://github.com/alexandvoigt)
- Place: San Francisco, CA, USA
- Bio: Software Engineer
- GitHub: [Alexander Voigt](https://github.com/alexandvoigt)

#### Name: [Michael Greene] (https://github.com/Greeneink4)
- Place: UT, USA
- Bio: Web Dev Student
- Github: [Michael Greene] (https://github.com/Greeneink4)

#### Name: [Lee Magbanua](https://github.com/leesenpai)
- Place: Philippines
- Bio: Student / Front-end Web Developer
- GitHub: [leesenpai](https://github.com/leesenpai)

#### Name: [Damodar Lohani](https://github.com/lohanidamodar)
- Place: Kathmandu, Nepal
- Bio: Technology Consultant at [LohaniTech](https://lohanitech.com)
- GitHub: [Damodar Lohani](https://github.com/lohanidamodar)

#### Name: [Hrafnkell Orri Sigurðsson](https://github.com/hrafnkellos)
- Place: Hafnarfjörður, Iceland
- Bio: Computer Scientist
- GitHub: [Hrafnkell Orri Sigurðsson](https://github.com/hrafnkellos)

#### Name: [Mitchell Haugen](https://github.com/haugenmitch)
- Place: VA, USA
- Bio: Programmer
- GitHub: [haugenmitch](https://github.com/haugenmitch)

#### Name: [Felipe Do Espirito Santo](https://github.com/felipez3r0)
- Place: Jaboticabal, SP, Brazil
- Bio: Professor at Fatec, Faculdade São Luís, and Mozilla Volunteer
- GitHub: [Felipe Do E. Santo](https://github.com/felipez3r0)

#### Name: [Jason Green](https://jason.green)
- Place: Seattle, WA
- Bio: Student of code, eater of sustainable sushi
- GitHub: [Jalence](https://github.com/jalence)

#### Name: [Elan Ripley](https//github.com/tattarrattat)
- Place: Raleigh, North Carolina, USA
- Bio: Programmer
- Github: [Elan Ripley](https//github.com/tattarrattat)

#### Name: [Justin Oliver](https://github.com/justinoliver)
- Place: Seattle, WA, USA, Earth!
- Bio: Trying to learn cool new things!
- GitHub: [Justin Oliver](https://github.com/justinoliver)

#### Name: [RYAN R SMITH](https://github.com/devronsoft)
- Place: Oxford, UK
- Bio: Kiwi dev
- GitHub: [Ryan Smith](https://github.com/devronsoft)
- Website: [Blog](https://devronsoft.github.io/)

#### Name: [Michael Kaiser](https://github.com/patheticpat)
- Place: Germany
- Bio: Ooooooh, nooooooo, not tonight!!
- GitHub: [Michael Kaiser](https://github.com/patheticpat)

#### Name: [Igor Rzegocki](https://github.com/ajgon)
- Place: Kraków, PL
- Bio: I do Ruby for living, and hacking for fun
- GitHub: [Igor Rzegocki](https://github.com/ajgon)
- Website: [Online Portfolio](https://rzegocki.pl/)

#### Name: [JULIE QIU](https://github.com/julieqiu)
- Place: New York City, NY, USA
- Bio: Software Engineer; Loves iced coffee
- GitHub: [Julie Qiu](https://github.com/julieqiu)

#### Name: [Luis Alducin](https://linkedin.com/luisalduucin)
- Place: Mexico City
- Bio: Software Engineer
- GitHub: [Luis Alducin](https://github.com/luisalduucin)

#### Name: [Hannah Zulueta](https://github.com/hanapotski)
- Place: North Hollywood, CA
- Bio: Web developer, Calligrapher, Musician, Entrepreneur
- GitHub: [Ryan Smith](https://github.com/hanapotski)
- Website: [Blog](https://homemadecoder.wordpress.com)

#### Name: [Michele Adduci](https://micheleadduci.net)
- Place: Germany
- Bio: Full Stack Developer, living on a CI/CD pipeline
- GitHub: [madduci](https://github.com/madduci)

#### Name: [Austin Carey](https://github.com/apcatx)
- Place: Austin, TX, USA
- Bio: Jr Full Stack Developer making my first contribution.
- GitHub: [apcatx](https://github.com/apcatx)

#### Name: [John Rexter Flores](https://github.com/alldeads)
- Place: Cebu, Philippines
- Bio: Full Stack Developer
- Github: [John Rexter Flores](https://github.com/alldeads)

#### Name: [Luciano Santana dos Santos](https://github.com/lucianosds)
- Place: Ponta Grossa, PR, Brasil
- Bio: Computer Network Professional
- Github: [Luciano Santana dos Santos](https://github.com/lucianosds)

#### Name: [Alex Choi](https://github.com/running-cool)
- Place: Athens, GA
- Bio: Student
- Github: [running-cool](https://github.com/running-cool)

#### Name: [Fernando Contreras](https://github.com/fercreek)
- Place: Nuevo Leon, Mexico
- Bio: Software Engineer
- Github: [fercreek](https://github.com/fercreek)
- Website: [Blog](https://fercontreras.com/)

#### Name: [Kshitiz Khanal](https://github.com/kshitizkhanal7)
- Place: Kathmandu, Nepal
- Bio: Open Data and Open Knowledge activist
- GitHub: [Kshitiz Khanal](https://github.com/kshitizkhanal7)

#### Name: [Manas kashyap](https://github.com/Manas-kashyap)
- Place: New Delhi, India
- Bio: Computer Science Engineering student at Amity University
Noida
-Github: [Manas kashyap](https://github.com/Manas-kashyap)

#### Name: [Daksh Chaturvedi](https://github.com/daksh249)
- Place: New Delhi, India
- Bio: ECE Undergraduate at IIIT-Delhi
- GitHub: [Daksh Chaturvedi](https://github.com/daksh249)

#### Name: [SHANAKA ANURADHA](https://github.com/shanaka95)
- Place: Sri Lanka
- Bio: Undergraduate
- GitHub: [Shanaka95](https://github.com/shanaka95)

### Name: [Brandon Fadairo](https://github.com/BFadairo)
- Place: Columbus, Ohio
- Bio: A guy looking to change career fields
- GitHub: [Brandon Fadairo](https://github.com/BFadairo)

#### Name: [Lukas A](https://github.com/lukbukkit)
- Place: Kassel, Hesse, Germany
- Bio: Student on his way to the Abitur
- GitHub: [LukBukkit](https://github.com/lukbukkit)

#### Name: [Valera Kushnir](https://github.com/kashura)
- Place: Tampa, FL, USA
- Bio: Scrum Master and passionate technologist.
- GitHub: [kashura](https://github.com/kashura)

#### Name: [Eric Briese](https://github.com/Atrolantra)
- Place: Brisbane, Australia
- Bio: Student studying LAw and IT. Currently working as a software engineer.
- GitHub: [Atrolantra](https://github.com/Atrolantra)

#### Name: [Ayushverma8](https://github.com/Ayushverma8)
- Place: Indore, TN, IN
- Bio: I'm living the best part of my life and the life that I always wanted to. Surrounded by amazing people everyday. Rich in happiness, meager in hate. Seduce me with bikes and roads, invite me to trekking and long drives. I love food and sleep. I'm driven by music and art.
- GitHub: [Ayush](https://github.com/Ayushverma8)

#### Name: [VEBER Arnaud](https://github.com/VEBERArnaud)
- Place: Paris, France
- Bio: Solution Architect @ Eleven-Labs
- GitHub: [VEBERArnaud](https://github.com/VEBERArnaud)

#### Name: [Dushyant Rathore](https://github.com/dushyantRathore)
- Place: New Delhi, India
- Bio: Student
- GitHub: [dushyantRathore](https://github.com/dushyantRathore)

#### Name: [Attila Blascsak](https://github.com/blascsi)
- Place: Hungary
- Bio: Front-end dev. Love React!
- GitHub: [Attila Blascsak](https://github.com/blascsi)

#### Name: [Acquila Santos Rocha](https://github.com/DJAcquila)
- Place: Goiânia, Brasil
- Bio: Computer Science Student
- GitHub: [Acquila Santos Rocha](https://github.com/DJAcquila)

#### Name: [Ankit Rai](https://github.com/ankitrai96)
- Place: Greater Noida, Uttar Pradesh, India
- Bio: A high functioning geek, et cetera.
- GitHub: [ankitrai96](https://github.com/ankitrai96)

#### Name: [Tiago Severino](https://github.com/TiagoSeverino)
- Place: Lisbon, Portugal
- Bio: I code for fun!
- GitHub: [TiagoSeverino](https://github.com/TiagoSeverino)

#### Name: [Patrick Hübl-Neschkudla](https://github.com/flipace)
- Place: Vienna, Austria
- Bio: Senior Developer @ ovos media gmbh. Happily married and father of 2 awesome kids. Oh and I like games. 
- GitHub: [flipace](https://github.com/flipace)

#### Name: [Zakaria Soufiani](https://github.com/zakaria-soufiani)
- Place: Agadir, Morocco
- Bio: Student
- GitHub: [Zakaria Soufiani](https://github.com/zakaria-soufiani)

#### Name: [Mathias Pihl](https://github.com/newspaperman57)
- Place: Aalborg, Denmark
- Bio: Software Engineering Student
- GitHub: [Newspaperman57](https://github.com/newspaperman57)

#### Name: [Bikibi](https://github.com/Bikibi)
- Place: Toulouse, France
- Bio: Front-end dev
- GitHub: [Bikibi](https://github.com/Bikibi)

#### Name: [Weilun](https://github.com/holah)
- Place: Singapore
- Bio: Engineer
- GitHub: [Weilun](https://github.com/holah)

#### Name: [Matteo Mensi](https://github.com/Snatched)
- Place: Italy
- Bio: Chemical Engineering student. C++ developer. I (try to) make high-performance computational programs to help with scientific research.
- GitHub: [Snatched](https://github.com/Snatched)

#### Name: [Oleksiy Ovdiyenko](https://github.com/doubledare704)
- Place: Kyiv, Ukraine
- Bio: Python Dev
- GitHub: [Oleksiy Ovdiyenko](https://github.com/doubledare704)

#### Name: [Jeremy](https://github.com/jremeh)
- Place: KL, Malaysia
- Bio: Applied Math with Computing Student
- GitHub: [Jeremy](https://github.com/jremeh)

#### Name: [KUMAR AKSHAY](https://github.com/kakshay21)
- Place: Indore, Madhya Pradesh, India
- Bio: Electronics and Communication student.
- GitHub: [Kumar Akshay](https://github.com/kakshay21)

#### Name: [Jibin Thomas Philipose](https://github.com/JIBIN-P)
- Place: Mumbai, India
- Bio: Full-Stack Development, Machine Learning and Having Fun!.
- GitHub: [Jibin Thomas Philipose](https://github.com/JIBIN-P)

### Name: [Matei David](https://github.com/Matei207)
- Place: Birmingham, UK
- Bio: BSc Student at University of Birmingham
- GitHub: [Matei David](https://github.com/Matei207)

#### Name: [CAPS Padilla](https://github.com/CarlosPadilla)
- Place: Jalisco, Mexico
- Bio: A handsome guy with the best work ever

#### Name: [Aiman Abdullah Anees](https://github.com/aimananees)
- Place: Hyderabad, India
- Bio: iOS Developer
- GitHub: [Aiman Abdullah Anees](https://github.com/aimananees)

#### Name: [Andrea Zanin](https://github.com/ZaninAndrea)
- Place: Trento, Italy
- Bio: High School Student, passionate about math, coding and open source
- Github: [ZaninAndrea](https://github.com/ZaninAndrea)

#### Name: [VENKATESH BELLALE] (http://venkateshbellale.github.io)
- place:pune , India
- bio : loves computer+science , student
- github: [venketsh bellale] (http://github.com/venkateshbellale)

#### Name: [Keith VenHuizen](https://github.com/keithvenh/)
- Place: Sioux Falls, South Dakota
- Bio: Hi, I'm Keith. I love my family, playing board games, Chicago sports and problem solving!
- GitHub: [Keith VenHuizen](https://github.com/keithvenh)

#### Name：[ Eason Xuan ](https://github.com/timemahcine)
- Place: City:Shao Xing, State:Zhe Jiang, Country:China
- Bio: computer science student,front-end developer
- GitHub: [ Eason Xuan](https://github.com/timemahcine)

#### Name: [Ocean](https://github.com/ocean0212)
- Place: Henan, China
- Bio: Chinese food :heart_eyes:
- GitHub: [Ocean](https://github.com/ocean0212)

#### Name: [Rohit Motwani](https://github.com/rohittm)
- Place: Kanpur, India
- Bio: Frontend Developer
- GitHub: [rohittm](https://github.com/rohittm)

#### Name: [Piotr](https://github.com/khorne55)
- Place: Limerick, Ireland
- Bio: Computer Engineering Student :)
- GitHub: [khorne55](https://github.com/khorne55)

#### Name: [Rafael Barbosa](https://github.com/rafaelmilanibarbosa)
- Place: Sao Bernardo do Campo, Sao Paulo, Brazil
- Bio: loves computer+science , Full Stack Developer
- GitHub: [Ocean](https://github.com/rafaelmilanibarbosa)

#### Name: [Eric Wolfe](https://github.com/erwolfe)
- Place: Edwardsville, IL, USA
- Bio: Programmer, Audiophile, Gamer
- GitHub: [Eric Wolfe](https://github.com/erwolfe)

#### Name: [Francis](https://github.com/borbefg)
- Place: Quezon City, PH
- Bio: Fueled by :coffee:
- GitHub: [Francis](https://github.com/borbefg)

#### Name: [Gowtham](https://github.com/gowtham1997)
- Place: Chennai
- Bio: Loves Data science

### Name: [Branden] (https://github.com/redbeardaz)
- Place: Phoenix, AZ
- Bio: Customer Success Manager
- GitHub: [RedBeardAZ] (https://github.com/redbeardaz)

#### Name: [Hussain Calcuttawala](https://github.com/hussainbadri21)
- Place: Bengaluru, India
- Bio: Android Developer, Student, Foodie
- GitHub: [hussainbadri21](https://github.com/hussainbadri21)

#### Name: [M K]
- Place: Ko Tao, Thailand
- Bio: I love code, coffee and the beach

#### Name: [Ahmad Thames](https://github.com/ahmadthames)
- Place: Houston, TX, USA
- Bio: UX Engineer, Traveler, Plant-Based Foodie
- GitHub: [ahmadthames](https://github.com/ahmadthames)

#### Name: [Skyler](https://github.com/huntleyreep)
- Place: South Carolina
- Bio: Computer Science Student / Free Code Camper
- GitHub: [huntleyreep](https://github.com/huntleyreep)

#### Name: [Steve K]
- Place: Philadelphia, PA
- Bio: Security Analyst

#### Name: [Siddharth Tankariya](https://github.com/siddharthtankariya/)
- Place: Mumbai, India
- Bio: Java Developer, Foodie
- GitHub: [siddharthtankariya](https://github.com/siddharthtankariya/)

#### Name: [Christoph](https://github.com/iamchrishckns)
- Place: Germany
- Bio: I'm a german developer who loves to create things :)
- GitHub: [iamchrishckns](https://github.com/iamchrishckns)

#### Name: [Aditya Yuvaraj](https://github.com/Screwed-Up-Head)
- Place: Pune, India
- Bio: Metalhead law student who loves hardware and code
- GitHub: [Screwed-Up-Head](https://github.com/Screwed-Up-Head)

<<<<<<< HEAD
#### Name: [Zoe Kafkes](https://github.com/zkafkes)
- Place: Atlanta, Georgia USA
- Bio: caffeinated and curious
- GitHub: [zkafkes](https://github.com/zkafkes)
=======
#### Name: [Claire Tan](https://github.com/tab8748)
- Place: Vancouver, British Columbia, Canada
- Bio: Senior Business student. Coding freshman.
- GitHub: [tab8748](https://github.com/tab8748)

#### Name: [Gareth Davies](https://github.com/gareth-d85)
- Place: UK
- Bio: Future Developer and Free code camp local group leader
- GitHub: [Gareth Davies](https://github.com/gareth-d85)

#### Name: [Daniel Tudares](https://github.com/dan1eltudares)
- Place: Ottawa, Ontario, Canada
- Bio: Network specialist, code n00b
- Github: [Daniel Tudares](https://github.com/dan1eltudares)
>>>>>>> 107ff99d
<|MERGE_RESOLUTION|>--- conflicted
+++ resolved
@@ -1,7 +1,3 @@
-#### Name: [Rubén Ortiz](https://github.com/rubenortiz)
-- Place: Asuncion, Paraguay
-- Bio: Web Developer, Bachelors in Computer Science
-- GitHub: [Rubén Ortiz](https://github.com/rubenortiz)
 
 #### Name: [Petar Popovic](https://github.com/Petar-np)
 - Place: Nova Pazova, Serbia
@@ -1321,16 +1317,10 @@
 - Bio: Metalhead law student who loves hardware and code
 - GitHub: [Screwed-Up-Head](https://github.com/Screwed-Up-Head)
 
-<<<<<<< HEAD
 #### Name: [Zoe Kafkes](https://github.com/zkafkes)
 - Place: Atlanta, Georgia USA
 - Bio: caffeinated and curious
 - GitHub: [zkafkes](https://github.com/zkafkes)
-=======
-#### Name: [Claire Tan](https://github.com/tab8748)
-- Place: Vancouver, British Columbia, Canada
-- Bio: Senior Business student. Coding freshman.
-- GitHub: [tab8748](https://github.com/tab8748)
 
 #### Name: [Gareth Davies](https://github.com/gareth-d85)
 - Place: UK
@@ -1340,5 +1330,4 @@
 #### Name: [Daniel Tudares](https://github.com/dan1eltudares)
 - Place: Ottawa, Ontario, Canada
 - Bio: Network specialist, code n00b
-- Github: [Daniel Tudares](https://github.com/dan1eltudares)
->>>>>>> 107ff99d
+- Github: [Daniel Tudares](https://github.com/dan1eltudares)