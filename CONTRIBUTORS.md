--- conflicted
+++ resolved
@@ -155,12 +155,6 @@
 - Bio: What happens in Git stays in Git
 - GitHub: [Anders Jürisoo](https://github.com/ajthinking)
 
-<<<<<<< HEAD
-#### Name: [CodHeK](https://github.com/CodHeK)
-- Place: Mumbai, India
-- Bio: Cuber/Coder
-- GitHub: [CodHeK](https://github.com/CodHeK)
-=======
 #### Name: [Dvir](https://github.com/dvur12)
 - Place: Israel
 - Bio: \x90\x90\x90\x90
@@ -195,4 +189,8 @@
 - Place: Bangalore, India
 - Bio: Opensource Enthusiast, Opensource Golang developer
 - GitHub: [Prateek Pandey](https://github.com/prateekpandey14)
->>>>>>> d46df1f0
+
+#### Name: [CodHeK](https://github.com/CodHeK)
+- Place: Mumbai, India
+- Bio: Cuber/Coder
+- GitHub: [CodHeK](https://github.com/CodHeK)