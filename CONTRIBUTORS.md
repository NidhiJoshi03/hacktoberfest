--- conflicted
+++ resolved
@@ -8268,14 +8268,12 @@
  - Bio: Newbie coder
  - GitHub: [danielandro](https://github.com/Danielandro/hacktoberfest)
 
-<<<<<<< HEAD
  #### Name: [ANJALI](https://github.com/bansalanjali2512)
  - Place: Delhi, India
  - Bio: Student
  - GitHub: [bansalanjali2512](https://github.com/bansalanjali2512)
-=======
+
 #### Name: [Ian Myrfield](https://github.com/imyrfield)
 - Place: Victoria, BC, Canada
 - Bio: Android Developer
 - Github: [imyrfield](https://github.com/imyrfield)
->>>>>>> e8e9f692
