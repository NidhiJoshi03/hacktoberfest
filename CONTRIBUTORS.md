--- conflicted
+++ resolved
@@ -697,12 +697,11 @@
 - Bio: IT Student at the University of Granada
 - GitHub: [Antonio Jesus Pelaez](https://github.com/ajpelaez)
 
-<<<<<<< HEAD
 #### Name: [Cody Williams](https://github.com/codyw9524)
 - Place: Dallas, Texas, USA
 - Bio: Web Nerd
 - GitHub: [Cody Williams](https://github.com/codyw9524)
-=======
+
 #### Name: [Aayush Sharma](https://github.com/aayusharma)
 - Place: Mandi, Himachal Pradesh, India
 - Bio: IITian
@@ -985,5 +984,4 @@
 - Place: New Delhi, India
 - Bio: Computer Science Engineering student at Amity University 
 Noida
--Github: [Manas kashyap](https://github.com/Manas-kashyap)
->>>>>>> f3bd7a6e
+-Github: [Manas kashyap](https://github.com/Manas-kashyap)