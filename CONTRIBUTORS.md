

#### Name: [ALICE CHUANG](https://github.com/AliceWonderland)
- Place: New York City, NY, USA
- Bio: I love DOGS! :dog:
- GitHub: [Alice Chuang](https://github.com/AliceWonderland)

#### Name: [GABE DUNN](https://github.com/redxtech)
- Place: Canada
- Bio: I love VUE !!
- GitHub: [Gabe Dunn](https://github.com/redxtech)
- Website: [when.](https://when.redxte.ch)

#### Name: [GEORGE FOTOPOULOS](https://github.com/xorz57)
- Place: Patras, Achaia, Greece
- Bio: Technology Enthusiast
- GitHub: [George Fotopoulos](https://github.com/xorz57)

#### Name: [Stephen Dzialo](https://github.com/dzials)
- Place: USA
- Bio: Computer Science Major
- GitHub: [Stephen Dzialo](https://github.com/dzials)

#### Name: [Taf Meister](https://github.com/tashrafy)
- Place: NYC
- Bio: Developer =]

#### Name: [RAFAEL MENEZES](https://github.com/RafaelSa94)
- Place: Boa Vista, Roraima, Brazil
- Bio: Computer Science Major
- GitHub: [Rafael Sá](https://github.com/RafaelSa94)

#### Name: [Patrick S](https://github.com/patsteph)
- Place: USA
- Bio: Professional Geek
- GitHub: [Patrick S](https://github.com/patsteph)

#### Name: [Michael Cao](https://github.com/mcao)
- Place: PA, USA
- Bio: Student
- GitHub: [Michael Cao](https://github.com/mcao)

#### Name: [Amlaan Bhoi](https://github.com/amlaanb)
- Place: IL, USA
- Bio: CS Grad Student
- GitHub: [Amlaan Bhoi](https://github.com/amlaanb)

#### Name: [Cecy Correa](https://github.com/cecyc)
- Place: USA
- Bio: Software Engineer at ReturnPath
- Github: [cecyc](https://github.com/cecyc)

#### Name: [Billy Lee](https://github.com/leebilly0)
- Place: WI, USA
- Bio: Software Developer, Bachelors in Computer Science
- Github: [Billy Lee](https://github.com/leebilly0)

<<<<<<< HEAD
Add your name to the CONTRIBUTORS.md file using the below convention:
#### Name: [AGNIESZKA MISZKURKA](https://github.com/agnieszka-miszkurka)
- Place: Poland
- Bio: second year Computer Science Student, in love with NYC <3
- GitHub: [agnieszka-miszkurka](https://github.com/agnieszka-miszkurka)
=======
#### Name: [Leah Langfrod](https://github.com/leahlang4d2)
- Place: CA, USA
- Bio: Recent Bachelors in Computer Science
- Github: [Leah Langford](https://github.com/leahlang4d2)

#### Name: [Eric Nor](https://github.com/thateric)
- Place: Lake Forest, CA, USA
- Bio: Multiple corgi owner and a Senior Software Developer
- Github: [Eric Nord](https://github.com/thateric)

#### Name: [Campion Fellin](https://github.com/campionfellin)
- Place: Seattle, WA, USA
- Bio: I love open source and coffee! New grad looking for work!
- GitHub: [Campion Fellin](https://github.com/campionfellin)

#### Name: [Niket Mishra](https://github.com/niketmishra)
- Place: New Delhi, Delhi, India
- Bio: B.Tech Student in Information Technology
- GitHub: [Niket Mishra](https://github.com/niketmishra)

#### Name: [Shade Ruangwan](https://github.com/sruangwan)
- Place: Nara, Japan
- Bio: PhD student in Software Engineering
- Github: [Shade Ruangwan](https://github.com/sruangwan)

#### Name: [Michael Rodriguez](https://github.com/vinird)
- Place: Alajuea, Alajuela, Costa Rica
- Bio: Web dev adn graphic designer
- GitHub: [vinird](https://github.com/vinird)

#### Name: [Evan Culver](https://github.com/eculver)
- Place: San Francisco, CA, USA
- Bio: I work at Uber on data storage, tooling and OOS - checkout [our work](https://github.com/uber-go/dosa)!
- GitHub: [Evan Culver](https://github.com/eculver)

#### Name: [Vo Tan Tho](https://github.com/kensupermen)
- Place: Ho Chi Minh City, VietNam
- Bio: I'm Software Engineer at Dinosys
- GitHub: [Ken Supermen](https://github.com/kensupermen)

#### Name: [Franklyn Roth](https://github.com/far3)
- Place: Boulder, CO, USA
- Bio: I am a web developer working on finance sites. Specialize in accessibility.
- GitHub: [Franklyn Roth](https://github.com/far3)

#### Name: [Karthick Thoppe](https://github.com/karthicktv)
- Place: Dublin, Ireland
- Bio: I am a Solution Architect and work for a large SaaS organization
- GitHub: [Karthick Thoppe](https://github.com/karthicktv)

#### Name: [Brane](https://github.com/brane)
- Place: Turkey
- Bio: I am a caffeine based artificial life form.
- GitHub: [Brane](https://github.com/brane)
>>>>>>> 7b526c3c
<|MERGE_RESOLUTION|>--- conflicted
+++ resolved
@@ -55,13 +55,11 @@
 - Bio: Software Developer, Bachelors in Computer Science
 - Github: [Billy Lee](https://github.com/leebilly0)
 
-<<<<<<< HEAD
-Add your name to the CONTRIBUTORS.md file using the below convention:
 #### Name: [AGNIESZKA MISZKURKA](https://github.com/agnieszka-miszkurka)
 - Place: Poland
 - Bio: second year Computer Science Student, in love with NYC <3
 - GitHub: [agnieszka-miszkurka](https://github.com/agnieszka-miszkurka)
-=======
+
 #### Name: [Leah Langfrod](https://github.com/leahlang4d2)
 - Place: CA, USA
 - Bio: Recent Bachelors in Computer Science
@@ -116,4 +114,3 @@
 - Place: Turkey
 - Bio: I am a caffeine based artificial life form.
 - GitHub: [Brane](https://github.com/brane)
->>>>>>> 7b526c3c
