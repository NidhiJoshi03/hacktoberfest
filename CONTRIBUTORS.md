--- conflicted
+++ resolved
@@ -435,14 +435,12 @@
 - Bio: Mechanical engineer
 - Github: [ahmadmusaddiq](https://github.com/ahmadmusaddiq)
 
-<<<<<<< HEAD
-#### Name: [Eric Bryant](https://github.com/shmickle)
-- Place: Fairfax, Virginia, USA
-- Bio: Web Developer
-- GitHub: [shmickle](https://github.com/shmickle)
-=======
 #### Name: [Ben Smith](https://github.com/ben-w-smith)
 - Place: Salt Lake City, UT, USA
 - Bio: A guy that loves writing bots and automation.
 - GitHub: [Ben Smith](https://github.com/ben-w-smith)
->>>>>>> ced1489d
+
+#### Name: [Eric Bryant](https://github.com/shmickle)
+- Place: Fairfax, Virginia, USA
+- Bio: Web Developer
+- GitHub: [shmickle](https://github.com/shmickle)