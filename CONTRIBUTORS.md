--- conflicted
+++ resolved
@@ -695,12 +695,11 @@
 - Bio: IT Student at the University of Granada
 - GitHub: [Antonio Jesus Pelaez](https://github.com/ajpelaez)
 
-<<<<<<< HEAD
 #### Name: [Hrafnkell Orri Sigurðsson](https://github.com/hrafnkellos)
 - Place: Hafnarfjörður, Iceland
 - Bio: Computer Scientist
 - GitHub: [Hrafnkell Orri Sigurðsson](https://github.com/hrafnkellos)
-=======
+
 #### Name: [Mitchell Haugen](https://github.com/haugenmitch)
 - Place: VA, USA
 - Bio: Programmer
@@ -720,4 +719,3 @@
 - Place: Raleigh, North Carolina, USA
 - Bio: Programmer
 - Github: [Elan Ripley](https//github.com/tattarrattat)
->>>>>>> 5f2d366c
