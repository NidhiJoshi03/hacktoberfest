<<<<<<< HEAD
#### Name: [Rene Israel](https://github.com/reneisrael)
- Place: Mexico
- Bio: En decadencia
- GitHub: [Rene Israel](https://github.com/reneisrael)
=======
#### Name: [Thomas Booker](https://github.com/thomas-booker)
- Place: Stockport, Cheshire, England
- Bio: Budding software developer, studying MSc Computing
- GitHub: [thomas-booker](https://github.com/thomas-booker)
>>>>>>> 8b668220

#### Name: [OGUZCAN EMEGIL](https://github.com/oemegil)
- Place: Ankara
- Bio: Format atilir
- GitHub: [Oguzcan Emegil](https://github.com/oemegil)

#### Name: [Petar Popovic](https://github.com/Petar-np)
- Place: Nova Pazova, Serbia
- Bio: Blockchain and Fullstack Web Developer
- GitHub: [Petar-np](https://github.com/Petar-np)

#### Name: [Dalton](https://github.com/stormBandit)		
 - Place: Ontario, Canada		
 - Bio: Software Engineer		
 - GitHun: [Dalton](https://github.com/stormBandit)		

#### Name: [VICTOR PIOLIN](https://github.com/vico1993)
- Place: FRANCE
- Bio: Open Source Lover, and trying some go :p
- GitHub: [Victor Piolin](https://github.com/vico1993)

#### Name: [ALICE CHUANG](https://github.com/AliceWonderland)
- Place: New York City, NY, USA
- Bio: I love DOGS! :dog:
- GitHub: [Alice Chuang](https://github.com/AliceWonderland)

#### Name: [Jon Rinciari] (https://github.com/jonathanRinciari)
-Place: New Haven, CT, USA
-Bio: Web Developer
-GitHub: [Jon Rinciari] (https://github.com/jonathanRinciari)

#### Name: [AP PRANAV](https://github.com/pranav-cs)
- Place: India
- Bio: I like to code
- GitHub: [AP Pranav](https://github.com/pranav-cs)

#### Name: [GABE DUNN](https://github.com/redxtech)
- Place: Canada
- Bio: I love VUE !!
- GitHub: [Gabe Dunn](https://github.com/redxtech)
- Website: [when.](https://when.redxte.ch)

#### Name: [GEORGE FOTOPOULOS](https://github.com/xorz57)
- Place: Patras, Achaia, Greece
- Bio: Technology Enthusiast
- GitHub: [George Fotopoulos](https://github.com/xorz57)

#### Name: [Stephen Dzialo](https://github.com/dzials)
- Place: USA
- Bio: Computer Science Major
- GitHub: [Stephen Dzialo](https://github.com/dzials)

#### Name: [Taf Meister](https://github.com/tashrafy)
- Place: NYC
- Bio: Developer =]

#### Name: [RAFAEL MENEZES](https://github.com/RafaelSa94)
- Place: Boa Vista, Roraima, Brazil
- Bio: Computer Science Major
- GitHub: [Rafael Sá](https://github.com/RafaelSa94)

#### Name: [Patrick S](https://github.com/patsteph)
- Place: USA
- Bio: Professional Geek
- GitHub: [Patrick S](https://github.com/patsteph)

#### Name: [Michael Cao](https://github.com/mcao)
- Place: PA, USA
- Bio: Student
- GitHub: [Michael Cao](https://github.com/mcao)

#### Name: [Amlaan Bhoi](https://github.com/amlaanb)
- Place: IL, USA
- Bio: CS Grad Student
- GitHub: [Amlaan Bhoi](https://github.com/amlaanb)

#### Name: [Cecy Correa](https://github.com/cecyc)
- Place: USA
- Bio: Software Engineer at ReturnPath
- Github: [cecyc](https://github.com/cecyc)

#### Name: [Billy Lee](https://github.com/leebilly0)
- Place: WI, USA
- Bio: Software Developer, Bachelors in Computer Science
- Github: [Billy Lee](https://github.com/leebilly0)

#### Name: [AGNIESZKA MISZKURKA](https://github.com/agnieszka-miszkurka)
- Place: Poland
- Bio: second year Computer Science Student, in love with NYC <3
- GitHub: [agnieszka-miszkurka](https://github.com/agnieszka-miszkurka)

#### Name: [Leah Langfrod](https://github.com/leahlang4d2)
- Place: CA, USA
- Bio: Recent Bachelors in Computer Science
- Github: [Leah Langford](https://github.com/leahlang4d2)

#### Name: [Eric Nor](https://github.com/thateric)
- Place: Lake Forest, CA, USA
- Bio: Multiple corgi owner and a Senior Software Developer
- Github: [Eric Nord](https://github.com/thateric)

#### Name: [Campion Fellin](https://github.com/campionfellin)
- Place: Seattle, WA, USA
- Bio: I love open source and coffee! New grad looking for work!
- GitHub: [Campion Fellin](https://github.com/campionfellin)

#### Name: [Niket Mishra](https://github.com/niketmishra)
- Place: New Delhi, Delhi, India
- Bio: B.Tech Student in Information Technology
- GitHub: [Niket Mishra](https://github.com/niketmishra)

#### Name: [Shade Ruangwan](https://github.com/sruangwan)
- Place: Nara, Japan
- Bio: PhD student in Software Engineering
- Github: [Shade Ruangwan](https://github.com/sruangwan)

#### Name: [Michael Rodriguez](https://github.com/vinird)
- Place: Alajuea, Alajuela, Costa Rica
- Bio: Web dev adn graphic designer
- GitHub: [vinird](https://github.com/vinird)

#### Name: [Evan Culver](https://github.com/eculver)
- Place: San Francisco, CA, USA
- Bio: I work at Uber on data storage, tooling and OOS - checkout [our work](https://github.com/uber-go/dosa)!
- GitHub: [Evan Culver](https://github.com/eculver)

#### Name: [Vo Tan Tho](https://github.com/kensupermen)
- Place: Ho Chi Minh City, VietNam
- Bio: I'm Software Engineer at Dinosys
- GitHub: [Ken Supermen](https://github.com/kensupermen)

#### Name: [Franklyn Roth](https://github.com/far3)
- Place: Boulder, CO, USA
- Bio: I am a web developer working on finance sites. Specialize in accessibility.
- GitHub: [Franklyn Roth](https://github.com/far3)

#### Name: [Karthick Thoppe](https://github.com/karthicktv)
- Place: Dublin, Ireland
- Bio: I am a Solution Architect and work for a large SaaS organization
- GitHub: [Karthick Thoppe](https://github.com/karthicktv)

#### Name: [Brane](https://github.com/brane)
- Place: Turkey
- Bio: I am a caffeine based artificial life form.
- GitHub: [Brane](https://github.com/brane)

#### Name: [Ishan Jain](https://github.com/ishanjain28)
- Place: Roorkee, Uttrakhand, India
- Bio: I love working with Images, Crypto, Networking and opengl, Work as a Backend Engineer in Go. Also, Love Rust!.
- Github: [Ishan Jain](https://github.com/ishanjain28)

#### Name: [Anupam Dagar](https://github.com/Anupam-dagar)
- Place: Allahabad, India
- Bio: I am like a code currently in development.
- GitHub: [Anupam Dagar](https://github.com/Anupam-dagar)

#### Name: [Phil](https://github.com/bitbrain-za)
- Place: South Africa
- Bio: Avid Tinkerer
- GitHub: [bitbrain-za](https://github.com/bitbrain-za)

#### Name: [Jasdy Syarman](https://github.com/akutaktau)
- Place: Malaysia
- Bio: PHP Programmer
- GitHub: [akutaktau](https://github.com/akutaktau)

#### Name: [Rupesh Kumar](https://github.com/vmcniket)
- Place: India
- Bio: KIIT University IT student
- GitHub: [vmcniket](https://github.com/vmcniket)

#### Name: [Shelby Stanton](https://github.com/Minimilk93)
- Place: Leeds, England
- Bio: Front End Developer who loves cats and gaming!
- GitHub: [Minimilk93](https://github.com/Minimilk93)

#### Name: [Michael Nyamande](https://github.com/mikeyny)
- Place: Harare ,Zimbabwe
- Bio: Eat , ~~Sleep~~ , Code
- GitHub: [Mikeyny](https://github.com/mikeyny)

#### Name: [Anders Jürisoo](https://github.com/ajthinking)
- Place: Sweden
- Bio: What happens in Git stays in Git
- GitHub: [Anders Jürisoo](https://github.com/ajthinking)

#### Name: [Dvir](https://github.com/dvur12)
- Place: Israel
- Bio: \x90\x90\x90\x90
- GitHub: [Dvir](https://github.com/dvur12)

#### Name: [Xavier Marques](https://github.com/wolframtheta)
- Place: Corbera de Llobregat, Barcelona, Catalonia
- Bio: Computer Science Major
- GitHub: [WolframTheta](https://github.com/wolframtheta)

#### Name: [Vishal](https://dainvinc.github.io)
- Place: New York
- Bio: Software developer with a knack to learn things quickly.
- GitHub: [dainvinc](https://github.com/dainvinc)

### Name: [Niall Cartwright](https://github.com/Nairu)
- Place: Birmingham, UK
- Bio: Avid Games dev hobbyist, work for 3SDL as a software developer.
- GitHub: [Niall Cartwright](https://github.com/Nairu)

#### Name: [Justin I](https://github.com/Jish80)
- Place: IL, USA
- Bio: Work hard
- GitHub: [Jish80] (https://github.com/Jish80)

#### Name: [APOORVA SHARMA](https://github.com/okatticus)
- Place: Himachal Pradesh,India
- Bio: A student happy to write code and poetry.
- GitHub: [Apoorva Sharma](https://github.com/okatticus)

#### Name: [Prateek Pandey](https://github.com/prateekpandey14)
- Place: Bangalore, India
- Bio: Opensource Enthusiast, Opensource Golang developer
- GitHub: [Prateek Pandey](https://github.com/prateekpandey14)

#### Name: [CodHeK](https://github.com/CodHeK)
- Place: Mumbai, India
- Bio: Cuber/Coder
- GitHub: [CodHeK](https://github.com/CodHeK)

#### Name: [Søren Eriksen](https://github.com/soer7022)
- Place: Denmark
- Bio: Currently studying computerscience at Aarhus University
- Github: [Søren Eriksen](https://github.com/soer7022)

#### Name: [Cristiano Bianchi](https://github.com/crisbnk)
- Place: Italy
- Bio: Love to learn something new everyday
- GitHub: [crisbnk](https://github.com/crisbnk)


#### Name: [Paulo Henrique Scherer](https://github.com/phscherer)
- Place: Brazil
- Bio: Student and newbie software developer
- GitHub: [phscherer](https://github.com/phscherer)

#### Name: [Aldo Cano](https://github.com/aldocano)
- Place: Tirana, Albania
- Bio: A bug is never just a mistake...
- GitHub: [Aldo Cano](https://github.com/aldocano)

#### Name: [Timea Deák](https://github.com/DTimi)
- Place: Dublin, Ireland
- Bio: Molecular biologist
- GitHub: [Timea Deák](https://github.com/DTimi)

#### Name: [Christian Skala](https://github.com/chrishiggins29)
- Place: New York, USA
- Bio: Hire me! Need a VP of Engineering, Director of Software, CTO?
- GitHub: [Christian Skala](https://github.com/chrishiggins29)

#### Name: [filedesless](https://hightechlowlife.info)
- Place: Québec, Canada
- Bio: CompSci from ULaval reporting in
- GitHub: [aiglebleu](https://github.com/aiglebleu)

#### Name: [Jon Lee](https://github.com/githubbbbbbbbbbbbb)
- Place: Canada
- Bio: Student
- GitHub: [githubbbbbbbbbbbbb](https://github.com/githubbbbbbbbbbbbb)

#### Name: [Ren Cummings](https://github.com/nrenc027)
- Place: Dayton,OH, USA
- Bio: I like Code :sunglasses:, Coloring :art:, and Cardio :running:
- GitHub: [Ren Cummings](https://github.com/nrenc027)

#### Name: [Nefari0uss](https://github.com/nefari0uss)
- Place: USA
- Bio: Gamer, developer, and open source enthusiast!
- Github: [Nefari0uss](https://github.com/nefari0uss)

#### Name: [S Stewart](https://github.com/tilda)
- Place: Denton, Texas, US
- Bio: Dude trying to become a IT guy somewhere. Also reads [The Register](https://www.theregister.co.uk).
- GitHub: [tilda](https://github.com/tilda)

#### Name: [Jose Gomera](https://github.com/josegomera)
- Place: Dominican Republic
- Bio: I'm web developer that love somehow to help.
- Github: [josegomera](https://github.com/josegomera)

#### Name: [Stephen Abrahim](https://github.com/lepah)
- Place: Huntington Beach, CA
- Bio: Games and things!
- GitHub: [Stephen Abrahim](https://github.com/lepah)

#### Name: [Rajeev Kumar Singh](https://github.com/rajeeviiit)
- Place: Gandhinagar,Gujrat, IN
- Bio: Games and music!
- GitHub: [Rajeev Kumar Singh](https://github.com/rajeeviiit)

### Name: [Benjamin Sanvoisin](https://github.com/Laudenlaruto)
- Place : Paris, FR
- Bio: Devops, Gamer and fun
- GitHub: [Benjamin Sanvoisin](https://github.com/Laudenlaruto)

#### Name: [Matthew Burke](https://github.com/MatthewBurke1995)
- Place: Sydney, Australia
- Bio: Big fan of Python + Data
- GitHub: [Matthew Burke](https://github.com/MatthewBurke1995)

#### Name: [Caio Perdona](https://github.com/perdona)
- Place: Ribeirao Preto, SP, Brazil
- Bio: Web and Mobile Engineer
- GitHub: [Caio Perdona](https://github.com/perdona)

#### Name: [Shankhalika Sarkar](https://github.com/Shankhalika)
- Place: Karnataka, India
- Bio: Current Final Year CS Undergrad. I love poetry, tea and dogs.
- Github: [Shankhalika Sarkar](https://github.com/Shankhalika)

#### Name: [Henrique Duarte](https://github.com/mustorze)
- Place: São Paulo, SP, BR
- Bio: Developer, I really like!
- GitHub: [Henrique Duarte](https://github.com/mustorze)

#### Name: [Akshit Kharbanda](https://github.com/akshit04)
- Place: Delhi, India
- Bio: 5th semester IT Undergrad. Machine Learning enthusiast. Black coffee <3
- GitHub: [Akshit Kharbanda](https://github.com/akshit04)

#### Name:[Avinash Jaiswal](https://github.com/littlestar642)
- Place:Surat,Gujarat,India.
- Bio:In love with the WEB,from age of 5!
- Github:[Avinash Jaiswal](https://github.com/littlestar642)

#### Name: [JoeBanks13](https://github.com/JoeBanks13)
- Place: York, United Kingdom
- Bio: Backend web developer
- GitHub: [JoeBanks13](https://github.com/JoeBanks13)
- Webpage: [josephbanks.me](https://josephbanks.me)
- GitLab Server: [GitLab](https://gitlab.josephbanks.me/JoeBanks13)

#### Name: [Alisson Vargas](https://github.com/alisson-mich)
- Place: Torres, RS, Brazil
- Bio: A guy who loves IT :D
- GitHub: [Alisson Vargas](https://github.com/alisson-mich)

#### Name: [Mat.](https://github.com/pudkipz)
- Place: Stockholm, Sweden
- Bio: Random Swedish student.
- GitHub: [Mat.](https://github.com/pudkipz)

#### Name: [Adiyat Mubarak](https://github.com/Keda87)
- Place: Jakarta, ID, Indonesia
- Bio: Technology Agnostic
- GitHub: [Adiyat Mubarak](https://github.com/Keda87)

#### Name: [Vishaal Udandarao](https://github.com/vishaal27)
- Place: New Delhi, India
- Bio: Professional Geek | Developer
- GitHub: [Vishaal Udandarao](https://github.com/vishaal27)

#### Name: [Sparsh Garg](https://github.com/sparsh789)
- Place: Hyderabad, Telangana, India
- Bio: Student@IIIT,Hyderabad
- GitHub: [sparsh789](https://github.com/sparsh789)

#### Name: [Zaki Akhmad](https://github.com/za)
- Place: Jakarta, Indonesia
- Bio: Python enthusiasts
- GitHub: [za](https://github.com/za)

### Name: [Joey Marshment-Howell](https://github.com/josephkmh)
- Place: Berlin, Germany
- Bio: A nice young man who likes web programming!
- GitHub: [Joey Marshment-Howell](https://github.com/josephkmh)

#### Name: [Chris Sullivan](https://github.com/codemastermd)
- Place: College Park, Maryland
- Bio: Comp Sci student at the University of Maryland
- GitHub: [Chris Sullivan](https://github.com/codemastermd)

### Name: [Owen Mitchell](https://github.com/ultimatezenzar)
- Place: Edmond, OK, United States
- Bio: Programmer for a high school robotics team
- Github: [ultimatezenzar] (https://github.com/ultimatezenzar)

#### Name: [Sravya Pullagura](https://github.com/sravya96)
- Place: Vijayawada, Andhra Pradesh, India
- Bio: Love learning, coding and sketching!!
- Github [Sravya Pullagura](https://github.com/sravya96)

#### Name: [Ahmad Musaddiq Mohammad](https://github.com/ahmadmusaddiq)
- Place: Kuala Belait, Brunei Darussalam
- Bio: Mechanical engineer
- Github: [ahmadmusaddiq](https://github.com/ahmadmusaddiq)

#### Name: [Rafael Lima](https://github.com/rafaelkalan)
- Place: Belo Horizonte, Minas Gerais, Brazil
- Bio: Youger software engineer
- GitHub: [Rafael Lima](https://github.com/rafaelkalan)

#### Name: [Saif Rehman Nasir](https://github.com/shyshin)
- Place: New Delhi, India
- Bio: Techie with a lot of horizontals but a low verticality :(
- Github: [Saif Rehman Nasir](https://github.com/shyshin)

#### Name: [Yash Mittra](https://github.com/mittrayash)
- Place: New Delhi, Delhi, India
- Bio: Web Developer, Coder | Entering the field of Machine Learning and Data Science
- GitHub: [mittrayash](https://github.com/mittrayash)

#### Name: [Dustin Woods](https://github.com/dustinywoods)
- Place: MN, USA
- Bio: Software Developer
- GitHub: [Dustin Woods](https://github.com/dustinywoods)

#### Name: [Ginanjar S.B](https://github.com/egin10)
- Place: Samarinda, Kalimantan Timur, Indonesia
- Bio: Someone who's intresting about web devlopment / Programming
- GitHub: [Ginanjar S.B | egin10](https://github.com/egin10)

#### Name: [Fush Chups](https://github.com/fushandchups)
- Place: Christchurch, Canterbury, New Zealand
- Bio: Earhquake enthusiast
- GitHub:[fushandchups] (https://github.com/fushandchups)

#### Name: [Francis Venne](https://github.com/NullSilence)
- Place: Montreal, Canada.
- Bio: Developer by day, cat lover by night. Canadian tech enthusiast.
- Github [Sravya Pullagura](https://github.com/NullSilence)

#### Name: [Leonardo Bonetti](https://github.com/LeonardoBonetti)
- Place: São Paulo, Brazil
- Bio: Associate Degree analysis and systems development
- GitHub: [Leonardo Bonetti](https://github.com/LeonardoBonetti)

#### Name: [Noveen Sachdeva](https://github.com/noveens)
- Place: Hyderabad, Telangana, India
- Bio: 3rd Year CS undergrad at IIIT Hyderabad.
- GitHub: [Noveen Sachdeva](https://github.com/noveens)

#### Name: [DENNIS ORZIKH](https://github.com/orzikhd)
- Place: Seattle, WA, USA
- Bio: Student at UW. Likes easy ways to make sure tools are set up in new environments (like this project)
- Github: Wow isn't this right up there ^ [Dennis Orzikh](https://github.com/orzikhd)

#### Name: [Pranav Bhasin](https://github.com/pranavbhasin96)
- Place: Hyderabad, Telangana, India
- Bio: Trying to fit in coding society.
- GitHub: [Pranav Bhasin](https://github.com/pranavbhasin96)

#### Name: [Vaibhav Agarwal](https://github.com/vaibhavagarwal220)
- Place: Mandi, Himachal Pradesh, India
- Bio: A passionate programmer and a beginner in Open Source
- Github [Vaibhav Agarwal](https://github.com/vaibhavagarwal220)

#### Name: [Arpit Gogia](https://github.com/arpitgogia)
- Place: Delhi, India
- Bio: Python Developer
- Github [Arpit Gogia](https://github.com/arpitgogia)

#### Name: [Charlie Stanton](https://github.com/shtanton)
- Place: Southend-On-Sea, England
- Bio: JavaScript Tinkerer, Lover of Vim
- Github [Charlie Stanton](https://github.com/shtanton)

#### Name: [James Henderson](https://github.com/prohunt)
- Place: Raleigh, NC, United States
- Bio: Inquisitive, Loves coding, also vegan
- Github [Sravya Pullagura](https://github.com/sravya96)

#### Name: [Loreleen Mae Sablot](https://github.com/loreleensablot)
- Place: Daet, Camarines Norte, Philippines
- Bio: I love designing beautiful websites. I also bike.
- Github [Loreleen Mae Sablot] (https://github.com/loreleensablot)

#### Name: [Ahmad Musaddiq Mohammad](https://github.com/ahmadmusaddiq)
- Place: Kuala Belait, Brunei Darussalam
- Bio: Mechanical engineer
- Github: [ahmadmusaddiq](https://github.com/ahmadmusaddiq)

#### Name: [Aleksandr Vorontsov](https://github.com/a-vorontsov)
- Place: London, England
- Bio: Student, Aspiring Front-end Web Dev
- Github [Aleksandr Vorontsov](https://github.com/a-vorontsov)
#### Name: [Ben Smith](https://github.com/ben-w-smith)
- Place: Salt Lake City, UT, USA
- Bio: A guy that loves writing bots and automation.
- GitHub: [Ben Smith](https://github.com/ben-w-smith)

#### Name: [Eric Bryant](https://github.com/shmickle)
- Place: Fairfax, Virginia, USA
- Bio: Web Developer
- GitHub: [shmickle](https://github.com/shmickle)

#### Name: [Emmanuel Akinde](https://github.com/harkindey)
- Place: Lagos, Nigeria
- Bio: Lets Code and Chill
- Github: [Harkindey](https://github.com/harkindey)

#### Name: [Ashish Krishan](https://github.com/ashishkrishan1995)
- Place: India
- Bio: Computer Science Major / UI/UX Designer
- GitHub: [ashishkrishan1995](https://github.com/ashishkrishan1995)

#### Name: [Katherine S](https://github.com/kms6bn)
- Place: San Francisco
- Bio: Data Scientist
- Github: [kms6bn](https://github.com/kms6bn)

#### Name: [BrunoSXS](https://github.com/brunosxs)
- Brazil
- Bio: I like turtules.
- Github [BrunoSXS](https://github.com/brunosxs)

#### Name: [Alexander Miller](https://github.com/allesmi)
- Place: Salzburg, Austria
- Bio: Student/Web Developer
- GitHub: [allesmi](https://github.com/allesmi)

#### Name: [Bryan Wigianto](https://github.com/bwigianto)
- Place: USA
- Bio: Engineer
- GitHub: [bwigianto](https://github.com/bwigianto)

#### Name: [Ckpuna4](https://github.com/Ckpuna4)
- Place: Saint-petersburg, Russia
- Bio: Web Developer
- GitHub: [Ckpuna4](https://github.com/Ckpuna4)

#### Name: [Vaibhaw Agrawal](https://github.com/vaibhaw2731)
- Place: New Delhi, India
- Bio: I am a Machine Learning enthusiast.
- GitHub: [vaibhaw2731](https://github.com/vaibhaw2731)

#### Name: [Dhevi Rajendran](https://github.com/dhevi)
- Place: USA
- Bio: Software Engineer
- Github: [dhevi](https://github.com/dhevi) 

#### Name: [Martns90](https://github.com/martns90)
- Place: The Gym
- Bio: enthusiast
- Github: [martns90](https:github.com/martns90)

#### Name: [Oluwadamilola Babalola](https://github.com/thedammyking)
- Place: Lagos, Nigeria
- Bio: JavaScript Developer
- GitHub: [Oluwadamilola Babalola](https://github.com/thedammyking)

### Name: [Trevor Meadows](https://github.com/tlm04070)
- Place: Charlotte, North Carolina.
- Bio: UNC Charlotte coding bootcamp student.
- GitHub: [tlm04070](https://github.com/tlm04070);

#### Name: [Ratchapol Tengrumpong](https://github.com/lullabies)
- Place: Bangkok, Thailand
- Bio: Programmer Analyst
- GitHub: [lullabies](https://github.com/lullabies)

#### Name: [Luke Taylor](https://github.com/lmcjt37)
- Place: Derby, UK
- Bio: Senior Software Engineer, child at heart
- GitHub: [Luke Taylor](https://github.com/lmcjt37)

#### Name: [Snehil Verma](https://github.com/vsnehil92)
- Place: Delhi, India
- Bio: Love to learn new technologies
- GitHub: [vsnehil92](https://github.com/vsnehil9

#### Name: [Akram Rameez](https://github.com/akram-rameez)
- Place: Bengaluru, India
- Bio: I like free T-shirts and I cannot lie.
- GitHub: [allesmi](https://github.com/akram-rameez)

#### Name: [Bryan Tylor](https://github.com/bryantylor)
- Place: Cincinnati, OH, USA
- Bio: Elixir Dev / Nuclear Engineer
- GitHub: [Bryan Tylor](https://github.com/bryantylor)

#### Name: [Matthias Kraus](https://github.com/brotkiste)
- Place: Munich, Germany
- Bio: Automotive Computer Science
- GitHub: [brotkiste](https://github.com/brotkiste)

#### Name: [Harshil Agrawal](https://github.com/harshil1712)
-Place: Vadodara, India
-Bio: Student,Web Developer
-GitHub: [harshil1712](https://github.com/harshil1712)

#### Name: [Bennett Treptow](https://github.com/bennett-treptow)
- Place: Milwaukee, WI, USA
- Bio: Computer Science Major / Web Developer
- Github: [bennett-treptow](https://github.com/bennett-treptow)

#### Name: [Cameron Smith](https://github.com/cameronzsmith)
- Place: Wichita, KS, USA
- Bio: Student
- GitHub: [cameronzsmith](https://github.com/cameronzsmith)

#### Name: [Jose Morales](https://github.com/castro732)
- Place: Buenos Aires, Argentina
- Bio: Developer
- GitHub: [castro732](https://github.com/castro732)

#### Name: [Hassan Sani](https://github.com/inidaname)
- Place: Bida, Niger State, Nigeria
- Bio: Web Developer at @ADPNigeria

#### Name: [Philip Terzic](https://github.com/PhilTerz)
- Place: Scottsdale, Arizona, USA
- Bio: Aspiring OSS Contributer
- GitHub: [PhilTerz](https://github.com/PhilTerz)

#### Name: [Gustavo Pacheco Ziaugra](https://github.com/GustavoZiaugra)
- Place: São Paulo, Brazil.
- Bio: Technology Guy / Student
- GitHub: [Gustavo Ziaugra](https://github.com/GustavoZiaugra)

#### Name: [Sarah Chen](https://github.com/sarovisk)
- Place: Sao Paulo/ Brazil
- Bio: Student
- GitHub: [sarovisk](https://github.com/sarovisk)

#### Name: [Jose David](https://github.com/jose4125)
- Place: Bogotá, Colombia
- Bio: Web Developer
- GitHub: [jose4125](https://github.com/jose4125)

#### Name: [Mayank Saxena](https://github.com/mayank26saxena)
- Place: New Delhi, India
- Bio: Student
- GitHub: [mayank26saxena](https://github.com/mayank26saxena)

#### Name: [Napat Rattanawaraha](https://github.com/peam1234)
- Place: Bangkok, Thailand
- Bio: Student / Junior Web Developer
- GitHub: [peam1234](https://github.com/peam1234)

#### Name: [Marion Fioen](https://github.com/marion59000)
- Place: Lille, France
- Bio: Developer
- GitHub: [marion59000](https://github.com/marion59000)

#### Name: [Akma Adhwa](https://github.com/akmadhwa)
- Place: Malaysia
- Bio: Web Developer
- GitHub: [akmadhwa](https://github.com/akmadhwa)

#### Name: [Ian James](https://inj.ms)
- Place: London, UK
- Bio: Web... person?
- GitHub: [injms](https://github.com/injms)

#### Name: [K Foster](https://foster.im)
- Place: West Sussex, UK
- Bio: Web Developer
- GitHub: [g33kcentric](https://github.com/g33kcentric)

#### Name: [Andin FOKUNANG](https://github.com/switchgirl95)
- Place: Yaounde , Cameroon
- Bio: Student - Otaku - Geek
- GitHub: [Switch](https://github.com/switchgirl95)

#### Name: [xenocideiwki] (https://github.com/xenocidewiki)
- Place: Norway
- Bio: Reverse Engineer
- GitHub: [xenocidewiki] (https://github.com/xenocidewiki)

#### Name: [George Hundmann](https://github.com/georgegsd)
- Place: Mannheim, Baden-Württemberg, Germany
- Bio: I'm a German Shepherd that likes eating
- GitHub: [georgegsd](https://github.com/georgegsd)

#### Name: [Ahmad Abdul-Aziz](https://github.com/a-m-a-z)
- Place: Abuja, Nigeria
- Bio: Web Developer
- GitHub: [a-m-a-z](https://github.com/a-m-a-z)

#### Name: [Allan Dorr](https://github.com/aldorr)
- Place: Hamburg, Germany
- Bio: Web Dev, Writer, Translator, Teacher
- GitHub: [aldorr](https://github.com/aldorr)

#### Name: [Musa Barighzaai](https://github.com/mbarighzaai)
- Place: Toronto, Canada
- Bio: Front End Developer
- GitHub: [mbarighzaai](https://github.com/mbarighzaai)

#### Name: [Lakston](https://github.com/Lakston)
- Place: Toulouse, France
- Bio: Front-End Dev
- GitHub: [Lakston](https://github.com/Lakston)

#### Name: [Shobhit Agarwal](https://github.com/shobhit1997)
- Place: JSSATE, NOIDA ,INDIA
- Bio: Student/Andriod Developer
- GitHub: [shobhit1997](https://github.com/shobhit1997)

#### Name: [Will Barker](https://github.com/billwarker)
- Place: Toronto, Canada
- Bio: A guy who wants to improve the world through AI!
- GitHub: [Will Barker](https://github.com/billwarker)

#### Name: [Christopher Bradshaw](https://github.com/kitsune7)
- Place: Provo, UT, USA
- Bio: I love FOXES!!! :fox:
- GitHub: [kitsune7](https://github.com/kitsune7)

#### Name: [Ben Edelson]
-Place: Newark NJ
-Bio: I.T.
-GitHub: https://github.com/Bed3150n

#### Name: [JOE SCHO](https://github.com/JoeScho)
- Place: London, UK
- Bio: I love guitar!
- GitHub: [JoeScho](https://github.com/JoeScho)

#### Name: [Anuraag Tummanapally](https://github.com/TummanapallyAnuraag)
- Place: Mumbai, India
- Bio: Student, System Administrator
- GitHub: [TummanapallyAnuraag](https://github.com/TummanapallyAnuraag)

#### Name: [Fran Acién](https://github.com/acien101)
- Place: Madrid, Spain
- Bio: Full of empty
- GitHub: [Fran Acién](https://github.com/acien101)

#### Name: [Piyush Sikarwal](https://github.com/psikarwal)
- Place: India
- Bio: Professional Geek
- GitHub: [Piyush Sikarwal](https://github.com/psikarwal)

#### Name: [Pratyum Jagannath](https://github.com/Pratyum)
- Place: Singapore
- Bio: I tell tales!
- GitHub: [Pratyum](https://github.com/Pratyum)

#### Name: [Jakub Bačo](https://github.com/vysocina)
- Place: Slovakia
- Bio: Student / Designer
- GitHub: [Jakub Bačo](https://github.com/vysocina)

#### Name: [Gabriel Obaldia](https://github.com/gobaldia)
- Place: Uruguay
- Bio: Full Stack Developer
- GitHub: [Gabriel Obaldia](https://github.com/gobaldia)

#### Name: [Antonio Jesus Pelaez](https://github.com/ajpelaez)
- Place: Granada, Spain
- Bio: IT Student at the University of Granada
- GitHub: [Antonio Jesus Pelaez](https://github.com/ajpelaez)

#### Name: [Lokesh Raj Arora](https://github.com/lokiiarora)
- Place: Darjeeling, India
- Bio: CS Student at SRM University, Full Stack Developer
- Github: [Lokesh Raj Arora](https://github.com/lokiiarora)

#### Name: [Mahdi Majidzadeh](https://github.com/MahdiMajidzadeh/)
- Place: Qom, Qom, Iran
- Bio: back-end develoer and seo expert
- GitHub: [Mahdi Majidzadeh](https://github.com/MahdiMajidzadeh/)
- Twitter: [Mahdi Majidzadeh](https://twitter.com/MahdiMajidzadeh/)

#### Name: [Pedro Mietto Bruini](https://github.com/bruini)
- Place: Jundiaí, São Paulo, Brazil
- Bio: Analyst/Developer Student at Fatec-Jd
- GitHub: [Pedro Mietto Bruini](https://github.com/bruini)

#### Name: [NIKOLETT HEGEDÜS](https://github.com/henikolett)
- Place: Debrecen, Hungary
- Bio: I'm a Developer / Music geek / Nature enthusiast
- GitHub: [Nikolett Hegedüs](https://github.com/henikolett)

#### Name: [Omar Mujahid](https://github.com/omarmjhd)
- Place: Austin, Texas, USA
- Bio: I write code, and play golf!
- GitHub: [Omar Mujahid](https://github.com/omarmjhd)

#### Name: [Kyle Johnson] (https://github.com/johnson90512)
- Place: United States
- Bio: Information System Administrator, former Information Systems student
- GitHub: [Kyle Johnson] (https://github.com/johnson90512)
#### Name: [Gilliano Menezes](https://github.com/gillianomenezes)
- Place: Recife, Brazil
- Bio: Software Engineer at www.neuroup.com.br
- GitHub: [Gilliano Menezes](https://github.com/gillianomenezes)

#### Name: [Luís Antonio Prado Lança](https://github.com/luisslanca)
- Place: Jundiaí, São Paulo, Brazil
- Bio: I'm a student in Fatec Jundiaí and Web Developer.
- GitHub: [Luís Antonio Prado Lança](https://github.com/luisslanca)

#### Name: [Anish Bhardwaj](https://github.com/bhardwajanish)
- Place: New Delhi, India
- Bio: CSD IIITD
- GitHub: [Anish Bhardwaj](https://github.com/bhardwajanish)

#### Name: [Ankur Sharma](https://github.com/ankurs287)
- Place: New Delhi, India
- Bio: CSAM, IIITD
- GitHub: [Ankur Sharma](https://github.com/ankurs287)

#### Name: [Siddhant Verma](https://github.com/siddver007)
- Place: Delhi, India
- Bio: Information Assurance and Cybersecurity Master's Student at Northeastern University
- GitHub: [Siddhant Verma](https://github.com/siddver007)

#### Name: [Cody Williams](https://github.com/codyw9524)
- Place: Dallas, Texas, USA
- Bio: Web Nerd
- GitHub: [Cody Williams](https://github.com/codyw9524)

#### Name: [Aayush Sharma](https://github.com/aayusharma)
- Place: Mandi, Himachal Pradesh, India
- Bio: IITian
- GitHub: [Aayush Sharma](https://github.com/aayusharma)

#### Name: [Jonas Fabisiak](https://github.com/RenCloud)
- Place: Hanover, Germany
- Bio: IT Student
- GitHub: [Jonas Fabisiak](https://github.com/RenCloud)

#### Name: [Mark Schultz](https://github.com/zynk)
- Place: Calgary, Alberta
- Bio: IT Student at SAIT
- GitHub: [Mark Schultz](https://github.com/zynk)

#### Name: [Juan Pablo Aguilar Lliguin](https://github.com/chefjuanpi)
- Place: Chicoutimi, QC, Canada
- Bio: Full Stack Developer
- GitHub: [Juan Pablo Aguilar Lliguin](https://github.com/chefjuanpi)

### Name: [Isaac Torres Michel](https://github.com/isaactorresmichel)
- Place: León, Mexico
- Bio: Software Engineer
- GitHub: [Isaac Torres Michel](https://github.com/isaactorresmichel)

#### Name: [Klaudia K.](https://github.com/KalpiKK)
- Place: Poland
- Bio: IT Student at the University of Wroclaw
- GitHub: [Klaudia K.](https://github.com/KalpiKK)

#### Name: [Luiz Gustavo Mattos](https://github.com/mano0012)
- Place: Brasil
- Bio: Computer Science Student
- Github: [Luiz Matos](https://github.com/mano0012)

#### Name: [Jeppe Ernst](https://github.com/Ern-st)
- Place: 🇩🇰
- Bio: fullstack/devops/security unicorn 🦄
- GitHub: [Jeppe Ernst](https://github.com/Ern-st)

#### Name: [Sergey Gorky](https://github.com/sergeygorky)
- Place: Ukraine
- Bio: I've Top Rated status in Upwork
- GitHub: [Sergey Gorky](https://github.com/sergeygorky)

#### Name: [Ayush Agarwal](https://github.com/thisisayaush)
- Place: Noida, India
- Bio: CSE Student at the Amity University
- GitHub: [Ayush Agarwal](https://github.com/thisisayush)

#### Name: [Arie Kurniawan](https://github.com/arkwrn)
- Place: Jakarta, Indonesia
- Bio: IT Student at Universiy of Muhammadiyah Jakarta
- GitHub: [Arie Kurniawan](https://github.com/arkwrn)

#### Name: [Ramón Didier Valdez Yocupicio](https://github.com/xDidier901)
- Place: Hermosillo, Sonora, México
- Bio: Software Developer / Student
- GitHub: [Didier Valdez](https://github.com/xDidier901)

#### Name: [Jamie Pinheiro](https://github.com/jamiepinheiro)
- Place: Canada
- Bio: Student @ uWaterloo
- GitHub: [jamiepinheiro](https://github.com/jamiepinheiro)

#### Name: [Alvin Abia](https://github.com/twist295)
- Place: NY, USA
- Bio: Lead Mobile Developer
- Github: [Alvin Abia](https://github.com/twist295)

### Name: [Carlos Federico Lahrssen](https://github.com/carloslahrssen)
- Place: Miami, Florida, USA
- Bio: CS Student at Florida International University
- GitHub: [Carlos Lahrssen](https://github.com/carloslahrssen)

#### Name: [Caio Calderari](https://github.com/caiocall)
- Place: Campinas, São Paulo, Brazil
- Bio: Designer
- GitHub: [Caio Calderari](https://github.com/caiocall)

#### Name: [Chashmeet Singh](https://github.com/chashmeetsingh)
- Place: New Delhi, India
- Bio: CS Student
- GitHub: [Chashmeet Singh](https://github.com/chashmeetsingh)

#### Name: [Aimee Tacchi](https://github.com/darkxangel84)
- Place: England, UK
- Bio: Female Front-End Developer From England, UK, I love Code, Cats and Tea. Also love travelling.
- GitHub: [darkxangel84](https://github.com/darkxangel84)

#### Name: [Stuart Wares](https://github.com/StuWares)
- Place: Tamworth, United Kingdom
- Bio: Learning web development to help with a career change!
- GitHub: [Stu Wares](https://github.com/StuWares)

#### Name: [Aitor Alonso](https://github.com/tairosonloa)
- Place: Madrid, Spain
- Bio: Computer Science and Engineering BSc student at Carlos III University of Madrid
- GitHub: [Aitor Alonso](https://github.com/tairosonloa)

#### Name: [Veronika Tolpeeva](https://github.com/ostyq)
- Place: Moscow, Russia
- Bio: Web developer
- GitHub: [Veronika Tolpeeva](https://github.com/ostyq)

#### Name: [Dzmitry Kasinets](https://github.com/dkasinets)
- Place: Brooklyn, NY, USA
- Bio: CS student at Brooklyn College, and The Game of Thrones fan :3
- Github: [Dzmitry Kasinets](https://github.com/dkasinets)

#### Name: [Anthony Mineo](https://github.com/amineo)
- Place: New Jersey, USA
- Bio: Web Design & Development
- GitHub: [Anthony Mineo](https://github.com/amineo)

#### Name: [Brent Scheppmann](https://github.com/bareon)
- Place: Garden Grove, CA, US
- Bio: Student, Geophysicist
- GitHub: [Brent Scheppmann](https://github.com/bareon)

#### Name: [Andrea Stringham](https://github.com/astringham)
- Place: Phoenix, AZ USA
- Bio: Coffee addict, dog person, developer.
- GitHub: [Andrea Stringham](https://github.com/astringham)

#### Name: [coastalchief](https://github.com/coastalchief)
- Place: Germany
- Bio: dev
- GitHub: [coastalchief](https://github.com/coastalchief)

#### Name: [Furkan Arabaci](https://github.com/illegaldisease)
- Place: Turkey
- Bio: Computer Science student
- GitHub: [Furkan Arabaci](https://github.com/illegaldisease)

#### Name: [Rizki Ramadhana](https://github.com/rizkiprof)
- Place: Yogyakarta, Indonesia
- Bio: Student / Front-end Developer
- GitHub: [Rizki Ramadhana](https://github.com/rizkiprof)

#### Name: [Sarthak Bhagat](https://github.com/sarthak268)
- Place: Delhi, India
- Bio: ECE Undergraduate
- GitHub: [Sarthak Bhagat](https://github.com/sarthak268)

#### Name: [Haley C Smith](https://github.com/haleycs)
- Place: Orlando, Florida
- Bio: Web Designer/Developer
- GitHub: [Haley C Smith](https://github.com/haleycs)

#### Name: [Lesyntheti](https://github.com/lesyntheti)
- Place : Troyes, France
- Bio : Network Engineer at University of Technology of Troyes
- Github: [lesyntheti](https://gitbub.com/lesyntheti)

#### Name: [Abdullateef](https://github.com/abdullateef97)
- Place: Lagos Island, Lagos State, Nigeria
- Bio: Student Developer
- GitHub: [Abdullateef](https://github.com/abdullateef97)

#### Name: [Juan Anaya Ortiz](https://github.com/JaoChaos)
- Place: Granada, Spain
- Bio: IT student at the University of Granada
- GitHub: [Juan Anaya Ortiz](https://github.com/JaoChaos)

#### Name: [Alexander Voigt](https://github.com/alexandvoigt)
- Place: San Francisco, CA, USA
- Bio: Software Engineer
- GitHub: [Alexander Voigt](https://github.com/alexandvoigt)

#### Name: [Michael Greene] (https://github.com/Greeneink4)
- Place: UT, USA
- Bio: Web Dev Student
- Github: [Michael Greene] (https://github.com/Greeneink4)

#### Name: [Lee Magbanua](https://github.com/leesenpai)
- Place: Philippines
- Bio: Student / Front-end Web Developer
- GitHub: [leesenpai](https://github.com/leesenpai)

#### Name: [Damodar Lohani](https://github.com/lohanidamodar)
- Place: Kathmandu, Nepal
- Bio: Technology Consultant at [LohaniTech](https://lohanitech.com)
- GitHub: [Damodar Lohani](https://github.com/lohanidamodar)

#### Name: [Hrafnkell Orri Sigurðsson](https://github.com/hrafnkellos)
- Place: Hafnarfjörður, Iceland
- Bio: Computer Scientist
- GitHub: [Hrafnkell Orri Sigurðsson](https://github.com/hrafnkellos)

#### Name: [Mitchell Haugen](https://github.com/haugenmitch)
- Place: VA, USA
- Bio: Programmer
- GitHub: [haugenmitch](https://github.com/haugenmitch)

#### Name: [Felipe Do Espirito Santo](https://github.com/felipez3r0)
- Place: Jaboticabal, SP, Brazil
- Bio: Professor at Fatec, Faculdade São Luís, and Mozilla Volunteer
- GitHub: [Felipe Do E. Santo](https://github.com/felipez3r0)

#### Name: [Jason Green](https://jason.green)
- Place: Seattle, WA
- Bio: Student of code, eater of sustainable sushi
- GitHub: [Jalence](https://github.com/jalence)

#### Name: [Elan Ripley](https//github.com/tattarrattat)
- Place: Raleigh, North Carolina, USA
- Bio: Programmer
- Github: [Elan Ripley](https//github.com/tattarrattat)

#### Name: [Justin Oliver](https://github.com/justinoliver)
- Place: Seattle, WA, USA, Earth!
- Bio: Trying to learn cool new things!
- GitHub: [Justin Oliver](https://github.com/justinoliver)

#### Name: [RYAN R SMITH](https://github.com/devronsoft)
- Place: Oxford, UK
- Bio: Kiwi dev
- GitHub: [Ryan Smith](https://github.com/devronsoft)
- Website: [Blog](https://devronsoft.github.io/)

#### Name: [Michael Kaiser](https://github.com/patheticpat)
- Place: Germany
- Bio: Ooooooh, nooooooo, not tonight!!
- GitHub: [Michael Kaiser](https://github.com/patheticpat)

#### Name: [Igor Rzegocki](https://github.com/ajgon)
- Place: Kraków, PL
- Bio: I do Ruby for living, and hacking for fun
- GitHub: [Igor Rzegocki](https://github.com/ajgon)
- Website: [Online Portfolio](https://rzegocki.pl/)

#### Name: [JULIE QIU](https://github.com/julieqiu)
- Place: New York City, NY, USA
- Bio: Software Engineer; Loves iced coffee
- GitHub: [Julie Qiu](https://github.com/julieqiu)

#### Name: [Luis Alducin](https://linkedin.com/luisalduucin)
- Place: Mexico City
- Bio: Software Engineer
- GitHub: [Luis Alducin](https://github.com/luisalduucin)

#### Name: [Hannah Zulueta](https://github.com/hanapotski)
- Place: North Hollywood, CA
- Bio: Web developer, Calligrapher, Musician, Entrepreneur
- GitHub: [Ryan Smith](https://github.com/hanapotski)
- Website: [Blog](https://homemadecoder.wordpress.com)

#### Name: [Michele Adduci](https://micheleadduci.net)
- Place: Germany
- Bio: Full Stack Developer, living on a CI/CD pipeline
- GitHub: [madduci](https://github.com/madduci)

#### Name: [Austin Carey](https://github.com/apcatx)
- Place: Austin, TX, USA
- Bio: Jr Full Stack Developer making my first contribution.
- GitHub: [apcatx](https://github.com/apcatx)

#### Name: [John Rexter Flores](https://github.com/alldeads)
- Place: Cebu, Philippines
- Bio: Full Stack Developer
- Github: [John Rexter Flores](https://github.com/alldeads)

#### Name: [Luciano Santana dos Santos](https://github.com/lucianosds)
- Place: Ponta Grossa, PR, Brasil
- Bio: Computer Network Professional
- Github: [Luciano Santana dos Santos](https://github.com/lucianosds)

#### Name: [Alex Choi](https://github.com/running-cool)
- Place: Athens, GA
- Bio: Student
- Github: [running-cool](https://github.com/running-cool)

#### Name: [Fernando Contreras](https://github.com/fercreek)
- Place: Nuevo Leon, Mexico
- Bio: Software Engineer
- Github: [fercreek](https://github.com/fercreek)
- Website: [Blog](https://fercontreras.com/)

#### Name: [Kshitiz Khanal](https://github.com/kshitizkhanal7)
- Place: Kathmandu, Nepal
- Bio: Open Data and Open Knowledge activist
- GitHub: [Kshitiz Khanal](https://github.com/kshitizkhanal7)

#### Name: [Manas kashyap](https://github.com/Manas-kashyap)
- Place: New Delhi, India
- Bio: Computer Science Engineering student at Amity University
Noida
-Github: [Manas kashyap](https://github.com/Manas-kashyap)

#### Name: [Daksh Chaturvedi](https://github.com/daksh249)
- Place: New Delhi, India
- Bio: ECE Undergraduate at IIIT-Delhi
- GitHub: [Daksh Chaturvedi](https://github.com/daksh249)

#### Name: [SHANAKA ANURADHA](https://github.com/shanaka95)
- Place: Sri Lanka
- Bio: Undergraduate
- GitHub: [Shanaka95](https://github.com/shanaka95)

### Name: [Brandon Fadairo](https://github.com/BFadairo)
- Place: Columbus, Ohio
- Bio: A guy looking to change career fields
- GitHub: [Brandon Fadairo](https://github.com/BFadairo)

#### Name: [Lukas A](https://github.com/lukbukkit)
- Place: Kassel, Hesse, Germany
- Bio: Student on his way to the Abitur
- GitHub: [LukBukkit](https://github.com/lukbukkit)

#### Name: [Valera Kushnir](https://github.com/kashura)
- Place: Tampa, FL, USA
- Bio: Scrum Master and passionate technologist.
- GitHub: [kashura](https://github.com/kashura)

#### Name: [Eric Briese](https://github.com/Atrolantra)
- Place: Brisbane, Australia
- Bio: Student studying LAw and IT. Currently working as a software engineer.
- GitHub: [Atrolantra](https://github.com/Atrolantra)


#### Name: [Jeevan Chapagain](https://github.com/jeevanc)
- Place: Kathmandu, Nepal
- Bio: Student studying BSc(CSIT).Currently working as a software engineer intern.
- GitHub: [Jeevan Chapagain](https://github.com/jeevanc)

#### Name: [Ayushverma8](https://github.com/Ayushverma8)
- Place: Indore, TN, IN
- Bio: I'm living the best part of my life and the life that I always wanted to. Surrounded by amazing people everyday. Rich in happiness, meager in hate. Seduce me with bikes and roads, invite me to trekking and long drives. I love food and sleep. I'm driven by music and art.
- GitHub: [Ayush](https://github.com/Ayushverma8)

#### Name: [VEBER Arnaud](https://github.com/VEBERArnaud)
- Place: Paris, France
- Bio: Solution Architect @ Eleven-Labs
- GitHub: [VEBERArnaud](https://github.com/VEBERArnaud)

#### Name: [Dushyant Rathore](https://github.com/dushyantRathore)
- Place: New Delhi, India
- Bio: Student
- GitHub: [dushyantRathore](https://github.com/dushyantRathore)

#### Name: [Attila Blascsak](https://github.com/blascsi)
- Place: Hungary
- Bio: Front-end dev. Love React!
- GitHub: [Attila Blascsak](https://github.com/blascsi)

#### Name: [Acquila Santos Rocha](https://github.com/DJAcquila)
- Place: Goiânia, Brasil
- Bio: Computer Science Student
- GitHub: [Acquila Santos Rocha](https://github.com/DJAcquila)

#### Name:[Roi Ben - Shaul](https://github.com/rughciatuk)
- Place: israel
- Bio: Android developer
- GitHub: [Roi Ben - Shaul](https://github.com/rughciatuk)

#### Name: [Konstantin](https://github.com/Kola50011)
- Place: Wiener Neustadt, Austria
- Bio: Computer Science Student
- GitHub: [Konstantin](https://github.com/Kola50011)

#### Name: [Ankit Rai](https://github.com/ankitrai96)
- Place: Greater Noida, Uttar Pradesh, India
- Bio: A high functioning geek, et cetera.
- GitHub: [ankitrai96](https://github.com/ankitrai96)

#### Name: [Tiago Severino](https://github.com/TiagoSeverino)
- Place: Lisbon, Portugal
- Bio: I code for fun!
- GitHub: [TiagoSeverino](https://github.com/TiagoSeverino)

#### Name: [Patrick Hübl-Neschkudla](https://github.com/flipace)
- Place: Vienna, Austria
- Bio: Senior Developer @ ovos media gmbh. Happily married and father of 2 awesome kids. Oh and I like games.
- GitHub: [flipace](https://github.com/flipace)

#### Name: [Zakaria Soufiani](https://github.com/zakaria-soufiani)
- Place: Agadir, Morocco
- Bio: Student
- GitHub: [Zakaria Soufiani](https://github.com/zakaria-soufiani)

#### Name: [Mathias Pihl](https://github.com/newspaperman57)
- Place: Aalborg, Denmark
- Bio: Software Engineering Student
- GitHub: [Newspaperman57](https://github.com/newspaperman57)

#### Name: [Bikibi](https://github.com/Bikibi)
- Place: Toulouse, France
- Bio: Front-end dev
- GitHub: [Bikibi](https://github.com/Bikibi)

#### Name: [Weilun](https://github.com/holah)
- Place: Singapore
- Bio: Engineer
- GitHub: [Weilun](https://github.com/holah)

#### Name: [Matteo Mensi](https://github.com/Snatched)
- Place: Italy
- Bio: Chemical Engineering student. C++ developer. I (try to) make high-performance computational programs to help with scientific research.
- GitHub: [Snatched](https://github.com/Snatched)

#### Name: [Oleksiy Ovdiyenko](https://github.com/doubledare704)
- Place: Kyiv, Ukraine
- Bio: Python Dev
- GitHub: [Oleksiy Ovdiyenko](https://github.com/doubledare704)

#### Name: [Jeremy](https://github.com/jremeh)
- Place: KL, Malaysia
- Bio: Applied Math with Computing Student
- GitHub: [Jeremy](https://github.com/jremeh)

#### Name: [KUMAR AKSHAY](https://github.com/kakshay21)
- Place: Indore, Madhya Pradesh, India
- Bio: Electronics and Communication student.
- GitHub: [Kumar Akshay](https://github.com/kakshay21)

#### Name: [Jibin Thomas Philipose](https://github.com/JIBIN-P)
- Place: Mumbai, India
- Bio: Full-Stack Development, Machine Learning and Having Fun!.
- GitHub: [Jibin Thomas Philipose](https://github.com/JIBIN-P)

### Name: [Matei David](https://github.com/Matei207)
- Place: Birmingham, UK
- Bio: BSc Student at University of Birmingham
- GitHub: [Matei David](https://github.com/Matei207)

#### Name: [CAPS Padilla](https://github.com/CarlosPadilla)
- Place: Jalisco, Mexico
- Bio: A handsome guy with the best work ever

#### Name: [Aiman Abdullah Anees](https://github.com/aimananees)
- Place: Hyderabad, India
- Bio: iOS Developer
- GitHub: [Aiman Abdullah Anees](https://github.com/aimananees)

#### Name: [Andrea Zanin](https://github.com/ZaninAndrea)
- Place: Trento, Italy
- Bio: High School Student, passionate about math, coding and open source
- Github: [ZaninAndrea](https://github.com/ZaninAndrea)

#### Name: [VENKATESH BELLALE] (http://venkateshbellale.github.io)
- place:pune , India
- bio : loves computer+science , student
- github: [venketsh bellale] (http://github.com/venkateshbellale)

#### Name: [Keith VenHuizen](https://github.com/keithvenh/)
- Place: Sioux Falls, South Dakota
- Bio: Hi, I'm Keith. I love my family, playing board games, Chicago sports and problem solving!
- GitHub: [Keith VenHuizen](https://github.com/keithvenh)

#### Name：[ Eason Xuan ](https://github.com/timemahcine)
- Place: City:Shao Xing, State:Zhe Jiang, Country:China
- Bio: computer science student,front-end developer
- GitHub: [ Eason Xuan](https://github.com/timemahcine)

#### Name: [Ocean](https://github.com/ocean0212)
- Place: Henan, China
- Bio: Chinese food :heart_eyes:
- GitHub: [Ocean](https://github.com/ocean0212)

#### Name: [Rohit Motwani](https://github.com/rohittm)
- Place: Kanpur, India
- Bio: Frontend Developer
- GitHub: [rohittm](https://github.com/rohittm)

#### Name: [Piotr](https://github.com/khorne55)
- Place: Limerick, Ireland
- Bio: Computer Engineering Student :)
- GitHub: [khorne55](https://github.com/khorne55)

#### Name: [Rafael Barbosa](https://github.com/rafaelmilanibarbosa)
- Place: Sao Bernardo do Campo, Sao Paulo, Brazil
- Bio: loves computer+science , Full Stack Developer
- GitHub: [Ocean](https://github.com/rafaelmilanibarbosa)

#### Name: [Eric Wolfe](https://github.com/erwolfe)
- Place: Edwardsville, IL, USA
- Bio: Programmer, Audiophile, Gamer
- GitHub: [Eric Wolfe](https://github.com/erwolfe)

#### Name: [Francis](https://github.com/borbefg)
- Place: Quezon City, PH
- Bio: Fueled by :coffee:
- GitHub: [Francis](https://github.com/borbefg)

#### Name: [Gowtham](https://github.com/gowtham1997)
- Place: Chennai
- Bio: Loves Data science

### Name: [Branden] (https://github.com/redbeardaz)
- Place: Phoenix, AZ
- Bio: Customer Success Manager
- GitHub: [RedBeardAZ] (https://github.com/redbeardaz)

#### Name: [Hussain Calcuttawala](https://github.com/hussainbadri21)
- Place: Bengaluru, India
- Bio: Android Developer, Student, Foodie
- GitHub: [hussainbadri21](https://github.com/hussainbadri21)

#### Name: [M K]
- Place: Ko Tao, Thailand
- Bio: I love code, coffee and the beach

#### Name: [Ahmad Thames](https://github.com/ahmadthames)
- Place: Houston, TX, USA
- Bio: UX Engineer, Traveler, Plant-Based Foodie
- GitHub: [ahmadthames](https://github.com/ahmadthames)

#### Name: [Skyler](https://github.com/huntleyreep)
- Place: South Carolina
- Bio: Computer Science Student / Free Code Camper
- GitHub: [huntleyreep](https://github.com/huntleyreep)

#### Name: [Steve K]
- Place: Philadelphia, PA
- Bio: Security Analyst

#### Name: [Siddharth Tankariya](https://github.com/siddharthtankariya/)
- Place: Mumbai, India
- Bio: Java Developer, Foodie
- GitHub: [siddharthtankariya](https://github.com/siddharthtankariya/)

#### Name: [Christoph](https://github.com/iamchrishckns)
- Place: Germany
- Bio: I'm a german developer who loves to create things :)
- GitHub: [iamchrishckns](https://github.com/iamchrishckns)

#### Name: [Aditya Yuvaraj](https://github.com/Screwed-Up-Head)
- Place: Pune, India
- Bio: Metalhead law student who loves hardware and code
- GitHub: [Screwed-Up-Head](https://github.com/Screwed-Up-Head)

#### Name: [Zoe Kafkes](https://github.com/zkafkes)
- Place: Atlanta, Georgia USA
- Bio: caffeinated and curious
- GitHub: [zkafkes](https://github.com/zkafkes)

#### Name: [Gareth Davies](https://github.com/gareth-d85)
- Place: UK
- Bio: Future Developer and Free code camp local group leader
- GitHub: [Gareth Davies](https://github.com/gareth-d85)

#### Name: [Daniel Tudares](https://github.com/dan1eltudares)
- Place: Ottawa, Ontario, Canada
- Bio: Network specialist, code n00b
- Github: [Daniel Tudares](https://github.com/dan1eltudares)

#### Name: [Ryan Sperzel](https://github.com/ryansperzel)
- Place: NYC, New York, USA
- Bio: Recent college grad attending Flatiron School coding bootcamp
- GitHub: [Ryan Sperzel](https://github.com/ryansperzel)

#### Name: [Thomas Lee](https://github.com/pbzweihander)
- Place: Seoul, Republic of Korea
- Bio: College student
- GitHub: [Thomas Lee](https://github.com/pbzweihander)

#### Name: [Ayush Aggarwal](https://github.com/aggarwal125ayush)
- Place: Delhi, India
- Bio: Data Scientist , Android Developer
- Github: [Ayush Agagrwal](https://github.com/aggarwal125ayush)

#### Name: [Margaret Kelley](https://github.com/mlouisekelley)
- Place: USA
- Bio: Cat lover
- GitHub: [mlouisekelley](https://github.com/mlouisekelley)

#### Name: [Simon Volpert](https://github.com/vol-pi)
- Place: Ulm, Germany
- Bio: DevOps, Hiking, Photography
- GitHub: [vol-pi](https://github.com/vol-pi)

#### Name: [Matteo Testa](https://github.com/maojh)
- Place: Milan, Italy
- Bio: Design&Arts
- GitHub: [maojh](https://github.com/maojh)

#### Name: [Lisa Nguyen](https://github.com/LisaNguyen)
- Place: Dublin, Ireland
- Bio: Front-end developer
- GitHub: [Lisa Nguyen](https://github.com/LisaNguyen)

#### Name: [Tyler Williams](https://github.com/Tyler-Williams)
- Place: Henderson, NV, USA
- Bio: Front-end Developer
- GitHub: [Tyler-Williams](https://github.com/Tyler-Williams)

#### Name: [Ítalo Epifânio](https://github.com/itepifanio)
- Place: Natal, Brazil
- Bio: Web developer PHP and Python
- Github: [Ítalo Epifânio](https://github.com/itepifanio) 

#### Name: [Otto Bittencourt](https://github.com/OttoWBitt)
- Place: Belo Horizonte, Minas Gerais, Brazil
- Bio: Computer Science student at Puc-Mg ,Music lover
- GitHub: [OttoWBitt] (https://github.com/OttoWBitt)

#### Name: [Ana Perez](https://github.com/anacperez)
- Place: King City, California, United States
- Bio: Full-Stack developer, hiking, travel, art, photography
- GitHub: [Ana Perez](https://github.com/anacperez)

#### Name: [Moisés Ñañez](https://github.com/moisesnandres)
- Place: Ica, Perú
- Bio: Software developer and musician
- GitHub: [Moisés Ñañez](https://github.com/moisesnandres)<|MERGE_RESOLUTION|>--- conflicted
+++ resolved
@@ -1,14 +1,12 @@
-<<<<<<< HEAD
 #### Name: [Rene Israel](https://github.com/reneisrael)
 - Place: Mexico
 - Bio: En decadencia
 - GitHub: [Rene Israel](https://github.com/reneisrael)
-=======
+
 #### Name: [Thomas Booker](https://github.com/thomas-booker)
 - Place: Stockport, Cheshire, England
 - Bio: Budding software developer, studying MSc Computing
 - GitHub: [thomas-booker](https://github.com/thomas-booker)
->>>>>>> 8b668220
 
 #### Name: [OGUZCAN EMEGIL](https://github.com/oemegil)
 - Place: Ankara
@@ -1421,9 +1419,4 @@
 #### Name: [Ana Perez](https://github.com/anacperez)
 - Place: King City, California, United States
 - Bio: Full-Stack developer, hiking, travel, art, photography
-- GitHub: [Ana Perez](https://github.com/anacperez)
-
-#### Name: [Moisés Ñañez](https://github.com/moisesnandres)
-- Place: Ica, Perú
-- Bio: Software developer and musician
-- GitHub: [Moisés Ñañez](https://github.com/moisesnandres)+- GitHub: [Ana Perez](https://github.com/anacperez)