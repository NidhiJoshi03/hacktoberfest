--- conflicted
+++ resolved
@@ -1292,12 +1292,11 @@
 - Place: Philadelphia, PA
 - Bio: Security Analyst
 
-<<<<<<< HEAD
 #### Name: [Luiz Devitte](https://github.com/LuizDevitte)
 - Place: Sao Paulo, Brazil
 - Bio: BSc in Medical Physics in the world of Programming
 - GitHub: [LuizDevitte](https://github.com/LuizDevitte)
-=======
+
 #### Name: [Siddharth Tankariya](https://github.com/siddharthtankariya/)
 - Place: Mumbai, India
 - Bio: Java Developer, Foodie
@@ -1306,5 +1305,4 @@
 #### Name: [Christoph](https://github.com/iamchrishckns)
 - Place: Germany
 - Bio: I'm a german developer who loves to create things :)
-- GitHub: [iamchrishckns](https://github.com/iamchrishckns)
->>>>>>> 95cf65f3
+- GitHub: [iamchrishckns](https://github.com/iamchrishckns)