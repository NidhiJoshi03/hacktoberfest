--- conflicted
+++ resolved
@@ -1167,18 +1167,15 @@
 - Bio: Chinese food :heart_eyes:
 - GitHub: [Ocean](https://github.com/ocean0212)
 
-<<<<<<< HEAD
-
 #### Name: [Michael Pimentel Jr](https://github.com/mtpjr88)
 - Place: Ripon, California, US
 - Bio: Web Developer.
 - GitHub: [Michael Pimentel Jr](https://github.com/mtpjr88)
-=======
+
 #### Name: [Eric Wolfe](https://github.com/erwolfe)
 - Place: Edwardsville, IL, USA
 - Bio: Programmer, Audiophile, Gamer
 - GitHub: [Eric Wolfe](https://github.com/erwolfe)
->>>>>>> 9356b3ed
 
 #### Name: [Francis](https://github.com/borbefg)
 - Place: Quezon City, PH
