--- conflicted
+++ resolved
@@ -1033,14 +1033,12 @@
 - Bio: ECE Undergraduate at IIIT-Delhi
 - GitHub: [Daksh Chaturvedi](https://github.com/daksh249)
 
-<<<<<<< HEAD
 #### Name: [SHANAKA ANURADHA](https://github.com/shanaka95)
 - Place: Sri Lanka
 - Bio: Undergraduate
 - GitHub: [Shanaka95](https://github.com/shanaka95)
-=======
+
 ### Name: [Brandon Fadairo](https://github.com/BFadairo)
 - Place: Columbus, Ohio
 - Bio: A guy looking to change career fields
-- GitHub: [Brandon Fadairo](https://github.com/BFadairo)
->>>>>>> e73e5c44
+- GitHub: [Brandon Fadairo](https://github.com/BFadairo)