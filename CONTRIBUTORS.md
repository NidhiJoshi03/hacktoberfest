--- conflicted
+++ resolved
@@ -714,13 +714,12 @@
 - Bio: IT Student at the University of Granada
 - GitHub: [Antonio Jesus Pelaez](https://github.com/ajpelaez)
 
-<<<<<<< HEAD
 #### Name: [Mahdi Majidzadeh](https://github.com/MahdiMajidzadeh/)
 - Place: Qom, Qom, Iran
 - Bio: back-end develoer and seo expert
 - GitHub: [Mahdi Majidzadeh](https://github.com/MahdiMajidzadeh/)
 - Twitter: [Mahdi Majidzadeh](https://twitter.com/MahdiMajidzadeh/)
-=======
+
 #### Name: [Pedro Mietto Bruini](https://github.com/bruini)
 - Place: Jundiaí, São Paulo, Brazil
 - Bio: Analyst/Developer Student at Fatec-Jd
@@ -1102,5 +1101,4 @@
 #### Name: [Acquila Santos Rocha](https://github.com/DJAcquila)
 - Place: Goiânia, Brasil
 - Bio: Computer Science Student
-- GitHub: [Acquila Santos Rocha](https://github.com/DJAcquila)
->>>>>>> 6bd78017
+- GitHub: [Acquila Santos Rocha](https://github.com/DJAcquila)